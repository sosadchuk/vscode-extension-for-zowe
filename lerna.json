{
<<<<<<< HEAD
  "version": "2.8.3-SNAPSHOT",
=======
  "version": "2.9.0-SNAPSHOT",
>>>>>>> d8b82a9e
  "command": {
    "version": {
      "forcePublish": true,
      "private": true
    }
  },
  "useWorkspaces": true
}<|MERGE_RESOLUTION|>--- conflicted
+++ resolved
@@ -1,9 +1,5 @@
 {
-<<<<<<< HEAD
-  "version": "2.8.3-SNAPSHOT",
-=======
   "version": "2.9.0-SNAPSHOT",
->>>>>>> d8b82a9e
   "command": {
     "version": {
       "forcePublish": true,
