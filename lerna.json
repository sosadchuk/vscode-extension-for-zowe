{
<<<<<<< HEAD
  "version": "2.6.2-SNAPSHOT",
=======
  "version": "2.6.3-SNAPSHOT",
>>>>>>> 1fc2500c
  "command": {
    "version": {
      "forcePublish": true,
      "private": true
    }
  },
  "useWorkspaces": true
}<|MERGE_RESOLUTION|>--- conflicted
+++ resolved
@@ -1,9 +1,5 @@
 {
-<<<<<<< HEAD
-  "version": "2.6.2-SNAPSHOT",
-=======
   "version": "2.6.3-SNAPSHOT",
->>>>>>> 1fc2500c
   "command": {
     "version": {
       "forcePublish": true,
