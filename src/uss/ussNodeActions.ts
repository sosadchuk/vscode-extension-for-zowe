--- conflicted
+++ resolved
@@ -21,12 +21,10 @@
 import * as path from "path";
 import { ISTHEIA } from "../extension";
 import { Profiles } from "../Profiles";
-<<<<<<< HEAD
 import { IZoweTree } from "../api/IZoweTree";
 import { IZoweTreeNode, IZoweUSSTreeNode } from "../api/IZoweTreeNode";
-=======
 import { isBinaryFileSync } from "isbinaryfile";
->>>>>>> 2bfffc87
+
 /**
  * Prompts the user for a path, and populates the [TreeView]{@link vscode.TreeView} based on the path
  *
@@ -99,8 +97,6 @@
     }
 }
 
-<<<<<<< HEAD
-=======
 export async function deleteUSSNode(node: ZoweUSSNode, ussFileProvider: USSTree, filePath: string) {
     // handle zosmf api issue with file paths
     const nodePath = node.fullPath.startsWith("/") ? node.fullPath.substring(1) : node.fullPath;
@@ -128,7 +124,6 @@
     ussFileProvider.removeUSSFavorite(node);
     ussFileProvider.refresh();
 }
->>>>>>> 2bfffc87
 
 /**
  * Refreshes treeView
@@ -187,22 +182,13 @@
  *
  * @param {ZoweUSSNode} node
  */
-<<<<<<< HEAD
 export async function deleteFromDisk(node: IZoweTreeNode, filePath: string) {
-        try {
-            if (fs.existsSync(filePath)) {
-                fs.unlinkSync(filePath);
-            }
-=======
-export async function deleteFromDisk(node: ZoweUSSNode, filePath: string) {
     try {
         if (fs.existsSync(filePath)) {
             fs.unlinkSync(filePath);
->>>>>>> 2bfffc87
-        }
-    }
+        }
     // tslint:disable-next-line: no-empty
-    catch (err) { }
+    } catch (err) { }
 }
 
 export async function uploadDialog(node: ZoweUSSNode, ussFileProvider: USSTree) {
