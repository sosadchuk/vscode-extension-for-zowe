/*
* This program and the accompanying materials are made available under the terms of the *
* Eclipse Public License v2.0 which accompanies this distribution, and is available at *
* https://www.eclipse.org/legal/epl-v20.html                                      *
*                                                                                 *
* SPDX-License-Identifier: EPL-2.0                                                *
*                                                                                 *
* Copyright Contributors to the Zowe Project.                                     *
*                                                                                 *
*/

import { USSTree } from "../USSTree";
import { ZoweUSSNode } from "../ZoweUSSNode";
import * as vscode from "vscode";
import * as zowe from "@brightside/core";
import * as fs from "fs";
import * as utils from "../utils";
import * as nls from "vscode-nls";
const localize = nls.config({ messageFormat: nls.MessageFormat.file })();
import * as extension from "../../src/extension";
import * as path from "path";
import { ISTHEIA } from "../extension";
import { Profiles } from "../Profiles";
import { ZoweVscApiRegister } from "../api/ZoweVscApiRegister";
/**
 * Prompts the user for a path, and populates the [TreeView]{@link vscode.TreeView} based on the path
 *
 * @param {ZoweUSSNode} node - The session node
 * @param {ussTree} ussFileProvider - Current ussTree used to populate the TreeView
 * @returns {Promise<void>}
 */
export async function createUSSNode(node: ZoweUSSNode, ussFileProvider: USSTree, nodeType: string, isTopLevel?: boolean) {
    const name = await vscode.window.showInputBox({placeHolder:
        localize("createUSSNode.name", "Name of file or directory")});
    if (name) {
        try {
            const filePath = `${node.fullPath}/${name}`;
            await ZoweVscApiRegister.getUssApi(node.profile).create(node.getSession(), filePath, nodeType);
            if (isTopLevel) {
                refreshAllUSS(ussFileProvider);
            } else {
                ussFileProvider.refreshElement(node);
            }
        } catch (err) {
            vscode.window.showErrorMessage(
                localize("createUSSNode.error.create", "Unable to create node: ") + err.message);
            throw (err);
        }
        ussFileProvider.refresh();
    }
}

export async function createUSSNodeDialog(node: ZoweUSSNode, ussFileProvider: USSTree) {
    const quickPickOptions: vscode.QuickPickOptions = {
        placeHolder: `What would you like to create at ${node.fullPath}?`,
        ignoreFocusOut: true,
        canPickMany: false
    };
    const type = await vscode.window.showQuickPick([extension.USS_DIR_CONTEXT, "file"], quickPickOptions);
    const isTopLevel = true;
    return createUSSNode(node, ussFileProvider, type, isTopLevel);
}

export async function deleteUSSNode(node: ZoweUSSNode, ussFileProvider: USSTree, filePath: string) {
    // handle zosmf api issue with file paths
    const nodePath = node.fullPath.startsWith("/") ?  node.fullPath.substring(1) :  node.fullPath;
    const quickPickOptions: vscode.QuickPickOptions = {
        placeHolder: localize("deleteUSSNode.quickPickOption", "Are you sure you want to delete ") + node.label,
        ignoreFocusOut: true,
        canPickMany: false
    };
    if (await vscode.window.showQuickPick([localize("deleteUSSNode.showQuickPick.yes","Yes"),
                                           localize("deleteUSSNode.showQuickPick.no", "No")],
                                           quickPickOptions) !== localize("deleteUSSNode.showQuickPick.yes","Yes"))
    {
        return;
    }
    try {
        const isRecursive = node.contextValue === extension.USS_DIR_CONTEXT ? true : false;
        await ZoweVscApiRegister.getUssApi(node.profile).delete(node.getSession(), nodePath, isRecursive);
        node.mParent.dirty = true;
        deleteFromDisk(node, filePath);
    } catch (err) {
        vscode.window.showErrorMessage(localize("deleteUSSNode.error.node", "Unable to delete node: ") + err.message);
        throw (err);
    }

    // Remove node from the USS Favorites tree
    ussFileProvider.removeUSSFavorite(node);
    ussFileProvider.refresh();
}

/**
 * Refreshes treeView
 *
 * @param {USSTree} ussFileProvider
 */
export async function refreshAllUSS(ussFileProvider: USSTree) {
    ussFileProvider.mSessionNodes.forEach( (sessNode) => {
        if (sessNode.contextValue === extension.USS_SESSION_CONTEXT) {
            utils.labelHack(sessNode);
            sessNode.children = [];
            sessNode.dirty = true;
        }
    });
    ussFileProvider.refresh();
    return Profiles.getInstance().refresh();
}

<<<<<<< HEAD
export async function renameUSSNode(node: ZoweUSSNode, ussFileProvider: USSTree, filePath: string) {
    const newName = await vscode.window.showInputBox({value: node.label});
    if (!newName) {
        return;
    }
    try {
        const newNamePath = node.mParent.fullPath + "/" +  newName;
        await ZoweVscApiRegister.getUssApi(node.profile).rename(node.getSession(), node.fullPath, newNamePath);
        if (node.contextValue === extension.USS_DIR_CONTEXT || node.mParent.contextValue === extension.USS_SESSION_CONTEXT) {
            refreshAllUSS(ussFileProvider);
        } else {
=======
/**
 * Process for renaming a USS Node. This could be a Favorite Node
 *
 * @param {ZoweUSSNode} originalNode
 * @param {USSTree} ussFileProvider
 * @param {string} filePath
 */
export async function renameUSSNode(originalNode: ZoweUSSNode, ussFileProvider: USSTree, filePath: string) {
    // Could be a favorite or regular entry always deal with the regular entry
    const isFav = originalNode.contextValue.endsWith(extension.FAV_SUFFIX);
    const oldLabel = isFav ? originalNode.shortLabel : originalNode.label;
    const parentPath = originalNode.fullPath.substr(0, originalNode.fullPath.indexOf(oldLabel));
    // Check if an old favorite exists for this node
    const oldFavorite = isFav ? originalNode : ussFileProvider.mFavorites.find((temp: ZoweUSSNode) =>
        (temp.shortLabel === oldLabel) && (temp.fullPath.substr(0, temp.fullPath.indexOf(oldLabel)) === parentPath)
    );
    const newName = await vscode.window.showInputBox({value: oldLabel});
    if (newName && newName !== oldLabel) {
        try {
            const newNamePath = path.join(parentPath + newName);
            await zowe.Utilities.renameUSSFile(originalNode.getSession(), originalNode.fullPath, newNamePath);
>>>>>>> b381dc42
            ussFileProvider.refresh();
            if (oldFavorite) {
                ussFileProvider.removeUSSFavorite(oldFavorite);
                oldFavorite.rename(newNamePath);
                ussFileProvider.addUSSFavorite(oldFavorite);
            }
        } catch (err) {
            vscode.window.showErrorMessage(localize("renameUSSNode.error", "Unable to rename node: ") + err.message);
            throw (err);
        }
    }

}

/**
 * Marks file as deleted from disk
 *
 * @param {ZoweUSSNode} node
 */
export async function deleteFromDisk(node: ZoweUSSNode, filePath: string) {
        try {
            if (fs.existsSync(filePath)) {
                fs.unlinkSync(filePath);
            }
        }
// tslint:disable-next-line: no-empty
        catch (err) {}
}

export async function uploadDialog(node: ZoweUSSNode, ussFileProvider: USSTree) {
    const fileOpenOptions = {
        canSelectFiles: true,
        openLabel: "Upload Files",
        canSelectMany: true
     };

    const value = await vscode.window.showOpenDialog(fileOpenOptions);

    await Promise.all(
        value.map(async (item) => {
            const doc = await vscode.workspace.openTextDocument(item);
            await uploadFile(node, doc);
        }
     ));
    ussFileProvider.refresh();
}

export async function uploadFile(node: ZoweUSSNode, doc: vscode.TextDocument) {
    try {
        const localFileName = path.parse(doc.fileName).base;
        const ussName = `${node.fullPath}/${localFileName}`;
        await ZoweVscApiRegister.getUssApi(node.profile).putContents(node.getSession(), doc.fileName, ussName);
    } catch (e) {
        vscode.window.showErrorMessage(e.message);
    }
}

/**
 * Copies full path for the selected Zowe USS node
 *
 * @param {ZoweUSSNode} node
 */
export async function copyPath(node: ZoweUSSNode) {
    if (ISTHEIA) {
        // Remove when Theia supports VS Code API for accessing system clipboard
        vscode.window.showInformationMessage(localize("copyPath.infoMessage", "Copy Path is not yet supported in Theia."));
        return;
    }
    vscode.env.clipboard.writeText(node.fullPath);
}<|MERGE_RESOLUTION|>--- conflicted
+++ resolved
@@ -107,19 +107,6 @@
     return Profiles.getInstance().refresh();
 }
 
-<<<<<<< HEAD
-export async function renameUSSNode(node: ZoweUSSNode, ussFileProvider: USSTree, filePath: string) {
-    const newName = await vscode.window.showInputBox({value: node.label});
-    if (!newName) {
-        return;
-    }
-    try {
-        const newNamePath = node.mParent.fullPath + "/" +  newName;
-        await ZoweVscApiRegister.getUssApi(node.profile).rename(node.getSession(), node.fullPath, newNamePath);
-        if (node.contextValue === extension.USS_DIR_CONTEXT || node.mParent.contextValue === extension.USS_SESSION_CONTEXT) {
-            refreshAllUSS(ussFileProvider);
-        } else {
-=======
 /**
  * Process for renaming a USS Node. This could be a Favorite Node
  *
@@ -140,8 +127,8 @@
     if (newName && newName !== oldLabel) {
         try {
             const newNamePath = path.join(parentPath + newName);
-            await zowe.Utilities.renameUSSFile(originalNode.getSession(), originalNode.fullPath, newNamePath);
->>>>>>> b381dc42
+            await ZoweVscApiRegister.getUssApi(
+                originalNode.profile).rename(originalNode.getSession(), originalNode.fullPath, newNamePath);
             ussFileProvider.refresh();
             if (oldFavorite) {
                 ussFileProvider.removeUSSFavorite(oldFavorite);
@@ -153,7 +140,6 @@
             throw (err);
         }
     }
-
 }
 
 /**
