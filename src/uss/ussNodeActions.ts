/*
* This program and the accompanying materials are made available under the terms of the *
* Eclipse Public License v2.0 which accompanies this distribution, and is available at *
* https://www.eclipse.org/legal/epl-v20.html                                      *
*                                                                                 *
* SPDX-License-Identifier: EPL-2.0                                                *
*                                                                                 *
* Copyright Contributors to the Zowe Project.                                     *
*                                                                                 *
*/

import { USSTree } from "../USSTree";
import { ZoweUSSNode } from "../ZoweUSSNode";
import * as vscode from "vscode";
import * as zowe from "@brightside/core";
import * as fs from "fs";
import * as utils from "../utils";
import * as nls from "vscode-nls";
const localize = nls.config({ messageFormat: nls.MessageFormat.file })();

import * as path from "path";
import { loadNamedProfile } from "../ProfileLoader";
/**
 * Prompts the user for a path, and populates the [TreeView]{@link vscode.TreeView} based on the path
 *
 * @param {ZoweUSSNode} node - The session node
 * @param {ussTree} ussFileProvider - Current ussTree used to populate the TreeView
 * @returns {Promise<void>}
 */
export async function createUSSNode(node: ZoweUSSNode, ussFileProvider: USSTree, nodeType: string, isTopLevel?: boolean) {
    const name = await vscode.window.showInputBox({placeHolder:
        localize("createUSSNode.name", "Name of file or directory")});
    if (name) {
        try {
            const filePath = `${node.fullPath}/${name}`;
            await zowe.Create.uss(node.getSession(), filePath, nodeType);
            if (isTopLevel) {
                refreshAllUSS(ussFileProvider);
            } else {
                ussFileProvider.refreshElement(node);
            }
        } catch (err) {
            vscode.window.showErrorMessage(
                localize("createUSSNode.error.create", "Unable to create node: ") + err.message);
            throw (err);
        }
        ussFileProvider.refresh();
    }
}

export async function createUSSNodeDialog(node: ZoweUSSNode, ussFileProvider: USSTree) {
    const quickPickOptions: vscode.QuickPickOptions = {
        placeHolder: `What would you like to create at ${node.fullPath}?`,
        ignoreFocusOut: true,
        canPickMany: false
    };
    const type = await vscode.window.showQuickPick(["Directory", "File"], quickPickOptions);
    const isTopLevel = true;
    createUSSNode(node, ussFileProvider, type, isTopLevel);
}

export async function deleteUSSNode(node: ZoweUSSNode, ussFileProvider: USSTree, filePath: string) {
    // handle zosmf api issue with file paths
    const nodePath = node.fullPath.startsWith("/") ?  node.fullPath.substring(1) :  node.fullPath;
    const quickPickOptions: vscode.QuickPickOptions = {
        placeHolder: localize("deleteUSSNode.quickPickOption", "Are you sure you want to delete ") + node.label,
        ignoreFocusOut: true,
        canPickMany: false
    };
    if (await vscode.window.showQuickPick([localize("deleteUSSNode.showQuickPick.yes","Yes"),
                                           localize("deleteUSSNode.showQuickPick.no", "No")],
                                           quickPickOptions) !== localize("deleteUSSNode.showQuickPick.yes","Yes"))
    {
        return;
    }
    try {
        const isRecursive = node.contextValue === "directory" ? true : false;
        await zowe.Delete.ussFile(node.getSession(), nodePath, isRecursive);
        node.mParent.dirty = true;
        deleteFromDisk(node, filePath);
    } catch (err) {
        vscode.window.showErrorMessage(localize("deleteUSSNode.error.node", "Unable to delete node: ") + err.message);
        throw (err);
    }

    // Remove node from the USS Favorites tree
    ussFileProvider.removeUSSFavorite(node);
    ussFileProvider.refresh();
}

/**
 * Refreshes treeView
 *
 * @param {USSTree} ussFileProvider
 */
export async function refreshAllUSS(ussFileProvider: USSTree) {
    ussFileProvider.mSessionNodes.forEach( (sessNode) => {
        if (sessNode.contextValue === "uss_session") {
            utils.labelHack(sessNode);
            sessNode.children = [];
            sessNode.dirty = true;
        }
    });
    ussFileProvider.refresh();
}

export async function renameUSSNode(node: ZoweUSSNode, ussFileProvider: USSTree, filePath: string) {
    const newName = await vscode.window.showInputBox({value: node.label});
    if (!newName) {
        return;
    }
    try {
        const newNamePath = node.mParent.fullPath + "/" +  newName;
        await zowe.Utilities.renameUSSFile(node.getSession(), node.fullPath, newNamePath);
        if (node.contextValue === "directory" || node.mParent.contextValue === "uss_session") {
            refreshAllUSS(ussFileProvider);
        } else {
            ussFileProvider.refresh();
        }
    } catch (err) {
        vscode.window.showErrorMessage(localize("renameUSSNode.error", "Unable to rename node: ") + err.message);
        throw (err);
    }
}

/**
 * Marks file as deleted from disk
 *
 * @param {ZoweUSSNode} node
 */
export async function deleteFromDisk(node: ZoweUSSNode, filePath: string) {
        try {
            if (fs.existsSync(filePath)) {
                fs.unlinkSync(filePath);
            }
        }
// tslint:disable-next-line: no-empty
        catch (err) {}
}

<<<<<<< HEAD
=======
export async function initializeUSSFavorites(ussFileProvider: USSTree) {
    const lines: string[] = vscode.workspace.getConfiguration("Zowe-USS-Persistent-Favorites").get("favorites");
    lines.forEach((line) => {
        const profileName = line.substring(1, line.lastIndexOf("]"));
        const nodeName = (line.substring(line.indexOf(":") + 1, line.indexOf("{"))).trim();
        const sesName = line.substring(1, line.lastIndexOf("]")).trim();
        try {
            const zosmfProfile = loadNamedProfile(sesName);
            const session = zowe.ZosmfSession.createBasicZosmfSession(zosmfProfile.profile);
            let node: ZoweUSSNode;
            if (line.substring(line.indexOf("{") + 1, line.lastIndexOf("}")) === "directory") {
                node = new ZoweUSSNode(
                    nodeName,
                    vscode.TreeItemCollapsibleState.Collapsed,
                    ussFileProvider.mFavoriteSession,
                    session,
                    "",
                    false,
                    profileName
                );
            } else {
                node = new ZoweUSSNode(
                    nodeName,
                    vscode.TreeItemCollapsibleState.None,
                    ussFileProvider.mFavoriteSession,
                    session,
                    "",
                    false,
                    profileName
                );
                node.command = {command: "zowe.uss.ZoweUSSNode.open",
                                title: localize("initializeUSSFavorites.lines.title", "Open"), arguments: [node]};
            }
            node.contextValue += "f";
            node.iconPath = utils.applyIcons(node);
            ussFileProvider.mFavorites.push(node);
    } catch(e) {
        vscode.window.showErrorMessage(
            localize("initializeUSSFavorites.error.profile1",
            "Error: You have Zowe USS favorites that refer to a non-existent CLI profile named: ") + profileName +
            localize("intializeUSSFavorites.error.profile2",
            ". To resolve this, you can create a profile with this name, ") +
            localize("initializeUSSFavorites.error.profile3",
            "or remove the favorites with this profile name from the Zowe-USS-Persistent-Favorites setting, ") +
            localize("initializeUSSFavorites.error.profile4", "which can be found in your VS Code user settings."));
        return;
    }
    });
}

>>>>>>> b4c750ec
export async function uploadDialog(node: ZoweUSSNode, ussFileProvider: USSTree) {
    const fileOpenOptions = {
        canSelectFiles: true,
        openLabel: "Upload Files",
        canSelectMany: true
     };

    const value = await vscode.window.showOpenDialog(fileOpenOptions);

    await Promise.all(
        value.map(async (item) => {
            const doc = await vscode.workspace.openTextDocument(item);
            await uploadFile(node, doc);
        }
     ));
    ussFileProvider.refresh();
}

export async function uploadFile(node: ZoweUSSNode, doc: vscode.TextDocument) {
    try {
        const localFileName = path.parse(doc.fileName).base;
        const ussName = `${node.fullPath}/${localFileName}`;
        await zowe.Upload.fileToUSSFile(node.getSession(), doc.fileName, ussName);
    } catch (e) {
        vscode.window.showErrorMessage(e.message);
    }
}<|MERGE_RESOLUTION|>--- conflicted
+++ resolved
@@ -138,59 +138,6 @@
         catch (err) {}
 }
 
-<<<<<<< HEAD
-=======
-export async function initializeUSSFavorites(ussFileProvider: USSTree) {
-    const lines: string[] = vscode.workspace.getConfiguration("Zowe-USS-Persistent-Favorites").get("favorites");
-    lines.forEach((line) => {
-        const profileName = line.substring(1, line.lastIndexOf("]"));
-        const nodeName = (line.substring(line.indexOf(":") + 1, line.indexOf("{"))).trim();
-        const sesName = line.substring(1, line.lastIndexOf("]")).trim();
-        try {
-            const zosmfProfile = loadNamedProfile(sesName);
-            const session = zowe.ZosmfSession.createBasicZosmfSession(zosmfProfile.profile);
-            let node: ZoweUSSNode;
-            if (line.substring(line.indexOf("{") + 1, line.lastIndexOf("}")) === "directory") {
-                node = new ZoweUSSNode(
-                    nodeName,
-                    vscode.TreeItemCollapsibleState.Collapsed,
-                    ussFileProvider.mFavoriteSession,
-                    session,
-                    "",
-                    false,
-                    profileName
-                );
-            } else {
-                node = new ZoweUSSNode(
-                    nodeName,
-                    vscode.TreeItemCollapsibleState.None,
-                    ussFileProvider.mFavoriteSession,
-                    session,
-                    "",
-                    false,
-                    profileName
-                );
-                node.command = {command: "zowe.uss.ZoweUSSNode.open",
-                                title: localize("initializeUSSFavorites.lines.title", "Open"), arguments: [node]};
-            }
-            node.contextValue += "f";
-            node.iconPath = utils.applyIcons(node);
-            ussFileProvider.mFavorites.push(node);
-    } catch(e) {
-        vscode.window.showErrorMessage(
-            localize("initializeUSSFavorites.error.profile1",
-            "Error: You have Zowe USS favorites that refer to a non-existent CLI profile named: ") + profileName +
-            localize("intializeUSSFavorites.error.profile2",
-            ". To resolve this, you can create a profile with this name, ") +
-            localize("initializeUSSFavorites.error.profile3",
-            "or remove the favorites with this profile name from the Zowe-USS-Persistent-Favorites setting, ") +
-            localize("initializeUSSFavorites.error.profile4", "which can be found in your VS Code user settings."));
-        return;
-    }
-    });
-}
-
->>>>>>> b4c750ec
 export async function uploadDialog(node: ZoweUSSNode, ussFileProvider: USSTree) {
     const fileOpenOptions = {
         canSelectFiles: true,
