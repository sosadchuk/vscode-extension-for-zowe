--- conflicted
+++ resolved
@@ -77,7 +77,6 @@
      * @param {string} filePath
      */
     public async rename(originalNode: IZoweUSSTreeNode) {
-<<<<<<< HEAD
         // Get the favorited & non-favorited versions of the node, if available
         let oldFavorite;
         if (contextually.isFavorite(originalNode)) {
@@ -123,48 +122,6 @@
                 if (oldFavorite) {
                     this.removeFavorite(oldFavorite);
                     await oldFavorite.rename(newNamePath);
-=======
-        // Could be a favorite or regular entry always deal with the regular entry
-        const oldLabel = originalNode.label;
-        const parentPath = originalNode.fullPath.substr(0, originalNode.fullPath.indexOf(oldLabel));
-        // Check if an old favorite exists for this node
-        const oldFavorite: IZoweUSSTreeNode = contextually.isFavorite(originalNode) ? originalNode : this.mFavorites.find((temp: ZoweUSSNode) =>
-            (temp.shortLabel === oldLabel) && (temp.fullPath.substr(0, temp.fullPath.indexOf(oldLabel)) === parentPath)
-        );
-        const loadedNodes = await this.getAllLoadedItems();
-        const nodeType = contextually.isFolder(originalNode) ? "folder" : "file";
-        const options: vscode.InputBoxOptions = {
-            prompt: localize("renameUSSNode.enterName",
-                "Enter a new name for the {0}", nodeType),
-            value: oldLabel.replace(/^\[.+\]:\s/, ""),
-            ignoreFocusOut: true,
-            validateInput: (value) => {
-                for (const node of loadedNodes) {
-                    if (value === node.label.trim() && contextually.isFolder(node)) {
-                        return localize("renameUSSNode.duplicateName",
-                            "A {0} already exists with this name. Please choose a different one.",
-                            nodeType);
-                    }
-                }
-                return null;
-            }
-        };
-        const newName = await vscode.window.showInputBox(options);
-        if (newName && newName !== oldLabel) {
-            try {
-                let newNamePath = path.join(parentPath + newName);
-                newNamePath = newNamePath.replace(/\\/g, "/"); // Added to cover Windows backslash issue
-                const oldNamePath = originalNode.fullPath;
-
-                const hasClosedTab = await originalNode.rename(newNamePath);
-                await ZoweExplorerApiRegister.getUssApi(
-                    originalNode.getProfile()).rename(oldNamePath, newNamePath);
-                await originalNode.refreshAndReopen(hasClosedTab);
-
-                if (oldFavorite) {
-                    this.removeFavorite(oldFavorite);
-                    oldFavorite.rename(newNamePath);
->>>>>>> 7a87c377
                     this.addFavorite(oldFavorite);
                 }
             } catch (err) {
@@ -359,32 +316,11 @@
      * @param {IZoweUSSTreeNode} node
      */
     public async saveSearch(node: IZoweUSSTreeNode) {
-<<<<<<< HEAD
         const fullPathLabel = node.fullPath;
         node.label = node.tooltip = fullPathLabel;
         node.contextValue = globals.USS_SESSION_CONTEXT + globals.FAV_SUFFIX;
+        await this.checkCurrentProfile(node);
         return node;
-=======
-        const label = "[" + node.getSessionNode().getProfileName() + "]: " + node.fullPath;
-        const temp = new ZoweUSSNode(label, vscode.TreeItemCollapsibleState.None,
-            this.mFavoriteSession, node.getSession(), null, false, node.getSessionNode().getProfileName());
-
-        temp.fullPath = node.fullPath;
-        temp.label = temp.tooltip = label;
-        temp.contextValue = globals.USS_SESSION_CONTEXT + globals.FAV_SUFFIX;
-        await this.checkCurrentProfile(node);
-        const icon = getIconByNode(temp);
-        if (icon) {
-            temp.iconPath = icon.path;
-        }
-        temp.command = { command: "zowe.uss.fullPath", title: "", arguments: [temp] };
-        if (!this.mFavorites.find((tempNode) => tempNode.label === temp.label)) {
-            this.mFavorites.push(temp);
-            sortTreeItems(this.mFavorites, globals.USS_SESSION_CONTEXT + globals.FAV_SUFFIX);
-            await this.updateFavorites();
-            this.refreshElement(this.mFavoriteSession);
-        }
->>>>>>> 7a87c377
     }
 
     /**
