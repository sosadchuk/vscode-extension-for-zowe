/*
* This program and the accompanying materials are made available under the terms of the *
* Eclipse Public License v2.0 which accompanies this distribution, and is available at *
* https://www.eclipse.org/legal/epl-v20.html                                      *
*                                                                                 *
* SPDX-License-Identifier: EPL-2.0                                                *
*                                                                                 *
* Copyright Contributors to the Zowe Project.                                     *
*                                                                                 *
*/

import * as vscode from "vscode";
import * as globals from "../globals";
import * as dsActions from "./actions";
import { IProfileLoaded, Logger, IProfile, ISession } from "@zowe/imperative";
import { Profiles, ValidProfileEnum } from "../Profiles";
import { ZoweExplorerApiRegister } from "../api/ZoweExplorerApiRegister";
import { FilterDescriptor, FilterItem, resolveQuickPickHelper, errorHandling } from "../utils";
import { sortTreeItems, getAppName, getDocumentFilePath } from "../shared/utils";
import { IZoweTree } from "../api/IZoweTree";
import { IZoweDatasetTreeNode } from "../api/IZoweTreeNode";
import { ZoweTreeProvider } from "../abstract/ZoweTreeProvider";
import { ZoweDatasetNode } from "./ZoweDatasetNode";
import { getIconByNode } from "../generators/icons";
import * as fs from "fs";
import * as contextually from "../shared/context";
import { closeOpenedTextFile } from "../utils/workspace";
import * as nls from "vscode-nls";

// Set up localization
nls.config({ messageFormat: nls.MessageFormat.bundle, bundleFormat: nls.BundleFormat.standalone })();
const localize: nls.LocalizeFunc = nls.loadMessageBundle();

/**
 * Creates the Dataset tree that contains nodes of sessions and data sets
 *
 * @export
 */
export async function createDatasetTree(log: Logger) {
    const tree = new DatasetTree();
    await tree.initializeFavorites(log);
    await tree.addSession();
    return tree;
}

/**
 * A tree that contains nodes of sessions and data sets
 *
 * @export
 * @class DatasetTree
 * @implements {vscode.TreeDataProvider}
 */
export class DatasetTree extends ZoweTreeProvider implements IZoweTree<IZoweDatasetTreeNode> {
    private static readonly persistenceSchema: globals.PersistenceSchemaEnum = globals.PersistenceSchemaEnum.Dataset;
    private static readonly defaultDialogText: string = "\uFF0B " + localize("defaultFilterPrompt.option.prompt.search",
        "Create a new filter. Comma separate multiple entries (pattern 1, pattern 2, ...)");
    public mFavoriteSession: ZoweDatasetNode;

    public mSessionNodes: IZoweDatasetTreeNode[] = [];
    public mFavorites: IZoweDatasetTreeNode[] = [];
    private treeView: vscode.TreeView<IZoweDatasetTreeNode>;

    constructor() {
        super(DatasetTree.persistenceSchema, new ZoweDatasetNode(localize("Favorites", "Favorites"),
            vscode.TreeItemCollapsibleState.Collapsed, null, null, null));
        this.mFavoriteSession.contextValue = globals.FAVORITE_CONTEXT;
        const icon = getIconByNode(this.mFavoriteSession);
        if (icon) {
            this.mFavoriteSession.iconPath = icon.path;
        }
        this.mSessionNodes = [this.mFavoriteSession];
        this.treeView = vscode.window.createTreeView("zowe.explorer", { treeDataProvider: this });
    }

    /**
     * Rename data set
     *
     * @export
     * @param node - The node
     */
    public async rename(node: IZoweDatasetTreeNode) {
        await Profiles.getInstance().checkCurrentProfile(node.getProfile());
        if (Profiles.getInstance().validProfile === ValidProfileEnum.VALID) {
            return contextually.isDsMember(node) ? this.renameDataSetMember(node) : this.renameDataSet(node);
        }
    }

    public open(node: IZoweDatasetTreeNode, preview: boolean) {
        throw new Error("Method not implemented.");
    }
    public copy(node: IZoweDatasetTreeNode) {
        throw new Error("Method not implemented.");
    }
    public paste(node: IZoweDatasetTreeNode) {
        throw new Error("Method not implemented.");
    }
    public delete(node: IZoweDatasetTreeNode) {
        throw new Error("Method not implemented.");
    }
    public saveSearch(node: IZoweDatasetTreeNode) {
        throw new Error("Method not implemented.");
    }
    public saveFile(document: vscode.TextDocument) {
        throw new Error("Method not implemented.");
    }
    public refreshPS(node: IZoweDatasetTreeNode) {
        throw new Error("Method not implemented.");
    }
    public uploadDialog(node: IZoweDatasetTreeNode) {
        throw new Error("Method not implemented.");
    }
    public filterPrompt(node: IZoweDatasetTreeNode) {
        return this.datasetFilterPrompt(node);
    }

    /**
     * Takes argument of type IZoweDatasetTreeNode and retrieves all of the first level children
     *
     * @param [element] - Optional parameter; if not passed, returns root session nodes
     * @returns {IZoweDatasetTreeNode[] | Promise<IZoweDatasetTreeNode[]>}
     */
    public async getChildren(element?: IZoweDatasetTreeNode | undefined): Promise<IZoweDatasetTreeNode[]> {
        if (element) {
            if (contextually.isFavoriteContext(element)) {
                return this.mFavorites;
            }
            if (element.contextValue && element.contextValue === globals.FAV_PROFILE_CONTEXT){
                const favsForProfile = this.loadProfilesForFavorites(this.log, element);
                return favsForProfile;
            }
            await Profiles.getInstance().checkCurrentProfile(element.getProfile());
            return element.getChildren();
        }
        return this.mSessionNodes;
    }

    /**
     * Find profile node that matches specified profile name in a tree nodes array (e.g. this.mFavorites or this.mSession).
     * @param datasetProvider - The array of tree nodes to search through (e.g. this.mFavorites)
     * @param profileName - The name of the profile you are looking for
     * @returns {IZoweDatasetTreeNode | undefined} Returns matching profile node if found. Otherwise, returns undefined.
     */
    public findMatchingProfileInArray(datasetProvider: IZoweDatasetTreeNode[], profileName: string): IZoweDatasetTreeNode|undefined {
        return datasetProvider.find((treeNode) => treeNode.label === profileName );
    }

    /**
     * Creates and returns new profile node, and pushes it to mFavorites
     * @param profileName Name of profile
     * @returns {ZoweDatasetNode}
     */
    public createProfileNodeForFavs(profileName: string): ZoweDatasetNode {
        const favProfileNode = new ZoweDatasetNode(profileName, vscode.TreeItemCollapsibleState.Collapsed,
            this.mFavoriteSession, null, undefined, undefined);
        favProfileNode.contextValue = globals.FAV_PROFILE_CONTEXT;
        const icon = getIconByNode(favProfileNode);
        if (icon) {
            favProfileNode.iconPath = icon.path;
        }
        this.mFavorites.push(favProfileNode);
        return favProfileNode;
    }

    /**
     * Initializes the Favorites tree based on favorites held in persistent store.
     * Includes creating profile nodes in Favorites, as well as profile-less child favorite nodes.
     * Profile loading only occurs in loadProfilesForFavorites when the profile node in Favorites is clicked on.
     * @param log
     */
    public async initializeFavorites(log: Logger) {
        this.log = log;
        this.log.debug(localize("initializeFavorites.log.debug", "Initializing profiles with data set favorites."));
        const lines: string[] = this.mHistory.readFavorites();
        if (lines.length === 0) {
            this.log.debug(localize("initializeFavorites.no.favorites", "No data set favorites found."));
            return;
        }
        // Line validation
        const favoriteDataSetPattern = /^\[.+\]\:\s[a-zA-Z#@\$][a-zA-Z0-9#@\$\-]{0,7}(\.[a-zA-Z#@\$][a-zA-Z0-9#@\$\-]{0,7})*\{p?ds\}$/;
        const favoriteSearchPattern = /^\[.+\]\:\s.*\{session}$/;
        for (const line of lines) {
            if (!(favoriteDataSetPattern.test(line) || favoriteSearchPattern.test(line))){
                this.log.warn(localize("initializeFavorites.invalidDsFavorite1", "Invalid Data Sets favorite: {0}.", line) +
                localize("initializeFavorites.invalidDsFavorite2",
                " Please check formatting of the Zowe-DS-Persistent 'favorites' settings in the {0} user settings.", getAppName(globals.ISTHEIA)));
                continue;
            }
<<<<<<< HEAD
            // Parse line
            const profileName = line.substring(1, line.lastIndexOf("]")).trim();
            const favLabel = line.substring(line.indexOf(":") + 2, line.indexOf("{"));
            const favContextValue = line.substring(line.indexOf("{") + 1, line.lastIndexOf("}"));
            // The profile node used for grouping respective favorited items. (Undefined if not created yet.)
            let profileNodeInFavorites = this.findMatchingProfileInArray(this.mFavorites, profileName);
            if (profileNodeInFavorites === undefined) {
                // If favorite node for profile doesn't exist yet, create a new one for it
                profileNodeInFavorites = this.createProfileNodeForFavs(profileName);
            }
            // Initialize and attach favorited item nodes under their respective profile node in Favorrites
            const favChildNodeForProfile = await this.initializeFavChildNodeForProfile(favLabel, favContextValue, profileNodeInFavorites);
            profileNodeInFavorites.children.push(favChildNodeForProfile);
        }
    }

    /**
     * Creates an individual favorites node WITHOUT profiles or sessions, to be added to the specified profile node in Favorites during activation.
     * This allows label and contextValue to be passed into these child nodes.
     * @param label The favorited data set's label
     * @param contextValue The favorited data set's context value
     * @param parentNode The profile node in this.mFavorites that the favorite belongs to
     * @returns IZoweDatasetTreeNode
     */
    public async initializeFavChildNodeForProfile(label: string, contextValue: string, parentNode: IZoweDatasetTreeNode){
        const profileName = parentNode.label;
        let node: ZoweDatasetNode;
        if (contextValue === globals.DS_PDS_CONTEXT || contextValue === globals.DS_DS_CONTEXT) {
            if (contextValue === globals.DS_PDS_CONTEXT) {
                node = new ZoweDatasetNode(label, vscode.TreeItemCollapsibleState.Collapsed,
                    parentNode, undefined, undefined, undefined);
=======
            // validate line
            const favoriteDataSetPattern = /^\[.+\]\:\s[a-zA-Z#@\$][a-zA-Z0-9#@\$\-]{0,7}(\.[a-zA-Z#@\$][a-zA-Z0-9#@\$\-]{0,7})*\{p?ds\}$/;
            const favoriteSearchPattern = /^\[.+\]\:\s.*\{session}$/;
            if (favoriteDataSetPattern.test(line)) {
                const sesName = line.substring(1, line.lastIndexOf("]")).trim();
                try {
                    const profile = Profiles.getInstance().loadNamedProfile(sesName);
                    const session = ZoweExplorerApiRegister.getMvsApi(profile).getSession();
                    let node: ZoweDatasetNode;
                    if (line.substring(line.indexOf("{") + 1, line.lastIndexOf("}")) === globals.DS_PDS_CONTEXT) {
                        node = new ZoweDatasetNode(line.substring(0, line.indexOf("{")), vscode.TreeItemCollapsibleState.Collapsed,
                            this.mFavoriteSession, session, undefined, undefined, profile);
                    } else {
                        node = new ZoweDatasetNode(line.substring(0, line.indexOf("{")), vscode.TreeItemCollapsibleState.None,
                            this.mFavoriteSession, session, undefined, undefined, profile);
                        node.command = { command: "zowe.ZoweNode.openPS", title: "", arguments: [node] };
                    }
                    node.contextValue = contextually.asFavorite(node);
                    const icon = getIconByNode(node);
                    if (icon) {
                        node.iconPath = icon.path;
                    }
                    this.mFavorites.push(node);
                } catch (e) {
                    const errMessage: string =
                        localize("initializeFavorites.error.profile1",
                            "Error: You have Zowe Data Set favorites that refer to a non-existent CLI profile named: ") + sesName +
                        localize("intializeFavorites.error.profile2",
                            ". To resolve this, you can create a profile with this name, ") +
                        localize("initializeFavorites.error.profile3",
                            "or remove the favorites with this profile name from the Zowe-DS-Persistent setting, which can be found in your ") +
                        getAppName(globals.ISTHEIA) + localize("initializeFavorites.error.profile4", " user settings.");
                    await errorHandling(e, null, errMessage);
                    continue;
                }
            } else if (favoriteSearchPattern.test(line)) {
                const sesName = line.substring(1, line.lastIndexOf("]")).trim();
                let profile: IProfileLoaded;
                try {
                    profile = Profiles.getInstance().loadNamedProfile(sesName);
                } catch (error) {
                    const errMessage: string =
                        localize("loadNamedProfile.error.profileName",
                            "Initialization Error: Could not find profile named: ") +
                        +sesName +
                        localize("loadNamedProfile.error.period", ".");
                    await errorHandling(error, null, errMessage);
                    continue;
                }
                const session = ZoweExplorerApiRegister.getMvsApi(profile).getSession();
                const node = new ZoweDatasetNode(line.substring(0, line.lastIndexOf("{")),
                    vscode.TreeItemCollapsibleState.None, this.mFavoriteSession, session, undefined, undefined, profile);
                node.command = { command: "zowe.pattern", title: "", arguments: [node] };
                node.contextValue = globals.DS_SESSION_CONTEXT + globals.FAV_SUFFIX;
                const icon = getIconByNode(node);
                if (icon) {
                    node.iconPath = icon.path;
                }
                this.mFavorites.push(node);
>>>>>>> d08383c1
            } else {
                node = new ZoweDatasetNode(label, vscode.TreeItemCollapsibleState.None,
                    parentNode, undefined, contextValue, undefined);
                node.command = {command: "zowe.ZoweNode.openPS", title: "", arguments: [node]};
            }
            node.contextValue = contextually.asFavorite(node);
            const icon = getIconByNode(node);
            if (icon) {
                node.iconPath = icon.path;
            }
        } else if (contextValue === globals.DS_SESSION_CONTEXT) {
            node = new ZoweDatasetNode(label,
                vscode.TreeItemCollapsibleState.None, parentNode , undefined, undefined, undefined);
            node.command = {command: "zowe.pattern", title: "", arguments: [node]};
            node.contextValue = globals.DS_SESSION_CONTEXT + globals.FAV_SUFFIX;
            const icon = getIconByNode(node);
            if (icon) {
                node.iconPath = icon.path;
            }
        } else {
            // This case should not happen if the regex for initializeFavorites is defined correctly, but is here as a catch-all just in case.
            vscode.window.showErrorMessage(
                localize("getFavoritesForProfile.loadError", "Error creating data set favorite node: {0} for profile {1}.", label, profileName)
            );
        }
        return node;
    }

    /**
     * Loads favorites for the Favorites profile that was clicked on.
     * @param log
     */
    public async loadProfilesForFavorites(log: Logger, parentNode: IZoweDatasetTreeNode) {
        const profileName = parentNode.label;
        const updatedFavsForProfile: IZoweDatasetTreeNode[] = [];
        this.log = log;
        this.log.debug(localize("loadProfilesForFavorites.log.debug", "Loading profile: {0} for data set favorites", profileName));
        // Only process favorites with the parentNode's profile label.
        const profileInFavs = this.findMatchingProfileInArray(this.mFavorites, profileName);
        const favsForProfile = profileInFavs.children;
        for (const favorite of favsForProfile ) {
            // If profile and session already exists for favorite node, add to updatedFavsForProfile and go to next array item
            if (favorite.getProfile() && favorite.getSession()) {
                updatedFavsForProfile.push(favorite);
                continue;
            }
            // If no profile/session for favorite node yet, then add session and profile to favorite node:
            let profile: IProfileLoaded;
            try {
                profile = Profiles.getInstance().loadNamedProfile(profileName);
                const session = ZoweExplorerApiRegister.getMvsApi(profile).getSession();
                favorite.setProfileToChoice(profile);
                favorite.setSessionToChoice(session);
                updatedFavsForProfile.push(favorite);
            } catch (error) {
                const errMessage: string =
                    localize("loadProfilesForFavorites.error.profile1",
                        "Error: You have Zowe Data Set favorites that refer to a non-existent CLI profile named: {0}.", profileName) +
                    localize("loadProfilesForFavorites.error.profile2",
                        " To resolve this, you can create a profile with this name, ") +
                    localize("loadProfilesForFavorites.error.profile3",
                        "or remove the favorites with this profile name from the Zowe-DS-Persistent setting in your {0} user settings.",
                        getAppName(globals.ISTHEIA));
                await errorHandling(error, null, errMessage);
                continue;
            }
        }
        // This updates the profile node's children in the this.mFavorites array, as well.
        return updatedFavsForProfile;
    }

    /**
     * Returns the tree view for the current DatasetTree
     *
     * @returns {vscode.TreeView<IZoweDatasetTreeNode>}
     */
    public getTreeView(): vscode.TreeView<IZoweDatasetTreeNode> {
        return this.treeView;
    }

    /**
     * Adds a new session to the data set tree
     *
     * @param {string} [sessionName] - optional; loads default profile if not passed
     */
    public async addSession(sessionName?: string, profileType?: string) {
        // Loads profile associated with passed sessionName, default if none passed
        if (sessionName) {
            const zosmfProfile: IProfileLoaded = Profiles.getInstance().loadNamedProfile(sessionName);
            if (zosmfProfile) {
                this.addSingleSession(zosmfProfile);
            }
        } else {
            const profiles: IProfileLoaded[] = Profiles.getInstance().allProfiles;
            for (const zosmfProfile of profiles) {
                // If session is already added, do nothing
                if (this.mSessionNodes.find((tempNode) => tempNode.label.trim() === zosmfProfile.name)) {
                    continue;
                }
                for (const session of this.mHistory.getSessions()) {
                    if (session === zosmfProfile.name) {
                        this.addSingleSession(zosmfProfile);
                    }
                }
            }
            if (this.mSessionNodes.length === 1) {
                this.addSingleSession(Profiles.getInstance().getDefaultProfile(profileType));
            }
        }
        this.refresh();
    }

    /**
     * Removes a session from the list in the data set tree
     *
     * @param node
     */
    public deleteSession(node: IZoweDatasetTreeNode) {
        this.mSessionNodes = this.mSessionNodes.filter((tempNode) => tempNode.label.trim() !== node.label.trim());
        let revisedLabel = node.label;
        if (revisedLabel.includes("[")) {
            revisedLabel = revisedLabel.substring(0, revisedLabel.indexOf(" ["));
        }
        this.mHistory.removeSession(revisedLabel);
        this.refresh();
    }

    /**
     * Adds a node to the favorites list
     *
     * @param  node
     */
    public async addFavorite(node: IZoweDatasetTreeNode) {
        let temp: ZoweDatasetNode;
        // Get node's profile node in favorites
        const profileName = node.getProfileName();
        let profileNodeInFavorites = this.findMatchingProfileInArray(this.mFavorites, profileName);
        if (profileNodeInFavorites === undefined) {
            // If favorite node for profile doesn't exist yet, create a new one for it
            profileNodeInFavorites = this.createProfileNodeForFavs(profileName);
        }
        if (contextually.isDsMember(node)) {
            if (contextually.isFavoritePds(node.getParent())) {
                // This only returns true for members whose PDS **node** is literally already in the Favorites section.
                vscode.window.showInformationMessage(localize("addFavorite", "PDS already in favorites"));
                return;
            }
            this.addFavorite(node.getParent());
            return;
        } else if (contextually.isDsSession(node)) {
            temp = new ZoweDatasetNode(node.pattern, vscode.TreeItemCollapsibleState.None,
                profileNodeInFavorites, node.getSession(), node.contextValue, node.getEtag(), node.getProfile());

            await this.checkCurrentProfile(node);

            temp.contextValue = globals.DS_SESSION_CONTEXT + globals.FAV_SUFFIX;
            const icon = getIconByNode(temp);
            if (icon) {
                temp.iconPath = icon.path;
            }
            // add a command to execute the search
            temp.command = { command: "zowe.pattern", title: "", arguments: [temp] };
        } else {    // pds | ds
            temp = new ZoweDatasetNode(node.label, node.collapsibleState,
                profileNodeInFavorites, node.getSession(), node.contextValue, node.getEtag(), node.getProfile());
            temp.contextValue = contextually.asFavorite(temp);
            if (contextually.isFavoriteDs(temp)) {
                temp.command = { command: "zowe.ZoweNode.openPS", title: "", arguments: [temp] };
            }

            const icon = getIconByNode(temp);
            if (icon) {
                temp.iconPath = icon.path;
            }
        }
        if (!profileNodeInFavorites.children.find((tempNode) =>
            (tempNode.label === temp.label) && (tempNode.contextValue === temp.contextValue)
        )) {
            profileNodeInFavorites.children.push(temp);
            sortTreeItems(profileNodeInFavorites.children, globals.DS_SESSION_CONTEXT + globals.FAV_SUFFIX);
            await this.updateFavorites();
            this.refreshElement(this.mFavoriteSession);
        }
    }

    /**
     * Renames a node based on the profile and its label
     *
     * @param profileLabel
     * @param beforeLabel
     * @param afterLabel
     */

    public async renameNode(profileLabel: string, beforeLabel: string, afterLabel: string) {
        const sessionNode = this.mSessionNodes.find((session) => session.label.trim() === profileLabel.trim());
        if (sessionNode) {
            const matchingNode = sessionNode.children.find((node) => node.label === beforeLabel);
            if (matchingNode) {
                matchingNode.label = afterLabel;
                matchingNode.tooltip = afterLabel;
                this.refreshElement(matchingNode);
            }
        }
    }

    /**
     * Renames a node from the favorites list
     *
     * @param node
     */
    public async renameFavorite(node: IZoweDatasetTreeNode, newLabel: string) {
        const matchingNode = this.findFavoritedNode(node);
        if (matchingNode) {
            matchingNode.label = newLabel;
            matchingNode.tooltip = newLabel;
            this.refreshElement(matchingNode);
        }
    }

    /**
     * Finds the equivalent node as a favorite.
     * Used to ensure functions like delete, rename are synced between non-favorite nodes and their favorite equivalents.
     *
     * @param node
     */
    public findFavoritedNode(node: IZoweDatasetTreeNode) {
        // Get node's profile node in favorites
        const profileName = node.getProfileName();
        const profileNodeInFavorites = this.findMatchingProfileInArray(this.mFavorites, profileName);
        return profileNodeInFavorites.children.find(
            (temp) => (temp.label === node.getLabel()) && (temp.contextValue.includes(node.contextValue))
        );
    }

    /**
     * Finds the equivalent node not as a favorite.
     * Used to ensure functions like delete, rename are synced between favorite nodes and their non-favorite equivalents.
     *
     * @param node
     */
    public findNonFavoritedNode(node: IZoweDatasetTreeNode) {
        const profileName = node.getProfileName();
        const sessionNode = this.mSessionNodes.find((session) => session.label.trim() === profileName);
        return sessionNode.children.find((temp) => temp.label === node.label);
    }

    /**
     * Removes a node from the favorites list
     *
     * @param node
     */
    public async removeFavorite(node: IZoweDatasetTreeNode) {
        // Get node's profile node in favorites
        const profileName = node.getProfileName();
        const profileNodeInFavorites = this.findMatchingProfileInArray(this.mFavorites, profileName);
        profileNodeInFavorites.children = profileNodeInFavorites.children.filter((temp) =>
            !((temp.label === node.label) && (temp.contextValue.startsWith(node.contextValue)))
        );
        this.refresh();
        await this.updateFavorites();
        this.refreshElement(this.mFavoriteSession);
    }

    /**
     * Writes favorites to the settings file.
     */
    public async updateFavorites() {
<<<<<<< HEAD
        const settings = [];
        this.mFavorites.forEach( (profileNode) => {
            profileNode.children.forEach( (favorite) => {
                const favoriteEntry = "[" + profileNode.label.trim() + "]: " + favorite.label + "{" + contextually.getBaseContext(favorite) + "}";
                settings.push(favoriteEntry);
            });
        });
=======
        const settings = this.mFavorites.map((fav) =>
            fav.label + "{" + contextually.getBaseContext(fav) + "}"
        );
>>>>>>> d08383c1
        this.mHistory.updateFavorites(settings);
    }

    public async onDidChangeConfiguration(e) {
        // Empties the persistent favorites & history arrays, if the user has set persistence to False
        if (e.affectsConfiguration(DatasetTree.persistenceSchema)) {
            const setting: any = { ...vscode.workspace.getConfiguration().get(DatasetTree.persistenceSchema) };
            if (!setting.persistence) {
                setting.favorites = [];
                setting.history = [];
                await vscode.workspace.getConfiguration().update(DatasetTree.persistenceSchema, setting, vscode.ConfigurationTarget.Global);
            }
        }
    }

    public async addSearchHistory(criteria: string) {
        this.mHistory.addSearchHistory(criteria);
        this.refresh();
    }

    public getSearchHistory() {
        return this.mHistory.getSearchHistory();
    }

    public async addFileHistory(criteria: string) {
        this.mHistory.addFileHistory(criteria);
        this.refresh();
    }

    public getFileHistory(): string[] {
        return this.mHistory.getFileHistory();
    }

    public removeFileHistory(name: string) {
        this.mHistory.removeFileHistory(name);
    }

    public async createFilterString(newFilter: string, node: IZoweDatasetTreeNode) {
        // Store previous filters (before refreshing)
        let theFilter = this.getSearchHistory()[0] || null;

        // Check if filter is currently applied
        if (node.pattern !== "" && theFilter) {
            const currentFilters = node.pattern.split(",");

            // Check if current filter includes the new node
            const matchedFilters = currentFilters.filter((filter) => {
                const regex = new RegExp(filter.trim().replace(`*`, "") + "$");
                return regex.test(newFilter);
            });

            if (matchedFilters.length === 0) {
                // remove the last segement with a dot of the name for the new filter
                theFilter = `${node.pattern},${newFilter}`;
            } else { theFilter = node.pattern; }
        } else {
            // No filter is currently applied
            theFilter = newFilter;
        }
        return theFilter;
    }

    /**
     * Opens a data set & reveals it in the tree
     *
     */
    public async openItemFromPath(itemPath: string, sessionNode: IZoweDatasetTreeNode) {
        let parentNode: IZoweDatasetTreeNode = null;
        let memberNode: IZoweDatasetTreeNode;
        let parentName = null;
        let memberName = null;

        // Get node names from path
        if (itemPath.indexOf("(") > -1) {
            parentName = itemPath.substring(itemPath.indexOf(" ") + 1, itemPath.indexOf("(")).trim();
            memberName = itemPath.substring(itemPath.indexOf("(") + 1, itemPath.indexOf(")"));
        } else {
            parentName = itemPath.substring(itemPath.indexOf(" ") + 1);
        }

        // Update tree filter to include selected node, and expand session node in tree
        sessionNode.tooltip = sessionNode.pattern = await this.createFilterString(parentName, sessionNode);
        sessionNode.collapsibleState = vscode.TreeItemCollapsibleState.Expanded;
        sessionNode.label = sessionNode.label.trim() + " ";
        sessionNode.label = sessionNode.label.trim();
        sessionNode.dirty = true;
        await this.refresh();
        let children = await sessionNode.getChildren();

        // Find parent node in tree
        parentNode = children.find((child) => child.label.trim() === parentName);
        if (parentNode) {
            parentNode.label = parentNode.tooltip = parentNode.pattern = parentName;
            parentNode.dirty = true;
        } else {
            vscode.window.showInformationMessage(localize("findParentNode.unsuccessful", "Node does not exist. It may have been deleted."));
            this.removeFileHistory(itemPath);
            return;
        }

        // If parent node has a child, expand parent node, and find child in tree
        if (itemPath.indexOf("(") > -1) {
            parentNode.collapsibleState = vscode.TreeItemCollapsibleState.Expanded;
            children = await parentNode.getChildren();
            memberNode = children.find((child) => child.label.trim() === memberName);
            if (!memberNode) {
                vscode.window.showInformationMessage(localize("findParentNode.unsuccessful", "Node does not exist. It may have been deleted."));
                this.removeFileHistory(itemPath);
                return;
            } else {
                memberNode.getParent().label = memberNode.getParent().label.trim() + " ";
                memberNode.getParent().label = memberNode.getParent().label.trim();
                memberNode.getParent().collapsibleState = vscode.TreeItemCollapsibleState.Expanded;
                this.addSearchHistory(`${parentName}(${memberName})`);
                dsActions.openPS(memberNode, true, this);
            }
        } else {
            this.addSearchHistory(parentName);
            dsActions.openPS(parentNode, true, this);
        }
    }

    public async searchInLoadedItems() {
        this.log.debug(localize("enterPattern.log.debug.prompt", "Prompting the user to choose a member from the filtered list"));
        const loadedItems: IZoweDatasetTreeNode[] = [];
        const sessions = await this.getChildren();

        // Add all data sets loaded in the tree to an array
        for (const session of sessions) {
            if (!session.contextValue.includes(globals.FAVORITE_CONTEXT)) {
                if (session.children) {
                    for (const node of session.children) {
                        if (node.contextValue !== globals.INFORMATION_CONTEXT) {
                            loadedItems.push(node);
                            for (const member of node.children) {
                                if (member.contextValue !== globals.INFORMATION_CONTEXT) {
                                    loadedItems.push(member);
                                }
                            }
                        }
                    }
                }
            }
        }
        return loadedItems;
    }

    public async datasetFilterPrompt(node: IZoweDatasetTreeNode) {
        this.log.debug(localize("enterPattern.log.debug.prompt", "Prompting the user for a data set pattern"));
        let pattern: string;
        await this.checkCurrentProfile(node);

        if (Profiles.getInstance().validProfile === ValidProfileEnum.VALID) {
            if (contextually.isSessionNotFav(node)) {
                if (this.mHistory.getSearchHistory().length > 0) {
                    const createPick = new FilterDescriptor(DatasetTree.defaultDialogText);
                    const items: vscode.QuickPickItem[] = this.mHistory.getSearchHistory().map((element) => new FilterItem(element));
                    if (globals.ISTHEIA) {
                        const options1: vscode.QuickPickOptions = {
                            placeHolder: localize("searchHistory.options.prompt", "Select a filter")
                        };
                        // get user selection
                        const choice = (await vscode.window.showQuickPick([createPick, ...items], options1));
                        if (!choice) {
                            vscode.window.showInformationMessage(localize("enterPattern.pattern", "No selection made."));
                            return;
                        }
                        pattern = choice === createPick ? "" : choice.label;
                    } else {
                        const quickpick = vscode.window.createQuickPick();
                        quickpick.items = [createPick, ...items];
                        quickpick.placeholder = localize("searchHistory.options.prompt", "Select a filter");
                        quickpick.ignoreFocusOut = true;
                        quickpick.show();
                        const choice = await resolveQuickPickHelper(quickpick);
                        quickpick.hide();
                        if (!choice) {
                            vscode.window.showInformationMessage(localize("enterPattern.pattern", "No selection made."));
                            return;
                        }
                        if (choice instanceof FilterDescriptor) {
                            if (quickpick.value) { pattern = quickpick.value; }
                        } else { pattern = choice.label; }
                    }
                }
                const options2: vscode.InputBoxOptions = {
                    prompt: localize("enterPattern.options.prompt",
                        "Search data sets by entering patterns: use a comma to separate multiple patterns"),
                    value: pattern,
                };
                // get user input
                pattern = await vscode.window.showInputBox(options2);
                if (!pattern) {
                    vscode.window.showInformationMessage(localize("datasetFilterPrompt.enterPattern", "You must enter a pattern."));
                    return;
                }
            } else {
                // executing search from saved search in favorites
                pattern = node.getLabel();
                const sessionName = node.getProfileName();
                await this.addSession(sessionName);
                const faveNode = node;
                node = this.mSessionNodes.find((tempNode) => tempNode.label.trim() === sessionName);
                if ((!node.getSession().ISession.user) || (!node.getSession().ISession.password)) {
                    node.getSession().ISession.user = faveNode.getSession().ISession.user;
                    node.getSession().ISession.password = faveNode.getSession().ISession.password;
                    node.getSession().ISession.base64EncodedAuth = faveNode.getSession().ISession.base64EncodedAuth;
                }
            }
            // update the treeview with the new pattern
            node.label = node.label.trim() + " ";
            node.label.trim();
            node.tooltip = node.pattern = pattern.toUpperCase();
            node.collapsibleState = vscode.TreeItemCollapsibleState.Expanded;
            node.dirty = true;
            const icon = getIconByNode(node);
            if (icon) {
                node.iconPath = icon.path;
            }
            this.addSearchHistory(node.pattern);
        }
    }

    /**
     * Rename data set member
     *
     * @param node - The node
     */
    private async renameDataSetMember(node: IZoweDatasetTreeNode) {
        const beforeMemberName = node.label.trim();
<<<<<<< HEAD
        const dataSetName = node.getParent().getLabel();
        const afterMemberName = await vscode.window.showInputBox({value: beforeMemberName});
=======
        let dataSetName;
        let profileLabel;

        if (contextually.isFavorite(node.getParent())) {
            profileLabel = node.getParent().getLabel().substring(0, node.getParent().getLabel().indexOf(":") + 2);
            dataSetName = node.getParent().getLabel().substring(node.getParent().getLabel().indexOf(":") + 2);
        } else {
            dataSetName = node.getParent().getLabel();
        }
        let afterMemberName = await (vscode.window.showInputBox({ value: beforeMemberName }));
        if (!afterMemberName) {
            vscode.window.showInformationMessage(localize("renameDataSet.cancelled", "Rename operation cancelled."));
            return;
        }
        afterMemberName = afterMemberName.toUpperCase();
>>>>>>> d08383c1
        const beforeFullPath = getDocumentFilePath(`${node.getParent().getLabel()}(${node.getLabel()})`, node);
        const closedOpenedInstance = await closeOpenedTextFile(beforeFullPath);

        this.log.debug(localize("renameDataSet.log.debug", "Renaming data set ") + afterMemberName);
        if (afterMemberName && afterMemberName !== beforeMemberName) {
            try {
                await ZoweExplorerApiRegister.getMvsApi(node.getProfile()).renameDataSetMember(
                    dataSetName,
                    beforeMemberName,
                    afterMemberName);
                node.label = afterMemberName;
                node.tooltip = afterMemberName;
            } catch (err) {
                this.log.error(localize("renameDataSet.log.error", "Error encountered when renaming data set! ") + JSON.stringify(err));
                await errorHandling(err, dataSetName, localize("renameDataSet.error", "Unable to rename data set: ") + err.message);
                throw err;
            }
            let otherParent;
            if (contextually.isFavorite(node.getParent())) {
                otherParent = this.findNonFavoritedNode(node.getParent());
            } else {
                otherParent = this.findFavoritedNode(node.getParent());
            }
            if (otherParent) {
                const otherMember = otherParent.children.find((child) => child.label === beforeMemberName);
                if (otherMember) {
                    otherMember.label = afterMemberName;
                    otherMember.tooltip = afterMemberName;
                    this.refreshElement(otherMember);
                }
            }
            this.refreshElement(node);
            if (fs.existsSync(beforeFullPath)) {
                fs.unlinkSync(beforeFullPath);
            }
            if (closedOpenedInstance) {
                vscode.commands.executeCommand("zowe.ZoweNode.openPS", node);
            }
        }
    }

    /**
     * Rename data set
     *
     * @param node - The node
     */
    private async renameDataSet(node: IZoweDatasetTreeNode) {
<<<<<<< HEAD
        const beforeDataSetName = node.label.trim();

        const afterDataSetName = await vscode.window.showInputBox({value: beforeDataSetName});
=======
        let beforeDataSetName = node.label.trim();
        let favPrefix = "";
        let isFavourite;

        if (contextually.isFavorite(node)) {
            isFavourite = true;
            favPrefix = node.label.substring(0, node.label.indexOf(":") + 2);
            beforeDataSetName = node.label.substring(node.label.indexOf(":") + 2);
        }
        let afterDataSetName = await vscode.window.showInputBox({ value: beforeDataSetName });
        if (!afterDataSetName) {
            vscode.window.showInformationMessage(localize("renameDataSet.cancelled", "Rename operation cancelled."));
            return;
        }
        afterDataSetName = afterDataSetName.toUpperCase();
>>>>>>> d08383c1
        const beforeFullPath = getDocumentFilePath(node.getLabel(), node);
        const closedOpenedInstance = await closeOpenedTextFile(beforeFullPath);

        this.log.debug(localize("renameDataSet.log.debug", "Renaming data set ") + afterDataSetName);
        if (afterDataSetName && afterDataSetName !== beforeDataSetName) {
            try {
                await ZoweExplorerApiRegister.getMvsApi(node.getProfile()).renameDataSet(beforeDataSetName, afterDataSetName);
                // Rename corresponding node in Sessions or Favorites section (whichever one Rename wasn't called from)
                if (contextually.isFavorite(node)) {
                    const profileName = node.getProfileName();
                    this.renameNode(profileName, beforeDataSetName, afterDataSetName);
                } else {
                    this.renameFavorite(node, afterDataSetName);
                }
                // Rename the node that was clicked on
                node.label = afterDataSetName;
                node.tooltip = afterDataSetName;
                this.refreshElement(node);
                this.updateFavorites();

                if (fs.existsSync(beforeFullPath)) {
                    fs.unlinkSync(beforeFullPath);
                }

                if (closedOpenedInstance) {
                    vscode.commands.executeCommand("zowe.ZoweNode.openPS", node);
                }
            } catch (err) {
                this.log.error(localize("renameDataSet.log.error", "Error encountered when renaming data set! ") + JSON.stringify(err));
                await errorHandling(err, node.label, localize("renameDataSet.error", "Unable to rename data set: ") + err.message);
                throw err;
            }
        }
    }

    /**
     * Adds a single session to the data set tree
     *
     */
    private addSingleSession(profile: IProfileLoaded) {
        if (profile) {
            // If session is already added, do nothing
            if (this.mSessionNodes.find((tempNode) => tempNode.label.trim() === profile.name)) {
                return;
            }
            // Uses loaded profile to create a session with the MVS API
            const session = ZoweExplorerApiRegister.getMvsApi(profile).getSession();
            // Creates ZoweDatasetNode to track new session and pushes it to mSessionNodes
            const node = new ZoweDatasetNode(
                profile.name, vscode.TreeItemCollapsibleState.Collapsed, null, session, undefined, undefined, profile);
            node.contextValue = globals.DS_SESSION_CONTEXT;
            const icon = getIconByNode(node);
            if (icon) {
                node.iconPath = icon.path;
            }
            this.mSessionNodes.push(node);
            this.mHistory.addSession(profile.name);
        }
    }
}<|MERGE_RESOLUTION|>--- conflicted
+++ resolved
@@ -185,7 +185,6 @@
                 " Please check formatting of the Zowe-DS-Persistent 'favorites' settings in the {0} user settings.", getAppName(globals.ISTHEIA)));
                 continue;
             }
-<<<<<<< HEAD
             // Parse line
             const profileName = line.substring(1, line.lastIndexOf("]")).trim();
             const favLabel = line.substring(line.indexOf(":") + 2, line.indexOf("{"));
@@ -217,67 +216,6 @@
             if (contextValue === globals.DS_PDS_CONTEXT) {
                 node = new ZoweDatasetNode(label, vscode.TreeItemCollapsibleState.Collapsed,
                     parentNode, undefined, undefined, undefined);
-=======
-            // validate line
-            const favoriteDataSetPattern = /^\[.+\]\:\s[a-zA-Z#@\$][a-zA-Z0-9#@\$\-]{0,7}(\.[a-zA-Z#@\$][a-zA-Z0-9#@\$\-]{0,7})*\{p?ds\}$/;
-            const favoriteSearchPattern = /^\[.+\]\:\s.*\{session}$/;
-            if (favoriteDataSetPattern.test(line)) {
-                const sesName = line.substring(1, line.lastIndexOf("]")).trim();
-                try {
-                    const profile = Profiles.getInstance().loadNamedProfile(sesName);
-                    const session = ZoweExplorerApiRegister.getMvsApi(profile).getSession();
-                    let node: ZoweDatasetNode;
-                    if (line.substring(line.indexOf("{") + 1, line.lastIndexOf("}")) === globals.DS_PDS_CONTEXT) {
-                        node = new ZoweDatasetNode(line.substring(0, line.indexOf("{")), vscode.TreeItemCollapsibleState.Collapsed,
-                            this.mFavoriteSession, session, undefined, undefined, profile);
-                    } else {
-                        node = new ZoweDatasetNode(line.substring(0, line.indexOf("{")), vscode.TreeItemCollapsibleState.None,
-                            this.mFavoriteSession, session, undefined, undefined, profile);
-                        node.command = { command: "zowe.ZoweNode.openPS", title: "", arguments: [node] };
-                    }
-                    node.contextValue = contextually.asFavorite(node);
-                    const icon = getIconByNode(node);
-                    if (icon) {
-                        node.iconPath = icon.path;
-                    }
-                    this.mFavorites.push(node);
-                } catch (e) {
-                    const errMessage: string =
-                        localize("initializeFavorites.error.profile1",
-                            "Error: You have Zowe Data Set favorites that refer to a non-existent CLI profile named: ") + sesName +
-                        localize("intializeFavorites.error.profile2",
-                            ". To resolve this, you can create a profile with this name, ") +
-                        localize("initializeFavorites.error.profile3",
-                            "or remove the favorites with this profile name from the Zowe-DS-Persistent setting, which can be found in your ") +
-                        getAppName(globals.ISTHEIA) + localize("initializeFavorites.error.profile4", " user settings.");
-                    await errorHandling(e, null, errMessage);
-                    continue;
-                }
-            } else if (favoriteSearchPattern.test(line)) {
-                const sesName = line.substring(1, line.lastIndexOf("]")).trim();
-                let profile: IProfileLoaded;
-                try {
-                    profile = Profiles.getInstance().loadNamedProfile(sesName);
-                } catch (error) {
-                    const errMessage: string =
-                        localize("loadNamedProfile.error.profileName",
-                            "Initialization Error: Could not find profile named: ") +
-                        +sesName +
-                        localize("loadNamedProfile.error.period", ".");
-                    await errorHandling(error, null, errMessage);
-                    continue;
-                }
-                const session = ZoweExplorerApiRegister.getMvsApi(profile).getSession();
-                const node = new ZoweDatasetNode(line.substring(0, line.lastIndexOf("{")),
-                    vscode.TreeItemCollapsibleState.None, this.mFavoriteSession, session, undefined, undefined, profile);
-                node.command = { command: "zowe.pattern", title: "", arguments: [node] };
-                node.contextValue = globals.DS_SESSION_CONTEXT + globals.FAV_SUFFIX;
-                const icon = getIconByNode(node);
-                if (icon) {
-                    node.iconPath = icon.path;
-                }
-                this.mFavorites.push(node);
->>>>>>> d08383c1
             } else {
                 node = new ZoweDatasetNode(label, vscode.TreeItemCollapsibleState.None,
                     parentNode, undefined, contextValue, undefined);
@@ -545,7 +483,6 @@
      * Writes favorites to the settings file.
      */
     public async updateFavorites() {
-<<<<<<< HEAD
         const settings = [];
         this.mFavorites.forEach( (profileNode) => {
             profileNode.children.forEach( (favorite) => {
@@ -553,11 +490,6 @@
                 settings.push(favoriteEntry);
             });
         });
-=======
-        const settings = this.mFavorites.map((fav) =>
-            fav.label + "{" + contextually.getBaseContext(fav) + "}"
-        );
->>>>>>> d08383c1
         this.mHistory.updateFavorites(settings);
     }
 
@@ -788,26 +720,14 @@
      */
     private async renameDataSetMember(node: IZoweDatasetTreeNode) {
         const beforeMemberName = node.label.trim();
-<<<<<<< HEAD
         const dataSetName = node.getParent().getLabel();
-        const afterMemberName = await vscode.window.showInputBox({value: beforeMemberName});
-=======
-        let dataSetName;
-        let profileLabel;
-
-        if (contextually.isFavorite(node.getParent())) {
-            profileLabel = node.getParent().getLabel().substring(0, node.getParent().getLabel().indexOf(":") + 2);
-            dataSetName = node.getParent().getLabel().substring(node.getParent().getLabel().indexOf(":") + 2);
-        } else {
-            dataSetName = node.getParent().getLabel();
-        }
-        let afterMemberName = await (vscode.window.showInputBox({ value: beforeMemberName }));
+
+        let afterMemberName = await vscode.window.showInputBox({ value: beforeMemberName });
         if (!afterMemberName) {
             vscode.window.showInformationMessage(localize("renameDataSet.cancelled", "Rename operation cancelled."));
             return;
         }
         afterMemberName = afterMemberName.toUpperCase();
->>>>>>> d08383c1
         const beforeFullPath = getDocumentFilePath(`${node.getParent().getLabel()}(${node.getLabel()})`, node);
         const closedOpenedInstance = await closeOpenedTextFile(beforeFullPath);
 
@@ -855,27 +775,14 @@
      * @param node - The node
      */
     private async renameDataSet(node: IZoweDatasetTreeNode) {
-<<<<<<< HEAD
         const beforeDataSetName = node.label.trim();
 
-        const afterDataSetName = await vscode.window.showInputBox({value: beforeDataSetName});
-=======
-        let beforeDataSetName = node.label.trim();
-        let favPrefix = "";
-        let isFavourite;
-
-        if (contextually.isFavorite(node)) {
-            isFavourite = true;
-            favPrefix = node.label.substring(0, node.label.indexOf(":") + 2);
-            beforeDataSetName = node.label.substring(node.label.indexOf(":") + 2);
-        }
         let afterDataSetName = await vscode.window.showInputBox({ value: beforeDataSetName });
         if (!afterDataSetName) {
             vscode.window.showInformationMessage(localize("renameDataSet.cancelled", "Rename operation cancelled."));
             return;
         }
         afterDataSetName = afterDataSetName.toUpperCase();
->>>>>>> d08383c1
         const beforeFullPath = getDocumentFilePath(node.getLabel(), node);
         const closedOpenedInstance = await closeOpenedTextFile(beforeFullPath);
 
