--- conflicted
+++ resolved
@@ -70,11 +70,7 @@
             + localize("loadDefaultProfile.error.profile2", " A default zosmf profile created with Zowe CLI is required to use the Zowe extension.")
             + localize("loadDefaultProfile.error.profile3", " Please [create at least one profile with Zowe CLI]")
             + localize("loadDefaultProfile.error.profile4",
-<<<<<<< HEAD
-                       "(https://zowe.github.io/docs-site/latest/user-guide/cli-configuringcli.html#creating-zowe-cli-profiles).");
-=======
                 "(https://zowe.github.io/docs-site/latest/user-guide/cli-configuringcli.html#creating-zowe-cli-profiles).");
->>>>>>> fcdeb627
         // Display info message to user
         vscode.window.showInformationMessage(defaultProfileMessage);
         // Include stack trace in debug log
