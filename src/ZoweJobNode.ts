--- conflicted
+++ resolved
@@ -10,15 +10,8 @@
 */
 
 import * as vscode from "vscode";
-<<<<<<< HEAD
 import * as zowe from "@zowe/cli";
-import { Session } from "@zowe/imperative";
-=======
-import * as zowe from "@brightside/core";
-import { Session, IProfileLoaded } from "@brightside/imperative";
-// tslint:disable-next-line: no-duplicate-imports
-import { IJob, IJobFile } from "@brightside/core";
->>>>>>> 438e7636
+import { Session, IProfileLoaded } from "@zowe/imperative";
 import * as extension from "./extension";
 import { IZoweJobTreeNode } from "./api/IZoweTreeNode";
 import { ZoweTreeNode } from "./abstract/ZoweTreeNode";
@@ -43,19 +36,13 @@
     // tslint:disable-next-line: variable-name
     private _searchId: string;
 
-<<<<<<< HEAD
-    constructor(public label: string, public mCollapsibleState: vscode.TreeItemCollapsibleState,
-                public mParent: Job, public session: Session, public job: zowe.IJob) {
-        super(label, mCollapsibleState);
-=======
     constructor(label: string,
                 collapsibleState: vscode.TreeItemCollapsibleState,
                 mParent: IZoweJobTreeNode,
                 session: Session,
-                public job: IJob,
+                public job: zowe.IJob,
                 profile: IProfileLoaded) {
         super(label, collapsibleState, mParent, session, profile);
->>>>>>> 438e7636
         if (session) {
             this._owner = session.ISession.user;
         }
@@ -194,11 +181,7 @@
         return this._searchId;
     }
 
-<<<<<<< HEAD
-    private async getJobs(session, owner, prefix, searchId): Promise<zowe.IJob[]> {
-=======
-    private async getJobs(owner, prefix, searchId): Promise<IJob[]> {
->>>>>>> 438e7636
+    private async getJobs(owner, prefix, searchId): Promise<zowe.IJob[]> {
         let jobsInternal: zowe.IJob[] = [];
         if (this.searchId.length > 0 ) {
             jobsInternal.push(await ZoweExplorerApiRegister.getJesApi(this.getProfile()).getJob(searchId));
@@ -215,15 +198,9 @@
 
 // tslint:disable-next-line: max-classes-per-file
 class Spool extends Job {
-<<<<<<< HEAD
-    constructor(public label: string, public mCollapsibleState: vscode.TreeItemCollapsibleState, public mParent: Job,
-                public session: Session, public spool: zowe.IJobFile, public job: zowe.IJob, public parent: Job) {
-        super(label, mCollapsibleState, mParent, session, job);
-=======
     constructor(label: string, mCollapsibleState: vscode.TreeItemCollapsibleState, mParent: IZoweJobTreeNode,
-                session: Session, spool: IJobFile, job: IJob, parent: IZoweJobTreeNode) {
+                session: Session, spool: zowe.IJobFile, job: zowe.IJob, parent: IZoweJobTreeNode) {
         super(label, mCollapsibleState, mParent, session, job, parent.getProfile());
->>>>>>> 438e7636
         this.contextValue = extension.JOBS_SPOOL_CONTEXT;
         utils.applyIcons(this);
     }
