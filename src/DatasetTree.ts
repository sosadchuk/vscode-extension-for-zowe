--- conflicted
+++ resolved
@@ -44,14 +44,10 @@
 export class DatasetTree extends ZoweTreeProvider implements IZoweTree<IZoweDatasetTreeNode> {
 
     private static readonly persistenceSchema: string = "Zowe-DS-Persistent";
-<<<<<<< HEAD
-    private static readonly defaultDialogText: string = "\uFF0B " + localize("ussFilterPrompt.option.prompt.search", "Create a new filter");
-=======
     private static readonly defaultDialogText: string = "\uFF0B " + localize("defaultFilterPrompt.option.prompt.search", "Create a new filter. Comma separate multiple entries (pattern 1, pattern 2, ...)");
     public mSessionNodes: ZoweNode[];
     public mFavoriteSession: ZoweNode;
     public mFavorites: ZoweNode[] = [];
->>>>>>> 5e95b1ef
 
     public mSessionNodes: IZoweDatasetTreeNode[] = [];
     public mFavorites: IZoweDatasetTreeNode[] = [];
@@ -317,10 +313,7 @@
         this.mHistory.updateFavorites(settings);
     }
 
-<<<<<<< HEAD
-    public async datasetFilterPrompt(node: IZoweDatasetTreeNode) {
-=======
-    public async onDidChangeConfiguration(e) {
+  public async onDidChangeConfiguration(e) {
         if (e.affectsConfiguration(DatasetTree.persistenceSchema)) {
             const setting: any = { ...vscode.workspace.getConfiguration().get(DatasetTree.persistenceSchema) };
             if (!setting.persistence) {
@@ -340,8 +333,7 @@
         return this.mHistory.getHistory();
     }
 
-    public async datasetFilterPrompt(node: ZoweNode) {
->>>>>>> 5e95b1ef
+    public async datasetFilterPrompt(node: IZoweDatasetTreeNode) {
         this.log.debug(localize("enterPattern.log.debug.prompt", "Prompting the user for a data set pattern"));
         let pattern: string;
         let usrNme: string;
