/*
* This program and the accompanying materials are made available under the terms of the *
* Eclipse Public License v2.0 which accompanies this distribution, and is available at *
* https://www.eclipse.org/legal/epl-v20.html                                      *
*                                                                                 *
* SPDX-License-Identifier: EPL-2.0                                                *
*                                                                                 *
* Copyright Contributors to the Zowe Project.                                     *
*                                                                                 *
*/

import * as zowe from "@brightside/core";
import { IProfileLoaded, Logger } from "@brightside/imperative";
import * as path from "path";
import * as vscode from "vscode";
import * as nls from "vscode-nls";
import * as extension from "../src/extension";
import { Profiles } from "./Profiles";
import { ZoweExplorerApiRegister } from "./api/ZoweExplorerApiRegister";
import { sortTreeItems, applyIcons, FilterDescriptor, FilterItem, getAppName, resolveQuickPickHelper, errorHandling } from "./utils";
import { IZoweTree } from "./api/IZoweTree";
import { IZoweDatasetTreeNode } from "./api/IZoweTreeNode";
import { ZoweTreeProvider } from "./abstract/ZoweTreeProvider";
import { ZoweDatasetNode } from "./ZoweDatasetNode";
const localize = nls.config({ messageFormat: nls.MessageFormat.file })();

/**
 * Creates the Dataset tree that contains nodes of sessions and data sets
 *
 * @export
 */
export async function createDatasetTree(log: Logger) {
    const tree = new DatasetTree();
    await tree.initialize(log);
    await tree.addSession();
    return tree;
}

/**
 * A tree that contains nodes of sessions and data sets
 *
 * @export
 * @class DatasetTree
 * @implements {vscode.TreeDataProvider}
 */
export class DatasetTree extends ZoweTreeProvider implements IZoweTree<IZoweDatasetTreeNode> {

    private static readonly persistenceSchema: string = "Zowe-DS-Persistent";
    private static readonly defaultDialogText: string = "\uFF0B " + localize("defaultFilterPrompt.option.prompt.search", "Create a new filter. Comma separate multiple entries (pattern 1, pattern 2, ...)");
    public mFavoriteSession: ZoweDatasetNode;

    public mSessionNodes: IZoweDatasetTreeNode[] = [];
    public mFavorites: IZoweDatasetTreeNode[] = [];

    constructor() {
        super(DatasetTree.persistenceSchema, new ZoweDatasetNode(localize("Favorites", "Favorites"),
        vscode.TreeItemCollapsibleState.Collapsed, null, null, null));
        this.mFavoriteSession.contextValue = extension.FAVORITE_CONTEXT;
        this.mFavoriteSession.iconPath = applyIcons(this.mFavoriteSession);
        this.mSessionNodes = [this.mFavoriteSession];
    }

    /**
     * Takes argument of type IZoweDatasetTreeNode and retrieves all of the first level children
     *
     * @param {IZoweDatasetTreeNode} [element] - Optional parameter; if not passed, returns root session nodes
     * @returns {IZoweDatasetTreeNode[] | Promise<IZoweDatasetTreeNode[]>}
     */
    public async getChildren(element?: IZoweDatasetTreeNode | undefined): Promise<IZoweDatasetTreeNode[]> {
        if (element) {
            if (element.contextValue === extension.FAVORITE_CONTEXT) {
                return this.mFavorites;
            }
            return element.getChildren();
        }
        return this.mSessionNodes;
    }

    /**
     * Initializes the tree based on favorites held in persistent store
     *
     * @param {Logger} log
     */
    public async initialize(log: Logger) {
        this.log = log;
        this.log.debug(localize("initializeFavorites.log.debug", "initializing favorites"));
        const lines: string[] = this.mHistory.readFavorites();
        for (const line of lines) {
            if (line === "") {
                continue;
            }
            // validate line
            const favoriteDataSetPattern = /^\[.+\]\:\s[a-zA-Z#@\$][a-zA-Z0-9#@\$\-]{0,7}(\.[a-zA-Z#@\$][a-zA-Z0-9#@\$\-]{0,7})*\{p?ds\}$/;
            const favoriteSearchPattern = /^\[.+\]\:\s.*\{session\}$/;
            if (favoriteDataSetPattern.test(line)) {
                const sesName = line.substring(1, line.lastIndexOf("]")).trim();
                try {
<<<<<<< HEAD
                    const zosmfProfile = Profiles.getInstance().loadNamedProfile(sesName);
                    const session = zowe.ZosmfSession.createBasicZosmfSession(zosmfProfile.profile);
                    let node: ZoweDatasetNode;
                    if (line.substring(line.indexOf("{") + 1, line.lastIndexOf("}")) === extension.DS_PDS_CONTEXT) {
                        node = new ZoweDatasetNode(line.substring(0, line.indexOf("{")), vscode.TreeItemCollapsibleState.Collapsed,
                            this.mFavoriteSession, session);
                    } else {
                        node = new ZoweDatasetNode(line.substring(0, line.indexOf("{")), vscode.TreeItemCollapsibleState.None,
                            this.mFavoriteSession, session);
                        node.command = { command: "zowe.ZoweDatasetNode.openPS", title: "", arguments: [node] };
=======
                    const profile = Profiles.getInstance().loadNamedProfile(sesName);
                    const session = ZoweExplorerApiRegister.getMvsApi(profile).getSession();
                    let node: ZoweNode;
                    if (line.substring(line.indexOf("{") + 1, line.lastIndexOf("}")) === extension.DS_PDS_CONTEXT) {
                        node = new ZoweNode(line.substring(0, line.indexOf("{")), vscode.TreeItemCollapsibleState.Collapsed,
                            this.mFavoriteSession, session, undefined, undefined, profile);
                    } else {
                        node = new ZoweNode(line.substring(0, line.indexOf("{")), vscode.TreeItemCollapsibleState.None,
                            this.mFavoriteSession, session, undefined, undefined, profile);
                        node.command = { command: "zowe.ZoweNode.openPS", title: "", arguments: [node] };
>>>>>>> 59d9cfca
                    }
                    node.contextValue += extension.FAV_SUFFIX;
                    node.iconPath = applyIcons(node);
                    this.mFavorites.push(node);
                } catch(e) {
                    const errMessage: string =
                    localize("initializeFavorites.error.profile1",
                    "Error: You have Zowe Data Set favorites that refer to a non-existent CLI profile named: ") + sesName +
                    localize("intializeFavorites.error.profile2",
                    ". To resolve this, you can create a profile with this name, ") +
                    localize("initializeFavorites.error.profile3",
                    "or remove the favorites with this profile name from the Zowe-DS-Persistent setting, which can be found in your ") +
                    getAppName(extension.ISTHEIA) + localize("initializeFavorites.error.profile4", " user settings.");
                    await errorHandling(e, null, errMessage);
                    continue;
                }
            } else if (favoriteSearchPattern.test(line)) {
                const sesName = line.substring(1, line.lastIndexOf("]")).trim();
                let profile: IProfileLoaded;
                try {
                    profile = Profiles.getInstance().loadNamedProfile(sesName);
                } catch (error) {
                    const errMessage: string =
                    localize("loadNamedProfile.error.profileName",
                    "Initialization Error: Could not find profile named: ") +
                    + sesName +
                    localize("loadNamedProfile.error.period", ".");
                    await errorHandling(error, null, errMessage);
                    continue;
                }
<<<<<<< HEAD
                const session = zowe.ZosmfSession.createBasicZosmfSession(zosmfProfile.profile);
                const node = new ZoweDatasetNode(line.substring(0, line.lastIndexOf("{")),
                    vscode.TreeItemCollapsibleState.None, this.mFavoriteSession, session);
=======
                const session = ZoweExplorerApiRegister.getMvsApi(profile).getSession();
                const node = new ZoweNode(line.substring(0, line.lastIndexOf("{")),
                    vscode.TreeItemCollapsibleState.None, this.mFavoriteSession, session, undefined, undefined, profile);
>>>>>>> 59d9cfca
                node.command = { command: "zowe.pattern", title: "", arguments: [node] };
                const light = path.join(__dirname, "..", "..", "resources", "light", "pattern.svg");
                const dark = path.join(__dirname, "..", "..", "resources", "dark", "pattern.svg");
                node.iconPath = { light, dark };
                node.contextValue = extension.DS_SESSION_CONTEXT + extension.FAV_SUFFIX;
                node.iconPath = applyIcons(node);
                this.mFavorites.push(node);
            } else {
                vscode.window.showErrorMessage(localize("initializeFavorites.fileCorrupted", "Favorites file corrupted: ") + line);
            }
        }
    }

    /**
     * Adds a new session to the data set tree
     *
     * @param {string} [sessionName] - optional; loads default profile if not passed
     */
    public async addSession(sessionName?: string) {
        // Loads profile associated with passed sessionName, default if none passed
        if (sessionName) {
            const zosmfProfile: IProfileLoaded = Profiles.getInstance().loadNamedProfile(sessionName);
            if (zosmfProfile) {
                this.addSingleSession(zosmfProfile);
            }
        } else {
            const profiles: IProfileLoaded[] = Profiles.getInstance().allProfiles;
            for (const zosmfProfile of profiles) {
                // If session is already added, do nothing
                if (this.mSessionNodes.find((tempNode) => tempNode.label.trim() === zosmfProfile.name)) {
                    continue;
                }
                for (const session of this.mHistory.getSessions()) {
                    if (session === zosmfProfile.name) {
                        this.addSingleSession(zosmfProfile);
                    }
                }
            }
            if (this.mSessionNodes.length === 1) {
                this.addSingleSession(Profiles.getInstance().getDefaultProfile());
            }
        }
        this.refresh();
    }

    /**
     * Removes a session from the list in the data set tree
     *
     * @param {IZoweDatasetTreeNode} [node]
     */
    public deleteSession(node: IZoweDatasetTreeNode) {
        this.mSessionNodes = this.mSessionNodes.filter((tempNode) => tempNode.label.trim() !== node.label.trim());
        let revisedLabel =  node.label;
        if (revisedLabel.includes("[")) {
            revisedLabel = revisedLabel.substring(0, revisedLabel.indexOf(" ["));
        }
        this.mHistory.removeSession(revisedLabel);
        this.refresh();
    }

    /**
     * Adds a node to the favorites list
     *
     * @param {IZoweDatasetTreeNode} node
     */
    public async addFavorite(node: IZoweDatasetTreeNode) {
        let temp: ZoweDatasetNode;
        if (node.contextValue === extension.DS_MEMBER_CONTEXT) {
            if (node.getParent().contextValue === extension.DS_PDS_CONTEXT + extension.FAV_SUFFIX) {
                vscode.window.showInformationMessage(localize("addFavorite", "PDS already in favorites"));
                return;
            }
            this.addFavorite(node.getParent());
            return;
        } else if (node.contextValue === extension.DS_SESSION_CONTEXT) {
<<<<<<< HEAD
            temp = new ZoweDatasetNode("[" + node.getSessionNode().label.trim() + "]: " + node.pattern, vscode.TreeItemCollapsibleState.None,
                this.mFavoriteSession, node.getSession());
=======
            temp = new ZoweNode("[" + node.getSessionNode().label.trim() + "]: " + node.pattern, vscode.TreeItemCollapsibleState.None,
                this.mFavoriteSession, node.getSession(), node.contextValue, node.getEtag(), node.profile);
>>>>>>> 59d9cfca
            temp.contextValue = extension.DS_SESSION_CONTEXT + extension.FAV_SUFFIX;
            temp.iconPath =  applyIcons(temp);
            // add a command to execute the search
            temp.command = { command: "zowe.pattern", title: "", arguments: [temp] };
        } else {    // pds | ds
<<<<<<< HEAD
            temp = new ZoweDatasetNode("[" + node.getSessionNode().label.trim() + "]: " + node.label, node.collapsibleState,
                this.mFavoriteSession, node.getSession());
            temp.contextValue += extension.FAV_SUFFIX;
            if (temp.contextValue === extension.DS_PDS_CONTEXT + extension.FAV_SUFFIX) {
                temp.command = { command: "zowe.ZoweDatasetNode.openPS", title: "", arguments: [temp] };
=======
            temp = new ZoweNode("[" + node.getSessionNode().label.trim() + "]: " + node.label, node.collapsibleState,
                this.mFavoriteSession, node.getSession(), node.contextValue, node.getEtag(), node.profile);
            temp.contextValue += extension.FAV_SUFFIX;
            if (temp.contextValue === extension.DS_DS_CONTEXT + extension.FAV_SUFFIX) {
                temp.command = { command: "zowe.ZoweNode.openPS", title: "", arguments: [temp] };
>>>>>>> 59d9cfca
            }
            temp.iconPath = applyIcons(temp);
        }
        if (!this.mFavorites.find((tempNode) =>
            (tempNode.label === temp.label) && (tempNode.contextValue === temp.contextValue)
        )) {
            this.mFavorites.push(temp);
            sortTreeItems(this.mFavorites, extension.DS_SESSION_CONTEXT + extension.FAV_SUFFIX);
            await this.updateFavorites();
            this.refreshElement(this.mFavoriteSession);
        }
    }

    /**
     * Renames a node based on the profile and it's label
     *
     * @param {string} profileLabel
     * @param {string} beforeLabel
     * @param {string} afterLabel
     */

    public async renameNode(profileLabel: string, beforeLabel: string, afterLabel: string) {
        const sessionNode = this.mSessionNodes.find((session) => session.label === `${profileLabel} `);
        if (sessionNode) {
            const matchingNode = sessionNode.children.find((node) => node.label === beforeLabel);
            if (matchingNode) {
                matchingNode.label = afterLabel;
                this.refreshElement(matchingNode);
            }
        }
    }

    /**
     * Renames a node from the favorites list
     *
     * @param {IZoweDatasetTreeNode} node
     */
    public async renameFavorite(node: IZoweDatasetTreeNode, newLabel: string) {
        const matchingNode = this.mFavorites.find(
            (temp) => (temp.label === node.label) && (temp.contextValue.startsWith(node.contextValue))
        );
        if (matchingNode) {
            const prefix = matchingNode.label.substring(0, matchingNode.label.indexOf(":") + 2);
            matchingNode.label = prefix + newLabel;
            this.refreshElement(matchingNode);
        }
    }

    /**
     * Finds the equivalent node as a favorite
     *
     * @param {IZoweDatasetTreeNode} node
     */
    public findFavoritedNode(node: IZoweDatasetTreeNode) {
        return this.mFavorites.find(
            (temp) => (temp.label === `[${node.getParent().getLabel()}]: ${node.label}`) && (temp.contextValue.includes(node.contextValue))
        );
    }
    /**
     * Finds the equivalent node not as a favorite
     *
     * @param {IZoweDatasetTreeNode} node
     */
    public findNonFavoritedNode(node: IZoweDatasetTreeNode) {
        const profileLabel = node.label.substring(1, node.label.indexOf("]"));
        const nodeLabel = node.label.substring(node.label.indexOf(":") + 2);
        const sessionNode = this.mSessionNodes.find((session) => session.label.trim() === profileLabel);
        return sessionNode.children.find((temp) => temp.label === nodeLabel);
    }

    /**
     * Removes a node from the favorites list
     *
     * @param {IZoweDatasetTreeNode} node
     */
    public async removeFavorite(node: IZoweDatasetTreeNode) {
        this.mFavorites = this.mFavorites.filter((temp) =>
            !((temp.label === node.label) && (temp.contextValue.startsWith(node.contextValue)))
        );
        this.refresh();
        await this.updateFavorites();
        this.refreshElement(this.mFavoriteSession);
    }

    public async updateFavorites() {
        const settings = this.mFavorites.map((fav) =>
            fav.label + "{" + fav.contextValue.substring(0, fav.contextValue.indexOf(extension.FAV_SUFFIX)) + "}"
        );
        this.mHistory.updateFavorites(settings);
    }

    public async onDidChangeConfiguration(e) {
            if (e.affectsConfiguration(DatasetTree.persistenceSchema)) {
                const setting: any = { ...vscode.workspace.getConfiguration().get(DatasetTree.persistenceSchema) };
                if (!setting.persistence) {
                    setting.favorites = [];
                    setting.history = [];
                    await vscode.workspace.getConfiguration().update(DatasetTree.persistenceSchema, setting, vscode.ConfigurationTarget.Global);
                }
            }
        }

    public async addHistory(criteria: string) {
        this.mHistory.addHistory(criteria);
        this.refresh();
    }

    public getHistory() {
        return this.mHistory.getHistory();
    }

    public async datasetFilterPrompt(node: IZoweDatasetTreeNode) {
        this.log.debug(localize("enterPattern.log.debug.prompt", "Prompting the user for a data set pattern"));
        let pattern: string;
        let usrNme: string;
        let passWrd: string;
        let baseEncd: string;
        let sesNamePrompt: string;
        if (node.contextValue.endsWith(extension.FAV_SUFFIX)) {
            sesNamePrompt = node.label.substring(1, node.label.indexOf("]"));
        } else {
            sesNamePrompt = node.label;
        }
        if ((!node.getSession().ISession.user) || (!node.getSession().ISession.password)) {
            try {
                const values = await Profiles.getInstance().promptCredentials(sesNamePrompt);
                if (values !== undefined) {
                    usrNme = values [0];
                    passWrd = values [1];
                    baseEncd = values [2];
                }
            } catch (error) {
                await errorHandling(error, node.getProfileName(), localize("datasetTree.error", "Error encountered in ") + `datasetFilterPrompt.optionalProfiles!`);
            }
            if (usrNme !== undefined && passWrd !== undefined && baseEncd !== undefined) {
                node.getSession().ISession.user = usrNme;
                node.getSession().ISession.password = passWrd;
                node.getSession().ISession.base64EncodedAuth = baseEncd;
                this.validProfile = 0;
            } else {
                return;
            }
            await this.refreshElement(node);
            await this.refresh();
        } else {
            this.validProfile = 0;
        }
        if (this.validProfile === 0) {
            if (node.contextValue === extension.DS_SESSION_CONTEXT) {
                if (this.mHistory.getHistory().length > 0) {
                    const createPick = new FilterDescriptor(DatasetTree.defaultDialogText);
                    const items: vscode.QuickPickItem[] = this.mHistory.getHistory().map((element) => new FilterItem(element));
                    if (extension.ISTHEIA) {
                        const options1: vscode.QuickPickOptions = {
                            placeHolder: localize("searchHistory.options.prompt", "Select a filter")
                        };
                        // get user selection
                        const choice = (await vscode.window.showQuickPick([createPick, ...items], options1));
                        if (!choice) {
                            vscode.window.showInformationMessage(localize("enterPattern.pattern", "No selection made."));
                            return;
                        }
                        pattern = choice === createPick ? "" : choice.label;
                    } else {
                        const quickpick = vscode.window.createQuickPick();
                        quickpick.items = [createPick, ...items];
                        quickpick.placeholder = localize("searchHistory.options.prompt", "Select a filter");
                        quickpick.ignoreFocusOut = true;
                        quickpick.show();
                        const choice = await resolveQuickPickHelper(quickpick);
                        quickpick.hide();
                        if (!choice) {
                            vscode.window.showInformationMessage(localize("enterPattern.pattern", "No selection made."));
                            return;
                        }
                        if (choice instanceof FilterDescriptor) {
                            if (quickpick.value) {
                                pattern = quickpick.value;
                            }
                        } else {
                            pattern = choice.label;
                        }
                    }
                }
                if (!pattern) {
                    // manually entering a search
                    const options2: vscode.InputBoxOptions = {
                        prompt: localize("enterPattern.options.prompt",
                                            "Search data sets by entering patterns: use a comma to separate multiple patterns"),
                        value: node.pattern,
                    };
                    // get user input
                    pattern = await vscode.window.showInputBox(options2);
                    if (!pattern) {
                        vscode.window.showInformationMessage(localize("datasetFilterPrompt.enterPattern", "You must enter a pattern."));
                        return;
                    }
                }
            } else {
                // executing search from saved search in favorites
                pattern = node.label.trim().substring(node.getLabel().indexOf(":") + 2);
                const session = node.label.trim().substring(node.label.trim().indexOf("[") + 1, node.label.trim().indexOf("]"));
                await this.addSession(session);
                const faveNode = node;
                node = this.mSessionNodes.find((tempNode) => tempNode.label.trim() === session);
                if ((!node.getSession().ISession.user) || (!node.getSession().ISession.password)) {
                    node.getSession().ISession.user = faveNode.getSession().ISession.user;
                    node.getSession().ISession.password = faveNode.getSession().ISession.password;
                    node.getSession().ISession.base64EncodedAuth = faveNode.getSession().ISession.base64EncodedAuth;
                }
            }
            // update the treeview with the new pattern
            node.label = node.label.trim()+ " ";
            node.label.trim();
            node.tooltip = node.pattern = pattern.toUpperCase();
            node.collapsibleState = vscode.TreeItemCollapsibleState.Expanded;
            node.dirty = true;
            node.iconPath = applyIcons(node, extension.ICON_STATE_OPEN);
            this.addHistory(node.pattern);
        }
    }

    /**
     * Adds a single session to the data set tree
     *
     */
    private addSingleSession(profile: IProfileLoaded) {
        if (profile) {
            // If session is already added, do nothing
            if (this.mSessionNodes.find((tempNode) => tempNode.label.trim() === profile.name)) {
                return;
            }
<<<<<<< HEAD
            // Uses loaded profile to create a zosmf session with brightside
            const session = zowe.ZosmfSession.createBasicZosmfSession(zosmfProfile.profile);
            // Creates ZoweDatasetNode to track new session and pushes it to mSessionNodes
            const node = new ZoweDatasetNode(zosmfProfile.name, vscode.TreeItemCollapsibleState.Collapsed, null, session);
=======
            // Uses loaded profile to create a session with the MVS API
            const session = ZoweExplorerApiRegister.getMvsApi(profile).getSession();
            // Creates ZoweNode to track new session and pushes it to mSessionNodes
            const node = new ZoweNode(
                profile.name, vscode.TreeItemCollapsibleState.Collapsed, null, session, undefined, undefined, profile);
>>>>>>> 59d9cfca
            node.contextValue = extension.DS_SESSION_CONTEXT;
            node.iconPath = applyIcons(node);
            this.mSessionNodes.push(node);
            this.mHistory.addSession(profile.name);
        }
    }
}<|MERGE_RESOLUTION|>--- conflicted
+++ resolved
@@ -95,29 +95,16 @@
             if (favoriteDataSetPattern.test(line)) {
                 const sesName = line.substring(1, line.lastIndexOf("]")).trim();
                 try {
-<<<<<<< HEAD
-                    const zosmfProfile = Profiles.getInstance().loadNamedProfile(sesName);
-                    const session = zowe.ZosmfSession.createBasicZosmfSession(zosmfProfile.profile);
+                    const profile = Profiles.getInstance().loadNamedProfile(sesName);
+                    const session = ZoweExplorerApiRegister.getMvsApi(profile).getSession();
                     let node: ZoweDatasetNode;
                     if (line.substring(line.indexOf("{") + 1, line.lastIndexOf("}")) === extension.DS_PDS_CONTEXT) {
                         node = new ZoweDatasetNode(line.substring(0, line.indexOf("{")), vscode.TreeItemCollapsibleState.Collapsed,
-                            this.mFavoriteSession, session);
+                            this.mFavoriteSession, session, undefined, undefined, profile);
                     } else {
                         node = new ZoweDatasetNode(line.substring(0, line.indexOf("{")), vscode.TreeItemCollapsibleState.None,
-                            this.mFavoriteSession, session);
-                        node.command = { command: "zowe.ZoweDatasetNode.openPS", title: "", arguments: [node] };
-=======
-                    const profile = Profiles.getInstance().loadNamedProfile(sesName);
-                    const session = ZoweExplorerApiRegister.getMvsApi(profile).getSession();
-                    let node: ZoweNode;
-                    if (line.substring(line.indexOf("{") + 1, line.lastIndexOf("}")) === extension.DS_PDS_CONTEXT) {
-                        node = new ZoweNode(line.substring(0, line.indexOf("{")), vscode.TreeItemCollapsibleState.Collapsed,
-                            this.mFavoriteSession, session, undefined, undefined, profile);
-                    } else {
-                        node = new ZoweNode(line.substring(0, line.indexOf("{")), vscode.TreeItemCollapsibleState.None,
                             this.mFavoriteSession, session, undefined, undefined, profile);
                         node.command = { command: "zowe.ZoweNode.openPS", title: "", arguments: [node] };
->>>>>>> 59d9cfca
                     }
                     node.contextValue += extension.FAV_SUFFIX;
                     node.iconPath = applyIcons(node);
@@ -148,15 +135,9 @@
                     await errorHandling(error, null, errMessage);
                     continue;
                 }
-<<<<<<< HEAD
-                const session = zowe.ZosmfSession.createBasicZosmfSession(zosmfProfile.profile);
+                const session = ZoweExplorerApiRegister.getMvsApi(profile).getSession();
                 const node = new ZoweDatasetNode(line.substring(0, line.lastIndexOf("{")),
-                    vscode.TreeItemCollapsibleState.None, this.mFavoriteSession, session);
-=======
-                const session = ZoweExplorerApiRegister.getMvsApi(profile).getSession();
-                const node = new ZoweNode(line.substring(0, line.lastIndexOf("{")),
                     vscode.TreeItemCollapsibleState.None, this.mFavoriteSession, session, undefined, undefined, profile);
->>>>>>> 59d9cfca
                 node.command = { command: "zowe.pattern", title: "", arguments: [node] };
                 const light = path.join(__dirname, "..", "..", "resources", "light", "pattern.svg");
                 const dark = path.join(__dirname, "..", "..", "resources", "dark", "pattern.svg");
@@ -232,31 +213,18 @@
             this.addFavorite(node.getParent());
             return;
         } else if (node.contextValue === extension.DS_SESSION_CONTEXT) {
-<<<<<<< HEAD
             temp = new ZoweDatasetNode("[" + node.getSessionNode().label.trim() + "]: " + node.pattern, vscode.TreeItemCollapsibleState.None,
-                this.mFavoriteSession, node.getSession());
-=======
-            temp = new ZoweNode("[" + node.getSessionNode().label.trim() + "]: " + node.pattern, vscode.TreeItemCollapsibleState.None,
-                this.mFavoriteSession, node.getSession(), node.contextValue, node.getEtag(), node.profile);
->>>>>>> 59d9cfca
+                this.mFavoriteSession, node.getSession(), node.contextValue, node.getEtag(), node.getProfile());
             temp.contextValue = extension.DS_SESSION_CONTEXT + extension.FAV_SUFFIX;
             temp.iconPath =  applyIcons(temp);
             // add a command to execute the search
             temp.command = { command: "zowe.pattern", title: "", arguments: [temp] };
         } else {    // pds | ds
-<<<<<<< HEAD
             temp = new ZoweDatasetNode("[" + node.getSessionNode().label.trim() + "]: " + node.label, node.collapsibleState,
-                this.mFavoriteSession, node.getSession());
-            temp.contextValue += extension.FAV_SUFFIX;
-            if (temp.contextValue === extension.DS_PDS_CONTEXT + extension.FAV_SUFFIX) {
-                temp.command = { command: "zowe.ZoweDatasetNode.openPS", title: "", arguments: [temp] };
-=======
-            temp = new ZoweNode("[" + node.getSessionNode().label.trim() + "]: " + node.label, node.collapsibleState,
-                this.mFavoriteSession, node.getSession(), node.contextValue, node.getEtag(), node.profile);
+                this.mFavoriteSession, node.getSession(), node.contextValue, node.getEtag(), node.getProfile());
             temp.contextValue += extension.FAV_SUFFIX;
             if (temp.contextValue === extension.DS_DS_CONTEXT + extension.FAV_SUFFIX) {
                 temp.command = { command: "zowe.ZoweNode.openPS", title: "", arguments: [temp] };
->>>>>>> 59d9cfca
             }
             temp.iconPath = applyIcons(temp);
         }
@@ -489,18 +457,11 @@
             if (this.mSessionNodes.find((tempNode) => tempNode.label.trim() === profile.name)) {
                 return;
             }
-<<<<<<< HEAD
-            // Uses loaded profile to create a zosmf session with brightside
-            const session = zowe.ZosmfSession.createBasicZosmfSession(zosmfProfile.profile);
-            // Creates ZoweDatasetNode to track new session and pushes it to mSessionNodes
-            const node = new ZoweDatasetNode(zosmfProfile.name, vscode.TreeItemCollapsibleState.Collapsed, null, session);
-=======
             // Uses loaded profile to create a session with the MVS API
             const session = ZoweExplorerApiRegister.getMvsApi(profile).getSession();
             // Creates ZoweNode to track new session and pushes it to mSessionNodes
-            const node = new ZoweNode(
+            const node = new ZoweDatasetNode(
                 profile.name, vscode.TreeItemCollapsibleState.Collapsed, null, session, undefined, undefined, profile);
->>>>>>> 59d9cfca
             node.contextValue = extension.DS_SESSION_CONTEXT;
             node.iconPath = applyIcons(node);
             this.mSessionNodes.push(node);
