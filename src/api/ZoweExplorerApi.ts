--- conflicted
+++ resolved
@@ -443,8 +443,7 @@
          * @param primaryNode represents the Tree item that is being used
          * @return The requested profile
          */
-<<<<<<< HEAD
-        getLinkedProfile(primaryNode: IZoweTreeNode, type: string): Promise<IProfileLoaded>;
+        getLinkedProfile(primaryNode: TreeItem, type: string): Promise<IProfileLoaded>;
 
         /**
          * After an extenders registered all its API extensions it
@@ -453,9 +452,6 @@
          * down dialogs.
          */
         reloadProfiles(): Promise<void>;
-=======
-        getLinkedProfile(primaryNode: TreeItem, type: string): Promise<IProfileLoaded>;
->>>>>>> 342b2eaf
     }
 
     /**
