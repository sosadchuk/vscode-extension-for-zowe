--- conflicted
+++ resolved
@@ -13,11 +13,8 @@
 import { IProfileLoaded } from "@zowe/imperative";
 import { ZoweExplorerApi } from "./ZoweExplorerApi";
 import { ZosmfUssApi as ZosmfUssApi, ZosmfMvsApi, ZosmfJesApi } from "./ZoweExplorerZosmfApi";
-<<<<<<< HEAD
 import { Profiles } from "../Profiles";
-=======
 import { ZoweExplorerExtender } from "./ZoweExplorerExtender";
->>>>>>> fcee51be
 
 import * as nls from "vscode-nls";
 const localize = nls.config({messageFormat: nls.MessageFormat.file})();
