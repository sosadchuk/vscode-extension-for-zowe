/*
* This program and the accompanying materials are made available under the terms of the *
* Eclipse Public License v2.0 which accompanies this distribution, and is available at *
* https://www.eclipse.org/legal/epl-v20.html                                      *
*                                                                                 *
* SPDX-License-Identifier: EPL-2.0                                                *
*                                                                                 *
* Copyright Contributors to the Zowe Project.                                     *
*                                                                                 *
*/

import * as vscode from "vscode";
import { Logger } from "@zowe/imperative";
import { PersistentFilters } from "../PersistentFilters";
import { OwnerFilterDescriptor } from "../job/utils";
import { IZoweTreeNode, IZoweDatasetTreeNode } from "../api/IZoweTreeNode";
import { getIconByNode } from "../generators/icons";
<<<<<<< HEAD
import * as contextually from "../utils/context";
import { Profiles } from "../Profiles";
=======
>>>>>>> ad73fc5f

// tslint:disable-next-line: max-classes-per-file
export class ZoweTreeProvider {

    // Event Emitters used to notify subscribers that the refresh event has fired
    public mOnDidChangeTreeData: vscode.EventEmitter<IZoweTreeNode | undefined> = new vscode.EventEmitter<IZoweTreeNode | undefined>();
    public readonly onDidChangeTreeData: vscode.Event<IZoweTreeNode | undefined> = this.mOnDidChangeTreeData.event;
    public createOwner = new OwnerFilterDescriptor();

    protected mHistory: PersistentFilters;
    protected log: Logger = Logger.getAppLogger();
    protected validProfile: number = -1;

    constructor(protected persistenceSchema: string, public mFavoriteSession: IZoweTreeNode) {
        this.mHistory = new PersistentFilters(this.persistenceSchema);
    }

    /**
     * Takes argument of type IZoweTreeNode and returns it converted to a general [TreeItem]
     *
     * @param {IZoweTreeNode} element
     * @returns {vscode.TreeItem}
     */
    public getTreeItem(element: IZoweTreeNode): vscode.TreeItem | Thenable<vscode.TreeItem> {
        return element;
    }

    public getParent(element: IZoweTreeNode): IZoweTreeNode {
        return element.getParent();
    }

    /**
     * Selects a specific item in the tree view
     *
     * @param {IZoweTreeNode}
     */
    public setItem(treeView: vscode.TreeView<IZoweTreeNode>, item: IZoweTreeNode) {
        treeView.reveal(item, {select: true, focus: true});
    }

    /**
     * Called whenever the tree needs to be refreshed, and fires the data change event
     *
     */
    public refreshElement(element: IZoweDatasetTreeNode): void {
        element.dirty = true;
        this.mOnDidChangeTreeData.fire(element);
    }

    /**
     * Called whenever the tree needs to be refreshed, and fires the data change event
     *
     */
    public refresh(): void {
        this.mOnDidChangeTreeData.fire();
    }

    /**
     * Change the state of an expandable node
     * @param provider the tree view provider
     * @param element the node being flipped
     * @param isOpen the intended state of the the tree view provider, true or false
     */
    public async flipState(element: IZoweTreeNode, isOpen: boolean = false) {
        element.collapsibleState = isOpen ? vscode.TreeItemCollapsibleState.Expanded : vscode.TreeItemCollapsibleState.Collapsed;
        const icon = getIconByNode(element);
        if (icon) {
            element.iconPath = icon.path;
        }
        element.dirty = true;
        this.mOnDidChangeTreeData.fire(element);
    }

    public async onDidChangeConfiguration(e: vscode.ConfigurationChangeEvent) {
        if (e.affectsConfiguration(this.persistenceSchema)) {
            const setting: any = {...vscode.workspace.getConfiguration().get(this.persistenceSchema)};
            if (!setting.persistence) {
                setting.favorites = [];
                setting.history = [];
                await vscode.workspace.getConfiguration().update(this.persistenceSchema, setting, vscode.ConfigurationTarget.Global);
            }
        }
    }

    public getHistory() {
        return this.mHistory.getHistory();
    }

    public async addHistory(criteria: string) {
        if (criteria) {
            this.mHistory.addHistory(criteria);
            this.refresh();
        }
    }

    public findNonFavoritedNode(element: IZoweTreeNode) {
        return undefined;
    }

    public findFavoritedNode(element: IZoweTreeNode) {
        return undefined;
    }
    public renameFavorite(node: IZoweTreeNode, newLabel: string) {
        return undefined;
    }
    public renameNode(profile: string, beforeDataSetName: string, afterDataSetName: string) {
        return undefined;
    }
    protected deleteSessionByLabel(revisedLabel: string) {
        if (revisedLabel.includes("[")) {
            revisedLabel = revisedLabel.substring(0, revisedLabel.indexOf(" ["));
        }
        this.mHistory.removeSession(revisedLabel);
        this.refresh();
    }
}<|MERGE_RESOLUTION|>--- conflicted
+++ resolved
@@ -15,11 +15,6 @@
 import { OwnerFilterDescriptor } from "../job/utils";
 import { IZoweTreeNode, IZoweDatasetTreeNode } from "../api/IZoweTreeNode";
 import { getIconByNode } from "../generators/icons";
-<<<<<<< HEAD
-import * as contextually from "../utils/context";
-import { Profiles } from "../Profiles";
-=======
->>>>>>> ad73fc5f
 
 // tslint:disable-next-line: max-classes-per-file
 export class ZoweTreeProvider {
