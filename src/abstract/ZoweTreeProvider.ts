--- conflicted
+++ resolved
@@ -13,13 +13,8 @@
 import { Logger } from "@zowe/imperative";
 import { Profiles } from "../Profiles";
 import { PersistentFilters } from "../PersistentFilters";
-<<<<<<< HEAD
 import { OwnerFilterDescriptor } from "../utils";
-import { IZoweTreeNode } from "../api/IZoweTreeNode";
-=======
-import { OwnerFilterDescriptor, applyIcons } from "../utils";
 import { IZoweTreeNode, IZoweDatasetTreeNode } from "../api/IZoweTreeNode";
->>>>>>> 24cfed5b
 import * as extension from "../extension";
 import { getIconByNode } from "../generators/icons";
 
