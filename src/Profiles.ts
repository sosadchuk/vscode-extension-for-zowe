--- conflicted
+++ resolved
@@ -9,26 +9,14 @@
 *                                                                                 *
 */
 
-<<<<<<< HEAD
 import { IProfileLoaded, Logger, CliProfileManager, IProfile, ISession, ImperativeConfig } from "@zowe/imperative";
-=======
-// tslint:disable: max-classes-per-file
-
-import { IProfileLoaded, Logger, CliProfileManager, IProfile, ISession } from "@brightside/imperative";
->>>>>>> 438e7636
 import * as nls from "vscode-nls";
 import * as path from "path";
 import { URL } from "url";
 import * as vscode from "vscode";
-<<<<<<< HEAD
 import * as zowe from "@zowe/cli";
-import { getZoweDir } from "./extension";
-=======
-import * as zowe from "@brightside/core";
 import { ZoweExplorerApiRegister } from "./api/ZoweExplorerApiRegister";
 import { getZoweDir } from "./extension";  // TODO: resolve cyclic dependency
-
->>>>>>> 438e7636
 const localize = nls.config({ messageFormat: nls.MessageFormat.file })();
 
 interface IUrlValidator {
