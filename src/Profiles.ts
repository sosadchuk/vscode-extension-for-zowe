/*
* This program and the accompanying materials are made available under the terms of the *
* Eclipse Public License v2.0 which accompanies this distribution, and is available at *
* https://www.eclipse.org/legal/epl-v20.html                                      *
*                                                                                 *
* SPDX-License-Identifier: EPL-2.0                                                *
*                                                                                 *
* Copyright Contributors to the Zowe Project.                                     *
*                                                                                 *
*/

import { IProfileLoaded, Logger, CliProfileManager, IProfile, ISession, IUpdateProfile } from "@zowe/imperative";
import * as path from "path";
import { URL } from "url";
import * as vscode from "vscode";
import * as zowe from "@zowe/cli";
import { ZoweExplorerApiRegister } from "./api/ZoweExplorerApiRegister";
import * as nls from "vscode-nls";
import { errorHandling, getZoweDir } from "./utils";
const localize = nls.config({messageFormat: nls.MessageFormat.file})();

interface IUrlValidator {
    valid: boolean;
    host: string;
    port: number;
}

let IConnection: {
    name: string;
    host: string;
    port: number;
    user: string;
    password: string;
    rejectUnauthorized: boolean;
};

export enum ValidProfileEnum {
    VALID = 0,
    INVALID = -1
}

export class Profiles {
    // Processing stops if there are no profiles detected
    public static async createInstance(log: Logger): Promise<Profiles> {
        Profiles.loader = new Profiles(log);
        await Profiles.loader.refresh();
        return Profiles.loader;
    }

    public static getInstance(): Profiles {
        return Profiles.loader;
    }

    private static loader: Profiles;

    public allProfiles: IProfileLoaded[] = [];
    public loadedProfile: IProfileLoaded;
<<<<<<< HEAD
    private allTypes: string[];
=======
    public validProfile: ValidProfileEnum = ValidProfileEnum.INVALID;
>>>>>>> ad73fc5f
    private profilesByType = new Map<string, IProfileLoaded[]>();
    private defaultProfileByType = new Map<string, IProfileLoaded>();
    private profileManagerByType= new Map<string, CliProfileManager>();
    private usrNme: string;
    private passWrd: string;
    private baseEncd: string;
    private constructor(private log: Logger) {}

    public async checkCurrentProfile(theProfile: IProfileLoaded) {
        if ((!theProfile.profile.user) || (!theProfile.profile.password)) {
            try {
                const values = await Profiles.getInstance().promptCredentials(theProfile.name);
                if (values !== undefined) {
                    this.usrNme = values[0];
                    this.passWrd = values[1];
                    this.baseEncd = values[2];
                }
            } catch (error) {
                errorHandling(error, theProfile.name,
                    localize("ussNodeActions.error", "Error encountered in ") + `createUSSNodeDialog.optionalProfiles!`);
                return;
            }
            if (this.usrNme !== undefined && this.passWrd !== undefined && this.baseEncd !== undefined) {
                theProfile.profile.user = this.usrNme;
                theProfile.profile.password = this.passWrd;
                theProfile.profile.base64EncodedAuth = this.baseEncd;
                this.validProfile = ValidProfileEnum.VALID;
            } else {
                return;
            }
        } else {
            this.validProfile = ValidProfileEnum.VALID;
        }
    }

    public loadNamedProfile(name: string, type?: string): IProfileLoaded {
        for (const profile of this.allProfiles) {
            if (profile.name === name && (type ? profile.type === type : true)) {
                return profile;
            }
        }
        throw new Error(localize("loadNamedProfile.error.profileName", "Could not find profile named: ")
            + name + localize("loadNamedProfile.error.period", "."));
    }

    public getDefaultProfile(type: string = "zosmf"): IProfileLoaded {
        return this.defaultProfileByType.get(type);
    }

    public getProfiles(type: string = "zosmf"): IProfileLoaded[] {
        return this.profilesByType.get(type);
    }

    public async refresh(): Promise<void> {
        this.allProfiles = [];
        this.allTypes = [];
        for (const type of ZoweExplorerApiRegister.getInstance().registeredApiTypes()) {
            const profileManager = await this.getCliProfileManager(type);
            const profilesForType = (await profileManager.loadAll()).filter((profile) => {
                return profile.type === type;
            });
            if (profilesForType && profilesForType.length > 0) {
                this.allProfiles.push(...profilesForType);
                this.profilesByType.set(type, profilesForType);
                this.defaultProfileByType.set(type, (await profileManager.load({ loadDefault: true })));
            }
            if (profileManager.configurations && this.allTypes.length === 0) {
                for (const element of profileManager.configurations) {
                    this.allTypes.push(element.type);
                }
            }
        }
    }

    public validateAndParseUrl(newUrl: string): IUrlValidator {
        let url: URL;
        const validProtocols: string[] = ["https"];
        const DEFAULT_HTTPS_PORT: number = 443;

        const validationResult: IUrlValidator = {
            valid: false,
            host: null,
            port: null
        };

        try {
            url = new URL(newUrl);
        } catch (error) {
            return validationResult;
        }

        // overkill with only one valid protocol, but we may expand profile types and protocols in the future?
        if (!validProtocols.some((validProtocol: string) => url.protocol.includes(validProtocol))) {
            return validationResult;
        }

        // if port is empty, set https defaults
        if (!url.port.trim()) {
            validationResult.port = DEFAULT_HTTPS_PORT;
        }
        else {
            validationResult.port = Number(url.port);
        }

        validationResult.host = url.hostname;
        validationResult.valid = true;
        return validationResult;
    }

    public async getUrl(urlInputBox): Promise<string | undefined> {
        return new Promise<string | undefined> ((resolve) => {
            urlInputBox.onDidHide(() => { resolve(urlInputBox.value); });
            urlInputBox.onDidAccept(() => {
                if (this.validateAndParseUrl(urlInputBox.value).valid) {
                    resolve(urlInputBox.value);
                } else {
                    urlInputBox.validationMessage = localize("createNewConnection.invalidzosmfURL",
                        "Please enter a valid URL in the format https://url:port.");
                }
            });
        });
    }

    public async createNewConnection(profileName: string, profileType: string ="zosmf"): Promise<string | undefined> {
        let userName: string;
        let passWord: string;
        let zosmfURL: string;
        let rejectUnauthorize: boolean;
        let options: vscode.InputBoxOptions;

        const urlInputBox = vscode.window.createInputBox();
        urlInputBox.ignoreFocusOut = true;
        urlInputBox.placeholder = localize("createNewConnection.option.prompt.url.placeholder", "https://url:port");
        urlInputBox.prompt = localize("createNewConnection.option.prompt.url",
            "Enter a z/OSMF URL in the format 'https://url:port'.");

        urlInputBox.show();
        zosmfURL = await this.getUrl(urlInputBox);
        urlInputBox.dispose();

        if (!zosmfURL) {
            vscode.window.showInformationMessage(localize("createNewConnection.zosmfURL",
                "No valid value for z/OSMF URL. Operation Cancelled"));
            return undefined;
        }

        const zosmfUrlParsed = this.validateAndParseUrl(zosmfURL);

        options = {
            placeHolder: localize("createNewConnection.option.prompt.username.placeholder", "Optional: User Name"),
            prompt: localize("createNewConnection.option.prompt.username",
                                     "Enter the user name for the connection. Leave blank to not store."),
            value: userName
        };
        userName = await vscode.window.showInputBox(options);

        if (userName === undefined) {
            vscode.window.showInformationMessage(localize("createNewConnection.undefined.username",
                "Operation Cancelled"));
            return;
        }

        options = {
            placeHolder: localize("createNewConnection.option.prompt.password.placeholder", "Optional: Password"),
            prompt: localize("createNewConnection.option.prompt.password",
                                     "Enter the password for the connection. Leave blank to not store."),
            password: true,
            value: passWord
        };
        passWord = await vscode.window.showInputBox(options);

        if (passWord === undefined) {
            vscode.window.showInformationMessage(localize("createNewConnection.undefined.passWord",
                "Operation Cancelled"));
            return;
        }

        const quickPickOptions: vscode.QuickPickOptions = {
            placeHolder: localize("createNewConnection.option.prompt.ru.placeholder", "Reject Unauthorized Connections"),
            ignoreFocusOut: true,
            canPickMany: false
        };

        const selectRU = ["True - Reject connections with self-signed certificates",
            "False - Accept connections with self-signed certificates"];

        const ruOptions = Array.from(selectRU);

        const chosenRU = await vscode.window.showQuickPick(ruOptions, quickPickOptions);

        if (chosenRU === ruOptions[0]) {
            rejectUnauthorize = true;
        } else if (chosenRU === ruOptions[1]) {
            rejectUnauthorize = false;
        } else {
            vscode.window.showInformationMessage(localize("createNewConnection.rejectUnauthorize",
                "Operation Cancelled"));
            return undefined;
        }

        for (const profile of this.allProfiles) {
            if (profile.name === profileName) {
                vscode.window.showErrorMessage(localize("createNewConnection.duplicateProfileName",
                    "Profile name already exists. Please create a profile using a different name"));
                return undefined;
            }
        }

        IConnection = {
            name: profileName,
            host: zosmfUrlParsed.host,
            port: zosmfUrlParsed.port,
            user: userName,
            password: passWord,
            rejectUnauthorized: rejectUnauthorize
        };

        let newProfile: IProfile;

        try {
            newProfile = await this.saveProfile(IConnection, IConnection.name, profileType);
        } catch (error) {
            vscode.window.showErrorMessage(error.message);
        }
        await zowe.ZosmfSession.createBasicZosmfSession(newProfile);
        vscode.window.showInformationMessage("Profile " + profileName + " was created.");
        return profileName;
    }

    public async promptCredentials(sessName, rePrompt?: boolean) {
        let userName: string;
        let passWord: string;
        let options: vscode.InputBoxOptions;

        const loadProfile = this.loadNamedProfile(sessName.trim());
        const loadSession = loadProfile.profile as ISession;

        if (rePrompt) {
            userName = loadSession.user;
            passWord = loadSession.password;
        }

        if (!loadSession.user || rePrompt) {

            options = {
                placeHolder: localize("promptcredentials.option.prompt.username.placeholder", "User Name"),
                prompt: localize("promptcredentials.option.prompt.username", "Enter the user name for the connection"),
                value: userName
            };
            userName = await vscode.window.showInputBox(options);

            if (!userName) {
                vscode.window.showErrorMessage(localize("promptcredentials.invalidusername",
                        "Please enter your z/OS username. Operation Cancelled"));
                return;
            } else {
                loadSession.user = loadProfile.profile.user = userName;
            }
        }

        if (!loadSession.password || rePrompt) {
            passWord = loadSession.password;

            options = {
                placeHolder: localize("promptcredentials.option.prompt.password.placeholder", "Password"),
                prompt: localize("promptcredentials.option.prompt.password", "Enter a password for the connection"),
                password: true,
                value: passWord
            };
            passWord = await vscode.window.showInputBox(options);

            if (!passWord) {
                vscode.window.showErrorMessage(localize("promptcredentials.invalidpassword",
                        "Please enter your z/OS password. Operation Cancelled"));
                return;
            } else {
                loadSession.password = loadProfile.profile.password = passWord.trim();
            }
        }
        const updSession = await zowe.ZosmfSession.createBasicZosmfSession(loadSession as IProfile);
        if (rePrompt) {
            await this.updateProfile(loadProfile);
        }
        return [updSession.ISession.user, updSession.ISession.password, updSession.ISession.base64EncodedAuth];
    }

    public getAllTypes() {
        return this.allTypes;
    }

    public async getNamesForType(type: string) {
        const profileManager = await this.getCliProfileManager(type);
        const profilesForType = (await profileManager.loadAll()).filter((profile) => {
            return profile.type === type;
        });
        return profilesForType.map((profile)=> {
            return profile.name;
        });
    }

    public async directLoad(type: string, name: string): Promise<IProfileLoaded> {
        let directProfile: IProfileLoaded;
        const profileManager = await new CliProfileManager({
            profileRootDirectory: path.join(getZoweDir(), "profiles"),
            type
        });
        if (profileManager) {
            directProfile = await profileManager.load({ name });
        }
        return directProfile;
    }

    private async updateProfile(ProfileInfo) {

        for (const type of ZoweExplorerApiRegister.getInstance().registeredApiTypes()) {
            const profileManager = await this.getCliProfileManager(type);
            this.loadedProfile = (await profileManager.load({ name: ProfileInfo.name }));
        }


        const OrigProfileInfo = this.loadedProfile.profile as ISession;
        const NewProfileInfo = ProfileInfo.profile;

        if (OrigProfileInfo.user) {
            OrigProfileInfo.user = NewProfileInfo.user;
        }

        if (OrigProfileInfo.password) {
            OrigProfileInfo.password = NewProfileInfo.password;
        }

        const updateParms: IUpdateProfile = {
            name: this.loadedProfile.name,
            merge: true,
            profile: OrigProfileInfo as IProfile
        };

        try {
            (await this.getCliProfileManager(this.loadedProfile.type)).update(updateParms);
        } catch (error) {
            vscode.window.showErrorMessage(error.message);
        }
    }

    private async saveProfile(ProfileInfo, ProfileName, ProfileType) {
        let zosmfProfile: IProfile;
        try {
            zosmfProfile = await (await this.getCliProfileManager(ProfileType)).save({ profile: ProfileInfo, name: ProfileName, type: ProfileType });
        } catch (error) {
            vscode.window.showErrorMessage(error.message);
        }
        return zosmfProfile.profile;
    }

    private async getCliProfileManager(type: string): Promise<CliProfileManager> {
        let profileManager = this.profileManagerByType.get(type);
        if (!profileManager) {
            profileManager = await new CliProfileManager({
                profileRootDirectory: path.join(getZoweDir(), "profiles"),
                type
            });
            if (profileManager) {
                this.profileManagerByType.set(type, profileManager);
            } else {
                return undefined;
            }
        }
        return profileManager;
    }
}<|MERGE_RESOLUTION|>--- conflicted
+++ resolved
@@ -55,11 +55,8 @@
 
     public allProfiles: IProfileLoaded[] = [];
     public loadedProfile: IProfileLoaded;
-<<<<<<< HEAD
+    public validProfile: ValidProfileEnum = ValidProfileEnum.INVALID;
     private allTypes: string[];
-=======
-    public validProfile: ValidProfileEnum = ValidProfileEnum.INVALID;
->>>>>>> ad73fc5f
     private profilesByType = new Map<string, IProfileLoaded[]>();
     private defaultProfileByType = new Map<string, IProfileLoaded>();
     private profileManagerByType= new Map<string, CliProfileManager>();
