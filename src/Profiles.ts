--- conflicted
+++ resolved
@@ -16,15 +16,12 @@
 import * as path from "path";
 import { URL } from "url";
 import * as vscode from "vscode";
-<<<<<<< HEAD
-import * as zowe from "@brightside/core";
-import { ZoweVscApiRegister } from "./api/ZoweVscApiRegister";
-
-=======
 import * as nls from "vscode-nls";
 import * as ProfileLoader from "./ProfileLoader";
->>>>>>> b381dc42
+import { ZoweVscApiRegister } from "./api/ZoweVscApiRegister";
+
 const localize = nls.config({ messageFormat: nls.MessageFormat.file })();
+
 interface IUrlValidator {
     valid: boolean;
     host: string;
