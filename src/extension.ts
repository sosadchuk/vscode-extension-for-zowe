--- conflicted
+++ resolved
@@ -32,13 +32,8 @@
 import * as nls from "vscode-nls";
 import * as utils from "./utils";
 import SpoolProvider, { encodeJobFile } from "./SpoolProvider";
-<<<<<<< HEAD
 import { attachRecentSaveListener, disposeRecentSaveListener, getRecentSaveStatus } from "./utils/file";
-
-const localize = nls.config({messageFormat: nls.MessageFormat.file})();
-=======
 import { ZoweExplorerApiRegister } from "./api/ZoweExplorerApiRegister";
->>>>>>> 59d9cfca
 
 // Localization support
 const localize = nls.config({ messageFormat: nls.MessageFormat.file })();
@@ -523,13 +518,8 @@
     const sessionregex = /\[(.*)(\])(?!.*\])/g;
     const regExp = sessionregex.exec(doc.fileName);
     const profiles = await Profiles.getInstance();
-<<<<<<< HEAD
-    let sesName;
-    if (regExp === null) {
-=======
     let sessProfileName;
     if(regExp === null){
->>>>>>> 59d9cfca
         const allProfiles: IProfileLoaded[] = profiles.allProfiles;
         const profileNamesList = allProfiles.map((profile) => {
             return profile.name;
@@ -552,15 +542,9 @@
         }
     }
 
-<<<<<<< HEAD
-    // get session from session name
-    let documentSession;
-    const sesNode = (await datasetProvider.getChildren()).find((child) => child.label.trim() === sesName);
-=======
     // get profile from session name
     let sessProfile: IProfileLoaded;
     const sesNode = (await datasetProvider.getChildren()).find((child) => child.label.trim()=== sessProfileName);
->>>>>>> 59d9cfca
     if (sesNode) {
         sessProfile = sesNode.profile;
     } else {
@@ -591,12 +575,9 @@
     const labelregex = /\[(.+)\]\: (.+)/g;
     let label;
     let sesName;
-<<<<<<< HEAD
+    let sessProfile;
     let regex;
-=======
-    let sessProfile;
     const profiles = await Profiles.getInstance();
->>>>>>> 59d9cfca
     switch (node.mParent.contextValue) {
         case (FAVORITE_CONTEXT):
             regex = labelregex.exec(node.label);
@@ -607,12 +588,8 @@
         case (DS_PDS_CONTEXT + FAV_SUFFIX):
             regex = labelregex.exec(node.mParent.label);
             sesName = regex[1];
-<<<<<<< HEAD
-            label = regex[2] + "(" + node.label.trim() + ")";
-=======
             label = regex[2] + "(" + node.label.trim()+ ")";
             sessProfile = node.mParent.profile;
->>>>>>> 59d9cfca
             break;
         case (DS_SESSION_CONTEXT):
             sesName = node.mParent.label;
@@ -621,12 +598,8 @@
             break;
         case (DS_PDS_CONTEXT):
             sesName = node.mParent.mParent.label;
-<<<<<<< HEAD
-            label = node.mParent.label.trim() + "(" + node.label.trim() + ")";
-=======
             label = node.mParent.label.trim()+ "(" + node.label.trim()+ ")";
             sessProfile = node.mParent.mParent.profile;
->>>>>>> 59d9cfca
             break;
         default:
             vscode.window.showErrorMessage(localize("submitMember.invalidNode", "submitMember() called from invalid node."));
@@ -953,11 +926,7 @@
     log.debug(localize("showDSAttributes.debug", "showing attributes of data set ") + label);
     let attributes: any;
     try {
-<<<<<<< HEAD
-        attributes = await zowe.List.dataSet(parent.getSession(), label, {attributes: true});
-=======
         attributes = await ZoweExplorerApiRegister.getMvsApi(parent.profile).dataSet(label, { attributes: true });
->>>>>>> 59d9cfca
         attributes = attributes.apiResponse.items;
         attributes = attributes.filter((dataSet) => {
             return dataSet.dsname.toUpperCase() === label.toUpperCase();
@@ -1121,16 +1090,9 @@
                 }
             }
         }
-<<<<<<< HEAD
-        await zowe.Copy.dataSet(
-            node.getSession(),
-            {dataSetName: beforeDataSetName, memberName: beforeMemberName},
-            {dataSetName, memberName},
-=======
         await ZoweExplorerApiRegister.getMvsApi(node.profile).copyDataSetMember(
             { dataSetName: beforeDataSetName, memberName: beforeMemberName },
             { dataSetName, memberName },
->>>>>>> 59d9cfca
         );
 
         if (memberName) {
@@ -1647,16 +1609,8 @@
     }
     try {
         const ussDocumentFilePath = getUSSDocumentFilePath(node);
-<<<<<<< HEAD
         const isDirty = node.isDirtyInEditor;
         let wasSaved = false;
-=======
-        const response = await ZoweExplorerApiRegister.getUssApi(node.profile).getContents(node.fullPath, {
-            file: ussDocumentFilePath,
-            returnEtag: true
-        });
-        node.setEtag(response.apiResponse.etag);
->>>>>>> 59d9cfca
 
         if (isDirty) {
             attachRecentSaveListener();
@@ -1669,10 +1623,10 @@
         }
 
         if ((isDirty && !node.isDirtyInEditor && !wasSaved) || !isDirty) {
-            const response = await zowe.Download.ussFile(node.getSession(), node.fullPath, {
-                file: ussDocumentFilePath,
-                returnEtag: true
-            });
+            const response = await ZoweExplorerApiRegister.getUssApi(node.profile).getContents(node.fullPath, {
+            file: ussDocumentFilePath,
+            returnEtag: true
+             });
             node.setEtag(response.apiResponse.etag);
             node.downloaded = true;
 
@@ -1916,10 +1870,7 @@
             const downloadResponse = await ZoweExplorerApiRegister.getUssApi(node.profile).getContents(
                 node.fullPath, {
                 file: getUSSDocumentFilePath(node),
-<<<<<<< HEAD
-=======
                 binary,
->>>>>>> 59d9cfca
                 returnEtag: true
             });
             // re-assign etag, so that it can be used with subsequent requests
@@ -1927,20 +1878,11 @@
             if (downloadEtag !== etagToUpload) {
                 node.setEtag(downloadEtag);
             }
-<<<<<<< HEAD
             node.downloaded = true;
-
-            vscode.window.showWarningMessage(localize("saveFile.error.etagMismatch", "Remote file has been modified in the meantime.\nSelect 'Compare' to resolve the conflict."));
-            // Store document in a separate variable, to be used on merge conflict
-            const oldDoc = doc;
-            const oldDocText = oldDoc.getText();
-            const startPosition = new vscode.Position(0, 0);
-            const endPosition = new vscode.Position(oldDoc.lineCount, 0);
-=======
+            
             vscode.window.showWarningMessage(localize("saveFile.error.etagMismatch","Remote file has been modified in the meantime.\nSelect 'Compare' to resolve the conflict."));
             const startPosition = new vscode.Position(0, 0);
             const endPosition = new vscode.Position(oldDocLineCount, 0);
->>>>>>> 59d9cfca
             const deleteRange = new vscode.Range(startPosition, endPosition);
             await vscode.window.activeTextEditor.edit((editBuilder) => {
                 // re-write the old content in the editor view
