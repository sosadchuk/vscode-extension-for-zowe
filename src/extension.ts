/*
* This program and the accompanying materials are made available under the terms of the *
* Eclipse Public License v2.0 which accompanies this distribution, and is available at *
* https://www.eclipse.org/legal/epl-v20.html                                      *
*                                                                                 *
* SPDX-License-Identifier: EPL-2.0                                                *
*                                                                                 *
* Copyright Contributors to the Zowe Project.                                     *
*                                                                                 *
*/

import * as zowe from "@brightside/core";
import * as fs from "fs";
import * as os from "os";
import { moveSync } from "fs-extra";
import * as path from "path";
import * as vscode from "vscode";
import { IZoweTree, IZoweTreeNode } from "./ZoweTree";
import { ZoweNode } from "./ZoweNode";
import { Logger, TextUtils, IProfileLoaded, ImperativeConfig, Session, CredentialManagerFactory, ImperativeError, DefaultCredentialManager } from "@brightside/imperative";
import { DatasetTree, createDatasetTree } from "./DatasetTree";
import { ZosJobsProvider, createJobsTree } from "./ZosJobsProvider";
import { Job } from "./ZoweJobNode";
import { USSTree, createUSSTree } from "./USSTree";
import { ZoweUSSNode } from "./ZoweUSSNode";
import * as ussActions from "./uss/ussNodeActions";
import * as mvsActions from "./mvs/mvsNodeActions";
import { MvsCommandHandler } from "./command/MvsCommandHandler";
// tslint:disable-next-line: no-duplicate-imports
import { IJobFile, IUploadOptions } from "@brightside/core";
import { Profiles } from "./Profiles";
import * as nls from "vscode-nls";
import * as utils from "./utils";
import SpoolProvider, { encodeJobFile } from "./SpoolProvider";
import { ZoweExplorerApiRegister } from "./api/ZoweExplorerApiRegister";

// Localization support
const localize = nls.config({ messageFormat: nls.MessageFormat.file })();

// Globals
export let BRIGHTTEMPFOLDER;
export let USS_DIR;
export let DS_DIR;
export let ISTHEIA: boolean = false; // set during activate
export const FAV_SUFFIX = "_fav";
export const INFORMATION_CONTEXT = "information";
export const FAVORITE_CONTEXT = "favorite";
export const DS_FAV_CONTEXT = "ds_fav";
export const PDS_FAV_CONTEXT = "pds_fav";
export const DS_SESSION_CONTEXT = "session";
export const DS_PDS_CONTEXT = "pds";
export const DS_DS_CONTEXT = "ds";
export const DS_MEMBER_CONTEXT = "member";
export const DS_TEXT_FILE_CONTEXT = "textFile";
export const DS_FAV_TEXT_FILE_CONTEXT = "textFile_fav";
export const DS_BINARY_FILE_CONTEXT = "binaryFile";
export const DS_MIGRATED_FILE_CONTEXT = "migr";
export const USS_SESSION_CONTEXT = "uss_session";
export const USS_DIR_CONTEXT = "directory";
export const USS_FAV_DIR_CONTEXT = "directory_fav";
export const JOBS_SESSION_CONTEXT = "server";
export const JOBS_JOB_CONTEXT = "job";
export const JOBS_SPOOL_CONTEXT = "spool";
export const ICON_STATE_OPEN = "open";
export const ICON_STATE_CLOSED = "closed";

let usrNme: string;
let passWrd: string;
let baseEncd: string;
let validProfile: number = -1;
let log: Logger;

/**
 * The function that runs when the extension is loaded
 *
 * @export
 * @param {vscode.ExtensionContext} context - Context of vscode at the time that the function is called
 * @returns {Promise<ZoweExplorerApiRegister>}
 */
export async function activate(context: vscode.ExtensionContext): Promise<ZoweExplorerApiRegister> {

   // Get temp folder location from settings
    let preferencesTempPath: string =
        vscode.workspace.getConfiguration()
        /* tslint:disable:no-string-literal */
        .get("Zowe-Temp-Folder-Location")["folderPath"];

    // Determine the runtime framework to support special behavior for Theia
    const theia = "Eclipse Theia";
    const appName: string = vscode.env.appName;
    if (appName && appName === theia) {
        ISTHEIA = true;
    }

    defineGlobals(preferencesTempPath);

    // Call cleanTempDir before continuing
    // this is to handle if the application crashed on a previous execution and
    // VSC didn't get a chance to call our deactivate to cleanup.
    await deactivate();

    try {
        fs.mkdirSync(BRIGHTTEMPFOLDER);
        fs.mkdirSync(USS_DIR);
        fs.mkdirSync(DS_DIR);
    } catch (err) {
        await utils.errorHandling(err, null, err.message);
    }

    let datasetProvider: DatasetTree;
    let ussFileProvider: USSTree;
    let jobsProvider: ZosJobsProvider;

    try {
        // Initialize Imperative Logger
        const loggerConfig = require(path.join(context.extensionPath, "log4jsconfig.json"));
        loggerConfig.log4jsConfig.appenders.default.filename = path.join(context.extensionPath, "logs", "imperative.log");
        loggerConfig.log4jsConfig.appenders.imperative.filename = path.join(context.extensionPath, "logs", "imperative.log");
        loggerConfig.log4jsConfig.appenders.app.filename = path.join(context.extensionPath, "logs", "zowe.log");
        Logger.initLogger(loggerConfig);

        log = Logger.getAppLogger();
        log.debug(localize("initialize.log.debug", "Initialized logger from VSCode extension"));

        const keytar = getSecurityModules("keytar");
        if (keytar) {
            const service: string = vscode.workspace.getConfiguration().get("Zowe Security: Credential Key");
            if (service) {
                try {
                    // Override Imperative credential manager to use VSCode keytar
                    DefaultCredentialManager.prototype.initialize = async () => {
                        (DefaultCredentialManager.prototype as any).keytar = keytar;
                    };
                    CredentialManagerFactory.initialize(
                        {
                            service
                        }
                    );
                } catch (err) {
                    throw new ImperativeError({msg: err.toString()});
                }
            }
        }

        await Profiles.createInstance(log);
        // Initialize dataset provider
        datasetProvider = await createDatasetTree(log);
        // Initialize uss provider
        ussFileProvider = await createUSSTree(log);
        // Initialize Jobs provider with the created session and the selected pattern
        jobsProvider = await createJobsTree(log);

    } catch (err) {
        await utils.errorHandling(err, null,(localize("initialize.log.error", "Error encountered while activating and initializing logger! ")));
        log.error(localize("initialize.log.error", "Error encountered while activating and initializing logger! ") + JSON.stringify(err));
    }

    const spoolProvider = new SpoolProvider();
    const providerRegistration = vscode.Disposable.from(
        vscode.workspace.registerTextDocumentContentProvider(SpoolProvider.scheme, spoolProvider)
    );
    context.subscriptions.push(spoolProvider, providerRegistration);

    if (datasetProvider) {
        vscode.commands.registerCommand("zowe.addSession", async () => addZoweSession(datasetProvider));
        vscode.commands.registerCommand("zowe.addFavorite", async (node) => datasetProvider.addFavorite(node));
        vscode.commands.registerCommand("zowe.refreshAll", () => refreshAll(datasetProvider));
        vscode.commands.registerCommand("zowe.refreshNode", (node) => refreshPS(node));
        vscode.commands.registerCommand("zowe.pattern", (node) => datasetProvider.datasetFilterPrompt(node));
        vscode.commands.registerCommand("zowe.ZoweNode.openPS", (node) => openPS(node, true, datasetProvider));
        vscode.workspace.onDidSaveTextDocument(async (savedFile) => {
            log.debug(localize("onDidSaveTextDocument1",
                "File was saved -- determining whether the file is a USS file or Data set.\n Comparing (case insensitive) ") +
                savedFile.fileName +
                localize("onDidSaveTextDocument2", " against directory ") +
                DS_DIR + localize("onDidSaveTextDocument3", "and") + USS_DIR);
            if (savedFile.fileName.toUpperCase().indexOf(DS_DIR.toUpperCase()) >= 0) {
                log.debug(localize("activate.didSaveText.isDataSet", "File is a data set-- saving "));
                await saveFile(savedFile, datasetProvider); // TODO MISSED TESTING
            } else if (savedFile.fileName.toUpperCase().indexOf(USS_DIR.toUpperCase()) >= 0) {
                log.debug(localize("activate.didSaveText.isUSSFile", "File is a USS file -- saving"));
                await saveUSSFile(savedFile, ussFileProvider); // TODO MISSED TESTING
            } else {
                log.debug(localize("activate.didSaveText.file", "File ") + savedFile.fileName +
                localize("activate.didSaveText.notDataSet", " is not a data set or USS file "));
            }
        });
        vscode.commands.registerCommand("zowe.createDataset", (node) => createFile(node, datasetProvider));
        vscode.commands.registerCommand("zowe.createMember", (node) => createMember(node, datasetProvider));
        vscode.commands.registerCommand("zowe.deleteDataset", (node) => deleteDataset(node, datasetProvider));
        vscode.commands.registerCommand("zowe.deletePDS", (node) => deleteDataset(node, datasetProvider));
        vscode.commands.registerCommand("zowe.uploadDialog", (node) => mvsActions.uploadDialog(node, datasetProvider));
        vscode.commands.registerCommand("zowe.deleteMember", (node) => deleteDataset(node, datasetProvider));
        vscode.commands.registerCommand("zowe.editMember", (node) => openPS(node, false, datasetProvider));
        vscode.commands.registerCommand("zowe.removeSession", async (node) => datasetProvider.deleteSession(node));
        vscode.commands.registerCommand("zowe.removeFavorite", async (node) => datasetProvider.removeFavorite(node));
        vscode.commands.registerCommand("zowe.saveSearch", async (node) => datasetProvider.addFavorite(node));
        vscode.commands.registerCommand("zowe.removeSavedSearch", async (node) => datasetProvider.removeFavorite(node));
        vscode.commands.registerCommand("zowe.submitJcl", async () => submitJcl(datasetProvider));
        vscode.commands.registerCommand("zowe.submitMember", async (node) => submitMember(node));
        vscode.commands.registerCommand("zowe.showDSAttributes", (node) => showDSAttributes(node, datasetProvider));
        vscode.commands.registerCommand("zowe.renameDataSet", (node) => renameDataSet(node, datasetProvider));
        vscode.commands.registerCommand("zowe.copyDataSet", (node) => copyDataSet(node));
        vscode.commands.registerCommand("zowe.pasteDataSet", (node) => pasteDataSet(node, datasetProvider));
        vscode.commands.registerCommand("zowe.renameDataSetMember", (node) => renameDataSetMember(node, datasetProvider));
        vscode.workspace.onDidChangeConfiguration(async (e) => {
            datasetProvider.onDidChangeConfiguration(e);
        });
        vscode.workspace.onDidChangeConfiguration((e) => {
            if (e.affectsConfiguration("Zowe-Temp-Folder-Location")) {
                const updatedPreferencesTempPath: string =
                    vscode.workspace.getConfiguration()
                    /* tslint:disable:no-string-literal */
                    .get("Zowe-Temp-Folder-Location")["folderPath"];
                moveTempFolder(preferencesTempPath, updatedPreferencesTempPath);
                // Update current temp folder preference
                preferencesTempPath = updatedPreferencesTempPath;
            }
        });
        // Attaches the TreeView as a subscriber to the refresh event of datasetProvider
        const databaseView = vscode.window.createTreeView("zowe.explorer", { treeDataProvider: datasetProvider });
        context.subscriptions.push(databaseView);
        if (!ISTHEIA) {
            databaseView.onDidCollapseElement( async (e) => {
                datasetProvider.flipState(e.element, false);
            });
            databaseView.onDidExpandElement( async (e) => {
                datasetProvider.flipState(e.element, true);
            });
        }
    }
    if (ussFileProvider) {
        vscode.commands.registerCommand("zowe.uss.addFavorite", async (node) => ussFileProvider.addUSSFavorite(node));
        vscode.commands.registerCommand("zowe.uss.removeFavorite", async (node) => ussFileProvider.removeUSSFavorite(node));
        vscode.commands.registerCommand("zowe.uss.addSession", async () => addZoweSession(ussFileProvider));
        vscode.commands.registerCommand("zowe.uss.refreshAll", () => ussActions.refreshAllUSS(ussFileProvider));
        vscode.commands.registerCommand("zowe.uss.refreshUSS", (node) => refreshUSS(node));
        vscode.commands.registerCommand("zowe.uss.fullPath", (node) => ussFileProvider.ussFilterPrompt(node));
        vscode.commands.registerCommand("zowe.uss.ZoweUSSNode.open", (node) => openUSS(node, false, true, ussFileProvider));
        vscode.commands.registerCommand("zowe.uss.removeSession", async (node) => ussFileProvider.deleteSession(node));
        vscode.commands.registerCommand("zowe.uss.createFile", async (node) => ussActions.createUSSNode(node, ussFileProvider, "file"));
        vscode.commands.registerCommand("zowe.uss.createFolder", async (node) => ussActions.createUSSNode(node, ussFileProvider, "directory"));
        vscode.commands.registerCommand("zowe.uss.deleteNode",
            async (node) => ussActions.deleteUSSNode(node, ussFileProvider, getUSSDocumentFilePath(node)));
        vscode.commands.registerCommand("zowe.uss.binary", async (node) => changeFileType(node, true, ussFileProvider));
        vscode.commands.registerCommand("zowe.uss.text", async (node) => changeFileType(node, false, ussFileProvider));
        vscode.commands.registerCommand("zowe.uss.renameNode",
            async (node) => ussActions.renameUSSNode(node, ussFileProvider, getUSSDocumentFilePath(node)));
        vscode.commands.registerCommand("zowe.uss.uploadDialog", async (node) => ussActions.uploadDialog(node, ussFileProvider));
        vscode.commands.registerCommand("zowe.uss.createNode", async (node) => ussActions.createUSSNodeDialog(node, ussFileProvider));
        vscode.commands.registerCommand("zowe.uss.copyPath", async (node) => ussActions.copyPath(node));
        vscode.commands.registerCommand("zowe.uss.editFile", (node) => openUSS(node, false, false, ussFileProvider));
        vscode.commands.registerCommand("zowe.uss.saveSearch", async (node) => ussFileProvider.addUSSSearchFavorite(node));
        vscode.commands.registerCommand("zowe.uss.removeSavedSearch", async (node) => ussFileProvider.removeUSSFavorite(node));
        vscode.workspace.onDidChangeConfiguration(async (e) => {
            ussFileProvider.onDidChangeConfiguration(e);
        });
        const ussView = vscode.window.createTreeView("zowe.uss.explorer", { treeDataProvider: ussFileProvider });
        context.subscriptions.push(ussView);
        if (!ISTHEIA) {
            ussView.onDidCollapseElement( async (e) => {
                ussFileProvider.flipState(e.element, false);
            });
            ussView.onDidExpandElement( async (e) => {
                ussFileProvider.flipState(e.element, true);
            });
        }
    }

    if (jobsProvider) {
        vscode.commands.registerCommand("zowe.zosJobsOpenspool", (session, spool) => {
            getSpoolContent(session, spool);
        });
        vscode.commands.registerCommand("zowe.deleteJob", (job) => jobsProvider.deleteJob(job));
        vscode.commands.registerCommand("zowe.runModifyCommand", (job) => {
            modifyCommand(job);
        });
        vscode.commands.registerCommand("zowe.runStopCommand", (job) => {
            stopCommand(job);
        });
        vscode.commands.registerCommand("zowe.refreshJobsServer", async (node) => refreshJobsServer(node, jobsProvider));
        vscode.commands.registerCommand("zowe.refreshAllJobs", () => {
            jobsProvider.mSessionNodes.forEach((jobNode) => {
                if (jobNode.contextValue === JOBS_SESSION_CONTEXT) {
                    jobNode.reset();
                }
            });
            jobsProvider.refresh();
            Profiles.getInstance().refresh();
        });
        vscode.commands.registerCommand("zowe.addJobsSession", () => addZoweSession(jobsProvider));
        vscode.commands.registerCommand("zowe.setOwner", (node) => {
            setOwner(node, jobsProvider);
        });
        vscode.commands.registerCommand("zowe.setPrefix", (node) => {
            setPrefix(node, jobsProvider);
        });
        vscode.commands.registerCommand("zowe.removeJobsSession", (node) => jobsProvider.deleteSession(node));
        vscode.commands.registerCommand("zowe.downloadSpool", (job) => downloadSpool(job));
        vscode.commands.registerCommand("zowe.getJobJcl",  (job) => {
            downloadJcl(job);
        });
        vscode.commands.registerCommand("zowe.setJobSpool", async (session, jobid) => {
            const sessionNode = jobsProvider.mSessionNodes.find((jobNode) => {
                return jobNode.label.trim() === session.trim();
            });
            sessionNode.dirty = true;
            jobsProvider.refresh();
            const jobs = await sessionNode.getChildren();
            const job = jobs.find((jobNode) => {
                return jobNode.job.jobid === jobid;
            });
            jobsProvider.setJob(jobView, job);
        });
        vscode.commands.registerCommand("zowe.jobs.search", (node) => jobsProvider.searchPrompt(node));
        vscode.commands.registerCommand("zowe.issueTsoCmd", async () => MvsCommandHandler.getInstance().issueMvsCommand());
        vscode.commands.registerCommand("zowe.issueMvsCmd", async (node, command) =>
                                            MvsCommandHandler.getInstance().issueMvsCommand(node.session, command));
        vscode.workspace.onDidChangeConfiguration(async (e) => {
            jobsProvider.onDidChangeConfiguration(e);
        });
        vscode.commands.registerCommand("zowe.jobs.addFavorite", async (node) => jobsProvider.addJobsFavorite(node));
        vscode.commands.registerCommand("zowe.jobs.removeFavorite", async (node) => jobsProvider.removeJobsFavorite(node));
        vscode.commands.registerCommand("zowe.jobs.saveSearch", async (node) => jobsProvider.saveSearch(node));
        vscode.commands.registerCommand("zowe.jobs.removeSearchFavorite", async (node) => jobsProvider.removeJobsFavorite(node));
        const jobView = vscode.window.createTreeView("zowe.jobs", { treeDataProvider: jobsProvider });
        context.subscriptions.push(jobView);
        if (!ISTHEIA) {
            jobView.onDidCollapseElement( async (e: { element: Job; }) => {
                jobsProvider.flipState(e.element, false);
            });
            jobView.onDidExpandElement( async (e: { element: Job; }) => {
                jobsProvider.flipState(e.element, true);
            });
        }
    }

    // return the Extension's API to other extensions that want to register their APIs.
    return ZoweExplorerApiRegister.getInstance();
}

/**
 * Defines all global variables
 * @param tempPath File path for temporary folder defined in preferences
 */
export function defineGlobals(tempPath: string | undefined) {
    tempPath !== "" && tempPath !== undefined ?
        BRIGHTTEMPFOLDER = path.join(tempPath, "temp") :
        BRIGHTTEMPFOLDER = path.join(__dirname, "..", "..", "resources", "temp");

    USS_DIR = path.join(BRIGHTTEMPFOLDER, "_U_");
    DS_DIR = path.join(BRIGHTTEMPFOLDER, "_D_");
}

/**
 * function to check if imperative.json contains
 * information about security or not and then
 * Imports the neccesary security modules
 */
export function getSecurityModules(moduleName): NodeRequire | undefined {
    let imperativeIsSsecure: boolean = false;
    try {
        const fileName = path.join(getZoweDir(), "settings", "imperative.json");
        const settings = JSON.parse(fs.readFileSync(fileName).toString());
        const value1 = settings.overrides.CredentialManager;
        const value2 = settings.overrides["credential-manager"];
        imperativeIsSsecure = ((typeof value1 === "string") && (value1.length > 0)) ||
                            ((typeof value2 === "string") && (value2.length > 0));
    } catch (error) {
        log.warn(localize("profile.init.read.imperative","Unable to read imperative file. ")+ error.message);
        vscode.window.showInformationMessage(error.message);
        return undefined;
    }
    if (imperativeIsSsecure) {
        // Workaround for Theia issue (https://github.com/eclipse-theia/theia/issues/4935)
        const appRoot = ISTHEIA ? process.cwd() : vscode.env.appRoot;
        try {
            return require(`${appRoot}/node_modules/${moduleName}`);
        } catch (err) {
            vscode.window.showWarningMessage(localize("initialize.module.load",
                    "Credentials not managed, unable to load security file: ") + moduleName);
        }
        try {
            return require(`${appRoot}/node_modules.asar/${moduleName}`);
        } catch (err) {
            vscode.window.showWarningMessage(localize("initialize.module.load",
                    "Credentials not managed, unable to load security file: ") + moduleName);
        }
    }
    return undefined;
}

/**
 * Function to retrieve the home directory. In the situation Imperative has
 * not initialized it we mock a default value.
 */
export function getZoweDir(): string {
    ImperativeConfig.instance.loadedConfig = {
        defaultHome: path.join(os.homedir(), ".zowe"),
        envVariablePrefix: "ZOWE"
    };
    const ti = ImperativeConfig.instance;
    return ImperativeConfig.instance.cliHome;
}

/**
 * Moves temp folder to user defined location in preferences
 * @param previousTempPath temp path settings value before updated by user
 * @param currentTempPath temp path settings value after updated by user
 */
export function moveTempFolder(previousTempPath: string, currentTempPath: string) {
    // Re-define globals with updated path
    defineGlobals(currentTempPath);

    if (previousTempPath === "") {
        previousTempPath = path.join(__dirname, "..", "..", "resources");
    }

    // Make certain that "temp" folder is cleared
    cleanTempDir();

    try {
        fs.mkdirSync(BRIGHTTEMPFOLDER);
        fs.mkdirSync(USS_DIR);
        fs.mkdirSync(DS_DIR);
    } catch (err) {
        log.error(localize("moveTempFolder.error", "Error encountered when creating temporary folder! ") + JSON.stringify(err));
        utils.errorHandling(err, null, localize("moveTempFolder.error", "Error encountered when creating temporary folder! ") + err.message);
    }
    const previousTemp = path.join(previousTempPath, "temp");
    try {
        // If source and destination path are same, exit
        if(previousTemp === BRIGHTTEMPFOLDER) {
            return;
        }

        // TODO: Possibly remove when supporting "Multiple Instances"
        // If a second instance has already moved the temp folder, exit
        // Ideally, `moveSync()` would alert user if path doesn't exist.
        // However when supporting "Multiple Instances", might not be possible.
        if(!fs.existsSync(previousTemp)) {
            return;
        }

        moveSync(previousTemp, BRIGHTTEMPFOLDER, { overwrite: true });
    } catch (err) {
        log.error("Error moving temporary folder! " + JSON.stringify(err));
        vscode.window.showErrorMessage(err.message);
    }
}

/**
 * Download all the spool content for the specified job.
 *
 * @param job The job to download the spool content from
 */
export async function downloadSpool(job: Job){
    try {
        const dirUri = await vscode.window.showOpenDialog({
            openLabel: localize("downloadSpool.select", "Select"),
            canSelectFolders:true,
            canSelectFiles: false,
            canSelectMany: false
        });
        if (dirUri !== undefined) {
            ZoweExplorerApiRegister.getJesApi(job.profile).downloadSpoolContent({
                jobid: job.job.jobid,
                jobname: job.job.jobname,
                outDir: dirUri[0].fsPath
            });
        }
    } catch (error) {
        await utils.errorHandling(error, null, error.message);
    }

}

export async function downloadJcl(job: Job) {
    try {
        const jobJcl = await ZoweExplorerApiRegister.getJesApi(job.profile).getJclForJob(job.job);
        const jclDoc = await vscode.workspace.openTextDocument({language: "jcl", content: jobJcl});
        await vscode.window.showTextDocument(jclDoc);
    } catch (error) {
        await utils.errorHandling(error, null, error.message);
    }
}

/**
 * Switch the download type and redownload the file.
 *
 * @param node The file that is going to be downloaded
 * @param binary Whether the file should be downloaded as binary or not
 * @param ussFileProvider Our USSTree object
 */
export async function changeFileType(node: ZoweUSSNode, binary: boolean, ussFileProvider: USSTree) {
    node.setBinary(binary);
    await openUSS(node, true, true, ussFileProvider);
    ussFileProvider.refresh();
}

/**
 * Submit the contents of the editor as JCL.
 *
 * @export
 * @param {DatasetTree} datasetProvider - our DatasetTree object
 */
export async function submitJcl(datasetProvider: DatasetTree) {
    if (!vscode.window.activeTextEditor) {
        vscode.window.showErrorMessage(
            localize("submitJcl.noDocumentOpen", "No editor with a document that could be submitted as JCL is currently open."));
        return;
    }
    const doc = vscode.window.activeTextEditor.document;
    log.debug(localize("submitJcl.log.debug", "Submitting JCL in document ") + doc.fileName);
    // get session name
    const sessionregex = /\[(.*)(\])(?!.*\])/g;
    const regExp = sessionregex.exec(doc.fileName);
    const profiles = await Profiles.getInstance();
    let sessProfileName;
    if(regExp === null){
        const allProfiles: IProfileLoaded[] = profiles.allProfiles;
        const profileNamesList = allProfiles.map((profile) => {
            return profile.name;
        });
        if (profileNamesList.length) {
            const quickPickOptions: vscode.QuickPickOptions = {
                placeHolder: localize("submitJcl.quickPickOption", "Select the Profile to use to submit the job"),
                ignoreFocusOut: true,
                canPickMany: false
            };
            sessProfileName = await vscode.window.showQuickPick(profileNamesList, quickPickOptions);
        } else {
            vscode.window.showInformationMessage(localize("submitJcl.noProfile", "No profiles available"));
        }
    } else {
        sessProfileName = regExp[1];
        if (sessProfileName.includes("[")) {
            // if submitting from favorites, sesName might be the favorite node, so extract further
            sessProfileName = sessionregex.exec(sessProfileName)[1];
        }
    }

    // get profile from session name
    let sessProfile: IProfileLoaded;
    const sesNode = (await datasetProvider.getChildren()).find((child) => child.label.trim()=== sessProfileName);
    if (sesNode) {
        sessProfile = sesNode.profile;
    } else {
        // if submitting from favorites, a session might not exist for this node
        sessProfile = profiles.loadNamedProfile(sessProfileName);
    }
    if (sessProfile == null) {
        log.error(localize("submitJcl.log.error.nullSession", "Session for submitting JCL was null or undefined!"));
        return;
    }
    try {
        const job = await ZoweExplorerApiRegister.getJesApi(sessProfile).submitJcl(doc.getText());
        const args = [sessProfileName, job.jobid];
        const setJobCmd = `command:zowe.setJobSpool?${encodeURIComponent(JSON.stringify(args))}`;
        vscode.window.showInformationMessage(localize("submitJcl.jobSubmitted" ,"Job submitted ") + `[${job.jobid}](${setJobCmd})`);
    } catch (error) {
        await utils.errorHandling(error, sesName, localize("submitJcl.jobSubmissionFailed", "Job submission failed\n") + error.message);
    }
}

/**
 * Submit the selected dataset member as a Job.
 *
 * @export
 * @param node The dataset member
 */
export async function submitMember(node: ZoweNode) {
    const labelregex = /\[(.+)\]\: (.+)/g;
    let label;
    let sesName;
    let sessProfile;
    const profiles = await Profiles.getInstance();
    switch (node.mParent.contextValue) {
        case (FAVORITE_CONTEXT): {
            const regex = labelregex.exec(node.label);
            sesName = regex[1];
            label = regex[2];
            sessProfile = profiles.loadNamedProfile(sesName);
            break;
        }
        case (DS_PDS_CONTEXT + FAV_SUFFIX): {
            const regex = labelregex.exec(node.mParent.label);
            sesName = regex[1];
            label = regex[2] + "(" + node.label.trim()+ ")";
            sessProfile = node.mParent.profile;
            break;
        }
        case (DS_SESSION_CONTEXT):
            sesName = node.mParent.label;
            label = node.label;
            sessProfile = node.mParent.profile;
            break;
        case (DS_PDS_CONTEXT):
            sesName = node.mParent.mParent.label;
            label = node.mParent.label.trim()+ "(" + node.label.trim()+ ")";
            sessProfile = node.mParent.mParent.profile;
            break;
        default:
            vscode.window.showErrorMessage(localize("submitMember.invalidNode", "submitMember() called from invalid node."));
            throw Error(localize("submitMember.error.invalidNode", "submitMember() called from invalid node."));
    }
    try {
        const job = await ZoweExplorerApiRegister.getJesApi(sessProfile).submitJob(label);
        const args = [sesName, job.jobid];
        const setJobCmd = `command:zowe.setJobSpool?${encodeURIComponent(JSON.stringify(args))}`;
        vscode.window.showInformationMessage(localize("submitMember.jobSubmitted" ,"Job submitted ") + `[${job.jobid}](${setJobCmd})`);
    } catch (error) {
        await utils.errorHandling(error, sesName, localize("submitMember.jobSubmissionFailed", "Job submission failed\n") + error.message);
    }
}

/**
 * Adds a new Profile to the provided treeview by clicking the 'Plus' button and
 * selecting which profile you would like to add from the drop-down that appears.
 * The profiles that are in the tree view already will not appear in the
 * drop-down.
 *
 * @export
 * @param {USSTree} zoweFileProvider - either the USS, MVS, JES tree
 */
export async function addZoweSession(zoweFileProvider: IZoweTree<IZoweTreeNode>) {

    const allProfiles = (await Profiles.getInstance()).allProfiles;
    const createNewProfile = "Create a New Connection to z/OS";
    let chosenProfile: string;

    // Get all profiles
    let profileNamesList = allProfiles.map((profile) => {
        return profile.name;
    });
    // Filter to list of the APIs available for current tree explorer
    profileNamesList = profileNamesList.filter((profileName) => {
        const profile = Profiles.getInstance().loadNamedProfile(profileName);
        if (zoweFileProvider instanceof USSTree) {
            const ussProfileTypes = ZoweExplorerApiRegister.getInstance().registeredUssApiTypes();
            return ussProfileTypes.includes(profile.type);
        }
        if (zoweFileProvider instanceof DatasetTree) {
            const mvsProfileTypes = ZoweExplorerApiRegister.getInstance().registeredMvsApiTypes();
            return mvsProfileTypes.includes(profile.type);
        }
        if (zoweFileProvider instanceof ZosJobsProvider) {
            const jesProfileTypes = ZoweExplorerApiRegister.getInstance().registeredJesApiTypes();
            return jesProfileTypes.includes(profile.type);
        }
    });
    if (profileNamesList) {
        profileNamesList = profileNamesList.filter((profileName) =>
            // Find all cases where a profile is not already displayed
            !zoweFileProvider.mSessionNodes.find((sessionNode) =>
                sessionNode.getProfileName() === profileName
            )
        );
    }
    const createPick = new utils.FilterDescriptor("\uFF0B " + createNewProfile);
    const items: vscode.QuickPickItem[] = profileNamesList.map((element) => new utils.FilterItem(element));
    const placeholder = localize("addSession.quickPickOption",
    "Choose \"Create new...\" to define a new profile or select an existing profile to Add to the USS Explorer");

    if (ISTHEIA) {
        const options: vscode.QuickPickOptions = {
            placeHolder: placeholder
        };
        // get user selection
        const choice = (await vscode.window.showQuickPick([createPick, ...items], options));
        if (!choice) {
            vscode.window.showInformationMessage(localize("enterPattern.pattern", "No selection made."));
            return;
        }
        chosenProfile = choice === createPick ? "" : choice.label;
    } else {
        const quickpick = vscode.window.createQuickPick();
        quickpick.items = [createPick, ...items];
        quickpick.placeholder = placeholder;
        quickpick.ignoreFocusOut = true;
        quickpick.show();
        const choice = await utils.resolveQuickPickHelper(quickpick);
        quickpick.hide();
        if (!choice) {
            vscode.window.showInformationMessage(localize("enterPattern.pattern", "No selection made."));
            return;
        }
        if (choice instanceof utils.FilterDescriptor) {
            chosenProfile = "";
        } else {
            chosenProfile = choice.label;
        }
    }

    if (chosenProfile === "") {
        let newprofile: any;
        let profileName: string;
        const options = {
            placeHolder: localize("createNewConnection.option.prompt.profileName.placeholder", "Connection Name"),
            prompt: localize("createNewConnection.option.prompt.profileName", "Enter a name for the connection"),
            value: profileName
        };
        profileName = await vscode.window.showInputBox(options);
        if (!profileName) {
            vscode.window.showInformationMessage(localize("createNewConnection.enterprofileName",
                "Profile Name was not supplied. Operation Cancelled"));
            return;
        }
        chosenProfile = profileName;
        log.debug(localize("addSession.log.debug.createNewProfile", "User created a new profile"));
        try {
            newprofile = await Profiles.getInstance().createNewConnection(chosenProfile);
        } catch (error) {
            await utils.errorHandling(error, chosenProfile, error.message);
        }
        if (newprofile) {
            try {
                await Profiles.getInstance().refresh();
            } catch (error) {
                await utils.errorHandling(error, newprofile, error.message);
            }
            await zoweFileProvider.addSession(newprofile);
            await zoweFileProvider.refresh();
        }
    } else if(chosenProfile) {
        log.debug(localize("addZoweSession.log.debug.selectProfile", "User selected profile ") + chosenProfile);
        await zoweFileProvider.addSession(chosenProfile);
    } else {
        log.debug(localize("addZoweSession.log.debug.cancelledSelection", "User cancelled profile selection"));
    }
}

/**
 * Creates a new file and uploads to the server
 * !!!!!!!!!!!!!!!!!!!!!!!!!!!!!!!!!!!!!!!!!!!!!!!!!!!
 * TODO: Consider changing configuration to allow "custom" data set specifications
 * !!!!!!!!!!!!!!!!!!!!!!!!!!!!!!!!!!!!!!!!!!!!!!!!!!!
 * @export
 * @param {ZoweNode} node - Desired Brightside session
 * @param {DatasetTree} datasetProvider - the tree which contains the nodes
 */
export async function createFile(node: ZoweNode, datasetProvider: DatasetTree) {
    const quickPickOptions: vscode.QuickPickOptions = {
        placeHolder: localize("createFile.quickPickOption.dataSetType", "Type of Data Set to be Created"),
        ignoreFocusOut: true,
        canPickMany: false
    };
    const types = [
        localize("createFile.dataSetBinary", "Data Set Binary"),
        localize("createFile.dataSetC", "Data Set C"),
        localize("createFile.dataSetClassic", "Data Set Classic"),
        localize("createFile.dataSetPartitioned", "Data Set Partitioned"),
        localize("createFile.dataSetSequential", "Data Set Sequential")
    ];
    let sesNamePrompt: string;
    if (node.contextValue.endsWith(FAV_SUFFIX)) {
        sesNamePrompt = node.label.substring(1, node.label.indexOf("]"));
    } else {
        sesNamePrompt = node.label;
    }

    if ((!node.getSession().ISession.user) || (!node.getSession().ISession.password)) {
        try {
            const values = await Profiles.getInstance().promptCredentials(sesNamePrompt);
            if (values !== undefined) {
                usrNme = values [0];
                passWrd = values [1];
                baseEncd = values [2];
            }
        } catch (error) {
            await utils.errorHandling(error, node.getProfileName(), error.message);
        }
        if (usrNme !== undefined && passWrd !== undefined && baseEncd !== undefined) {
            node.getSession().ISession.user = usrNme;
            node.getSession().ISession.password = passWrd;
            node.getSession().ISession.base64EncodedAuth = baseEncd;
            validProfile = 0;
        } else {
            return;
        }
        await datasetProvider.refreshElement(node);
        await datasetProvider.refresh();
    } else {
        validProfile = 0;
    }
    if (validProfile === 0) {
        // get data set type
        const type = await vscode.window.showQuickPick(types, quickPickOptions);
        if (type == null) {
            log.debug(localize("createFile.log.debug.noValidTypeSelected", "No valid data type selected"));
            return;
        } else {
            log.debug(localize("createFile.log.debug.creatingNewDataSet", "Creating new data set"));
        }

        let typeEnum;
        let createOptions;
        switch (type) {
            case localize("createFile.dataSetBinary", "Data Set Binary"):
                typeEnum = zowe.CreateDataSetTypeEnum.DATA_SET_BINARY;
                createOptions = vscode.workspace.getConfiguration("Zowe-Default-Datasets-Binary");
                break;
            case localize("createFile.dataSetC", "Data Set C"):
                typeEnum = zowe.CreateDataSetTypeEnum.DATA_SET_C;
                createOptions = vscode.workspace.getConfiguration("Zowe-Default-Datasets-C");
                break;
            case localize("createFile.dataSetClassic", "Data Set Classic"):
                typeEnum = zowe.CreateDataSetTypeEnum.DATA_SET_CLASSIC;
                createOptions = vscode.workspace.getConfiguration("Zowe-Default-Datasets-Classic");
                break;
            case localize("createFile.dataSetPartitioned", "Data Set Partitioned"):
                typeEnum = zowe.CreateDataSetTypeEnum.DATA_SET_PARTITIONED;
                createOptions = vscode.workspace.getConfiguration("Zowe-Default-Datasets-PDS");
                break;
            case localize("createFile.dataSetSequential", "Data Set Sequential"):
                typeEnum = zowe.CreateDataSetTypeEnum.DATA_SET_SEQUENTIAL;
                createOptions = vscode.workspace.getConfiguration("Zowe-Default-Datasets-PS");
                break;
        }

        // get name of data set
        let name = await vscode.window.showInputBox({ placeHolder: localize("dataset.name", "Name of Data Set") });
        name = name.toUpperCase();

        try {
            await ZoweExplorerApiRegister.getMvsApi(node.profile).createDataSet(typeEnum, name, createOptions);
            node.dirty = true;

            // Store previous filters (before refreshing)
            const currChildren = await node.getChildren();
            let theFilter = datasetProvider.getHistory()[0] || null;

            // Check if filter is currently applied
            if (currChildren[0].contextValue !== "information" && theFilter) {
                let addNewFilter = true;
                const currentFilters = theFilter.split(", ");

                // Check if current filter includes the new node
                currentFilters.forEach((filter) => {
                    const regex = new RegExp(filter.replace(`*`, `(.+)`) + "$");
                    addNewFilter = regex.test(name) ? false : addNewFilter;
                });

                if (addNewFilter) {
                    theFilter = `${theFilter}, ${name}`;
                    datasetProvider.addHistory(theFilter);
                }
            } else {
                // No filter is currently applied
                theFilter = name;
                datasetProvider.addHistory(theFilter);
            }

            datasetProvider.refresh();

            // Show newly-created data set in expanded tree view
            if (name) {
                node.label = `${node.label} `;
                node.label = node.label.trim();
                node.tooltip = node.pattern = theFilter.toUpperCase();
                node.collapsibleState = vscode.TreeItemCollapsibleState.Expanded;
                node.iconPath = utils.applyIcons(node, ICON_STATE_OPEN);
                node.dirty = true;

                const newNode = await node.getChildren().then((children) => children.find((child) => child.label === name));
                const newNodeView = vscode.window.createTreeView("zowe.explorer", {treeDataProvider: datasetProvider});
                newNodeView.reveal(newNode, {select: true});
            }
        } catch (err) {
            log.error(localize("createDataSet.error", "Error encountered when creating data set! ") + JSON.stringify(err));
            await utils.errorHandling(err, node.getProfileName(), localize("createDataSet.error", "Error encountered when creating data set! ") +
            err.message);
            throw (err);
        }
    }
}

/**
 * Creates a PDS member
 *
 * @export
 * @param {ZoweNode} parent - The parent Node
 * @param {DatasetTree} datasetProvider - the tree which contains the nodes
 */
export async function createMember(parent: ZoweNode, datasetProvider: DatasetTree) {
    const name = await vscode.window.showInputBox({ placeHolder: localize("createMember.inputBox", "Name of Member") });
    log.debug(localize("createMember.log.debug.createNewDataSet", "creating new data set member of name ") + name);
    if (name) {
        let label = parent.label.trim();
        if (parent.contextValue === DS_PDS_CONTEXT + FAV_SUFFIX) {
            label = parent.label.substring(parent.label.indexOf(":") + 2); // TODO MISSED TESTING
        }

        try {
            await ZoweExplorerApiRegister.getMvsApi(parent.profile).createDataSetMember(label + "(" + name + ")");
        } catch (err) {
            log.error(localize("createMember.log.error", "Error encountered when creating member! ") + JSON.stringify(err));
            await utils.errorHandling(err, label, localize("createMember.error", "Unable to create member: ") + err.message);
            throw (err);
        }
        parent.dirty = true;
        datasetProvider.refreshElement(parent);
        openPS(
            new ZoweNode(name, vscode.TreeItemCollapsibleState.None, parent, null, undefined, undefined, parent.profile),
            true, datasetProvider);
        datasetProvider.refresh();
    }
}


/**
 * Shows data set attributes in a new text editor
 *
 * @export
 * @param {ZoweNode} parent - The parent Node
 * @param {DatasetTree} datasetProvider - the tree which contains the nodes
 */
export async function showDSAttributes(parent: ZoweNode, datasetProvider: DatasetTree) {

    let label = parent.label.trim();
    if (parent.contextValue === DS_PDS_CONTEXT + FAV_SUFFIX || parent.contextValue === DS_DS_CONTEXT + FAV_SUFFIX) {
        label = parent.label.trim().substring(parent.label.trim().indexOf(":") + 2);
    }

    log.debug(localize("showDSAttributes.debug", "showing attributes of data set ") + label);
    let attributes: any;
    try {
        attributes = await ZoweExplorerApiRegister.getMvsApi(parent.profile).dataSet(label, { attributes: true });
        attributes = attributes.apiResponse.items;
        attributes = attributes.filter((dataSet) => {
            return dataSet.dsname.toUpperCase() === label.toUpperCase();
        });
        if (attributes.length === 0) {
            throw new Error(localize("showDSAttributes.lengthError", "No matching data set names found for query: ") + label);
        }
    } catch (err) {
        log.error(localize("showDSAttributes.log.error", "Error encountered when listing attributes! ") + JSON.stringify(err));
        await utils.errorHandling(err, parent.getProfileName(), localize("showDSAttributes.error", "Unable to list attributes: ") + err.message);
        throw (err);
    }

    // shouldn't be possible for there to be two cataloged data sets with the same name,
    // but just in case we'll display all of the results
    // if there's only one result (which there should be), we will just pass in attributes[0]
    // so that prettyJson doesn't display the attributes as an array with a hyphen character
    const attributesText = TextUtils.prettyJson(attributes.length > 1 ? attributes : attributes[0], undefined, false);
    // const attributesFilePath = path.join(BRIGHTTEMPFOLDER, label + ".yaml");
    // fs.writeFileSync(attributesFilePath, attributesText);
    // const document = await vscode.workspace.openTextDocument(attributesFilePath);
    // await vscode.window.showTextDocument(document);
    const attributesMessage = localize("attributes.title","Attributes");
    const webviewHTML = `<!DOCTYPE html>
    <html lang="en">
    <head>
        <meta charset="UTF-8">
        <title>${label} "${attributesMessage}"</title>
    </head>
    <body>
     ${attributesText.replace(/\n/g, "</br>")}
    </body>
    </html>`;
    const column = vscode.window.activeTextEditor
            ? vscode.window.activeTextEditor.viewColumn
            : undefined;
    const panel: vscode.WebviewPanel = vscode.window.createWebviewPanel(
            "zowe",
            label + " " + localize("attributes.title","Attributes"),
            column || 1,
            {

            }
        );
    panel.webview.html = webviewHTML;

}

/**
 * Rename data sets
 *
 * @export
 * @param {ZoweNode} node - The node
 * @param {DatasetTree} datasetProvider - the tree which contains the nodes
 */
export async function renameDataSet(node: ZoweNode, datasetProvider: DatasetTree) {
    let beforeDataSetName = node.label.trim();
    let favPrefix;
    let isFavourite;

    if (node.contextValue.includes(FAV_SUFFIX)) {
        isFavourite = true;
        favPrefix = node.label.substring(0, node.label.indexOf(":") + 2);
        beforeDataSetName = node.label.substring(node.label.indexOf(":") + 2);
    }
    const afterDataSetName = await vscode.window.showInputBox({ value: beforeDataSetName });

    log.debug(localize("renameDataSet.log.debug", "Renaming data set ") + afterDataSetName);
    if (afterDataSetName) {
        try {
            await ZoweExplorerApiRegister.getMvsApi(node.profile).renameDataSet(beforeDataSetName, afterDataSetName);
            node.label = `${favPrefix}${afterDataSetName}`;
        } catch (err) {
            log.error(localize("renameDataSet.log.error", "Error encountered when renaming data set! ") + JSON.stringify(err));
            await utils.errorHandling(err, favPrefix, localize("renameDataSet.error", "Unable to rename data set: ") + err.message);
            throw err;
        }
        if (isFavourite) {
            const profile = favPrefix.substring(1, favPrefix.indexOf("]"));
            datasetProvider.renameNode(profile, beforeDataSetName, afterDataSetName);
        } else {
            const temp = node.label;
            node.label = "[" + node.getSessionNode().label.trim() + "]: " + beforeDataSetName;
            datasetProvider.renameFavorite(node, afterDataSetName);
            node.label = temp;
        }
        datasetProvider.refreshElement(node.mParent);
        datasetProvider.updateFavorites();
    }
}

function getProfileAndDataSetName(node: ZoweNode) {
    let profileName;
    let dataSetName;
    if (node.contextValue.includes(FAV_SUFFIX)) {
        profileName = node.label.substring(1, node.label.indexOf("]"));
        dataSetName = node.label.substring(node.label.indexOf(":") + 2);
    } else {
        profileName = node.mParent.label.trim();
        dataSetName = node.label.trim();
    }

    return { profileName, dataSetName };
}

function getNodeLabels(node: ZoweNode) {
    if (node.contextValue.includes(DS_MEMBER_CONTEXT)) {
        return { ...getProfileAndDataSetName(node.mParent), memberName: node.label.trim() };
    } else {
        return getProfileAndDataSetName(node);
    }
}

/**
 * Copy data sets
 *
 * @export
 * @param {ZoweNode} node - The node to copy
 */
export async function copyDataSet(node: ZoweNode) {
    return vscode.env.clipboard.writeText(JSON.stringify(getNodeLabels(node)));
}

/**
 * Paste data sets
 *
 * @export
 * @param {ZoweNode} node - The node to paste to
 * @param {DatasetTree} datasetProvider - the tree which contains the nodes
 */
export async function pasteDataSet(node: ZoweNode, datasetProvider: DatasetTree) {
    const { profileName, dataSetName } = getNodeLabels(node);
    let memberName;
    let beforeDataSetName;
    let beforeProfileName;
    let beforeMemberName;

    if (node.contextValue.includes(DS_PDS_CONTEXT)) {
        memberName = await vscode.window.showInputBox({ placeHolder: localize("renameDataSet.name", "Name of Data Set Member") });
        if(!memberName) {
            return;
        }
    }

    try {
        ({
            dataSetName: beforeDataSetName,
            memberName: beforeMemberName,
            profileName: beforeProfileName,
        } = JSON.parse(await vscode.env.clipboard.readText()));
    } catch (err) {
        throw Error("Invalid clipboard. Copy from data set first");
    }

    if(beforeProfileName === profileName) {
        if(memberName) {
            try {
                await ZoweExplorerApiRegister.getMvsApi(node.profile).getContents(`${dataSetName}(${memberName})`);
                throw Error(`${dataSetName}(${memberName}) already exists. You cannot replace a member`);
            } catch(err) {
                if (!err.message.includes("Member not found")) {
                    throw err;
                }
            }
        }
        await ZoweExplorerApiRegister.getMvsApi(node.profile).copyDataSetMember(
            { dataSetName: beforeDataSetName, memberName: beforeMemberName },
            { dataSetName, memberName },
        );

        if (memberName) {
            datasetProvider.refreshElement(node);
            let node2;
            if (node.contextValue.includes(FAV_SUFFIX)) {
                node2 = datasetProvider.findNonFavoritedNode(node);
            } else {
                node2 = datasetProvider.findFavoritedNode(node);
            }
            if (node2) {
                datasetProvider.refreshElement(node2);
            }
        } else {
            refreshPS(node);
        }
    }
}

/**
 * Rename data set members
 *
 * @export
 * @param {ZoweNode} node - The node
 * @param {DatasetTree} datasetProvider - the tree which contains the nodes
 */
export async function renameDataSetMember(node: ZoweNode, datasetProvider: DatasetTree) {
    const beforeMemberName = node.label.trim();
    let dataSetName;
    let profileLabel;

    if (node.mParent.contextValue.includes(FAV_SUFFIX)) {
        profileLabel = node.mParent.label.substring(0, node.mParent.label.indexOf(":") + 2);
        dataSetName = node.mParent.label.substring(node.mParent.label.indexOf(":") + 2);
    } else {
        dataSetName = node.mParent.label.trim();
    }
    const afterMemberName = await vscode.window.showInputBox({ value: beforeMemberName });

    log.debug(localize("renameDataSet.log.debug", "Renaming data set ") + afterMemberName);
    if (afterMemberName) {
        try {
            await ZoweExplorerApiRegister.getMvsApi(node.profile).renameDataSetMember(dataSetName, beforeMemberName, afterMemberName);
            node.label = `${profileLabel}${afterMemberName}`;
        } catch (err) {
            log.error(localize("renameDataSet.log.error", "Error encountered when renaming data set! ") + JSON.stringify(err));
            await utils.errorHandling(err, profileLabel, localize("renameDataSet.error", "Unable to rename data set: ") + err.message);
            throw err;
        }
        if (node.mParent.contextValue.includes(FAV_SUFFIX)) {
            const nonFavoritedParent = datasetProvider.findNonFavoritedNode(node.mParent);
            if (nonFavoritedParent) {
                const nonFavoritedMember = nonFavoritedParent.children.find((child) => child.label === beforeMemberName);
                if (nonFavoritedMember) {
                    nonFavoritedMember.label = afterMemberName;
                    datasetProvider.refreshElement(nonFavoritedParent);
                }
            }
        } else {
            const favoritedParent = datasetProvider.findFavoritedNode(node.mParent);
            if (favoritedParent) {
                const favoritedMember = favoritedParent.children.find((child) => child.label === beforeMemberName);
                if (favoritedMember) {
                    favoritedMember.label = afterMemberName;
                    datasetProvider.refreshElement(favoritedParent);
                }
            }
        }
        datasetProvider.refreshElement(node.mParent);
    }
}

/**
 * Recursively deletes directory
 *
 * @param directory path to directory to be deleted
 */
export function cleanDir(directory) {
    if (!fs.existsSync(directory)) {
        return;
    }
    fs.readdirSync(directory).forEach((file) => {
        const fullpath = path.join(directory, file);
        const lstat = fs.lstatSync(fullpath);
        if (lstat.isFile()) {
            fs.unlinkSync(fullpath);
        } else {
            cleanDir(fullpath);
        }
    });
    fs.rmdirSync(directory);
}

/**
 * Cleans up local temp directory
 *
 * @export
 */
export async function cleanTempDir() {
    // logger hasn't necessarily been initialized yet, don't use the `log` in this function
    if (!fs.existsSync(BRIGHTTEMPFOLDER)) {
        return;
    }
    try {
        cleanDir(BRIGHTTEMPFOLDER);
    } catch (err) {
        vscode.window.showErrorMessage(localize("deactivate.error", "Unable to delete temporary folder. ") + err);
    }
}

/**
 * Called by VSCode on shutdown
 *
 * @export
 */
export async function deactivate() {
    await cleanTempDir();
}

/**
 * Deletes a dataset
 *
 * @export
 * @param {ZoweNode} node - The node to be deleted
 * @param {DatasetTree} datasetProvider - the tree which contains the nodes
 */
export async function deleteDataset(node: ZoweNode, datasetProvider: DatasetTree) {
    log.debug(localize("deleteDataset.log.debug", "Deleting data set ") + node.label);
    const quickPickOptions: vscode.QuickPickOptions = {
        placeHolder: localize("deleteDataset.quickPickOption", "Are you sure you want to delete ") + node.label,
        ignoreFocusOut: true,
        canPickMany: false
    };
    // confirm that the user really wants to delete
    if (await vscode.window.showQuickPick([localize("deleteDataset.showQuickPick.yes", "Yes"),
        localize("deleteDataset.showQuickPick.no", "No")], quickPickOptions) !== localize("deleteDataset.showQuickPick.yes", "Yes")) {
            log.debug(localize("deleteDataset.showQuickPick.log.debug", "User picked no. Cancelling delete of data set"));
            return;
        }

    let label = "";
    let fav = false;
    try {
        switch (node.mParent.contextValue) {
            case (FAVORITE_CONTEXT):
                label = node.label.substring(node.label.indexOf(":") + 1).trim();
                fav = true;
                break;
            case (DS_PDS_CONTEXT + FAV_SUFFIX):
                label = node.mParent.label.substring(node.mParent.label.indexOf(":") + 1).trim() + "(" + node.label.trim()+ ")";
                fav = true;
                break;
            case (DS_SESSION_CONTEXT):
                label = node.label.trim();
                break;
            case (DS_PDS_CONTEXT):
                label = node.mParent.label.trim()+ "(" + node.label.trim()+ ")";
                break;
            default:
                throw Error(localize("deleteDataSet.invalidNode.error", "deleteDataSet() called from invalid node."));
        }
        await ZoweExplorerApiRegister.getMvsApi(node.profile).deleteDataSet(label);
    } catch (err) {
        log.error(localize("deleteDataSet.delete.log.error", "Error encountered when deleting data set! ") + JSON.stringify(err));
        if (err.message.includes(localize("deleteDataSet.error.notFound", "not found"))) {
            vscode.window.showInformationMessage(localize("deleteDataSet.notFound.error1", "Unable to find file: ") + label +
            localize("deleteDataSet.notFound.error2", " was probably already deleted."));
        } else {
            await utils.errorHandling(err, node.getProfileName(), err.message);
        }
        throw err;
    }

    // remove node from tree
    if (fav) {
        datasetProvider.mSessionNodes.forEach((ses) => {
            if (node.label.substring(node.label.indexOf("[") + 1, node.label.indexOf("]")) === ses.label.trim()||
                node.mParent.label.substring(node.mParent.label.indexOf("["), node.mParent.label.indexOf("]")) === ses.label) {
                ses.dirty = true;
            }
        });
        datasetProvider.removeFavorite(node);
    } else {
        node.getSessionNode().dirty = true;
        const temp = node.label;
        node.label = "[" + node.getSessionNode().label.trim() + "]: " + node.label;
        datasetProvider.removeFavorite(node);
        node.label = temp;
    }
    datasetProvider.refresh();

    // remove local copy of file
    const fileName = getDocumentFilePath(label, node);
    try {
        if (fs.existsSync(fileName)) {
            fs.unlinkSync(fileName);
        }
    } catch (err) {
        // do nothing
    }
}

/**
 * Prompts the user for a pattern, and populates the [TreeView]{@link vscode.TreeView} based on the pattern
 *
 * @param {ZoweNode} node - The session node
 * @param {DatasetTree} datasetProvider - Current DatasetTree used to populate the TreeView
 * @returns {Promise<void>}
 */
export async function enterPattern(node: ZoweNode, datasetProvider: DatasetTree) {
    if (log) {
        log.debug(localize("enterPattern.log.debug.prompt", "Prompting the user for a data set pattern"));
    }
    let pattern: string;
    if (node.contextValue === DS_SESSION_CONTEXT) {
        // manually entering a search
        const options: vscode.InputBoxOptions = {
            prompt: localize("enterPattern.options.prompt", "Search data sets by entering patterns: use a comma to separate multiple patterns"),
            value: node.pattern
        };
        // get user input
        pattern = await vscode.window.showInputBox(options);
        if (!pattern) {
            vscode.window.showInformationMessage(localize("enterPattern.pattern", "You must enter a pattern."));
            return;
        }
    } else {
        // executing search from saved search in favorites
        pattern = node.label.trim().substring(node.label.trim().indexOf(":") + 2);
        const session = node.label.trim().substring(node.label.trim().indexOf("[") + 1, node.label.trim().indexOf("]"));
        await datasetProvider.addSession(session);
        node = datasetProvider.mSessionNodes.find((tempNode) => tempNode.label.trim() === session);
    }

    // update the treeview with the new pattern
    // TODO figure out why a label change is needed to refresh the treeview,
    // instead of changing the collapsible state
    // change label so the treeview updates
    node.label = node.label.trim()+ " ";
    node.label.trim();
    node.tooltip = node.pattern = pattern.toUpperCase();
    node.collapsibleState = vscode.TreeItemCollapsibleState.Expanded;
    node.dirty = true;
    node.iconPath = utils.applyIcons(node, ICON_STATE_OPEN);
    datasetProvider.addHistory(node.pattern);
}

/**
 * Returns the profile for the specified node
 *
 * @export
 * @param {ZoweNode} node
 */
export function getProfile(node: ZoweNode) {
    let profile = node.getSessionNode().label.trim();
    // if this is a favorite node, further extraction is necessary
    if (profile.includes("[")) {
        profile = profile.substring(profile.indexOf("[") + 1, profile.indexOf("]"));
    }
    return profile;
}

/**
 * Returns the profile for the specified node
 *
 * @export
 * @param {ZoweUSSNode} node
 */
export function getUSSProfile(node: ZoweUSSNode) {
    const profile = node.getSessionNode().mProfileName;
    return profile;
}

/**
 * Append a suffix on a ds file so it can be interpretted with syntax highlighter
 *
 * Rules of mapping:
 *  1. Start with LLQ and work backwards as it is at this end usually
 *   the language is specified
 *  2. Dont do this for the top level HLQ
 */
function appendSuffix(label: string): string {
    const limit= 5;
    const bracket = label.indexOf("(");
    const split = (bracket > -1) ? label.substr(0, bracket).split(".", limit) : label.split(".", limit);
    for (let i = split.length - 1 ; i > 0; i--) {
        if (["JCL", "CNTL"].includes(split[i])) {
            return label.concat(".jcl");
        }
        if (["COBOL", "CBL", "COB", "SCBL"].includes(split[i])) {
            return label.concat(".cbl");
        }
        if (["COPYBOOK", "COPY", "CPY", "COBCOPY"].includes(split[i])) {
            return label.concat(".cpy");
        }
        if (["INC", "INCLUDE", "PLINC"].includes(split[i])) {
            return label.concat(".inc");
        }
        if (["PLI", "PL1", "PLX", "PCX"].includes(split[i])) {
            return label.concat(".pli");
        }
        if (["SH", "SHELL"].includes(split[i])) {
            return label.concat(".sh");
        }
        if (["REXX", "REXEC", "EXEC"].includes(split[i])) {
            return label.concat(".rexx");
        }
        if (split[i] === "XML" ) {
            return label.concat(".xml");
        }
        if (split[i] === "ASM" || split[i].indexOf("ASSEMBL") > -1 ) {
            return label.concat(".asm");
        }
        if (split[i] === "LOG" || split[i].indexOf("SPFLOG") > -1 ) {
            return label.concat(".log");
        }
    }
    return label;
}

/**
 * Returns the file path for the ZoweNode
 *
 * @export
 * @param {string} label - If node is a member, label includes the name of the PDS
 * @param {ZoweNode} node
 */
export function getDocumentFilePath(label: string, node: ZoweNode) {
    return path.join(DS_DIR, "/" + getProfile(node) + "/" + appendSuffix(label) );
}

/**
 * Returns the local file path for the ZoweUSSNode
 *
 * @export
 * @param {ZoweUSSNode} node
 */
export function getUSSDocumentFilePath(node: ZoweUSSNode) {
    return path.join(USS_DIR, "/" + getUSSProfile(node) + "/", node.fullPath);
}

/**
 * Downloads and displays a PS in a text editor view
 *
 * @param {ZoweNode} node
 */
export async function openPS(node: ZoweNode, previewMember: boolean, datasetProvider?: DatasetTree) {
    let sesNamePrompt: string;
    if (node.contextValue.endsWith(FAV_SUFFIX)) {
        sesNamePrompt = node.label.substring(1, node.label.indexOf("]"));
    } else {
        sesNamePrompt = node.label;
    }
    if ((!node.getSession().ISession.user) || (!node.getSession().ISession.password)) {
        try {
            const values = await Profiles.getInstance().promptCredentials(sesNamePrompt);
            if (values !== undefined) {
                usrNme = values [0];
                passWrd = values [1];
                baseEncd = values [2];
            }
        } catch (error) {
            await utils.errorHandling(error, node.getProfileName(), error.message);
        }
        if (usrNme !== undefined && passWrd !== undefined && baseEncd !== undefined) {
            node.getSession().ISession.user = usrNme;
            node.getSession().ISession.password = passWrd;
            node.getSession().ISession.base64EncodedAuth = baseEncd;
            validProfile = 0;
        } else {
            return;
        }
        await datasetProvider.refreshElement(node);
        await datasetProvider.refresh();
    } else {
        validProfile = 0;
    }
    if (validProfile === 0) {
        try {
            let label: string;
            switch (node.mParent.contextValue) {
                case (FAVORITE_CONTEXT):
                    label = node.label.substring(node.label.indexOf(":") + 1).trim();
                    break;
                case (DS_PDS_CONTEXT + FAV_SUFFIX):
                    label = node.mParent.label.substring(node.mParent.label.indexOf(":") + 1).trim() + "(" + node.label.trim()+ ")";
                    break;
                case (DS_SESSION_CONTEXT):
                    label = node.label.trim();
                    break;
                case (DS_PDS_CONTEXT):
                    label = node.mParent.label.trim() + "(" + node.label.trim()+ ")";
                    break;
                default:
                    vscode.window.showErrorMessage(localize("openPS.invalidNode", "openPS() called from invalid node."));
                    throw Error(localize("openPS.error.invalidNode", "openPS() called from invalid node."));
            }
            log.debug(localize("openPS.log.debug.openDataSet", "opening physical sequential data set from label ") + label);
            // if local copy exists, open that instead of pulling from mainframe
            const documentFilePath = getDocumentFilePath(label, node);
            if (!fs.existsSync(documentFilePath)) {
                const response = await vscode.window.withProgress({
                    location: vscode.ProgressLocation.Notification,
                    title: "Opening data set..."
                }, function downloadDataset() {
<<<<<<< HEAD
                    return ZoweExplorerApiRegister.getMvsApi(node.profile).getContents(label, { // TODO MISSED TESTING
=======
                    return zowe.Download.dataSet(node.getSession(), label, {
>>>>>>> e2bc6668
                        file: documentFilePath,
                        returnEtag: true
                    });
                });
                node.setEtag(response.apiResponse.etag);
            }
            const document = await vscode.workspace.openTextDocument(getDocumentFilePath(label, node));
            if (previewMember === true) {
                await vscode.window.showTextDocument(document);
                }
                else {
                    await vscode.window.showTextDocument(document, {preview: false});
                }
        } catch (err) {
            log.error(localize("openPS.log.error.openDataSet", "Error encountered when opening data set! ") + JSON.stringify(err));
            await utils.errorHandling(err, node.getProfileName(), err.message);
            throw (err);
        }
    }
}

/**
 * Refreshes treeView
 *
 * @param {DataSetTree} datasetProvider
 */
export async function refreshAll(datasetProvider: DatasetTree) {
    log.debug(localize("refreshAll.log.debug.refreshDataSet", "Refreshing data set tree view"));
    datasetProvider.mSessionNodes.forEach((sessNode) => {
        if (sessNode.contextValue === DS_SESSION_CONTEXT) {
            utils.labelHack(sessNode);
            sessNode.children = [];
            sessNode.dirty = true;
        }
    });
    datasetProvider.refresh();
    Profiles.getInstance().refresh();
}

/**
 * Refreshes the passed node with current mainframe data
 *
 * @param {ZoweNode} node - The node which represents the dataset
 */
export async function refreshPS(node: ZoweNode) {
    let label;
    try {
        switch (node.mParent.contextValue) {
            case (FAVORITE_CONTEXT):
                label = node.label.substring(node.label.indexOf(":") + 1).trim();
                break;
            case (DS_PDS_CONTEXT + FAV_SUFFIX):
                label = node.mParent.label.substring(node.mParent.label.indexOf(":") + 1).trim() + "(" + node.label.trim()+ ")";
                break;
            case (DS_SESSION_CONTEXT):
                label = node.label.trim();
                break;
            case (DS_PDS_CONTEXT):
                label = node.mParent.label.trim() + "(" + node.label.trim() + ")";
                break;
            default:
                throw Error(localize("refreshPS.error.invalidNode", "refreshPS() called from invalid node."));
        }
        const documentFilePath = getDocumentFilePath(label, node);
        const response = await ZoweExplorerApiRegister.getMvsApi(node.profile).getContents(label, {
            file: documentFilePath,
            returnEtag: true
        });
        node.setEtag(response.apiResponse.etag);

        const document = await vscode.workspace.openTextDocument(documentFilePath);
        vscode.window.showTextDocument(document);
        // if there are unsaved changes, vscode won't automatically display the updates, so close and reopen
        if (document.isDirty) {
            await vscode.commands.executeCommand("workbench.action.closeActiveEditor");
            vscode.window.showTextDocument(document);
        }
    } catch (err) {
        log.error(localize("refreshPS.log.error.refresh", "Error encountered when refreshing data set view: ") + JSON.stringify(err));
        if (err.message.includes(localize("refreshPS.error.notFound", "not found"))) {
            vscode.window.showInformationMessage(localize("refreshPS.file1", "Unable to find file: ") + label +
            localize("refreshPS.file2", " was probably deleted."));
        } else {
            await utils.errorHandling(err, node.getProfileName(), err.message);
        }
    }
}

/**
 * Refreshes the passed node with current mainframe data
 *
 * @param {ZoweUSSNode} node - The node which represents the file
 */
export async function refreshUSS(node: ZoweUSSNode) {
    let label;
    switch (node.mParent.contextValue) {
        case (USS_DIR_CONTEXT + FAV_SUFFIX):
            label = node.fullPath;
            break;
        case (USS_DIR_CONTEXT):
            label = node.fullPath;
            break;
        case (USS_SESSION_CONTEXT):
            label = node.label;
            break;
        default:
            vscode.window.showErrorMessage(localize("refreshUSS.error.invalidNode", "refreshUSS() called from invalid node."));
            throw Error(localize("refreshUSS.error.invalidNode", "refreshPS() called from invalid node."));
    }
    try {
        const ussDocumentFilePath = getUSSDocumentFilePath(node);
        const response = await ZoweExplorerApiRegister.getUssApi(node.profile).getContents(node.fullPath, {
            file: ussDocumentFilePath,
            returnEtag: true
        });
        node.setEtag(response.apiResponse.etag);

        const document = await vscode.workspace.openTextDocument(ussDocumentFilePath);
        vscode.window.showTextDocument(document);
        // if there are unsaved changes, vscode won't automatically display the updates, so close and reopen
        if (document.isDirty) {
            await vscode.commands.executeCommand("workbench.action.closeActiveEditor");
            vscode.window.showTextDocument(document);
        }
    } catch (err) {
        if (err.message.includes(localize("refreshUSS.error.notFound", "not found"))) {
            vscode.window.showInformationMessage(localize("refreshUSS.file1", "Unable to find file: ") + label +
            localize("refreshUSS.file2", " was probably deleted."));
        } else {
            await utils.errorHandling(err, node.mProfileName, err.message);
        }
    }
}

function checkForAddedSuffix(filename: string): boolean {
    // identify how close to the end of the string the last . is
    const dotPos = filename.length - ( 1 + filename.lastIndexOf(".") );
    // tslint:disable-next-line: no-magic-numbers
    return ((dotPos >= 2 && dotPos <= 4 ) && // if the last characters are 2 to 4 long and lower case it has been added
        ((filename.substring(filename.length - dotPos) ===  filename.substring(filename.length - dotPos).toLowerCase())));

}

/**
 * Uploads the file to the mainframe
 *
 * @export
 * @param {vscode.TextDocument} doc - TextDocument that is being saved
 */
export async function saveFile(doc: vscode.TextDocument, datasetProvider: DatasetTree) {
    // Check if file is a data set, instead of some other file
    log.debug(localize("saveFile.log.debug.request", "requested to save data set: ") + doc.fileName);
    const docPath = path.join(doc.fileName, "..");
    log.debug("requested to save data set: " + doc.fileName);
    if (docPath.toUpperCase().indexOf(DS_DIR.toUpperCase()) === -1 ) {
        log.debug(localize("saveFile.log.debug.path", "path.relative returned a non-blank directory.") +
            localize("saveFile.log.debug.directory", "Assuming we are not in the DS_DIR directory: ") + path.relative(docPath, DS_DIR));
        return;
    }
    const start = path.join(DS_DIR + path.sep).length;
    const ending = doc.fileName.substring(start);
    const sesName = ending.substring(0, ending.indexOf(path.sep));
    const profile = (await Profiles.getInstance()).loadNamedProfile(sesName);
    if (!profile) {
        log.error(localize("saveFile.log.error.session", "Couldn't locate session when saving data set!"));
        return vscode.window.showErrorMessage(localize("saveFile.log.error.session", "Couldn't locate session when saving data set!"));
    }

    // get session from session name
    let documentSession: Session;
    let node: ZoweNode;
    const sesNode = (await datasetProvider.getChildren()).find((child) =>
        child.label.trim() === sesName);
    if (sesNode) {
        log.debug(localize("saveFile.log.debug.load", "Loading session from session node in saveFile()"));
        documentSession = sesNode.getSession();
    } else {
        // if saving from favorites, a session might not exist for this node
        log.debug(localize("saveFile.log.debug.sessionNode", "couldn't find session node, loading profile with CLI profile manager"));
        documentSession = ZoweExplorerApiRegister.getMvsApi(profile).getSession();
    }

    // If not a member
    const label = doc.fileName.substring(doc.fileName.lastIndexOf(path.sep) + 1,
        checkForAddedSuffix(doc.fileName) ? doc.fileName.lastIndexOf(".") : doc.fileName.length);
    log.debug(localize("saveFile.log.debug.saving", "Saving file ") + label);
    if (!label.includes("(")) {
        try {
            // Checks if file still exists on server
            const response = await ZoweExplorerApiRegister.getMvsApi(profile).dataSet(label);
            if (!response.apiResponse.items.length) {
                return vscode.window.showErrorMessage(
                    localize("saveFile.error.saveFailed", "Data set failed to save. Data set may have been deleted on mainframe."));
            }
        } catch (err) {
<<<<<<< HEAD
            return vscode.window.showErrorMessage(err.message + "\n" + err.stack);
=======
            await utils.errorHandling(err, sesName, err.message);
>>>>>>> e2bc6668
        }
    }
    // Get specific node based on label and parent tree (session / favorites)
    let nodes: ZoweNode[];
    let isFromFavorites: boolean;
    if (!sesNode || sesNode.children.length === 0) {
        // saving from favorites
        nodes = utils.concatChildNodes(datasetProvider.mFavorites);
        isFromFavorites = true;
    } else {
        // saving from session
        nodes = utils.concatChildNodes([sesNode]);
        isFromFavorites = false;
    }
    node = nodes.find((zNode) => {
        // dataset in Favorites
        if (zNode.contextValue === DS_FAV_CONTEXT) {
            return (zNode.label === `[${sesName}]: ${label}`);
        // member in Favorites
        } else if (zNode.contextValue === DS_MEMBER_CONTEXT && isFromFavorites) {
            const zNodeDetails = getProfileAndDataSetName(zNode);
            return (`${zNodeDetails.profileName}(${zNodeDetails.dataSetName})` === `[${sesName}]: ${label}`);
        } else if (zNode.contextValue === DS_MEMBER_CONTEXT && !isFromFavorites) {
            const zNodeDetails = getProfileAndDataSetName(zNode);
            return (`${zNodeDetails.profileName}(${zNodeDetails.dataSetName})` === `${label}`);
        } else if (zNode.contextValue === DS_DS_CONTEXT) {
            return (zNode.label.trim() === label);
        } else {
            return false;
        }
    });

    // define upload options
    let uploadOptions: IUploadOptions;
    if (node) {
        uploadOptions = {
            etag: node.getEtag(),
            returnEtag: true
        };
    }

    try {
        const uploadResponse = await vscode.window.withProgress({
            location: vscode.ProgressLocation.Notification,
            title: localize("saveFile.response.save.title", "Saving data set...")
        }, () => {
            return ZoweExplorerApiRegister.getMvsApi(node.profile).putContents(doc.fileName, label, uploadOptions); // TODO MISSED TESTING
        });
        if (uploadResponse.success) {
            vscode.window.showInformationMessage(uploadResponse.commandResponse);
            // set local etag with the new etag from the updated file on mainframe
            node.setEtag(uploadResponse.apiResponse[0].etag);
        } else if (!uploadResponse.success && uploadResponse.commandResponse.includes(localize("saveFile.error.ZosmfEtagMismatchError", "Rest API failure with HTTP(S) status 412"))) {
            const downloadResponse = await ZoweExplorerApiRegister.getMvsApi(node.profile).getContents(label, {
                file: doc.fileName,
                returnEtag: true});
            // re-assign etag, so that it can be used with subsequent requests
            const downloadEtag = downloadResponse.apiResponse.etag;
            if (downloadEtag !== node.getEtag()) {
                node.setEtag(downloadEtag);
            }
            vscode.window.showWarningMessage(localize("saveFile.error.etagMismatch","Remote file has been modified in the meantime.\nSelect 'Compare' to resolve the conflict."));
            // Store document in a separate variable, to be used on merge conflict
            const oldDoc = doc;
            const oldDocText = oldDoc.getText();
            const startPosition = new vscode.Position(0,0);
            const endPosition = new vscode.Position(oldDoc.lineCount,0);
            const deleteRange = new vscode.Range(startPosition, endPosition);
            await vscode.window.activeTextEditor.edit((editBuilder) => {
                // re-write the old content in the editor view
                editBuilder.delete(deleteRange);
                editBuilder.insert(startPosition, oldDocText);
            });
            await vscode.window.activeTextEditor.document.save();
        } else {
            vscode.window.showErrorMessage(uploadResponse.commandResponse);
        }
    } catch (err) {
        vscode.window.showErrorMessage(err.message);
    }
}

/**
 * Uploads the file to the mainframe
 *
 * @export
 * @param {Session} session - Desired session
 * @param {vscode.TextDocument} doc - TextDocument that is being saved
 */
export async function saveUSSFile(doc: vscode.TextDocument, ussFileProvider: USSTree) {
    log.debug(localize("saveUSSFile.log.debug.saveRequest", "save requested for USS file ") + doc.fileName);
    const start = path.join(USS_DIR + path.sep).length;
    const ending = doc.fileName.substring(start);
    const sesName = ending.substring(0, ending.indexOf(path.sep));
    const remote = ending.substring(sesName.length).replace(/\\/g, "/");

    // get session from session name
    let documentSession: Session;
    let binary;
    let node: ZoweUSSNode;
    const sesNode = (await ussFileProvider.mSessionNodes.find((child) => child.mProfileName && child.mProfileName.trim()=== sesName.trim()));
    if (sesNode) {
        documentSession = sesNode.getSession();
        binary = Object.keys(sesNode.binaryFiles).find((child) => child === remote) !== undefined;
    }
    // Get specific node based on label and parent tree (session / favorites)
    let nodes: ZoweUSSNode[];
    if (!sesNode || sesNode.children.length === 0) {
        // saving from favorites
        nodes = utils.concatUSSChildNodes(ussFileProvider.mFavorites);
    } else {
        // saving from session
        nodes = utils.concatUSSChildNodes([sesNode]);
    }
    node = await nodes.find((zNode) => {
        if (zNode.contextValue === DS_FAV_TEXT_FILE_CONTEXT || zNode.contextValue === DS_TEXT_FILE_CONTEXT) {
            return (zNode.fullPath.trim() === remote);
        } else {
            return false;
        }
    });

    // define upload options
    let etagToUpload: string;
    let returnEtag: boolean;
    if (node) {
        etagToUpload = node.getEtag();
        if (etagToUpload) {
            returnEtag = true;
        }
    }

    try {
        const uploadResponse = await vscode.window.withProgress({
            location: vscode.ProgressLocation.Notification,
            title: localize("saveUSSFile.response.title", "Saving file...")
        }, () => {
            return ZoweExplorerApiRegister.getUssApi(sesNode.profile).putContents(
                doc.fileName, remote, binary, null, etagToUpload, returnEtag);  // TODO MISSED TESTING
        });
        if (uploadResponse.success) {
            vscode.window.showInformationMessage(uploadResponse.commandResponse);
            // set local etag with the new etag from the updated file on mainframe
            node.setEtag(uploadResponse.apiResponse.etag);
        // this part never runs! zowe.Upload.fileToUSSFile doesn't return success: false, it just throws the error which is caught below!!!!!
        } else {
            vscode.window.showErrorMessage(uploadResponse.commandResponse);
        }
    } catch (err) {
        // TODO: error handling must not be zosmf specific
        if (err.message.includes(localize("saveFile.error.ZosmfEtagMismatchError", "Rest API failure with HTTP(S) status 412"))) {
            // Store old document text in a separate variable, to be used on merge conflict
            const oldDocText = doc.getText();
            const oldDocLineCount = doc.lineCount;
            const downloadResponse = await ZoweExplorerApiRegister.getUssApi(node.profile).getContents(
                node.fullPath, {
                file: getUSSDocumentFilePath(node),
                binary,
                returnEtag: true
            });
            // re-assign etag, so that it can be used with subsequent requests
            const downloadEtag = downloadResponse.apiResponse.etag;
            if (downloadEtag !== etagToUpload) {
                node.setEtag(downloadEtag);
            }
            vscode.window.showWarningMessage(localize("saveFile.error.etagMismatch","Remote file has been modified in the meantime.\nSelect 'Compare' to resolve the conflict."));
            const startPosition = new vscode.Position(0, 0);
            const endPosition = new vscode.Position(oldDocLineCount, 0);
            const deleteRange = new vscode.Range(startPosition, endPosition);
            await vscode.window.activeTextEditor.edit((editBuilder) => {
                // re-write the old content in the editor view
                editBuilder.delete(deleteRange);
                editBuilder.insert(startPosition, oldDocText);
            });
            await vscode.window.activeTextEditor.document.save();
        } else {
            log.error(localize("saveUSSFile.log.error.save", "Error encountered when saving USS file: ") + JSON.stringify(err));
            await utils.errorHandling(err, sesName, err.message);
        }
    }
}

/**
 * Downloads and displays a file in a text editor view
 *
 * @param {ZoweUSSNode} node
 */
export async function openUSS(node: ZoweUSSNode, download = false, previewFile: boolean, ussFileProvider?: USSTree) {
    if ((!node.getSession().ISession.user) || (!node.getSession().ISession.password)) {
        try {
            const values = await Profiles.getInstance().promptCredentials(node.mProfileName);
            if (values !== undefined) {
                usrNme = values [0];
                passWrd = values [1];
                baseEncd = values [2];
            }
        } catch (error) {
            await utils.errorHandling(error, node.mProfileName, error.message);
        }
        if (usrNme !== undefined && passWrd !== undefined && baseEncd !== undefined) {
            node.getSession().ISession.user = usrNme;
            node.getSession().ISession.password = passWrd;
            node.getSession().ISession.base64EncodedAuth = baseEncd;
            validProfile = 0;
        } else {
            return;
        }
        await ussFileProvider.refreshElement(node);
        await ussFileProvider.refresh();
    } else {
        validProfile = 0;
    }
    if (validProfile === 0) {
        try {
            let label: string;
            switch (node.mParent.contextValue) {
                case (FAVORITE_CONTEXT):
                    label = node.label.substring(node.label.indexOf(":") + 1).trim();
                    break;
                // Handle file path for files in directories and favorited directories
                case (USS_DIR_CONTEXT):
                case (USS_DIR_CONTEXT + FAV_SUFFIX):
                    label = node.fullPath;
                    break;
                case (USS_SESSION_CONTEXT):
                    label = node.label;
                    break;
                default:
                    vscode.window.showErrorMessage(localize("openUSS.error.invalidNode", "open() called from invalid node."));
                    throw Error(localize("openUSS.error.invalidNode", "open() called from invalid node."));
            }
            log.debug(localize("openUSS.log.debug.request", "requesting to open a uss file ") + label);
            // if local copy exists, open that instead of pulling from mainframe
            const documentFilePath = getUSSDocumentFilePath(node);
            if (download || !fs.existsSync(documentFilePath)) {
                const chooseBinary = node.binary ||
                    await ZoweExplorerApiRegister.getUssApi(node.profile).isFileTagBinOrAscii(node.fullPath);
                const response = await vscode.window.withProgress({
<<<<<<< HEAD
                    location: vscode.ProgressLocation.Notification,
                    title: "Opening USS file..."},
                    function downloadUSSFile() {
                        return ZoweExplorerApiRegister.getUssApi(node.profile).getContents(
                            node.fullPath, { // TODO MISSED TESTING
                            file: documentFilePath,
                            binary: chooseBinary,
                            returnEtag: true});
                    }
=======
                location: vscode.ProgressLocation.Notification,
                title: "Opening USS file...",
            }, function downloadUSSFile() {
                return zowe.Download.ussFile(node.getSession(), node.fullPath, {
                    file: documentFilePath,
                    binary: chooseBinary,
                    returnEtag: true
                });
            }
>>>>>>> e2bc6668
                );
                node.setEtag(response.apiResponse.etag);
            }
            const document = await vscode.workspace.openTextDocument(documentFilePath);
            if (previewFile === true) {
                await vscode.window.showTextDocument(document);
                }
                else {
                    await vscode.window.showTextDocument(document, {preview: false});
                }
        } catch (err) {
            log.error(localize("openUSS.log.error.openFile", "Error encountered when opening USS file: ") + JSON.stringify(err));
            await utils.errorHandling(err, node.mProfileName, err.message);
            throw (err);
        }
    }
}

export async function modifyCommand(job: Job) {
    try {
        const command = await vscode.window.showInputBox({ prompt: localize("modifyCommand.command.prompt", "Modify Command") });
        if (command !== undefined) {
            const response = await zowe.IssueCommand.issueSimple(job.session, `f ${job.job.jobname},${command}`);
            vscode.window.showInformationMessage(localize("modifyCommand.response", "Command response: ") + response.commandResponse);
        }
    } catch (error) {
        await utils.errorHandling(error, null, error.message);
    }
}

export async function stopCommand(job: Job) {
    try {
        const response = await zowe.IssueCommand.issueSimple(job.session, `p ${job.job.jobname}`);
        vscode.window.showInformationMessage(localize("stopCommand.response", "Command response: ") + response.commandResponse);
    } catch (error) {
        await utils.errorHandling(error, null, error.message);
    }
}

export async function getSpoolContent(session: string, spool: IJobFile) {
    const zosmfProfile = Profiles.getInstance().loadNamedProfile(session);
    const spoolSess = zowe.ZosmfSession.createBasicZosmfSession(zosmfProfile.profile);
    if ((!spoolSess.ISession.user) || (!spoolSess.ISession.password)) {
        try {
            const values = await Profiles.getInstance().promptCredentials(session);
            if (values !== undefined) {
                usrNme = values [0];
                passWrd = values [1];
                baseEncd = values [2];
            }
        } catch (error) {
            await utils.errorHandling(error, session, error.message);
        }
        if (usrNme !== undefined && passWrd !== undefined && baseEncd !== undefined) {
            spoolSess.ISession.user = usrNme;
            spoolSess.ISession.password = passWrd;
            spoolSess.ISession.base64EncodedAuth = baseEncd;
            validProfile = 0;
        }
    } else {
        validProfile = 0;
    }
    if (validProfile === 0) {
        try {
            const uri = encodeJobFile(session, spool);
            const document = await vscode.workspace.openTextDocument(uri);
            await vscode.window.showTextDocument(document);
        } catch (error) {
            await utils.errorHandling(error, session, error.message);
        }
    }
}

export async function setOwner(job: Job, jobsProvider: ZosJobsProvider) {
    const newOwner = await vscode.window.showInputBox({ prompt: localize("setOwner.newOwner.prompt.owner", "Owner") });
    job.owner = newOwner;
    jobsProvider.refreshElement(job);
}

export async function setPrefix(job: Job, jobsProvider: ZosJobsProvider) {
    const newPrefix = await vscode.window.showInputBox({ prompt: localize("setOwner.newOwner.prompt.prefix", "Prefix") });
    job.prefix = newPrefix;
    jobsProvider.refreshElement(job);
}

export async function refreshJobsServer(node: Job, jobsProvider: ZosJobsProvider) {
    let sesNamePrompt: string;
    if (node.contextValue.endsWith(FAV_SUFFIX)) {
        sesNamePrompt = node.label.substring(1, node.label.indexOf("]"));
    } else {
        sesNamePrompt = node.label;
    }
    if ((!node.session.ISession.user ) || (!node.session.ISession.password)) {
        try {
            const values = await Profiles.getInstance().promptCredentials(sesNamePrompt);
            if (values !== undefined) {
                usrNme = values [0];
                passWrd = values [1];
                baseEncd = values [2];
            }
        } catch (error) {
            await utils.errorHandling(error, node.getProfileName(), error.message);
        }
        if (usrNme !== undefined && passWrd !== undefined && baseEncd !== undefined) {
            node.session.ISession.user = usrNme;
            node.session.ISession.password = passWrd;
            node.session.ISession.base64EncodedAuth = baseEncd;
            node.owner = usrNme;
            validProfile = 0;
        }
    } else {
        validProfile = 0;
    }
    if (validProfile === 0) {
        await jobsProvider.refreshElement(node);
    }
}<|MERGE_RESOLUTION|>--- conflicted
+++ resolved
@@ -559,7 +559,7 @@
         const setJobCmd = `command:zowe.setJobSpool?${encodeURIComponent(JSON.stringify(args))}`;
         vscode.window.showInformationMessage(localize("submitJcl.jobSubmitted" ,"Job submitted ") + `[${job.jobid}](${setJobCmd})`);
     } catch (error) {
-        await utils.errorHandling(error, sesName, localize("submitJcl.jobSubmissionFailed", "Job submission failed\n") + error.message);
+        await utils.errorHandling(error, sessProfileName, localize("submitJcl.jobSubmissionFailed", "Job submission failed\n") + error.message);
     }
 }
 
@@ -1499,11 +1499,7 @@
                     location: vscode.ProgressLocation.Notification,
                     title: "Opening data set..."
                 }, function downloadDataset() {
-<<<<<<< HEAD
-                    return ZoweExplorerApiRegister.getMvsApi(node.profile).getContents(label, { // TODO MISSED TESTING
-=======
-                    return zowe.Download.dataSet(node.getSession(), label, {
->>>>>>> e2bc6668
+                    return ZoweExplorerApiRegister.getMvsApi(node.profile).getContents(label, {
                         file: documentFilePath,
                         returnEtag: true
                     });
@@ -1699,11 +1695,7 @@
                     localize("saveFile.error.saveFailed", "Data set failed to save. Data set may have been deleted on mainframe."));
             }
         } catch (err) {
-<<<<<<< HEAD
-            return vscode.window.showErrorMessage(err.message + "\n" + err.stack);
-=======
             await utils.errorHandling(err, sesName, err.message);
->>>>>>> e2bc6668
         }
     }
     // Get specific node based on label and parent tree (session / favorites)
@@ -1942,27 +1934,15 @@
                 const chooseBinary = node.binary ||
                     await ZoweExplorerApiRegister.getUssApi(node.profile).isFileTagBinOrAscii(node.fullPath);
                 const response = await vscode.window.withProgress({
-<<<<<<< HEAD
                     location: vscode.ProgressLocation.Notification,
                     title: "Opening USS file..."},
                     function downloadUSSFile() {
                         return ZoweExplorerApiRegister.getUssApi(node.profile).getContents(
-                            node.fullPath, { // TODO MISSED TESTING
+                            node.fullPath, {
                             file: documentFilePath,
                             binary: chooseBinary,
                             returnEtag: true});
                     }
-=======
-                location: vscode.ProgressLocation.Notification,
-                title: "Opening USS file...",
-            }, function downloadUSSFile() {
-                return zowe.Download.ussFile(node.getSession(), node.fullPath, {
-                    file: documentFilePath,
-                    binary: chooseBinary,
-                    returnEtag: true
-                });
-            }
->>>>>>> e2bc6668
                 );
                 node.setEtag(response.apiResponse.etag);
             }
