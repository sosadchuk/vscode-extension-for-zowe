--- conflicted
+++ resolved
@@ -1547,27 +1547,6 @@
 }
 
 /**
-<<<<<<< HEAD
-=======
- * Refreshes treeView
- *
- * @param {DataSetTree} datasetProvider
- */
-export async function refreshAll(datasetProvider: IZoweTree<IZoweDatasetTreeNode>) {
-    log.debug(localize("refreshAll.log.debug.refreshDataSet", "Refreshing data set tree view"));
-    datasetProvider.mSessionNodes.forEach((sessNode) => {
-        if (sessNode.contextValue === DS_SESSION_CONTEXT) {
-            utils.labelHack(sessNode);
-            sessNode.children = [];
-            sessNode.dirty = true;
-        }
-    });
-    datasetProvider.refresh();
-    Profiles.getInstance().refresh();
-}
-
-/**
->>>>>>> 24cfed5b
  * Refreshes the passed node with current mainframe data
  *
  * @param {IZoweDatasetTreeNode} node - The node which represents the dataset
