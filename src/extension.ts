/*
* This program and the accompanying materials are made available under the terms of the *
* Eclipse Public License v2.0 which accompanies this distribution, and is available at *
* https://www.eclipse.org/legal/epl-v20.html                                      *
*                                                                                 *
* SPDX-License-Identifier: EPL-2.0                                                *
*                                                                                 *
* Copyright Contributors to the Zowe Project.                                     *
*                                                                                 *
*/

// tslint:disable-next-line: no-duplicate-imports
import * as zowe from "@zowe/cli";
import * as fs from "fs";
import * as path from "path";
import * as globals from "./globals";
import * as vscode from "vscode";
import * as ussActions from "./uss/actions";
import * as dsActions from "./dataset/actions";
import * as jobActions from "./job/actions";
import * as sharedActions from "./shared/actions";
import { moveSync } from "fs-extra";
import { IZoweDatasetTreeNode, IZoweJobTreeNode, IZoweUSSTreeNode, IZoweTreeNode } from "./api/IZoweTreeNode";
import { IZoweTree } from "./api/IZoweTree";
import { CredentialManagerFactory, ImperativeError, CliProfileManager } from "@zowe/imperative";
import { DatasetTree, createDatasetTree } from "./dataset/DatasetTree";
import { ZosJobsProvider, createJobsTree } from "./job/ZosJobsProvider";
import { createUSSTree, USSTree } from "./uss/USSTree";
import { MvsCommandHandler } from "./command/MvsCommandHandler";
import { Profiles } from "./Profiles";
import { errorHandling, FilterDescriptor, FilterItem, resolveQuickPickHelper, getZoweDir } from "./utils";
import SpoolProvider from "./SpoolProvider";
import { ZoweExplorerApiRegister } from "./api/ZoweExplorerApiRegister";
import { KeytarCredentialManager } from "./KeytarCredentialManager";

import * as nls from "vscode-nls";
const localize = nls.config({messageFormat: nls.MessageFormat.file})();

/**
 * The function that runs when the extension is loaded
 *
 * @export
 * @param {vscode.ExtensionContext} context - Context of vscode at the time that the function is called
 * @returns {Promise<ZoweExplorerApiRegister>}
 */
export async function activate(context: vscode.ExtensionContext): Promise<ZoweExplorerApiRegister> {
    // Get temp folder location from settings
    let preferencesTempPath: string =
        vscode.workspace.getConfiguration()
            /* tslint:disable:no-string-literal */
            .get("Zowe-Temp-Folder-Location")["folderPath"];

    // Determine the runtime framework to support special behavior for Theia
    globals.defineGlobals(preferencesTempPath);

    // Call cleanTempDir before continuing
    // this is to handle if the application crashed on a previous execution and
    // VSC didn't get a chance to call our deactivate to cleanup.
    await deactivate();

    try {
        fs.mkdirSync(globals.ZOWETEMPFOLDER);
        fs.mkdirSync(globals.ZOWE_TMP_FOLDER);
        fs.mkdirSync(globals.USS_DIR);
        fs.mkdirSync(globals.DS_DIR);
    } catch (err) {
        await errorHandling(err, null, err.message);
    }

    let datasetProvider: IZoweTree<IZoweDatasetTreeNode>;
    let ussFileProvider: IZoweTree<IZoweUSSTreeNode>;
    let jobsProvider: IZoweTree<IZoweJobTreeNode>;

    try {
        globals.initLogger(context);
        globals.LOG.debug(localize("initialize.log.debug", "Initialized logger from VSCode extension"));

        const keytar = getSecurityModules("keytar");
        if (keytar) {
            KeytarCredentialManager.keytar = keytar;
            const service: string = vscode.workspace.getConfiguration().get("Zowe Security: Credential Key");

            try {
                await CredentialManagerFactory.initialize(
                    {
                        service: service || "Zowe-Plugin",
                        Manager: KeytarCredentialManager,
                        displayName: localize("displayName", "Zowe Explorer")
                    }
                );
            } catch (err) { throw new ImperativeError({msg: err.toString()}); }
        }

        // Ensure that ~/.zowe folder exists
        await CliProfileManager.initialize({
            configuration: zowe.getImperativeConfig().profiles,
            profileRootDirectory: path.join(getZoweDir(), "profiles"),
        });

        // Initialize profile manager
        await Profiles.createInstance(globals.LOG);
        // Initialize dataset provider
        datasetProvider = await createDatasetTree(globals.LOG);
        // Initialize uss provider
        ussFileProvider = await createUSSTree(globals.LOG);
        // Initialize Jobs provider with the created session and the selected pattern
        jobsProvider = await createJobsTree(globals.LOG);
    } catch (err) {
        await errorHandling(err, null, (localize("initialize.log.error", "Error encountered while activating and initializing logger! ")));
        globals.LOG.error(localize("initialize.log.error",
                                           "Error encountered while activating and initializing logger! ") + JSON.stringify(err));
    }

    const spoolProvider = new SpoolProvider();
    const providerRegistration = vscode.Disposable.from(
        vscode.workspace.registerTextDocumentContentProvider(SpoolProvider.scheme, spoolProvider)
    );
    context.subscriptions.push(spoolProvider, providerRegistration);

    // Register functions & event listeners
    vscode.workspace.onDidChangeConfiguration((e) => {
        // If the temp folder location has been changed, update current temp folder preference
        if (e.affectsConfiguration("Zowe-Temp-Folder-Location")) {
            const updatedPreferencesTempPath: string = vscode.workspace.getConfiguration()
                    /* tslint:disable:no-string-literal */
                    .get("Zowe-Temp-Folder-Location")["folderPath"];
            moveTempFolder(preferencesTempPath, updatedPreferencesTempPath);
            preferencesTempPath = updatedPreferencesTempPath;
        }
    });
    if (datasetProvider) { initDatasetProvider(context, datasetProvider); }
    if (ussFileProvider) { initUSSProvider(context, ussFileProvider); }
    if (jobsProvider) { initJobsProvider(context, jobsProvider); }
    if (datasetProvider || ussFileProvider) {
        vscode.commands.registerCommand("zowe.openRecentMember", () => sharedActions.openRecentMemberPrompt(datasetProvider, ussFileProvider));
        vscode.commands.registerCommand("zowe.searchInAllLoadedItems",
            async () => sharedActions.searchInAllLoadedItems(datasetProvider, ussFileProvider));
        vscode.workspace.onDidSaveTextDocument(async (savedFile) => {
            globals.LOG.debug(localize("onDidSaveTextDocument1",
                "File was saved -- determining whether the file is a USS file or Data set.\n Comparing (case insensitive) ") +
                savedFile.fileName +
                localize("onDidSaveTextDocument2", " against directory ") +
                globals.DS_DIR + localize("onDidSaveTextDocument3", "and") + globals.USS_DIR);
            if (savedFile.fileName.toUpperCase().indexOf(globals.DS_DIR.toUpperCase()) >= 0) {
                globals.LOG.debug(localize("activate.didSaveText.isDataSet", "File is a data set-- saving "));
                await dsActions.saveFile(savedFile, datasetProvider); // TODO MISSED TESTING
            } else if (savedFile.fileName.toUpperCase().indexOf(globals.USS_DIR.toUpperCase()) >= 0) {
                globals.LOG.debug(localize("activate.didSaveText.isUSSFile", "File is a USS file -- saving"));
                await ussActions.saveUSSFile(savedFile, ussFileProvider); // TODO MISSED TESTING
            } else {
                globals.LOG.debug(localize("activate.didSaveText.file", "File ") + savedFile.fileName +
                    localize("activate.didSaveText.notDataSet", " is not a data set or USS file "));
            }
        });
    }

    // return the Extension's API to other extensions that want to register their APIs.
    return ZoweExplorerApiRegister.getInstance();
}

function initDatasetProvider(context: vscode.ExtensionContext, datasetProvider: IZoweTree<IZoweDatasetTreeNode>) {
    vscode.commands.registerCommand("zowe.addSession", async () => addZoweSession(datasetProvider));
    vscode.commands.registerCommand("zowe.addFavorite", async (node) => datasetProvider.addFavorite(node));
    vscode.commands.registerCommand("zowe.refreshAll", () => dsActions.refreshAll(datasetProvider));
    vscode.commands.registerCommand("zowe.refreshNode", (node) => dsActions.refreshPS(node));
    vscode.commands.registerCommand("zowe.pattern", (node) => datasetProvider.filterPrompt(node));
    vscode.commands.registerCommand("zowe.ZoweNode.openPS", (node) => dsActions.openPS(node, true, datasetProvider));
    vscode.commands.registerCommand("zowe.createDataset", (node) => dsActions.createFile(node, datasetProvider));
    vscode.commands.registerCommand("zowe.createMember", (node) => dsActions.createMember(node, datasetProvider));
    vscode.commands.registerCommand("zowe.deleteDataset", (node) => dsActions.deleteDataset(node, datasetProvider));
    vscode.commands.registerCommand("zowe.deletePDS", (node) => dsActions.deleteDataset(node, datasetProvider));
    vscode.commands.registerCommand("zowe.uploadDialog", (node) => dsActions.uploadDialog(node, datasetProvider));
    vscode.commands.registerCommand("zowe.deleteMember", (node) => dsActions.deleteDataset(node, datasetProvider));
    vscode.commands.registerCommand("zowe.editMember", (node) => dsActions.openPS(node, false, datasetProvider));
    vscode.commands.registerCommand("zowe.removeSession", async (node) => datasetProvider.deleteSession(node));
    vscode.commands.registerCommand("zowe.removeFavorite", async (node) => datasetProvider.removeFavorite(node));
    vscode.commands.registerCommand("zowe.saveSearch", async (node) => datasetProvider.addFavorite(node));
    vscode.commands.registerCommand("zowe.removeSavedSearch", async (node) => datasetProvider.removeFavorite(node));
    vscode.commands.registerCommand("zowe.submitJcl", async () => dsActions.submitJcl(datasetProvider));
    vscode.commands.registerCommand("zowe.submitMember", async (node) => dsActions.submitMember(node));
    vscode.commands.registerCommand("zowe.showDSAttributes", (node) => dsActions.showDSAttributes(node, datasetProvider));
    vscode.commands.registerCommand("zowe.renameDataSet", (node) => datasetProvider.rename(node));
    vscode.commands.registerCommand("zowe.copyDataSet", (node) => dsActions.copyDataSet(node));
    vscode.commands.registerCommand("zowe.pasteDataSet", (node) => dsActions.pasteDataSet(node, datasetProvider));
    vscode.commands.registerCommand("zowe.renameDataSetMember", (node) => datasetProvider.rename(node));
    vscode.commands.registerCommand("zowe.hMigrateDataSet", (node) => dsActions.hMigrateDataSet(node));
    vscode.workspace.onDidChangeConfiguration(async (e) => { datasetProvider.onDidChangeConfiguration(e); });

    initSubscribers(context, datasetProvider);
}
function initUSSProvider(context: vscode.ExtensionContext, ussFileProvider: IZoweTree<IZoweUSSTreeNode>) {
    vscode.commands.registerCommand("zowe.uss.addFavorite", async (node: IZoweUSSTreeNode) => ussFileProvider.addFavorite(node));
    vscode.commands.registerCommand("zowe.uss.removeFavorite", async (node: IZoweUSSTreeNode) => ussFileProvider.removeFavorite(node));
    vscode.commands.registerCommand("zowe.uss.addSession", async () => addZoweSession(ussFileProvider));
    vscode.commands.registerCommand("zowe.uss.refreshAll", () => ussActions.refreshAllUSS(ussFileProvider));
    vscode.commands.registerCommand("zowe.uss.refreshUSS", (node: IZoweUSSTreeNode) => node.refreshUSS());
    vscode.commands.registerCommand("zowe.uss.refreshUSSInTree", (node: IZoweUSSTreeNode) => ussActions.refreshUSSInTree(node, ussFileProvider));
    vscode.commands.registerCommand("zowe.uss.fullPath", (node: IZoweUSSTreeNode) => ussFileProvider.filterPrompt(node));
    vscode.commands.registerCommand("zowe.uss.ZoweUSSNode.open", (node: IZoweUSSTreeNode) => node.openUSS(false, true, ussFileProvider));
    vscode.commands.registerCommand("zowe.uss.removeSession", async (node: IZoweUSSTreeNode) => ussFileProvider.deleteSession(node));
    vscode.commands.registerCommand("zowe.uss.createFile", async (node: IZoweUSSTreeNode) => ussActions.createUSSNode(node, ussFileProvider, "file"));
    vscode.commands.registerCommand("zowe.uss.createFolder", async (node: IZoweUSSTreeNode) => ussActions.createUSSNode(node, ussFileProvider, "directory"));
    vscode.commands.registerCommand("zowe.uss.deleteNode", async (node: IZoweUSSTreeNode) =>
        node.deleteUSSNode(ussFileProvider, node.getUSSDocumentFilePath()));
    vscode.commands.registerCommand("zowe.uss.binary", async (node: IZoweUSSTreeNode) => ussActions.changeFileType(node, true, ussFileProvider));
    vscode.commands.registerCommand("zowe.uss.text", async (node: IZoweUSSTreeNode) => ussActions.changeFileType(node, false, ussFileProvider));
    vscode.commands.registerCommand("zowe.uss.renameNode", async (node: IZoweUSSTreeNode) => ussFileProvider.rename(node));
    vscode.commands.registerCommand("zowe.uss.uploadDialog", async (node: IZoweUSSTreeNode) => ussActions.uploadDialog(node, ussFileProvider));
    vscode.commands.registerCommand("zowe.uss.createNode", async (node: IZoweUSSTreeNode) => ussActions.createUSSNodeDialog(node, ussFileProvider));
    vscode.commands.registerCommand("zowe.uss.copyPath", async (node: IZoweUSSTreeNode) => ussActions.copyPath(node));
    vscode.commands.registerCommand("zowe.uss.editFile", (node: IZoweUSSTreeNode) => node.openUSS(false, false, ussFileProvider));
    vscode.commands.registerCommand("zowe.uss.saveSearch", async (node: IZoweUSSTreeNode) => ussFileProvider.saveSearch(node));
    vscode.commands.registerCommand("zowe.uss.removeSavedSearch", async (node: IZoweUSSTreeNode) => ussFileProvider.removeFavorite(node));
    vscode.workspace.onDidChangeConfiguration(async (e) => { ussFileProvider.onDidChangeConfiguration(e); });

    initSubscribers(context, ussFileProvider);
}

function initJobsProvider(context: vscode.ExtensionContext, jobsProvider: IZoweTree<IZoweJobTreeNode>) {
    vscode.commands.registerCommand("zowe.zosJobsOpenspool", (session, spool) => jobActions.getSpoolContent(jobsProvider, session, spool));
    vscode.commands.registerCommand("zowe.deleteJob", (job) => jobsProvider.delete(job));
    vscode.commands.registerCommand("zowe.runModifyCommand", (job) => jobActions.modifyCommand(job));
    vscode.commands.registerCommand("zowe.runStopCommand", (job) => jobActions.stopCommand(job));
    vscode.commands.registerCommand("zowe.refreshJobsServer", async (job) => jobActions.refreshJobsServer(job, jobsProvider));
    vscode.commands.registerCommand("zowe.refreshAllJobs", async () => jobActions.refreshAllJobs(jobsProvider));
    vscode.commands.registerCommand("zowe.addJobsSession", () => addZoweSession(jobsProvider));
    vscode.commands.registerCommand("zowe.setOwner", (job) => jobActions.setOwner(job, jobsProvider));
    vscode.commands.registerCommand("zowe.setPrefix", (job) => jobActions.setPrefix(job, jobsProvider));
    vscode.commands.registerCommand("zowe.removeJobsSession", (job) => jobsProvider.deleteSession(job));
    vscode.commands.registerCommand("zowe.downloadSpool", (job) => jobActions.downloadSpool(job));
    vscode.commands.registerCommand("zowe.getJobJcl", (job) => jobActions.downloadJcl(job));
    vscode.commands.registerCommand("zowe.setJobSpool", async (session, jobid) => {
        const sessionNode = jobsProvider.mSessionNodes.find((jobNode) => jobNode.label.trim() === session.trim());
        sessionNode.dirty = true;
        jobsProvider.refresh();
        const jobs: IZoweJobTreeNode[] = await sessionNode.getChildren();
        const job: IZoweJobTreeNode = jobs.find((jobNode) => jobNode.job.jobid === jobid);
        jobsProvider.setItem(jobsProvider.getTreeView(), job);
    });
    vscode.commands.registerCommand("zowe.jobs.search", (node) => jobsProvider.filterPrompt(node));
    vscode.commands.registerCommand("zowe.issueTsoCmd", async () => MvsCommandHandler.getInstance().issueMvsCommand());
    vscode.commands.registerCommand("zowe.issueMvsCmd", async (node, command) =>
        MvsCommandHandler.getInstance().issueMvsCommand(node.session, command));
    vscode.commands.registerCommand("zowe.jobs.addFavorite", async (node) => jobsProvider.addFavorite(node));
    vscode.commands.registerCommand("zowe.jobs.removeFavorite", async (node) => jobsProvider.removeFavorite(node));
    vscode.commands.registerCommand("zowe.jobs.saveSearch", async (node) => jobsProvider.saveSearch(node));
    vscode.commands.registerCommand("zowe.jobs.removeSearchFavorite", async (node) => jobsProvider.removeFavorite(node));
    vscode.workspace.onDidChangeConfiguration(async (e) => { jobsProvider.onDidChangeConfiguration(e); });

    initSubscribers(context, jobsProvider);
}

function initSubscribers(context: vscode.ExtensionContext, theProvider: IZoweTree<IZoweTreeNode>) {
    const theTreeView = theProvider.getTreeView();
    context.subscriptions.push(theTreeView);
    if (!globals.ISTHEIA) {
        theTreeView.onDidCollapseElement(async (e) => { await theProvider.flipState(e.element, false); });
        theTreeView.onDidExpandElement(async (e) => { await theProvider.flipState(e.element, true); });
    }
}

/**
 * function to check if imperative.json contains
 * information about security or not and then
 * Imports the neccesary security modules
 */
export function getSecurityModules(moduleName): NodeRequire | undefined {
    let imperativeIsSecure: boolean = false;
    try {
        const fileName = path.join(getZoweDir(), "settings", "imperative.json");
        let settings: any;
        if (fs.existsSync(fileName)) {
            settings = JSON.parse(fs.readFileSync(fileName).toString());
        }
        const value1 = settings?.overrides.CredentialManager;
        const value2 = settings?.overrides["credential-manager"];
        imperativeIsSecure = ((typeof value1 === "string") && (value1.length > 0)) ||
            ((typeof value2 === "string") && (value2.length > 0));
    } catch (error) {
        globals.LOG.warn(localize("profile.init.read.imperative", "Unable to read imperative file. ") + error.message);
        vscode.window.showWarningMessage(error.message);
        return undefined;
    }
    if (imperativeIsSecure) {
        // Workaround for Theia issue (https://github.com/eclipse-theia/theia/issues/4935)
        const appRoot = globals.ISTHEIA ? process.cwd() : vscode.env.appRoot;
        try {
            return require(`${appRoot}/node_modules/${moduleName}`);
        } catch (err) { /* Do nothing */ }
        try {
            return require(`${appRoot}/node_modules.asar/${moduleName}`);
        } catch (err) { /* Do nothing */ }
        vscode.window.showWarningMessage(localize("initialize.module.load",
            "Credentials not managed, unable to load security file: ") + moduleName);
    }
    return undefined;
}

/**
 * Moves temp folder to user defined location in preferences
 * @param previousTempPath temp path settings value before updated by user
 * @param currentTempPath temp path settings value after updated by user
 */
export function moveTempFolder(previousTempPath: string, currentTempPath: string) {
    // Re-define globals with updated path
    globals.defineGlobals(currentTempPath);

    if (previousTempPath === "") {
        previousTempPath = path.join(__dirname, "..", "..", "resources");
    }

    // Make certain that "temp" folder is cleared
    cleanTempDir();

    try {
        fs.mkdirSync(globals.ZOWETEMPFOLDER);
        fs.mkdirSync(globals.ZOWE_TMP_FOLDER);
        fs.mkdirSync(globals.USS_DIR);
        fs.mkdirSync(globals.DS_DIR);
    } catch (err) {
        globals.LOG.error(localize("moveTempFolder.error", "Error encountered when creating temporary folder! ") + JSON.stringify(err));
        errorHandling(err, null, localize("moveTempFolder.error", "Error encountered when creating temporary folder! ") + err.message);
    }
    const previousTemp = path.join(previousTempPath, "temp");
    try {
        // If source and destination path are same, exit
        if (previousTemp === globals.ZOWETEMPFOLDER) {
            return;
        }

        // TODO: Possibly remove when supporting "Multiple Instances"
        // If a second instance has already moved the temp folder, exit
        // Ideally, `moveSync()` would alert user if path doesn't exist.
        // However when supporting "Multiple Instances", might not be possible.
        if (!fs.existsSync(previousTemp)) {
            return;
        }

        moveSync(previousTemp, globals.ZOWETEMPFOLDER, { overwrite: true });
    } catch (err) {
        globals.LOG.error("Error moving temporary folder! " + JSON.stringify(err));
        vscode.window.showErrorMessage(err.message);
    }
}

/**
 * Adds a new Profile to the provided treeview by clicking the 'Plus' button and
 * selecting which profile you would like to add from the drop-down that appears.
 * The profiles that are in the tree view already will not appear in the
 * drop-down.
 *
 * @export
 * @param {USSTree} zoweFileProvider - either the USS, MVS, JES tree
 */
export async function addZoweSession(zoweFileProvider: IZoweTree<IZoweDatasetTreeNode>) {
    const allProfiles = (await Profiles.getInstance()).allProfiles;
    const createNewProfile = "Create a New Connection to z/OS";
    let chosenProfile: string = "";

    // Get all profiles
    let profileNamesList = allProfiles.map((profile) => {
        return profile.name;
    });
    // Filter to list of the APIs available for current tree explorer
    profileNamesList = profileNamesList.filter((profileName) => {
        const profile = Profiles.getInstance().loadNamedProfile(profileName);
        if (zoweFileProvider instanceof USSTree) {
            const ussProfileTypes = ZoweExplorerApiRegister.getInstance().registeredUssApiTypes();
            return ussProfileTypes.includes(profile.type);
        }
        if (zoweFileProvider instanceof DatasetTree) {
            const mvsProfileTypes = ZoweExplorerApiRegister.getInstance().registeredMvsApiTypes();
            return mvsProfileTypes.includes(profile.type);
        }
        if (zoweFileProvider instanceof ZosJobsProvider) {
            const jesProfileTypes = ZoweExplorerApiRegister.getInstance().registeredJesApiTypes();
            return jesProfileTypes.includes(profile.type);
        }
    });
    if (profileNamesList) {
        profileNamesList = profileNamesList.filter((profileName) =>
            // Find all cases where a profile is not already displayed
            !zoweFileProvider.mSessionNodes.find((sessionNode) => sessionNode.getProfileName() === profileName )
        );
    }
    const createPick = new FilterDescriptor("\uFF0B " + createNewProfile);
    const items: vscode.QuickPickItem[] = profileNamesList.map((element) => new FilterItem(element));
    const quickpick = vscode.window.createQuickPick();
    const placeholder = localize("addSession.quickPickOption",
        "Choose \"Create new...\" to define a new profile or select an existing profile to Add to the USS Explorer");

    if (globals.ISTHEIA) {
        const options: vscode.QuickPickOptions = {
            placeHolder: placeholder
        };
        // get user selection
        const choice = (await vscode.window.showQuickPick([createPick, ...items], options));
        if (!choice) {
            vscode.window.showInformationMessage(localize("enterPattern.pattern", "No selection made."));
            return;
        }
        chosenProfile = choice === createPick ? "" : choice.label;
    } else {
        quickpick.items = [createPick, ...items];
        quickpick.placeholder = placeholder;
        quickpick.ignoreFocusOut = true;
        quickpick.show();
        const choice = await resolveQuickPickHelper(quickpick);
        quickpick.hide();
        if (!choice) {
            vscode.window.showInformationMessage(localize("enterPattern.pattern", "No selection made."));
            return;
        }
        if (choice instanceof FilterDescriptor) {
            chosenProfile = "";
        } else {
            chosenProfile = choice.label;
        }
    }

    if (chosenProfile === "") {
        let newprofile: any;
        let profileName: string;
        if (quickpick.value) {
            profileName = quickpick.value;
        }

        const options = {
            placeHolder: localize("createNewConnection.option.prompt.profileName.placeholder", "Connection Name"),
            prompt: localize("createNewConnection.option.prompt.profileName", "Enter a name for the connection"),
            value: profileName
        };
        profileName = await vscode.window.showInputBox(options);
        if (!profileName) {
            vscode.window.showInformationMessage(localize("createNewConnection.enterprofileName",
                "Profile Name was not supplied. Operation Cancelled"));
            return;
        }
        chosenProfile = profileName.trim();
        globals.LOG.debug(localize("addSession.log.debug.createNewProfile", "User created a new profile"));
        try {
            newprofile = await Profiles.getInstance().createNewConnection(chosenProfile);
        } catch (error) { await errorHandling(error, chosenProfile, error.message); }
        if (newprofile) {
            try {
                await Profiles.getInstance().refresh();
            } catch (error) {
                await errorHandling(error, newprofile, error.message);
            }
            await zoweFileProvider.addSession(newprofile);
            await zoweFileProvider.refresh();
        }
    } else if (chosenProfile) {
        globals.LOG.debug(localize("addZoweSession.log.debug.selectProfile", "User selected profile ") + chosenProfile);
        await zoweFileProvider.addSession(chosenProfile);
    } else {
        globals.LOG.debug(localize("addZoweSession.log.debug.cancelledSelection", "User cancelled profile selection"));
    }
}

/**
 * Recursively deletes directory
 *
 * @param directory path to directory to be deleted
 */
export function cleanDir(directory) {
    if (!fs.existsSync(directory)) {
        return;
    }
    fs.readdirSync(directory).forEach((file) => {
        const fullpath = path.join(directory, file);
        const lstat = fs.lstatSync(fullpath);
        if (lstat.isFile()) {
            fs.unlinkSync(fullpath);
        } else {
            cleanDir(fullpath);
        }
    });
    fs.rmdirSync(directory);
}

/**
 * Cleans up local temp directory
 *
 * @export
 */
export async function cleanTempDir() {
    // logger hasn't necessarily been initialized yet, don't use the `log` in this function
    if (!fs.existsSync(globals.ZOWETEMPFOLDER)) {
        return;
    }
    try {
        cleanDir(globals.ZOWETEMPFOLDER);
    } catch (err) {
        vscode.window.showErrorMessage(localize("deactivate.error", "Unable to delete temporary folder. ") + err);
    }
}

/**
 * Called by VSCode on shutdown
 *
 * @export
 */
export async function deactivate() {
    await cleanTempDir();
<<<<<<< HEAD
}

/**
 * Deletes a dataset
 *
 * @export
 * @param {IZoweTreeNode} node - The node to be deleted
 * @param {IZoweTree<IZoweDatasetTreeNode>} datasetProvider - the tree which contains the nodes
 */
export async function deleteDataset(node: IZoweTreeNode, datasetProvider: IZoweTree<IZoweDatasetTreeNode>) {
    log.debug(localize("deleteDataset.log.debug", "Deleting data set ") + node.label);
    const quickPickOptions: vscode.QuickPickOptions = {
        placeHolder: localize("deleteDataset.quickPickOption", "Are you sure you want to delete ") + node.label,
        ignoreFocusOut: true,
        canPickMany: false
    };
    // confirm that the user really wants to delete
    if (await vscode.window.showQuickPick([localize("deleteDataset.showQuickPick.yes", "Yes"),
        localize("deleteDataset.showQuickPick.no", "No")], quickPickOptions) !== localize("deleteDataset.showQuickPick.yes", "Yes")) {
        log.debug(localize("deleteDataset.showQuickPick.log.debug", "User picked no. Cancelling delete of data set"));
        return;
    }

    let label = "";
    let fav = false;
    try {
        switch (true) {
            case (contextually.isFavoriteContext(node.getParent())):
                label = node.label.substring(node.label.indexOf(":") + 1).trim();
                fav = true;
                break;
            case (contextually.isFavoritePds(node.getParent())):
                label = node.getParent().getLabel().substring(node.getParent().getLabel().indexOf(":") + 1).trim() + "(" + node.getLabel()+ ")";
                fav = true;
                break;
            case (contextually.isDsSession(node.getParent())):
                label = node.getLabel();
                break;
            case (contextually.isPds(node.getParent())):
                label = node.getParent().getLabel()+ "(" + node.getLabel()+ ")";
                break;
            default:
                throw Error(localize("deleteDataSet.invalidNode.error", "deleteDataSet() called from invalid node."));
        }
        await ZoweExplorerApiRegister.getMvsApi(node.getProfile()).deleteDataSet(label);
    } catch (err) {
        log.error(localize("deleteDataSet.delete.log.error", "Error encountered when deleting data set! ") + JSON.stringify(err));
        if (err.message.includes(localize("deleteDataSet.error.notFound", "not found"))) {
            vscode.window.showInformationMessage(localize("deleteDataSet.notFound.error1", "Unable to find file: ") + label +
                localize("deleteDataSet.notFound.error2", " was probably already deleted."));
        } else {
            await utils.errorHandling(err, node.getProfileName(), err.message);
        }
        throw err;
    }

    // remove node from recent files
    datasetProvider.removeRecall(label);

    // remove node from tree
    if (fav) {
        datasetProvider.mSessionNodes.forEach((ses) => {
            if (node.label.substring(node.label.indexOf("[") + 1, node.label.indexOf("]")) === ses.label.trim()||
                node.getParent().getLabel().substring(node.getParent().getLabel().indexOf("["),
                        node.getParent().getLabel().indexOf("]")) === ses.label) {
                ses.dirty = true;
            }
        });
        datasetProvider.removeFavorite(node);
    } else {
        node.getSessionNode().dirty = true;
        const temp = node.label;
        node.label = "[" + node.getSessionNode().label.trim() + "]: " + node.label;
        datasetProvider.removeFavorite(node);
        node.label = temp;
    }

    // refresh Tree View & favorites
    if (node.getParent() && node.getParent().contextValue !== DS_SESSION_CONTEXT) {
        datasetProvider.refreshElement(node.getParent());
        if (contextually.isFavorite(node.getParent()) || contextually.isFavoriteContext(node.getParent())) {
            const nonFavNode = datasetProvider.findNonFavoritedNode(node.getParent());
            if (nonFavNode) { datasetProvider.refreshElement(nonFavNode); }
        } else {
            const favNode = datasetProvider.findFavoritedNode(node.getParent());
            if (favNode) { datasetProvider.refreshElement(favNode); }
        }
    } else {
        datasetProvider.refresh();
    }

    // remove local copy of file
    const fileName = getDocumentFilePath(label, node);
    try {
        if (fs.existsSync(fileName)) {
            fs.unlinkSync(fileName);
        }
    } catch (err) {
        // do nothing
    }
}

/**
 * Prompts the user for a pattern, and populates the [TreeView]{@link vscode.TreeView} based on the pattern
 *
 * @param {IZoweDatasetTreeNode} node - The session node
 * @param {DatasetTree} datasetProvider - Current DatasetTree used to populate the TreeView
 * @returns {Promise<void>}
 */
export async function enterPattern(node: IZoweDatasetTreeNode, datasetProvider: DatasetTree) {
    if (log) {
        log.debug(localize("enterPattern.log.debug.prompt", "Prompting the user for a data set pattern"));
    }
    let pattern: string;
    if (node.contextValue === DS_SESSION_CONTEXT) {
        // manually entering a search
        const options: vscode.InputBoxOptions = {
            prompt: localize("enterPattern.options.prompt", "Search data sets by entering patterns: use a comma to separate multiple patterns"),
            value: node.pattern
        };
        // get user input
        pattern = await vscode.window.showInputBox(options);
        if (!pattern) {
            vscode.window.showInformationMessage(localize("enterPattern.pattern", "You must enter a pattern."));
            return;
        }
    } else {
        // executing search from saved search in favorites
        pattern = node.label.trim().substring(node.label.trim().indexOf(":") + 2);
        const session = node.label.trim().substring(node.label.trim().indexOf("[") + 1, node.label.trim().indexOf("]"));
        await datasetProvider.addSession(session);
        node = datasetProvider.mSessionNodes.find((tempNode) => tempNode.label.trim() === session);
    }

    // update the treeview with the new pattern
    // TODO figure out why a label change is needed to refresh the treeview,
    // instead of changing the collapsible state
    // change label so the treeview updates
    node.label = node.label.trim() + " ";
    node.label.trim();
    node.tooltip = node.pattern = pattern.toUpperCase();
    node.collapsibleState = vscode.TreeItemCollapsibleState.Expanded;
    node.dirty = true;
    const icon = getIconByNode(node);
    if (icon) {
        node.iconPath = icon.path;
    }
    datasetProvider.addHistory(node.pattern);
}

/**
 * Returns the profile for the specified node
 *
 * @export
 * @param {IZoweTreeNode} node
 */
export function getProfile(node: IZoweTreeNode) {
    let profile = node.getSessionNode().label.trim();
    // if this is a favorite node, further extraction is necessary
    if (profile.includes("[")) {
        profile = profile.substring(profile.indexOf("[") + 1, profile.indexOf("]"));
    }
    return profile;
}

/**
 * Returns the profile for the specified node
 *
 * @export
 * @param {ZoweUSSNode} node
 */
export function getUSSProfile(node: IZoweUSSTreeNode) {
    return node.getSessionNode().getProfileName();
}

/**
 * Append a suffix on a ds file so it can be interpretted with syntax highlighter
 *
 * Rules of mapping:
 *  1. Start with LLQ and work backwards as it is at this end usually
 *   the language is specified
 *  2. Dont do this for the top level HLQ
 */
function appendSuffix(label: string): string {
    const limit = 5;
    const bracket = label.indexOf("(");
    const split = (bracket > -1) ? label.substr(0, bracket).split(".", limit) : label.split(".", limit);
    for (let i = split.length - 1; i > 0; i--) {
        if (["JCL", "CNTL"].includes(split[i])) {
            return label.concat(".jcl");
        }
        if (["COBOL", "CBL", "COB", "SCBL"].includes(split[i])) {
            return label.concat(".cbl");
        }
        if (["COPYBOOK", "COPY", "CPY", "COBCOPY"].includes(split[i])) {
            return label.concat(".cpy");
        }
        if (["INC", "INCLUDE", "PLINC"].includes(split[i])) {
            return label.concat(".inc");
        }
        if (["PLI", "PL1", "PLX", "PCX"].includes(split[i])) {
            return label.concat(".pli");
        }
        if (["SH", "SHELL"].includes(split[i])) {
            return label.concat(".sh");
        }
        if (["REXX", "REXEC", "EXEC"].includes(split[i])) {
            return label.concat(".rexx");
        }
        if (split[i] === "XML") {
            return label.concat(".xml");
        }
        if (split[i] === "ASM" || split[i].indexOf("ASSEMBL") > -1) {
            return label.concat(".asm");
        }
        if (split[i] === "LOG" || split[i].indexOf("SPFLOG") > -1) {
            return label.concat(".log");
        }
    }
    return label;
}

/**
 * Returns the file path for the IZoweTreeNode
 *
 * @export
 * @param {string} label - If node is a member, label includes the name of the PDS
 * @param {IZoweDatasetTreeNode} node
 */
export function getDocumentFilePath(label: string, node: IZoweTreeNode) {
    return path.join(DS_DIR, "/" + getProfile(node) + "/" + appendSuffix(label) );
}

export async function openRecentMemberPrompt(datasetTree: IZoweTree<IZoweDatasetTreeNode>, ussTree: IZoweTree<IZoweUSSTreeNode>) {
    if (log) {
        log.debug(localize("enterPattern.log.debug.prompt", "Prompting the user to choose a recent member for editing"));
    }
    let pattern: string;

    const allRecall = [...datasetTree.getRecall(), ...ussTree.getRecall()];

    // Get user selection
    if (allRecall.length > 0) {
        const createPick = new utils.FilterDescriptor(localize("memberHistory.option.prompt.open", "Select a recent member to open"));
        const items: vscode.QuickPickItem[] = allRecall.map((element) => new utils.FilterItem(element));
        if (ISTHEIA) {
            const options1: vscode.QuickPickOptions = {
                placeHolder: localize("memberHistory.options.prompt", "Select a recent member to open")
            };

            const choice = (await vscode.window.showQuickPick([createPick, ...items], options1));
            if (!choice) {
                vscode.window.showInformationMessage(localize("enterPattern.pattern", "No selection made."));
                return;
            }
            pattern = choice === createPick ? "" : choice.label;
        } else {
            const quickpick = vscode.window.createQuickPick();
            quickpick.items = [createPick, ...items];
            quickpick.placeholder = localize("memberHistory.options.prompt", "Select a recent member to open");
            quickpick.ignoreFocusOut = true;
            quickpick.show();
            const choice = await utils.resolveQuickPickHelper(quickpick);
            quickpick.hide();
            if (!choice || choice === createPick) {
                vscode.window.showInformationMessage(localize("enterPattern.pattern", "No selection made."));
                return;
            } else if (choice instanceof utils.FilterDescriptor) {
                if (quickpick.value) {
                    pattern = quickpick.value;
                }
            } else {
                pattern = choice.label;
            }
        }

        const sessionName = pattern.substring(1, pattern.indexOf("]")).trim();

        if (pattern.indexOf("/") > -1) {
            // USS file was selected
            const filePath = pattern.substring(pattern.indexOf("/"));
            const sessionNode: IZoweUSSTreeNode = ussTree.mSessionNodes.find((sessNode) => sessNode.getProfileName() === sessionName);
            await ussTree.openItemFromPath(filePath, sessionNode);
        } else {
            // Data set was selected
            const sessionNode: IZoweDatasetTreeNode = datasetTree.mSessionNodes.find((sessNode) => sessNode.label.trim() === sessionName);
            await datasetTree.openItemFromPath(pattern, sessionNode);
        }
    } else {
        vscode.window.showInformationMessage(localize("getRecentMembers.empty", "No recent members found."));
        return;
    }
}

/**
 * Downloads and displays a PS in a text editor view
 *
 * @param {IZoweDatasetTreeNode} node
 */
export async function openPS(node: IZoweDatasetTreeNode, previewMember: boolean, datasetProvider?: IZoweTree<IZoweDatasetTreeNode>) {
    let sesNamePrompt: string;
    if (contextually.isFavorite(node)) {
        sesNamePrompt = node.getLabel().substring(1, node.getLabel().indexOf("]"));
    } else {
        sesNamePrompt = node.getLabel();
    }
    if ((!node.getSession().ISession.user) || (!node.getSession().ISession.password)) {
        try {
            const values = await Profiles.getInstance().promptCredentials(sesNamePrompt);
            if (values !== undefined) {
                usrNme = values[0];
                passWrd = values[1];
                baseEncd = values[2];
            }
        } catch (error) {
            await utils.errorHandling(error, node.getProfileName(), error.message);
        }
        if (usrNme !== undefined && passWrd !== undefined && baseEncd !== undefined) {
            node.getSession().ISession.user = usrNme;
            node.getSession().ISession.password = passWrd;
            node.getSession().ISession.base64EncodedAuth = baseEncd;
            validProfile = 0;
        } else {
            return;
        }
        await datasetProvider.refreshElement(node);
        await datasetProvider.refresh();
    } else {
        validProfile = 0;
    }
    if (validProfile === 0) {
        try {
            let label: string;
            switch (true) {
                case (contextually.isFavoriteContext(node.getParent())):
                    label = node.label.substring(node.label.indexOf(":") + 1).trim();
                    break;
                case (contextually.isFavoritePds(node.getParent())):
                    label = node.getParent().getLabel().substring(node.getParent().getLabel().indexOf(":") + 1).trim() + "(" + node.getLabel()+ ")";
                    break;
                case (contextually.isDsSession(node.getParent())):
                    label = node.label.trim();
                    break;
                case (contextually.isPds(node.getParent())):
                    label = node.getParent().getLabel().trim() + "(" + node.getLabel()+ ")";
                    break;
                default:
                    vscode.window.showErrorMessage(localize("openPS.invalidNode", "openPS() called from invalid node."));
                    throw Error(localize("openPS.error.invalidNode", "openPS() called from invalid node. "));
            }
            log.debug(localize("openPS.log.debug.openDataSet", "opening physical sequential data set from label ") + label);

            // if local copy exists, open that instead of pulling from mainframe
            const documentFilePath = getDocumentFilePath(label, node);
            if (!fs.existsSync(documentFilePath)) {
                const response = await vscode.window.withProgress({
                    location: vscode.ProgressLocation.Notification,
                    title: getMessageByNode(node, MessageContentType.open)
                }, function downloadDataset() {
                    return ZoweExplorerApiRegister.getMvsApi(node.getProfile()).getContents(label, {
                        file: documentFilePath,
                        returnEtag: true
                    });
                });
                node.setEtag(response.apiResponse.etag);
            }

            // Show document contents in VSCode workspace
            const document = await vscode.workspace.openTextDocument(getDocumentFilePath(label, node));
            if (previewMember === true) {
                await vscode.window.showTextDocument(document);
            } else {
                await vscode.window.showTextDocument(document, {preview: false});
            }

            // Add document name to recently-opened files
            datasetProvider.addRecall(`[${node.getProfileName()}]: ${label}`);

            // Reveal node in tree
            datasetProvider.getTreeView().reveal(node, {select: true, focus: true, expand: true});
        } catch (err) {
            log.error(localize("openPS.log.error.openDataSet", "Error encountered when opening data set! ") + JSON.stringify(err));
            await utils.errorHandling(err, node.getProfileName(), err.message);
            throw (err);
        }
    }
}

/**
 * Refreshes the passed node with current mainframe data
 *
 * @param {IZoweDatasetTreeNode} node - The node which represents the dataset
 */
export async function refreshPS(node: IZoweDatasetTreeNode) {
    let label;
    try {
        switch (true) {
            case (contextually.isFavoriteContext(node.getParent())):
                label = node.label.substring(node.label.indexOf(":") + 1).trim();
                break;
            case (contextually.isFavoritePds(node.getParent())):
                label = node.getParent().getLabel().substring(node.getParent().getLabel().indexOf(":") + 1).trim() + "(" + node.getLabel()+ ")";
                break;
            case (contextually.isDsSession(node.getParent())):
                label = node.label.trim();
                break;
            case (contextually.isPds(node.getParent())):
                label = node.getParent().getLabel() + "(" + node.getLabel() + ")";
                break;
            default:
                throw Error(localize("refreshPS.error.invalidNode", "refreshPS() called from invalid node."));
        }
        const documentFilePath = getDocumentFilePath(label, node);
        const response = await ZoweExplorerApiRegister.getMvsApi(node.getProfile()).getContents(label, {
            file: documentFilePath,
            returnEtag: true
        });
        node.setEtag(response.apiResponse.etag);

        const document = await vscode.workspace.openTextDocument(documentFilePath);
        vscode.window.showTextDocument(document);
        // if there are unsaved changes, vscode won't automatically display the updates, so close and reopen
        if (document.isDirty) {
            await vscode.commands.executeCommand("workbench.action.closeActiveEditor");
            vscode.window.showTextDocument(document);
        }
    } catch (err) {
        log.error(localize("refreshPS.log.error.refresh", "Error encountered when refreshing data set view: ") + JSON.stringify(err));
        if (err.message.includes(localize("refreshPS.error.notFound", "not found"))) {
            vscode.window.showInformationMessage(localize("refreshPS.file1", "Unable to find file: ") + label +
                localize("refreshPS.file2", " was probably deleted."));
        } else {
            await utils.errorHandling(err, node.getProfileName(), err.message);
        }
    }
}

export async function refreshUSSInTree(node: IZoweUSSTreeNode, ussFileProvider: IZoweTree<IZoweUSSTreeNode>) {
    await ussFileProvider.refreshElement(node);
}

function checkForAddedSuffix(filename: string): boolean {
    // identify how close to the end of the string the last . is
    const dotPos = filename.length - (1 + filename.lastIndexOf("."));
    // tslint:disable-next-line: no-magic-numbers
    return ((dotPos >= 2 && dotPos <= 4) && // if the last characters are 2 to 4 long and lower case it has been added
        ((filename.substring(filename.length - dotPos) === filename.substring(filename.length - dotPos).toLowerCase())));

}

/**
 * Uploads the file to the mainframe
 *
 * @export
 * @param {vscode.TextDocument} doc - TextDocument that is being saved
 */
export async function saveFile(doc: vscode.TextDocument, datasetProvider: IZoweTree<IZoweDatasetTreeNode>) {
    // Check if file is a data set, instead of some other file
    log.debug(localize("saveFile.log.debug.request", "requested to save data set: ") + doc.fileName);
    const docPath = path.join(doc.fileName, "..");
    log.debug("requested to save data set: " + doc.fileName);
    if (docPath.toUpperCase().indexOf(DS_DIR.toUpperCase()) === -1) {
        log.debug(localize("saveFile.log.debug.path", "path.relative returned a non-blank directory.") +
            localize("saveFile.log.debug.directory", "Assuming we are not in the DS_DIR directory: ") + path.relative(docPath, DS_DIR));
        return;
    }
    const start = path.join(DS_DIR + path.sep).length;
    const ending = doc.fileName.substring(start);
    const sesName = ending.substring(0, ending.indexOf(path.sep));
    const profile = (await Profiles.getInstance()).loadNamedProfile(sesName);
    if (!profile) {
        log.error(localize("saveFile.log.error.session", "Couldn't locate session when saving data set!"));
        return vscode.window.showErrorMessage(localize("saveFile.log.error.session", "Couldn't locate session when saving data set!"));
    }

    // get session from session name
    let documentSession: Session;
    let node: IZoweDatasetTreeNode;
    const sesNode = (await datasetProvider.getChildren()).find((child) =>
        child.label.trim() === sesName);
    if (sesNode) {
        log.debug(localize("saveFile.log.debug.load", "Loading session from session node in saveFile()"));
        documentSession = sesNode.getSession();
    } else {
        // if saving from favorites, a session might not exist for this node
        log.debug(localize("saveFile.log.debug.sessionNode", "couldn't find session node, loading profile with CLI profile manager"));
        documentSession = ZoweExplorerApiRegister.getMvsApi(profile).getSession();
    }

    // If not a member
    const label = doc.fileName.substring(doc.fileName.lastIndexOf(path.sep) + 1,
        checkForAddedSuffix(doc.fileName) ? doc.fileName.lastIndexOf(".") : doc.fileName.length);
    log.debug(localize("saveFile.log.debug.saving", "Saving file ") + label);
    if (!label.includes("(")) {
        try {
            // Checks if file still exists on server
            const response = await ZoweExplorerApiRegister.getMvsApi(profile).dataSet(label);
            if (!response.apiResponse.items.length) {
                return vscode.window.showErrorMessage(
                    localize("saveFile.error.saveFailed", "Data set failed to save. Data set may have been deleted on mainframe."));
            }
        } catch (err) {
            await utils.errorHandling(err, sesName, err.message);
        }
    }
    // Get specific node based on label and parent tree (session / favorites)
    let nodes: IZoweNodeType[];
    let isFromFavorites: boolean;
    if (!sesNode || sesNode.children.length === 0) {
        // saving from favorites
        nodes = utils.concatChildNodes(datasetProvider.mFavorites);
        isFromFavorites = true;
    } else {
        // saving from session
        nodes = utils.concatChildNodes([sesNode]);
        isFromFavorites = false;
    }
    node = nodes.find((zNode) => {
        // dataset in Favorites
        if (zNode.contextValue === DS_FAV_CONTEXT) {
            return (zNode.label === `[${sesName}]: ${label}`);
            // member in Favorites
        } else if (zNode.contextValue === DS_MEMBER_CONTEXT && isFromFavorites) {
            const zNodeDetails = getProfileAndDataSetName(zNode);
            return (`${zNodeDetails.profileName}(${zNodeDetails.dataSetName})` === `[${sesName}]: ${label}`);
        } else if (zNode.contextValue === DS_MEMBER_CONTEXT && !isFromFavorites) {
            const zNodeDetails = getProfileAndDataSetName(zNode);
            return (`${zNodeDetails.profileName}(${zNodeDetails.dataSetName})` === `${label}`);
        } else if (zNode.contextValue === DS_DS_CONTEXT) {
            return (zNode.label.trim() === label);
        } else {
            return false;
        }
    });

    // define upload options
    let uploadOptions: zowe.IUploadOptions;
    if (node) {
        uploadOptions = {
            etag: node.getEtag(),
            returnEtag: true
        };
    }

    try {
        const uploadResponse = await vscode.window.withProgress({
            location: vscode.ProgressLocation.Notification,
            title: getMessageByNode(node, MessageContentType.upload)
        }, () => {
            return ZoweExplorerApiRegister.getMvsApi(node ? node.getProfile(): profile).putContents(doc.fileName, label, uploadOptions);
        });
        if (uploadResponse.success) {
            vscode.window.showInformationMessage(uploadResponse.commandResponse);
            // set local etag with the new etag from the updated file on mainframe
            if (node) {
                node.setEtag(uploadResponse.apiResponse[0].etag);
            }
        } else if (!uploadResponse.success && uploadResponse.commandResponse.includes("Rest API failure with HTTP(S) status 412")) {
            const oldDocText = doc.getText();
            const oldDocLineCount = doc.lineCount;
            const downloadResponse = await ZoweExplorerApiRegister.getMvsApi(node ? node.getProfile(): profile).getContents(label, {
                file: doc.fileName,
                returnEtag: true
            });
            // re-assign etag, so that it can be used with subsequent requests
            const downloadEtag = downloadResponse.apiResponse.etag;
            if (node && downloadEtag !== node.getEtag()) {
                node.setEtag(downloadEtag);
            }
            vscode.window.showWarningMessage(localize("saveFile.error.etagMismatch",
                "Remote file has been modified in the meantime.\nSelect 'Compare' to resolve the conflict."));
            const startPosition = new vscode.Position(0, 0);
            const endPosition = new vscode.Position(oldDocLineCount, 0);
            const deleteRange = new vscode.Range(startPosition, endPosition);
            await vscode.window.activeTextEditor.edit((editBuilder) => {
                // re-write the old content in the editor view
                editBuilder.delete(deleteRange);
                editBuilder.insert(startPosition, oldDocText);
            });
            await vscode.window.activeTextEditor.document.save();
        } else {
            vscode.window.showErrorMessage(uploadResponse.commandResponse);
        }
    } catch (err) {
        vscode.window.showErrorMessage(err.message);
    }
}

/**
 * Uploads the file to the mainframe
 *
 * @export
 * @param {Session} session - Desired session
 * @param {vscode.TextDocument} doc - TextDocument that is being saved
 */
export async function saveUSSFile(doc: vscode.TextDocument, ussFileProvider: IZoweTree<IZoweUSSTreeNode>) {
    log.debug(localize("saveUSSFile.log.debug.saveRequest", "save requested for USS file ") + doc.fileName);
    const start = path.join(USS_DIR + path.sep).length;
    const ending = doc.fileName.substring(start);
    const sesName = ending.substring(0, ending.indexOf(path.sep));
    const remote = ending.substring(sesName.length).replace(/\\/g, "/");

    // get session from session name
    let documentSession: Session;
    let binary;
    let node: IZoweUSSTreeNode;
    // TODO remove as
    const sesNode: IZoweUSSTreeNode = (ussFileProvider.mSessionNodes.find((child) =>
                                child.getProfileName() && child.getProfileName() === sesName.trim()));
    if (sesNode) {
        documentSession = sesNode.getSession();
        binary = Object.keys(sesNode.binaryFiles).find((child) => child === remote) !== undefined;
    }
    // Get specific node based on label and parent tree (session / favorites)
    let nodes: IZoweUSSTreeNode[];
    if (!sesNode || sesNode.children.length === 0) {
        // saving from favorites
        nodes = utils.concatChildNodes(ussFileProvider.mFavorites);
    } else {
        // saving from session
        nodes = utils.concatChildNodes([sesNode]);
    }
    node = nodes.find((zNode) => {
        if (zNode.contextValue === DS_FAV_TEXT_FILE_CONTEXT || zNode.contextValue === DS_TEXT_FILE_CONTEXT) {
            return (zNode.fullPath.trim() === remote);
        }
        else {
            return false;
        }
    });

    // define upload options
    let etagToUpload: string;
    let returnEtag: boolean;
    if (node) {
        etagToUpload = node.getEtag();
        if (etagToUpload) {
            returnEtag = true;
        }
    }

    try {
        const uploadResponse: zowe.IZosFilesResponse = await vscode.window.withProgress({
            location: vscode.ProgressLocation.Notification,
            title: localize("saveUSSFile.response.title", "Saving file...")
        }, () => {
            return ZoweExplorerApiRegister.getUssApi(sesNode.getProfile()).putContents(
                doc.fileName, remote, binary, null, etagToUpload, returnEtag);  // TODO MISSED TESTING
        });
        if (uploadResponse.success) {
            vscode.window.showInformationMessage(uploadResponse.commandResponse);
            // set local etag with the new etag from the updated file on mainframe
            node.setEtag(uploadResponse.apiResponse.etag);
            // this part never runs! zowe.Upload.fileToUSSFile doesn't return success: false, it just throws the error which is caught below!!!!!
        } else {
            vscode.window.showErrorMessage(uploadResponse.commandResponse);
        }
    } catch (err) {
        // TODO: error handling must not be zosmf specific
        if (err.message.includes("Rest API failure with HTTP(S) status 412")) {
            // Store old document text in a separate variable, to be used on merge conflict
            const oldDocText = doc.getText();
            const oldDocLineCount = doc.lineCount;
            const downloadResponse = await ZoweExplorerApiRegister.getUssApi(node.getProfile()).getContents(
                node.fullPath, {
                    file: node.getUSSDocumentFilePath(),
                    binary,
                    returnEtag: true
                });
            // re-assign etag, so that it can be used with subsequent requests
            const downloadEtag = downloadResponse.apiResponse.etag;
            if (downloadEtag !== etagToUpload) {
                node.setEtag(downloadEtag);
            }

            vscode.window.showWarningMessage(localize("saveFile.error.etagMismatch",
                "Remote file has been modified in the meantime.\nSelect 'Compare' to resolve the conflict."));
            const startPosition = new vscode.Position(0, 0);
            const endPosition = new vscode.Position(oldDocLineCount, 0);
            const deleteRange = new vscode.Range(startPosition, endPosition);
            await vscode.window.activeTextEditor.edit((editBuilder) => {
                // re-write the old content in the editor view
                editBuilder.delete(deleteRange);
                editBuilder.insert(startPosition, oldDocText);
            });
            await vscode.window.activeTextEditor.document.save();
        } else {
            log.error(localize("saveUSSFile.log.error.save", "Error encountered when saving USS file: ") + JSON.stringify(err));
            await utils.errorHandling(err, sesName, err.message);
        }
    }
}

export async function modifyCommand(job: Job) {
    try {
        const command = await vscode.window.showInputBox({prompt: localize("modifyCommand.command.prompt", "Modify Command")});
        if (command !== undefined) {
            const response = await zowe.IssueCommand.issueSimple(job.getSession(), `f ${job.job.jobname},${command}`);
            vscode.window.showInformationMessage(localize("modifyCommand.response", "Command response: ") + response.commandResponse);
        }
    } catch (error) {
        await utils.errorHandling(error, null, error.message);
    }
}

export async function stopCommand(job: Job) {
    try {
        const response = await zowe.IssueCommand.issueSimple(job.getSession(), `p ${job.job.jobname}`);
        vscode.window.showInformationMessage(localize("stopCommand.response", "Command response: ") + response.commandResponse);
    } catch (error) {
        await utils.errorHandling(error, null, error.message);
    }
}

export async function getSpoolContent(session: string, spool: zowe.IJobFile) {
    const zosmfProfile = Profiles.getInstance().loadNamedProfile(session);
    const spoolSess = zowe.ZosmfSession.createBasicZosmfSession(zosmfProfile.profile);
    if ((!spoolSess.ISession.user) || (!spoolSess.ISession.password)) {
        try {
            const values = await Profiles.getInstance().promptCredentials(session);
            if (values !== undefined) {
                usrNme = values[0];
                passWrd = values[1];
                baseEncd = values[2];
            }
        } catch (error) {
            await utils.errorHandling(error, session, error.message);
        }
        if (usrNme !== undefined && passWrd !== undefined && baseEncd !== undefined) {
            spoolSess.ISession.user = usrNme;
            spoolSess.ISession.password = passWrd;
            spoolSess.ISession.base64EncodedAuth = baseEncd;
            validProfile = 0;
        }
    } else {
        validProfile = 0;
    }
    if (validProfile === 0) {
        try {
            const uri = encodeJobFile(session, spool);
            const document = await vscode.workspace.openTextDocument(uri);
            await vscode.window.showTextDocument(document);
        } catch (error) {
            await utils.errorHandling(error, session, error.message);
        }
    }
}

export async function setOwner(job: IZoweJobTreeNode, jobsProvider: IZoweTree<IZoweJobTreeNode>) {
    const newOwner = await vscode.window.showInputBox({ prompt: localize("setOwner.newOwner.prompt.owner", "Owner") });
    job.owner = newOwner;
    jobsProvider.refreshElement(job);
}

export async function setPrefix(job: IZoweJobTreeNode, jobsProvider: IZoweTree<IZoweJobTreeNode>) {
    const newPrefix = await vscode.window.showInputBox({ prompt: localize("setOwner.newOwner.prompt.prefix", "Prefix") });
    job.prefix = newPrefix;
    jobsProvider.refreshElement(job);
}

export async function refreshJobsServer(node: IZoweJobTreeNode, jobsProvider: IZoweTree<IZoweJobTreeNode>) {
    let sesNamePrompt: string;
    if (contextually.isFavorite(node)) {
        sesNamePrompt = node.label.substring(1, node.label.indexOf("]"));
    } else {
        sesNamePrompt = node.label;
    }
    if ((!node.getSession().ISession.user ) || (!node.getSession().ISession.password)) {
        try {
            const values = await Profiles.getInstance().promptCredentials(sesNamePrompt);
            if (values !== undefined) {
                usrNme = values[0];
                passWrd = values[1];
                baseEncd = values[2];
            }
        } catch (error) {
            await utils.errorHandling(error, node.getProfileName(), error.message);
        }
        if (usrNme !== undefined && passWrd !== undefined && baseEncd !== undefined) {
            node.getSession().ISession.user = usrNme;
            node.getSession().ISession.password = passWrd;
            node.getSession().ISession.base64EncodedAuth = baseEncd;
            node.owner = usrNme;
            validProfile = 0;
        }
    } else {
        validProfile = 0;
    }
    if (validProfile === 0) {
        await jobsProvider.refreshElement(node);
    }
=======
>>>>>>> ad73fc5f
}<|MERGE_RESOLUTION|>--- conflicted
+++ resolved
@@ -503,798 +503,4 @@
  */
 export async function deactivate() {
     await cleanTempDir();
-<<<<<<< HEAD
-}
-
-/**
- * Deletes a dataset
- *
- * @export
- * @param {IZoweTreeNode} node - The node to be deleted
- * @param {IZoweTree<IZoweDatasetTreeNode>} datasetProvider - the tree which contains the nodes
- */
-export async function deleteDataset(node: IZoweTreeNode, datasetProvider: IZoweTree<IZoweDatasetTreeNode>) {
-    log.debug(localize("deleteDataset.log.debug", "Deleting data set ") + node.label);
-    const quickPickOptions: vscode.QuickPickOptions = {
-        placeHolder: localize("deleteDataset.quickPickOption", "Are you sure you want to delete ") + node.label,
-        ignoreFocusOut: true,
-        canPickMany: false
-    };
-    // confirm that the user really wants to delete
-    if (await vscode.window.showQuickPick([localize("deleteDataset.showQuickPick.yes", "Yes"),
-        localize("deleteDataset.showQuickPick.no", "No")], quickPickOptions) !== localize("deleteDataset.showQuickPick.yes", "Yes")) {
-        log.debug(localize("deleteDataset.showQuickPick.log.debug", "User picked no. Cancelling delete of data set"));
-        return;
-    }
-
-    let label = "";
-    let fav = false;
-    try {
-        switch (true) {
-            case (contextually.isFavoriteContext(node.getParent())):
-                label = node.label.substring(node.label.indexOf(":") + 1).trim();
-                fav = true;
-                break;
-            case (contextually.isFavoritePds(node.getParent())):
-                label = node.getParent().getLabel().substring(node.getParent().getLabel().indexOf(":") + 1).trim() + "(" + node.getLabel()+ ")";
-                fav = true;
-                break;
-            case (contextually.isDsSession(node.getParent())):
-                label = node.getLabel();
-                break;
-            case (contextually.isPds(node.getParent())):
-                label = node.getParent().getLabel()+ "(" + node.getLabel()+ ")";
-                break;
-            default:
-                throw Error(localize("deleteDataSet.invalidNode.error", "deleteDataSet() called from invalid node."));
-        }
-        await ZoweExplorerApiRegister.getMvsApi(node.getProfile()).deleteDataSet(label);
-    } catch (err) {
-        log.error(localize("deleteDataSet.delete.log.error", "Error encountered when deleting data set! ") + JSON.stringify(err));
-        if (err.message.includes(localize("deleteDataSet.error.notFound", "not found"))) {
-            vscode.window.showInformationMessage(localize("deleteDataSet.notFound.error1", "Unable to find file: ") + label +
-                localize("deleteDataSet.notFound.error2", " was probably already deleted."));
-        } else {
-            await utils.errorHandling(err, node.getProfileName(), err.message);
-        }
-        throw err;
-    }
-
-    // remove node from recent files
-    datasetProvider.removeRecall(label);
-
-    // remove node from tree
-    if (fav) {
-        datasetProvider.mSessionNodes.forEach((ses) => {
-            if (node.label.substring(node.label.indexOf("[") + 1, node.label.indexOf("]")) === ses.label.trim()||
-                node.getParent().getLabel().substring(node.getParent().getLabel().indexOf("["),
-                        node.getParent().getLabel().indexOf("]")) === ses.label) {
-                ses.dirty = true;
-            }
-        });
-        datasetProvider.removeFavorite(node);
-    } else {
-        node.getSessionNode().dirty = true;
-        const temp = node.label;
-        node.label = "[" + node.getSessionNode().label.trim() + "]: " + node.label;
-        datasetProvider.removeFavorite(node);
-        node.label = temp;
-    }
-
-    // refresh Tree View & favorites
-    if (node.getParent() && node.getParent().contextValue !== DS_SESSION_CONTEXT) {
-        datasetProvider.refreshElement(node.getParent());
-        if (contextually.isFavorite(node.getParent()) || contextually.isFavoriteContext(node.getParent())) {
-            const nonFavNode = datasetProvider.findNonFavoritedNode(node.getParent());
-            if (nonFavNode) { datasetProvider.refreshElement(nonFavNode); }
-        } else {
-            const favNode = datasetProvider.findFavoritedNode(node.getParent());
-            if (favNode) { datasetProvider.refreshElement(favNode); }
-        }
-    } else {
-        datasetProvider.refresh();
-    }
-
-    // remove local copy of file
-    const fileName = getDocumentFilePath(label, node);
-    try {
-        if (fs.existsSync(fileName)) {
-            fs.unlinkSync(fileName);
-        }
-    } catch (err) {
-        // do nothing
-    }
-}
-
-/**
- * Prompts the user for a pattern, and populates the [TreeView]{@link vscode.TreeView} based on the pattern
- *
- * @param {IZoweDatasetTreeNode} node - The session node
- * @param {DatasetTree} datasetProvider - Current DatasetTree used to populate the TreeView
- * @returns {Promise<void>}
- */
-export async function enterPattern(node: IZoweDatasetTreeNode, datasetProvider: DatasetTree) {
-    if (log) {
-        log.debug(localize("enterPattern.log.debug.prompt", "Prompting the user for a data set pattern"));
-    }
-    let pattern: string;
-    if (node.contextValue === DS_SESSION_CONTEXT) {
-        // manually entering a search
-        const options: vscode.InputBoxOptions = {
-            prompt: localize("enterPattern.options.prompt", "Search data sets by entering patterns: use a comma to separate multiple patterns"),
-            value: node.pattern
-        };
-        // get user input
-        pattern = await vscode.window.showInputBox(options);
-        if (!pattern) {
-            vscode.window.showInformationMessage(localize("enterPattern.pattern", "You must enter a pattern."));
-            return;
-        }
-    } else {
-        // executing search from saved search in favorites
-        pattern = node.label.trim().substring(node.label.trim().indexOf(":") + 2);
-        const session = node.label.trim().substring(node.label.trim().indexOf("[") + 1, node.label.trim().indexOf("]"));
-        await datasetProvider.addSession(session);
-        node = datasetProvider.mSessionNodes.find((tempNode) => tempNode.label.trim() === session);
-    }
-
-    // update the treeview with the new pattern
-    // TODO figure out why a label change is needed to refresh the treeview,
-    // instead of changing the collapsible state
-    // change label so the treeview updates
-    node.label = node.label.trim() + " ";
-    node.label.trim();
-    node.tooltip = node.pattern = pattern.toUpperCase();
-    node.collapsibleState = vscode.TreeItemCollapsibleState.Expanded;
-    node.dirty = true;
-    const icon = getIconByNode(node);
-    if (icon) {
-        node.iconPath = icon.path;
-    }
-    datasetProvider.addHistory(node.pattern);
-}
-
-/**
- * Returns the profile for the specified node
- *
- * @export
- * @param {IZoweTreeNode} node
- */
-export function getProfile(node: IZoweTreeNode) {
-    let profile = node.getSessionNode().label.trim();
-    // if this is a favorite node, further extraction is necessary
-    if (profile.includes("[")) {
-        profile = profile.substring(profile.indexOf("[") + 1, profile.indexOf("]"));
-    }
-    return profile;
-}
-
-/**
- * Returns the profile for the specified node
- *
- * @export
- * @param {ZoweUSSNode} node
- */
-export function getUSSProfile(node: IZoweUSSTreeNode) {
-    return node.getSessionNode().getProfileName();
-}
-
-/**
- * Append a suffix on a ds file so it can be interpretted with syntax highlighter
- *
- * Rules of mapping:
- *  1. Start with LLQ and work backwards as it is at this end usually
- *   the language is specified
- *  2. Dont do this for the top level HLQ
- */
-function appendSuffix(label: string): string {
-    const limit = 5;
-    const bracket = label.indexOf("(");
-    const split = (bracket > -1) ? label.substr(0, bracket).split(".", limit) : label.split(".", limit);
-    for (let i = split.length - 1; i > 0; i--) {
-        if (["JCL", "CNTL"].includes(split[i])) {
-            return label.concat(".jcl");
-        }
-        if (["COBOL", "CBL", "COB", "SCBL"].includes(split[i])) {
-            return label.concat(".cbl");
-        }
-        if (["COPYBOOK", "COPY", "CPY", "COBCOPY"].includes(split[i])) {
-            return label.concat(".cpy");
-        }
-        if (["INC", "INCLUDE", "PLINC"].includes(split[i])) {
-            return label.concat(".inc");
-        }
-        if (["PLI", "PL1", "PLX", "PCX"].includes(split[i])) {
-            return label.concat(".pli");
-        }
-        if (["SH", "SHELL"].includes(split[i])) {
-            return label.concat(".sh");
-        }
-        if (["REXX", "REXEC", "EXEC"].includes(split[i])) {
-            return label.concat(".rexx");
-        }
-        if (split[i] === "XML") {
-            return label.concat(".xml");
-        }
-        if (split[i] === "ASM" || split[i].indexOf("ASSEMBL") > -1) {
-            return label.concat(".asm");
-        }
-        if (split[i] === "LOG" || split[i].indexOf("SPFLOG") > -1) {
-            return label.concat(".log");
-        }
-    }
-    return label;
-}
-
-/**
- * Returns the file path for the IZoweTreeNode
- *
- * @export
- * @param {string} label - If node is a member, label includes the name of the PDS
- * @param {IZoweDatasetTreeNode} node
- */
-export function getDocumentFilePath(label: string, node: IZoweTreeNode) {
-    return path.join(DS_DIR, "/" + getProfile(node) + "/" + appendSuffix(label) );
-}
-
-export async function openRecentMemberPrompt(datasetTree: IZoweTree<IZoweDatasetTreeNode>, ussTree: IZoweTree<IZoweUSSTreeNode>) {
-    if (log) {
-        log.debug(localize("enterPattern.log.debug.prompt", "Prompting the user to choose a recent member for editing"));
-    }
-    let pattern: string;
-
-    const allRecall = [...datasetTree.getRecall(), ...ussTree.getRecall()];
-
-    // Get user selection
-    if (allRecall.length > 0) {
-        const createPick = new utils.FilterDescriptor(localize("memberHistory.option.prompt.open", "Select a recent member to open"));
-        const items: vscode.QuickPickItem[] = allRecall.map((element) => new utils.FilterItem(element));
-        if (ISTHEIA) {
-            const options1: vscode.QuickPickOptions = {
-                placeHolder: localize("memberHistory.options.prompt", "Select a recent member to open")
-            };
-
-            const choice = (await vscode.window.showQuickPick([createPick, ...items], options1));
-            if (!choice) {
-                vscode.window.showInformationMessage(localize("enterPattern.pattern", "No selection made."));
-                return;
-            }
-            pattern = choice === createPick ? "" : choice.label;
-        } else {
-            const quickpick = vscode.window.createQuickPick();
-            quickpick.items = [createPick, ...items];
-            quickpick.placeholder = localize("memberHistory.options.prompt", "Select a recent member to open");
-            quickpick.ignoreFocusOut = true;
-            quickpick.show();
-            const choice = await utils.resolveQuickPickHelper(quickpick);
-            quickpick.hide();
-            if (!choice || choice === createPick) {
-                vscode.window.showInformationMessage(localize("enterPattern.pattern", "No selection made."));
-                return;
-            } else if (choice instanceof utils.FilterDescriptor) {
-                if (quickpick.value) {
-                    pattern = quickpick.value;
-                }
-            } else {
-                pattern = choice.label;
-            }
-        }
-
-        const sessionName = pattern.substring(1, pattern.indexOf("]")).trim();
-
-        if (pattern.indexOf("/") > -1) {
-            // USS file was selected
-            const filePath = pattern.substring(pattern.indexOf("/"));
-            const sessionNode: IZoweUSSTreeNode = ussTree.mSessionNodes.find((sessNode) => sessNode.getProfileName() === sessionName);
-            await ussTree.openItemFromPath(filePath, sessionNode);
-        } else {
-            // Data set was selected
-            const sessionNode: IZoweDatasetTreeNode = datasetTree.mSessionNodes.find((sessNode) => sessNode.label.trim() === sessionName);
-            await datasetTree.openItemFromPath(pattern, sessionNode);
-        }
-    } else {
-        vscode.window.showInformationMessage(localize("getRecentMembers.empty", "No recent members found."));
-        return;
-    }
-}
-
-/**
- * Downloads and displays a PS in a text editor view
- *
- * @param {IZoweDatasetTreeNode} node
- */
-export async function openPS(node: IZoweDatasetTreeNode, previewMember: boolean, datasetProvider?: IZoweTree<IZoweDatasetTreeNode>) {
-    let sesNamePrompt: string;
-    if (contextually.isFavorite(node)) {
-        sesNamePrompt = node.getLabel().substring(1, node.getLabel().indexOf("]"));
-    } else {
-        sesNamePrompt = node.getLabel();
-    }
-    if ((!node.getSession().ISession.user) || (!node.getSession().ISession.password)) {
-        try {
-            const values = await Profiles.getInstance().promptCredentials(sesNamePrompt);
-            if (values !== undefined) {
-                usrNme = values[0];
-                passWrd = values[1];
-                baseEncd = values[2];
-            }
-        } catch (error) {
-            await utils.errorHandling(error, node.getProfileName(), error.message);
-        }
-        if (usrNme !== undefined && passWrd !== undefined && baseEncd !== undefined) {
-            node.getSession().ISession.user = usrNme;
-            node.getSession().ISession.password = passWrd;
-            node.getSession().ISession.base64EncodedAuth = baseEncd;
-            validProfile = 0;
-        } else {
-            return;
-        }
-        await datasetProvider.refreshElement(node);
-        await datasetProvider.refresh();
-    } else {
-        validProfile = 0;
-    }
-    if (validProfile === 0) {
-        try {
-            let label: string;
-            switch (true) {
-                case (contextually.isFavoriteContext(node.getParent())):
-                    label = node.label.substring(node.label.indexOf(":") + 1).trim();
-                    break;
-                case (contextually.isFavoritePds(node.getParent())):
-                    label = node.getParent().getLabel().substring(node.getParent().getLabel().indexOf(":") + 1).trim() + "(" + node.getLabel()+ ")";
-                    break;
-                case (contextually.isDsSession(node.getParent())):
-                    label = node.label.trim();
-                    break;
-                case (contextually.isPds(node.getParent())):
-                    label = node.getParent().getLabel().trim() + "(" + node.getLabel()+ ")";
-                    break;
-                default:
-                    vscode.window.showErrorMessage(localize("openPS.invalidNode", "openPS() called from invalid node."));
-                    throw Error(localize("openPS.error.invalidNode", "openPS() called from invalid node. "));
-            }
-            log.debug(localize("openPS.log.debug.openDataSet", "opening physical sequential data set from label ") + label);
-
-            // if local copy exists, open that instead of pulling from mainframe
-            const documentFilePath = getDocumentFilePath(label, node);
-            if (!fs.existsSync(documentFilePath)) {
-                const response = await vscode.window.withProgress({
-                    location: vscode.ProgressLocation.Notification,
-                    title: getMessageByNode(node, MessageContentType.open)
-                }, function downloadDataset() {
-                    return ZoweExplorerApiRegister.getMvsApi(node.getProfile()).getContents(label, {
-                        file: documentFilePath,
-                        returnEtag: true
-                    });
-                });
-                node.setEtag(response.apiResponse.etag);
-            }
-
-            // Show document contents in VSCode workspace
-            const document = await vscode.workspace.openTextDocument(getDocumentFilePath(label, node));
-            if (previewMember === true) {
-                await vscode.window.showTextDocument(document);
-            } else {
-                await vscode.window.showTextDocument(document, {preview: false});
-            }
-
-            // Add document name to recently-opened files
-            datasetProvider.addRecall(`[${node.getProfileName()}]: ${label}`);
-
-            // Reveal node in tree
-            datasetProvider.getTreeView().reveal(node, {select: true, focus: true, expand: true});
-        } catch (err) {
-            log.error(localize("openPS.log.error.openDataSet", "Error encountered when opening data set! ") + JSON.stringify(err));
-            await utils.errorHandling(err, node.getProfileName(), err.message);
-            throw (err);
-        }
-    }
-}
-
-/**
- * Refreshes the passed node with current mainframe data
- *
- * @param {IZoweDatasetTreeNode} node - The node which represents the dataset
- */
-export async function refreshPS(node: IZoweDatasetTreeNode) {
-    let label;
-    try {
-        switch (true) {
-            case (contextually.isFavoriteContext(node.getParent())):
-                label = node.label.substring(node.label.indexOf(":") + 1).trim();
-                break;
-            case (contextually.isFavoritePds(node.getParent())):
-                label = node.getParent().getLabel().substring(node.getParent().getLabel().indexOf(":") + 1).trim() + "(" + node.getLabel()+ ")";
-                break;
-            case (contextually.isDsSession(node.getParent())):
-                label = node.label.trim();
-                break;
-            case (contextually.isPds(node.getParent())):
-                label = node.getParent().getLabel() + "(" + node.getLabel() + ")";
-                break;
-            default:
-                throw Error(localize("refreshPS.error.invalidNode", "refreshPS() called from invalid node."));
-        }
-        const documentFilePath = getDocumentFilePath(label, node);
-        const response = await ZoweExplorerApiRegister.getMvsApi(node.getProfile()).getContents(label, {
-            file: documentFilePath,
-            returnEtag: true
-        });
-        node.setEtag(response.apiResponse.etag);
-
-        const document = await vscode.workspace.openTextDocument(documentFilePath);
-        vscode.window.showTextDocument(document);
-        // if there are unsaved changes, vscode won't automatically display the updates, so close and reopen
-        if (document.isDirty) {
-            await vscode.commands.executeCommand("workbench.action.closeActiveEditor");
-            vscode.window.showTextDocument(document);
-        }
-    } catch (err) {
-        log.error(localize("refreshPS.log.error.refresh", "Error encountered when refreshing data set view: ") + JSON.stringify(err));
-        if (err.message.includes(localize("refreshPS.error.notFound", "not found"))) {
-            vscode.window.showInformationMessage(localize("refreshPS.file1", "Unable to find file: ") + label +
-                localize("refreshPS.file2", " was probably deleted."));
-        } else {
-            await utils.errorHandling(err, node.getProfileName(), err.message);
-        }
-    }
-}
-
-export async function refreshUSSInTree(node: IZoweUSSTreeNode, ussFileProvider: IZoweTree<IZoweUSSTreeNode>) {
-    await ussFileProvider.refreshElement(node);
-}
-
-function checkForAddedSuffix(filename: string): boolean {
-    // identify how close to the end of the string the last . is
-    const dotPos = filename.length - (1 + filename.lastIndexOf("."));
-    // tslint:disable-next-line: no-magic-numbers
-    return ((dotPos >= 2 && dotPos <= 4) && // if the last characters are 2 to 4 long and lower case it has been added
-        ((filename.substring(filename.length - dotPos) === filename.substring(filename.length - dotPos).toLowerCase())));
-
-}
-
-/**
- * Uploads the file to the mainframe
- *
- * @export
- * @param {vscode.TextDocument} doc - TextDocument that is being saved
- */
-export async function saveFile(doc: vscode.TextDocument, datasetProvider: IZoweTree<IZoweDatasetTreeNode>) {
-    // Check if file is a data set, instead of some other file
-    log.debug(localize("saveFile.log.debug.request", "requested to save data set: ") + doc.fileName);
-    const docPath = path.join(doc.fileName, "..");
-    log.debug("requested to save data set: " + doc.fileName);
-    if (docPath.toUpperCase().indexOf(DS_DIR.toUpperCase()) === -1) {
-        log.debug(localize("saveFile.log.debug.path", "path.relative returned a non-blank directory.") +
-            localize("saveFile.log.debug.directory", "Assuming we are not in the DS_DIR directory: ") + path.relative(docPath, DS_DIR));
-        return;
-    }
-    const start = path.join(DS_DIR + path.sep).length;
-    const ending = doc.fileName.substring(start);
-    const sesName = ending.substring(0, ending.indexOf(path.sep));
-    const profile = (await Profiles.getInstance()).loadNamedProfile(sesName);
-    if (!profile) {
-        log.error(localize("saveFile.log.error.session", "Couldn't locate session when saving data set!"));
-        return vscode.window.showErrorMessage(localize("saveFile.log.error.session", "Couldn't locate session when saving data set!"));
-    }
-
-    // get session from session name
-    let documentSession: Session;
-    let node: IZoweDatasetTreeNode;
-    const sesNode = (await datasetProvider.getChildren()).find((child) =>
-        child.label.trim() === sesName);
-    if (sesNode) {
-        log.debug(localize("saveFile.log.debug.load", "Loading session from session node in saveFile()"));
-        documentSession = sesNode.getSession();
-    } else {
-        // if saving from favorites, a session might not exist for this node
-        log.debug(localize("saveFile.log.debug.sessionNode", "couldn't find session node, loading profile with CLI profile manager"));
-        documentSession = ZoweExplorerApiRegister.getMvsApi(profile).getSession();
-    }
-
-    // If not a member
-    const label = doc.fileName.substring(doc.fileName.lastIndexOf(path.sep) + 1,
-        checkForAddedSuffix(doc.fileName) ? doc.fileName.lastIndexOf(".") : doc.fileName.length);
-    log.debug(localize("saveFile.log.debug.saving", "Saving file ") + label);
-    if (!label.includes("(")) {
-        try {
-            // Checks if file still exists on server
-            const response = await ZoweExplorerApiRegister.getMvsApi(profile).dataSet(label);
-            if (!response.apiResponse.items.length) {
-                return vscode.window.showErrorMessage(
-                    localize("saveFile.error.saveFailed", "Data set failed to save. Data set may have been deleted on mainframe."));
-            }
-        } catch (err) {
-            await utils.errorHandling(err, sesName, err.message);
-        }
-    }
-    // Get specific node based on label and parent tree (session / favorites)
-    let nodes: IZoweNodeType[];
-    let isFromFavorites: boolean;
-    if (!sesNode || sesNode.children.length === 0) {
-        // saving from favorites
-        nodes = utils.concatChildNodes(datasetProvider.mFavorites);
-        isFromFavorites = true;
-    } else {
-        // saving from session
-        nodes = utils.concatChildNodes([sesNode]);
-        isFromFavorites = false;
-    }
-    node = nodes.find((zNode) => {
-        // dataset in Favorites
-        if (zNode.contextValue === DS_FAV_CONTEXT) {
-            return (zNode.label === `[${sesName}]: ${label}`);
-            // member in Favorites
-        } else if (zNode.contextValue === DS_MEMBER_CONTEXT && isFromFavorites) {
-            const zNodeDetails = getProfileAndDataSetName(zNode);
-            return (`${zNodeDetails.profileName}(${zNodeDetails.dataSetName})` === `[${sesName}]: ${label}`);
-        } else if (zNode.contextValue === DS_MEMBER_CONTEXT && !isFromFavorites) {
-            const zNodeDetails = getProfileAndDataSetName(zNode);
-            return (`${zNodeDetails.profileName}(${zNodeDetails.dataSetName})` === `${label}`);
-        } else if (zNode.contextValue === DS_DS_CONTEXT) {
-            return (zNode.label.trim() === label);
-        } else {
-            return false;
-        }
-    });
-
-    // define upload options
-    let uploadOptions: zowe.IUploadOptions;
-    if (node) {
-        uploadOptions = {
-            etag: node.getEtag(),
-            returnEtag: true
-        };
-    }
-
-    try {
-        const uploadResponse = await vscode.window.withProgress({
-            location: vscode.ProgressLocation.Notification,
-            title: getMessageByNode(node, MessageContentType.upload)
-        }, () => {
-            return ZoweExplorerApiRegister.getMvsApi(node ? node.getProfile(): profile).putContents(doc.fileName, label, uploadOptions);
-        });
-        if (uploadResponse.success) {
-            vscode.window.showInformationMessage(uploadResponse.commandResponse);
-            // set local etag with the new etag from the updated file on mainframe
-            if (node) {
-                node.setEtag(uploadResponse.apiResponse[0].etag);
-            }
-        } else if (!uploadResponse.success && uploadResponse.commandResponse.includes("Rest API failure with HTTP(S) status 412")) {
-            const oldDocText = doc.getText();
-            const oldDocLineCount = doc.lineCount;
-            const downloadResponse = await ZoweExplorerApiRegister.getMvsApi(node ? node.getProfile(): profile).getContents(label, {
-                file: doc.fileName,
-                returnEtag: true
-            });
-            // re-assign etag, so that it can be used with subsequent requests
-            const downloadEtag = downloadResponse.apiResponse.etag;
-            if (node && downloadEtag !== node.getEtag()) {
-                node.setEtag(downloadEtag);
-            }
-            vscode.window.showWarningMessage(localize("saveFile.error.etagMismatch",
-                "Remote file has been modified in the meantime.\nSelect 'Compare' to resolve the conflict."));
-            const startPosition = new vscode.Position(0, 0);
-            const endPosition = new vscode.Position(oldDocLineCount, 0);
-            const deleteRange = new vscode.Range(startPosition, endPosition);
-            await vscode.window.activeTextEditor.edit((editBuilder) => {
-                // re-write the old content in the editor view
-                editBuilder.delete(deleteRange);
-                editBuilder.insert(startPosition, oldDocText);
-            });
-            await vscode.window.activeTextEditor.document.save();
-        } else {
-            vscode.window.showErrorMessage(uploadResponse.commandResponse);
-        }
-    } catch (err) {
-        vscode.window.showErrorMessage(err.message);
-    }
-}
-
-/**
- * Uploads the file to the mainframe
- *
- * @export
- * @param {Session} session - Desired session
- * @param {vscode.TextDocument} doc - TextDocument that is being saved
- */
-export async function saveUSSFile(doc: vscode.TextDocument, ussFileProvider: IZoweTree<IZoweUSSTreeNode>) {
-    log.debug(localize("saveUSSFile.log.debug.saveRequest", "save requested for USS file ") + doc.fileName);
-    const start = path.join(USS_DIR + path.sep).length;
-    const ending = doc.fileName.substring(start);
-    const sesName = ending.substring(0, ending.indexOf(path.sep));
-    const remote = ending.substring(sesName.length).replace(/\\/g, "/");
-
-    // get session from session name
-    let documentSession: Session;
-    let binary;
-    let node: IZoweUSSTreeNode;
-    // TODO remove as
-    const sesNode: IZoweUSSTreeNode = (ussFileProvider.mSessionNodes.find((child) =>
-                                child.getProfileName() && child.getProfileName() === sesName.trim()));
-    if (sesNode) {
-        documentSession = sesNode.getSession();
-        binary = Object.keys(sesNode.binaryFiles).find((child) => child === remote) !== undefined;
-    }
-    // Get specific node based on label and parent tree (session / favorites)
-    let nodes: IZoweUSSTreeNode[];
-    if (!sesNode || sesNode.children.length === 0) {
-        // saving from favorites
-        nodes = utils.concatChildNodes(ussFileProvider.mFavorites);
-    } else {
-        // saving from session
-        nodes = utils.concatChildNodes([sesNode]);
-    }
-    node = nodes.find((zNode) => {
-        if (zNode.contextValue === DS_FAV_TEXT_FILE_CONTEXT || zNode.contextValue === DS_TEXT_FILE_CONTEXT) {
-            return (zNode.fullPath.trim() === remote);
-        }
-        else {
-            return false;
-        }
-    });
-
-    // define upload options
-    let etagToUpload: string;
-    let returnEtag: boolean;
-    if (node) {
-        etagToUpload = node.getEtag();
-        if (etagToUpload) {
-            returnEtag = true;
-        }
-    }
-
-    try {
-        const uploadResponse: zowe.IZosFilesResponse = await vscode.window.withProgress({
-            location: vscode.ProgressLocation.Notification,
-            title: localize("saveUSSFile.response.title", "Saving file...")
-        }, () => {
-            return ZoweExplorerApiRegister.getUssApi(sesNode.getProfile()).putContents(
-                doc.fileName, remote, binary, null, etagToUpload, returnEtag);  // TODO MISSED TESTING
-        });
-        if (uploadResponse.success) {
-            vscode.window.showInformationMessage(uploadResponse.commandResponse);
-            // set local etag with the new etag from the updated file on mainframe
-            node.setEtag(uploadResponse.apiResponse.etag);
-            // this part never runs! zowe.Upload.fileToUSSFile doesn't return success: false, it just throws the error which is caught below!!!!!
-        } else {
-            vscode.window.showErrorMessage(uploadResponse.commandResponse);
-        }
-    } catch (err) {
-        // TODO: error handling must not be zosmf specific
-        if (err.message.includes("Rest API failure with HTTP(S) status 412")) {
-            // Store old document text in a separate variable, to be used on merge conflict
-            const oldDocText = doc.getText();
-            const oldDocLineCount = doc.lineCount;
-            const downloadResponse = await ZoweExplorerApiRegister.getUssApi(node.getProfile()).getContents(
-                node.fullPath, {
-                    file: node.getUSSDocumentFilePath(),
-                    binary,
-                    returnEtag: true
-                });
-            // re-assign etag, so that it can be used with subsequent requests
-            const downloadEtag = downloadResponse.apiResponse.etag;
-            if (downloadEtag !== etagToUpload) {
-                node.setEtag(downloadEtag);
-            }
-
-            vscode.window.showWarningMessage(localize("saveFile.error.etagMismatch",
-                "Remote file has been modified in the meantime.\nSelect 'Compare' to resolve the conflict."));
-            const startPosition = new vscode.Position(0, 0);
-            const endPosition = new vscode.Position(oldDocLineCount, 0);
-            const deleteRange = new vscode.Range(startPosition, endPosition);
-            await vscode.window.activeTextEditor.edit((editBuilder) => {
-                // re-write the old content in the editor view
-                editBuilder.delete(deleteRange);
-                editBuilder.insert(startPosition, oldDocText);
-            });
-            await vscode.window.activeTextEditor.document.save();
-        } else {
-            log.error(localize("saveUSSFile.log.error.save", "Error encountered when saving USS file: ") + JSON.stringify(err));
-            await utils.errorHandling(err, sesName, err.message);
-        }
-    }
-}
-
-export async function modifyCommand(job: Job) {
-    try {
-        const command = await vscode.window.showInputBox({prompt: localize("modifyCommand.command.prompt", "Modify Command")});
-        if (command !== undefined) {
-            const response = await zowe.IssueCommand.issueSimple(job.getSession(), `f ${job.job.jobname},${command}`);
-            vscode.window.showInformationMessage(localize("modifyCommand.response", "Command response: ") + response.commandResponse);
-        }
-    } catch (error) {
-        await utils.errorHandling(error, null, error.message);
-    }
-}
-
-export async function stopCommand(job: Job) {
-    try {
-        const response = await zowe.IssueCommand.issueSimple(job.getSession(), `p ${job.job.jobname}`);
-        vscode.window.showInformationMessage(localize("stopCommand.response", "Command response: ") + response.commandResponse);
-    } catch (error) {
-        await utils.errorHandling(error, null, error.message);
-    }
-}
-
-export async function getSpoolContent(session: string, spool: zowe.IJobFile) {
-    const zosmfProfile = Profiles.getInstance().loadNamedProfile(session);
-    const spoolSess = zowe.ZosmfSession.createBasicZosmfSession(zosmfProfile.profile);
-    if ((!spoolSess.ISession.user) || (!spoolSess.ISession.password)) {
-        try {
-            const values = await Profiles.getInstance().promptCredentials(session);
-            if (values !== undefined) {
-                usrNme = values[0];
-                passWrd = values[1];
-                baseEncd = values[2];
-            }
-        } catch (error) {
-            await utils.errorHandling(error, session, error.message);
-        }
-        if (usrNme !== undefined && passWrd !== undefined && baseEncd !== undefined) {
-            spoolSess.ISession.user = usrNme;
-            spoolSess.ISession.password = passWrd;
-            spoolSess.ISession.base64EncodedAuth = baseEncd;
-            validProfile = 0;
-        }
-    } else {
-        validProfile = 0;
-    }
-    if (validProfile === 0) {
-        try {
-            const uri = encodeJobFile(session, spool);
-            const document = await vscode.workspace.openTextDocument(uri);
-            await vscode.window.showTextDocument(document);
-        } catch (error) {
-            await utils.errorHandling(error, session, error.message);
-        }
-    }
-}
-
-export async function setOwner(job: IZoweJobTreeNode, jobsProvider: IZoweTree<IZoweJobTreeNode>) {
-    const newOwner = await vscode.window.showInputBox({ prompt: localize("setOwner.newOwner.prompt.owner", "Owner") });
-    job.owner = newOwner;
-    jobsProvider.refreshElement(job);
-}
-
-export async function setPrefix(job: IZoweJobTreeNode, jobsProvider: IZoweTree<IZoweJobTreeNode>) {
-    const newPrefix = await vscode.window.showInputBox({ prompt: localize("setOwner.newOwner.prompt.prefix", "Prefix") });
-    job.prefix = newPrefix;
-    jobsProvider.refreshElement(job);
-}
-
-export async function refreshJobsServer(node: IZoweJobTreeNode, jobsProvider: IZoweTree<IZoweJobTreeNode>) {
-    let sesNamePrompt: string;
-    if (contextually.isFavorite(node)) {
-        sesNamePrompt = node.label.substring(1, node.label.indexOf("]"));
-    } else {
-        sesNamePrompt = node.label;
-    }
-    if ((!node.getSession().ISession.user ) || (!node.getSession().ISession.password)) {
-        try {
-            const values = await Profiles.getInstance().promptCredentials(sesNamePrompt);
-            if (values !== undefined) {
-                usrNme = values[0];
-                passWrd = values[1];
-                baseEncd = values[2];
-            }
-        } catch (error) {
-            await utils.errorHandling(error, node.getProfileName(), error.message);
-        }
-        if (usrNme !== undefined && passWrd !== undefined && baseEncd !== undefined) {
-            node.getSession().ISession.user = usrNme;
-            node.getSession().ISession.password = passWrd;
-            node.getSession().ISession.base64EncodedAuth = baseEncd;
-            node.owner = usrNme;
-            validProfile = 0;
-        }
-    } else {
-        validProfile = 0;
-    }
-    if (validProfile === 0) {
-        await jobsProvider.refreshElement(node);
-    }
-=======
->>>>>>> ad73fc5f
 }