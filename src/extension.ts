/*
* This program and the accompanying materials are made available under the terms of the *
* Eclipse Public License v2.0 which accompanies this distribution, and is available at *
* https://www.eclipse.org/legal/epl-v20.html                                      *
*                                                                                 *
* SPDX-License-Identifier: EPL-2.0                                                *
*                                                                                 *
* Copyright Contributors to the Zowe Project.                                     *
*                                                                                 *
*/

import * as zowe from "@zowe/cli";
import * as fs from "fs";
import * as os from "os";
import { moveSync } from "fs-extra";
import * as path from "path";
import * as vscode from "vscode";
import { IZoweTreeNode, IZoweJobTreeNode, IZoweUSSTreeNode, IZoweDatasetTreeNode } from "./api/IZoweTreeNode";
import { ZoweDatasetNode } from "./ZoweDatasetNode";
import { IZoweTree } from "./api/IZoweTree";
import { Logger, TextUtils, IProfileLoaded, ImperativeConfig, Session, CredentialManagerFactory,
<<<<<<< HEAD
    ImperativeError, DefaultCredentialManager, CliProfileManager, ISession  } from "@brightside/imperative";
=======
    ImperativeError, DefaultCredentialManager, CliProfileManager } from "@zowe/imperative";
>>>>>>> 45b342d4
import { DatasetTree, createDatasetTree } from "./DatasetTree";
import { ZosJobsProvider, createJobsTree } from "./ZosJobsProvider";
import { Job } from "./ZoweJobNode";
import { USSTree, createUSSTree } from "./USSTree";
import * as ussActions from "./uss/ussNodeActions";
import * as mvsActions from "./mvs/mvsNodeActions";
import * as dsActions from "./dataset/dsNodeActions";
import * as jobActions from "./job/jobNodeActions";
import { MvsCommandHandler } from "./command/MvsCommandHandler";
// tslint:disable-next-line: no-duplicate-imports
import { IJobFile, IUploadOptions } from "@zowe/cli";
import { Profiles } from "./Profiles";
import * as nls from "vscode-nls";
import * as utils from "./utils";
import SpoolProvider, { encodeJobFile } from "./SpoolProvider";
import { ZoweExplorerApiRegister } from "./api/ZoweExplorerApiRegister";

// Localization support
const localize = nls.config({messageFormat: nls.MessageFormat.file})();

// Globals
export let ZOWETEMPFOLDER;
export let ZOWE_TMP_FOLDER;
export let USS_DIR;
export let DS_DIR;
export let ISTHEIA: boolean = false; // set during activate
export const FAV_SUFFIX = "_fav";
export const INFORMATION_CONTEXT = "information";
export const FAVORITE_CONTEXT = "favorite";
export const DS_FAV_CONTEXT = "ds_fav";
export const PDS_FAV_CONTEXT = "pds_fav";
export const DS_SESSION_CONTEXT = "session";
export const DS_PDS_CONTEXT = "pds";
export const DS_DS_CONTEXT = "ds";
export const DS_MEMBER_CONTEXT = "member";
export const DS_TEXT_FILE_CONTEXT = "textFile";
export const DS_FAV_TEXT_FILE_CONTEXT = "textFile_fav";
export const DS_BINARY_FILE_CONTEXT = "binaryFile";
export const DS_MIGRATED_FILE_CONTEXT = "migr";
export const USS_SESSION_CONTEXT = "uss_session";
export const USS_DIR_CONTEXT = "directory";
export const USS_FAV_DIR_CONTEXT = "directory_fav";
export const JOBS_SESSION_CONTEXT = "server";
export const JOBS_JOB_CONTEXT = "job";
export const JOBS_SPOOL_CONTEXT = "spool";
export const ICON_STATE_OPEN = "open";
export const ICON_STATE_CLOSED = "closed";

let usrNme: string;
let passWrd: string;
let baseEncd: string;
let validProfile: number = -1;
let log: Logger;

/**
 * The function that runs when the extension is loaded
 *
 * @export
 * @param {vscode.ExtensionContext} context - Context of vscode at the time that the function is called
 * @returns {Promise<ZoweExplorerApiRegister>}
 */
export async function activate(context: vscode.ExtensionContext): Promise<ZoweExplorerApiRegister> {

    // Get temp folder location from settings
    let preferencesTempPath: string =
        vscode.workspace.getConfiguration()
            /* tslint:disable:no-string-literal */
            .get("Zowe-Temp-Folder-Location")["folderPath"];

    // Determine the runtime framework to support special behavior for Theia
    const theia = "Eclipse Theia";
    const appName: string = vscode.env.appName;
    if (appName && appName === theia) {
        ISTHEIA = true;
    }

    defineGlobals(preferencesTempPath);

    // Call cleanTempDir before continuing
    // this is to handle if the application crashed on a previous execution and
    // VSC didn't get a chance to call our deactivate to cleanup.
    await deactivate();

    try {
        fs.mkdirSync(ZOWETEMPFOLDER);
        fs.mkdirSync(ZOWE_TMP_FOLDER);
        fs.mkdirSync(USS_DIR);
        fs.mkdirSync(DS_DIR);
    } catch (err) {
        await utils.errorHandling(err, null, err.message);
    }

    let datasetProvider: DatasetTree;
    let ussFileProvider: USSTree;
    let jobsProvider: ZosJobsProvider;

    try {
        // Initialize Imperative Logger
        const loggerConfig = require(path.join(context.extensionPath, "log4jsconfig.json"));
        loggerConfig.log4jsConfig.appenders.default.filename = path.join(context.extensionPath, "logs", "imperative.log");
        loggerConfig.log4jsConfig.appenders.imperative.filename = path.join(context.extensionPath, "logs", "imperative.log");
        loggerConfig.log4jsConfig.appenders.app.filename = path.join(context.extensionPath, "logs", "zowe.log");
        Logger.initLogger(loggerConfig);

        log = Logger.getAppLogger();
        log.debug(localize("initialize.log.debug", "Initialized logger from VSCode extension"));

        const keytar = getSecurityModules("keytar");
        if (keytar) {
            const service: string = vscode.workspace.getConfiguration().get("Zowe Security: Credential Key");
            if (service) {
                try {
                    // Override Imperative credential manager to use VSCode keytar
                    DefaultCredentialManager.prototype.initialize = async () => {
                        (DefaultCredentialManager.prototype as any).keytar = keytar;
                    };
                    CredentialManagerFactory.initialize(
                        {
                            service
                        }
                    );
                } catch (err) {
                    throw new ImperativeError({msg: err.toString()});
                }
            }
        }

        // Ensure that ~/.zowe folder exists
        await CliProfileManager.initialize({
            configuration: zowe.getImperativeConfig().profiles,
            profileRootDirectory: path.join(getZoweDir(), "profiles"),
        });
        // Initialize profile manager
        await Profiles.createInstance(log);
        // Initialize dataset provider
        datasetProvider = await createDatasetTree(log);
        // Initialize uss provider
        ussFileProvider = await createUSSTree(log);
        // Initialize Jobs provider with the created session and the selected pattern
        jobsProvider = await createJobsTree(log);

    } catch (err) {
        await utils.errorHandling(err, null, (localize("initialize.log.error", "Error encountered while activating and initializing logger! ")));
        log.error(localize("initialize.log.error", "Error encountered while activating and initializing logger! ") + JSON.stringify(err));
    }

    const spoolProvider = new SpoolProvider();
    const providerRegistration = vscode.Disposable.from(
        vscode.workspace.registerTextDocumentContentProvider(SpoolProvider.scheme, spoolProvider)
    );
    context.subscriptions.push(spoolProvider, providerRegistration);

    if (datasetProvider) {
        vscode.commands.registerCommand("zowe.addSession", async () => addZoweSession(datasetProvider));
        vscode.commands.registerCommand("zowe.addFavorite", async (node) => datasetProvider.addFavorite(node));
        vscode.commands.registerCommand("zowe.refreshAll", () => dsActions.refreshAll(datasetProvider));
        vscode.commands.registerCommand("zowe.refreshNode", (node) => refreshPS(node));
        vscode.commands.registerCommand("zowe.pattern", (node) => datasetProvider.datasetFilterPrompt(node));
        vscode.commands.registerCommand("zowe.ZoweNode.openPS", (node) => openPS(node, true, datasetProvider));
        vscode.workspace.onDidSaveTextDocument(async (savedFile) => {
            log.debug(localize("onDidSaveTextDocument1",
                "File was saved -- determining whether the file is a USS file or Data set.\n Comparing (case insensitive) ") +
                savedFile.fileName +
                localize("onDidSaveTextDocument2", " against directory ") +
                DS_DIR + localize("onDidSaveTextDocument3", "and") + USS_DIR);
            if (savedFile.fileName.toUpperCase().indexOf(DS_DIR.toUpperCase()) >= 0) {
                log.debug(localize("activate.didSaveText.isDataSet", "File is a data set-- saving "));
                await saveFile(savedFile, datasetProvider); // TODO MISSED TESTING
            } else if (savedFile.fileName.toUpperCase().indexOf(USS_DIR.toUpperCase()) >= 0) {
                log.debug(localize("activate.didSaveText.isUSSFile", "File is a USS file -- saving"));
                await saveUSSFile(savedFile, ussFileProvider); // TODO MISSED TESTING
            } else {
                log.debug(localize("activate.didSaveText.file", "File ") + savedFile.fileName +
                    localize("activate.didSaveText.notDataSet", " is not a data set or USS file "));
            }
        });
        vscode.commands.registerCommand("zowe.createDataset", (node) => createFile(node, datasetProvider));
        vscode.commands.registerCommand("zowe.createMember", (node) => createMember(node, datasetProvider));
        vscode.commands.registerCommand("zowe.deleteDataset", (node) => deleteDataset(node, datasetProvider));
        vscode.commands.registerCommand("zowe.deletePDS", (node) => deleteDataset(node, datasetProvider));
        vscode.commands.registerCommand("zowe.uploadDialog", (node) => mvsActions.uploadDialog(node, datasetProvider));
        vscode.commands.registerCommand("zowe.deleteMember", (node) => deleteDataset(node, datasetProvider));
        vscode.commands.registerCommand("zowe.editMember", (node) => openPS(node, false, datasetProvider));
        vscode.commands.registerCommand("zowe.removeSession", async (node) => datasetProvider.deleteSession(node));
        vscode.commands.registerCommand("zowe.removeFavorite", async (node) => datasetProvider.removeFavorite(node));
        vscode.commands.registerCommand("zowe.saveSearch", async (node) => datasetProvider.addFavorite(node));
        vscode.commands.registerCommand("zowe.removeSavedSearch", async (node) => datasetProvider.removeFavorite(node));
        vscode.commands.registerCommand("zowe.submitJcl", async () => submitJcl(datasetProvider));
        vscode.commands.registerCommand("zowe.submitMember", async (node) => submitMember(node));
        vscode.commands.registerCommand("zowe.showDSAttributes", (node) => showDSAttributes(node, datasetProvider));
        vscode.commands.registerCommand("zowe.renameDataSet", (node) => renameDataSet(node, datasetProvider));
        vscode.commands.registerCommand("zowe.copyDataSet", (node) => copyDataSet(node));
        vscode.commands.registerCommand("zowe.pasteDataSet", (node) => pasteDataSet(node, datasetProvider));
        vscode.commands.registerCommand("zowe.renameDataSetMember", (node) => renameDataSetMember(node, datasetProvider));
        vscode.workspace.onDidChangeConfiguration(async (e) => {
            datasetProvider.onDidChangeConfiguration(e);
        });
        vscode.workspace.onDidChangeConfiguration((e) => {
            if (e.affectsConfiguration("Zowe-Temp-Folder-Location")) {
                const updatedPreferencesTempPath: string =
                    vscode.workspace.getConfiguration()
                        /* tslint:disable:no-string-literal */
                        .get("Zowe-Temp-Folder-Location")["folderPath"];
                moveTempFolder(preferencesTempPath, updatedPreferencesTempPath);
                // Update current temp folder preference
                preferencesTempPath = updatedPreferencesTempPath;
            }
        });
        // Attaches the TreeView as a subscriber to the refresh event of datasetProvider
        const theTreeView = datasetProvider.getTreeView();
        context.subscriptions.push(theTreeView);
        if (!ISTHEIA) {
            theTreeView.onDidCollapseElement(async (e) => {
                datasetProvider.flipState(e.element, false);
            });
            theTreeView.onDidExpandElement(async (e) => {
                datasetProvider.flipState(e.element, true);
            });
        }
    }
    if (ussFileProvider) {
        vscode.commands.registerCommand("zowe.uss.addFavorite", async (node: IZoweUSSTreeNode) => ussFileProvider.addFavorite(node));
        vscode.commands.registerCommand("zowe.uss.removeFavorite", async (node: IZoweUSSTreeNode) => ussFileProvider.removeFavorite(node));
        vscode.commands.registerCommand("zowe.uss.addSession", async () => addZoweSession(ussFileProvider));
        vscode.commands.registerCommand("zowe.uss.refreshAll", () => ussActions.refreshAllUSS(ussFileProvider));
        vscode.commands.registerCommand("zowe.uss.refreshUSS", (node: IZoweUSSTreeNode) => node.refreshUSS());
        vscode.commands.registerCommand("zowe.uss.refreshUSSInTree", (node: IZoweUSSTreeNode) => refreshUSSInTree(node, ussFileProvider));
        vscode.commands.registerCommand("zowe.uss.fullPath", (node: IZoweUSSTreeNode) => ussFileProvider.ussFilterPrompt(node));
        vscode.commands.registerCommand("zowe.uss.ZoweUSSNode.open", (node: IZoweUSSTreeNode) => node.openUSS(false, true, ussFileProvider));
        vscode.commands.registerCommand("zowe.uss.removeSession", async (node: IZoweUSSTreeNode) => ussFileProvider.deleteSession(node));
        vscode.commands.registerCommand("zowe.uss.createFile", async (node: IZoweUSSTreeNode) => ussActions.createUSSNode(node, ussFileProvider, "file"));
        vscode.commands.registerCommand("zowe.uss.createFolder", async (node: IZoweUSSTreeNode) => ussActions.createUSSNode(node, ussFileProvider, "directory"));
        vscode.commands.registerCommand("zowe.uss.deleteNode", async (node: IZoweUSSTreeNode) =>
                                                                         node.deleteUSSNode(ussFileProvider, node.getUSSDocumentFilePath()));
        vscode.commands.registerCommand("zowe.uss.binary", async (node: IZoweUSSTreeNode) => changeFileType(node, true, ussFileProvider));
        vscode.commands.registerCommand("zowe.uss.text", async (node: IZoweUSSTreeNode) => changeFileType(node, false, ussFileProvider));
        vscode.commands.registerCommand("zowe.uss.renameNode", async (node: IZoweUSSTreeNode) =>
                                                                        node.renameUSSNode(ussFileProvider, node.getUSSDocumentFilePath()));
        vscode.commands.registerCommand("zowe.uss.uploadDialog", async (node: IZoweUSSTreeNode) => ussActions.uploadDialog(node, ussFileProvider));
        vscode.commands.registerCommand("zowe.uss.createNode", async (node: IZoweUSSTreeNode) =>
                                                                            ussActions.createUSSNodeDialog(node, ussFileProvider));
        vscode.commands.registerCommand("zowe.uss.copyPath", async (node: IZoweUSSTreeNode) => ussActions.copyPath(node));
        vscode.commands.registerCommand("zowe.uss.editFile", (node: IZoweUSSTreeNode) => node.openUSS(false, false, ussFileProvider));
        vscode.commands.registerCommand("zowe.uss.saveSearch", async (node: IZoweUSSTreeNode) => node.addUSSSearchFavorite(ussFileProvider));
        vscode.commands.registerCommand("zowe.uss.removeSavedSearch", async (node: IZoweUSSTreeNode) => ussFileProvider.removeFavorite(node));
        vscode.workspace.onDidChangeConfiguration(async (e) => {
            ussFileProvider.onDidChangeConfiguration(e);
        });
        const theTreeView = ussFileProvider.getTreeView();
        context.subscriptions.push(theTreeView);
        if (!ISTHEIA) {
            theTreeView.onDidCollapseElement(async (e) => {
                ussFileProvider.flipState(e.element, false);
            });
            theTreeView.onDidExpandElement(async (e) => {
                ussFileProvider.flipState(e.element, true);
            });
        }
    }

    if (jobsProvider) {
        vscode.commands.registerCommand("zowe.zosJobsOpenspool", (session, spool) => {
            getSpoolContent(session, spool);
        });
        vscode.commands.registerCommand("zowe.deleteJob", (job) => jobsProvider.deleteJob(job));
        vscode.commands.registerCommand("zowe.runModifyCommand", (job) => {
            modifyCommand(job);
        });
        vscode.commands.registerCommand("zowe.runStopCommand", (job) => {
            stopCommand(job);
        });
        vscode.commands.registerCommand("zowe.refreshJobsServer", async (node) => refreshJobsServer(node, jobsProvider));
        vscode.commands.registerCommand("zowe.refreshAllJobs", async () => jobActions.refreshAllJobs(jobsProvider));

        vscode.commands.registerCommand("zowe.addJobsSession", () => addZoweSession(jobsProvider));
        vscode.commands.registerCommand("zowe.setOwner", (node) => {
            setOwner(node, jobsProvider);
        });
        vscode.commands.registerCommand("zowe.setPrefix", (node) => {
            setPrefix(node, jobsProvider);
        });
        vscode.commands.registerCommand("zowe.removeJobsSession", (node) => jobsProvider.deleteSession(node));
        vscode.commands.registerCommand("zowe.downloadSpool", (job) => downloadSpool(job));
        vscode.commands.registerCommand("zowe.getJobJcl", (job) => {
            downloadJcl(job);
        });
        vscode.commands.registerCommand("zowe.setJobSpool", async (session, jobid) => {
            const sessionNode = jobsProvider.mSessionNodes.find((jobNode) => {
                return jobNode.label.trim() === session.trim();
            });
            sessionNode.dirty = true;
            jobsProvider.refresh();
            const jobs = await sessionNode.getChildren();
            const job = jobs.find((jobNode) => {
                return jobNode.job.jobid === jobid;
            });
            jobsProvider.setItem(theTreeView, job);
        });
        vscode.commands.registerCommand("zowe.jobs.search", (node) => jobsProvider.searchPrompt(node));
        vscode.commands.registerCommand("zowe.issueTsoCmd", async () => MvsCommandHandler.getInstance().issueMvsCommand());
        vscode.commands.registerCommand("zowe.issueMvsCmd", async (node, command) =>
            MvsCommandHandler.getInstance().issueMvsCommand(node.session, command));
        vscode.workspace.onDidChangeConfiguration(async (e) => {
            jobsProvider.onDidChangeConfiguration(e);
        });
        vscode.commands.registerCommand("zowe.jobs.addFavorite", async (node) => jobsProvider.addFavorite(node));
        vscode.commands.registerCommand("zowe.jobs.removeFavorite", async (node) => jobsProvider.removeFavorite(node));
        vscode.commands.registerCommand("zowe.jobs.saveSearch", async (node) => jobsProvider.saveSearch(node));
        vscode.commands.registerCommand("zowe.jobs.removeSearchFavorite", async (node) => jobsProvider.removeFavorite(node));
        const theTreeView = jobsProvider.getTreeView();
        context.subscriptions.push(theTreeView);
        if (!ISTHEIA) {
            theTreeView.onDidCollapseElement( async (e: { element: IZoweJobTreeNode; }) => {
                jobsProvider.flipState(e.element, false);
            });
            theTreeView.onDidExpandElement( async (e: { element: IZoweJobTreeNode; }) => {
                jobsProvider.flipState(e.element, true);
            });
        }
    }

    // return the Extension's API to other extensions that want to register their APIs.
    return ZoweExplorerApiRegister.getInstance();
}

/**
 * Defines all global variables
 * @param tempPath File path for temporary folder defined in preferences
 */
export function defineGlobals(tempPath: string | undefined) {
    tempPath !== "" && tempPath !== undefined ?
        ZOWETEMPFOLDER = path.join(tempPath, "temp") :
        ZOWETEMPFOLDER = path.join(__dirname, "..", "..", "resources", "temp");

    ZOWE_TMP_FOLDER = path.join(ZOWETEMPFOLDER, "tmp");
    USS_DIR = path.join(ZOWETEMPFOLDER, "_U_");
    DS_DIR = path.join(ZOWETEMPFOLDER, "_D_");
}

/**
 * function to check if imperative.json contains
 * information about security or not and then
 * Imports the neccesary security modules
 */
export function getSecurityModules(moduleName): NodeRequire | undefined {
    let imperativeIsSecure: boolean = false;
    try {
        const fileName = path.join(getZoweDir(), "settings", "imperative.json");
        let settings: any;
        if (fs.existsSync(fileName)) {
            settings = JSON.parse(fs.readFileSync(fileName).toString());
        }
        const value1 = settings?.overrides.CredentialManager;
        const value2 = settings?.overrides["credential-manager"];
        imperativeIsSecure = ((typeof value1 === "string") && (value1.length > 0)) ||
            ((typeof value2 === "string") && (value2.length > 0));
    } catch (error) {
        log.warn(localize("profile.init.read.imperative", "Unable to read imperative file. ") + error.message);
        vscode.window.showWarningMessage(error.message);
        return undefined;
    }
    if (imperativeIsSecure) {
        // Workaround for Theia issue (https://github.com/eclipse-theia/theia/issues/4935)
        const appRoot = ISTHEIA ? process.cwd() : vscode.env.appRoot;
        try {
            return require(`${appRoot}/node_modules/${moduleName}`);
        } catch (err) { /* Do nothing */ }
        try {
            return require(`${appRoot}/node_modules.asar/${moduleName}`);
        } catch (err) { /* Do nothing */ }
        vscode.window.showWarningMessage(localize("initialize.module.load",
            "Credentials not managed, unable to load security file: ") + moduleName);
    }
    return undefined;
}

/**
 * Function to retrieve the home directory. In the situation Imperative has
 * not initialized it we mock a default value.
 */
export function getZoweDir(): string {
    ImperativeConfig.instance.loadedConfig = {
        defaultHome: path.join(os.homedir(), ".zowe"),
        envVariablePrefix: "ZOWE"
    };
    return ImperativeConfig.instance.cliHome;
}

/**
 * Moves temp folder to user defined location in preferences
 * @param previousTempPath temp path settings value before updated by user
 * @param currentTempPath temp path settings value after updated by user
 */
export function moveTempFolder(previousTempPath: string, currentTempPath: string) {
    // Re-define globals with updated path
    defineGlobals(currentTempPath);

    if (previousTempPath === "") {
        previousTempPath = path.join(__dirname, "..", "..", "resources");
    }

    // Make certain that "temp" folder is cleared
    cleanTempDir();

    try {
        fs.mkdirSync(ZOWETEMPFOLDER);
        fs.mkdirSync(ZOWE_TMP_FOLDER);
        fs.mkdirSync(USS_DIR);
        fs.mkdirSync(DS_DIR);
    } catch (err) {
        log.error(localize("moveTempFolder.error", "Error encountered when creating temporary folder! ") + JSON.stringify(err));
        utils.errorHandling(err, null, localize("moveTempFolder.error", "Error encountered when creating temporary folder! ") + err.message);
    }
    const previousTemp = path.join(previousTempPath, "temp");
    try {
        // If source and destination path are same, exit
        if (previousTemp === ZOWETEMPFOLDER) {
            return;
        }

        // TODO: Possibly remove when supporting "Multiple Instances"
        // If a second instance has already moved the temp folder, exit
        // Ideally, `moveSync()` would alert user if path doesn't exist.
        // However when supporting "Multiple Instances", might not be possible.
        if (!fs.existsSync(previousTemp)) {
            return;
        }

        moveSync(previousTemp, ZOWETEMPFOLDER, { overwrite: true });
    } catch (err) {
        log.error("Error moving temporary folder! " + JSON.stringify(err));
        vscode.window.showErrorMessage(err.message);
    }
}

/**
 * Download all the spool content for the specified job.
 *
 * @param job The job to download the spool content from
 */
export async function downloadSpool(job: IZoweJobTreeNode){
    try {
        const dirUri = await vscode.window.showOpenDialog({
            openLabel: localize("downloadSpool.select", "Select"),
            canSelectFolders: true,
            canSelectFiles: false,
            canSelectMany: false
        });
        if (dirUri !== undefined) {
            ZoweExplorerApiRegister.getJesApi(job.getProfile()).downloadSpoolContent({
                jobid: job.job.jobid,
                jobname: job.job.jobname,
                outDir: dirUri[0].fsPath
            });
        }
    } catch (error) {
        await utils.errorHandling(error, null, error.message);
    }

}

export async function downloadJcl(job: Job) {
    try {
        const jobJcl = await ZoweExplorerApiRegister.getJesApi(job.getProfile()).getJclForJob(job.job);
        const jclDoc = await vscode.workspace.openTextDocument({language: "jcl", content: jobJcl});
        await vscode.window.showTextDocument(jclDoc);
    } catch (error) {
        await utils.errorHandling(error, null, error.message);
    }
}

/**
 * Switch the download type and redownload the file.
 *
 * @param node The file that is going to be downloaded
 * @param binary Whether the file should be downloaded as binary or not
 * @param ussFileProvider Our USSTree object
 */
export async function changeFileType(node: IZoweUSSTreeNode, binary: boolean, ussFileProvider: IZoweTree<IZoweUSSTreeNode>) {
    node.setBinary(binary);
    await node.openUSS(true, true, ussFileProvider);
    ussFileProvider.refresh();
}

/**
 * Submit the contents of the editor as JCL.
 *
 * @export
 * @param {DatasetTree} datasetProvider - our DatasetTree object
 */
export async function submitJcl(datasetProvider: DatasetTree) {
    if (!vscode.window.activeTextEditor) {
        vscode.window.showErrorMessage(
            localize("submitJcl.noDocumentOpen", "No editor with a document that could be submitted as JCL is currently open."));
        return;
    }
    const doc = vscode.window.activeTextEditor.document;
    log.debug(localize("submitJcl.log.debug", "Submitting JCL in document ") + doc.fileName);
    // get session name
    const sessionregex = /\[(.*)(\])(?!.*\])/g;
    const regExp = sessionregex.exec(doc.fileName);
    const profiles = await Profiles.getInstance();
    let sessProfileName;
    if (regExp === null) {
        const allProfiles: IProfileLoaded[] = profiles.allProfiles;
        const profileNamesList = allProfiles.map((profile) => {
            return profile.name;
        });
        if (profileNamesList.length) {
            const quickPickOptions: vscode.QuickPickOptions = {
                placeHolder: localize("submitJcl.quickPickOption", "Select the Profile to use to submit the job"),
                ignoreFocusOut: true,
                canPickMany: false
            };
            sessProfileName = await vscode.window.showQuickPick(profileNamesList, quickPickOptions);
        } else {
            vscode.window.showInformationMessage(localize("submitJcl.noProfile", "No profiles available"));
        }
    } else {
        sessProfileName = regExp[1];
        if (sessProfileName.includes("[")) {
            // if submitting from favorites, sesName might be the favorite node, so extract further
            sessProfileName = sessionregex.exec(sessProfileName)[1];
        }
    }

    // get profile from session name
    let sessProfile: IProfileLoaded;
    const sesNode = (await datasetProvider.getChildren()).find((child) => child.label.trim() === sessProfileName);
    if (sesNode) {
        sessProfile = sesNode.getProfile();
    } else {
        // if submitting from favorites, a session might not exist for this node
        sessProfile = profiles.loadNamedProfile(sessProfileName);
    }
    if (sessProfile == null) {
        log.error(localize("submitJcl.log.error.nullSession", "Session for submitting JCL was null or undefined!"));
        return;
    }
    try {
        const job = await ZoweExplorerApiRegister.getJesApi(sessProfile).submitJcl(doc.getText());
        const args = [sessProfileName, job.jobid];
        const setJobCmd = `command:zowe.setJobSpool?${encodeURIComponent(JSON.stringify(args))}`;
        vscode.window.showInformationMessage(localize("submitJcl.jobSubmitted", "Job submitted ") + `[${job.jobid}](${setJobCmd})`);
    } catch (error) {
        await utils.errorHandling(error, sessProfileName, localize("submitJcl.jobSubmissionFailed", "Job submission failed\n") + error.message);
    }
}

/**
 * Submit the selected dataset member as a Job.
 *
 * @export
 * @param node The dataset member
 */
export async function submitMember(node: IZoweTreeNode) {
    const labelregex = /\[(.+)\]\: (.+)/g;
    let label;
    let sesName;
    let sessProfile;
    let regex;
    const profiles = await Profiles.getInstance();
    switch (node.getParent().contextValue) {
        case (FAVORITE_CONTEXT):
            regex = labelregex.exec(node.getLabel());
            sesName = regex[1];
            label = regex[2];
            sessProfile = profiles.loadNamedProfile(sesName);
            break;
        case (DS_PDS_CONTEXT + FAV_SUFFIX):
            regex = labelregex.exec(node.getParent().getLabel());
            sesName = regex[1];
            label = regex[2] + "(" + node.label.trim()+ ")";
            sessProfile = node.getParent().getProfile();
            break;
        case (DS_SESSION_CONTEXT):
            sesName = node.getParent().getLabel();
            label = node.label;
            sessProfile = node.getParent().getProfile();
            break;
        case (DS_PDS_CONTEXT):
            sesName = node.getParent().getParent().getLabel();
            label = node.getParent().getLabel() + "(" + node.label.trim()+ ")";
            sessProfile = node.getParent().getParent().getProfile();
            break;
        default:
            vscode.window.showErrorMessage(localize("submitMember.invalidNode", "submitMember() called from invalid node."));
            throw Error(localize("submitMember.error.invalidNode", "submitMember() called from invalid node."));
    }
    try {
        const job = await ZoweExplorerApiRegister.getJesApi(sessProfile).submitJob(label);
        const args = [sesName, job.jobid];
        const setJobCmd = `command:zowe.setJobSpool?${encodeURIComponent(JSON.stringify(args))}`;
        vscode.window.showInformationMessage(localize("submitMember.jobSubmitted", "Job submitted ") + `[${job.jobid}](${setJobCmd})`);
    } catch (error) {
        await utils.errorHandling(error, sesName, localize("submitMember.jobSubmissionFailed", "Job submission failed\n") + error.message);
    }
}

/**
 * Adds a new Profile to the provided treeview by clicking the 'Plus' button and
 * selecting which profile you would like to add from the drop-down that appears.
 * The profiles that are in the tree view already will not appear in the
 * drop-down.
 *
 * @export
 * @param {USSTree} zoweFileProvider - either the USS, MVS, JES tree
 */
export async function addZoweSession(zoweFileProvider: IZoweTree<IZoweTreeNode>) {

    const allProfiles = (await Profiles.getInstance()).allProfiles;
    const createNewProfile = "Create a New Connection to z/OS";
    let chosenProfile: string;

    // Get all profiles
    let profileNamesList = allProfiles.map((profile) => {
        return profile.name;
    });
    // Filter to list of the APIs available for current tree explorer
    profileNamesList = profileNamesList.filter((profileName) => {
        const profile = Profiles.getInstance().loadNamedProfile(profileName);
        if (zoweFileProvider instanceof USSTree) {
            const ussProfileTypes = ZoweExplorerApiRegister.getInstance().registeredUssApiTypes();
            return ussProfileTypes.includes(profile.type);
        }
        if (zoweFileProvider instanceof DatasetTree) {
            const mvsProfileTypes = ZoweExplorerApiRegister.getInstance().registeredMvsApiTypes();
            return mvsProfileTypes.includes(profile.type);
        }
        if (zoweFileProvider instanceof ZosJobsProvider) {
            const jesProfileTypes = ZoweExplorerApiRegister.getInstance().registeredJesApiTypes();
            return jesProfileTypes.includes(profile.type);
        }
    });
    if (profileNamesList) {
        profileNamesList = profileNamesList.filter((profileName) =>
            // Find all cases where a profile is not already displayed
            !zoweFileProvider.mSessionNodes.find((sessionNode) =>
                sessionNode.getProfileName() === profileName
            )
        );
    }
    const createPick = new utils.FilterDescriptor("\uFF0B " + createNewProfile);
    const items: vscode.QuickPickItem[] = profileNamesList.map((element) => new utils.FilterItem(element));
    const quickpick = vscode.window.createQuickPick();
    const placeholder = localize("addSession.quickPickOption",
        "Choose \"Create new...\" to define a new profile or select an existing profile to Add to the USS Explorer");

    if (ISTHEIA) {
        const options: vscode.QuickPickOptions = {
            placeHolder: placeholder
        };
        // get user selection
        const choice = (await vscode.window.showQuickPick([createPick, ...items], options));
        if (!choice) {
            vscode.window.showInformationMessage(localize("enterPattern.pattern", "No selection made."));
            return;
        }
        chosenProfile = choice === createPick ? "" : choice.label;
    } else {
        quickpick.items = [createPick, ...items];
        quickpick.placeholder = placeholder;
        quickpick.ignoreFocusOut = true;
        quickpick.show();
        const choice = await utils.resolveQuickPickHelper(quickpick);
        quickpick.hide();
        if (!choice) {
            vscode.window.showInformationMessage(localize("enterPattern.pattern", "No selection made."));
            return;
        }
        if (choice instanceof utils.FilterDescriptor) {
            chosenProfile = "";
        } else {
            chosenProfile = choice.label;
        }
    }

    if (chosenProfile === "") {
        let newprofile: any;
        let profileName: string;
        if (quickpick.value) {
            profileName = quickpick.value;
        }

        const options = {
            placeHolder: localize("createNewConnection.option.prompt.profileName.placeholder", "Connection Name"),
            prompt: localize("createNewConnection.option.prompt.profileName", "Enter a name for the connection"),
            value: profileName
        };
        profileName = await vscode.window.showInputBox(options);
        if (!profileName) {
            vscode.window.showInformationMessage(localize("createNewConnection.enterprofileName",
                "Profile Name was not supplied. Operation Cancelled"));
            return;
        }
        chosenProfile = profileName;
        log.debug(localize("addSession.log.debug.createNewProfile", "User created a new profile"));
        try {
            newprofile = await Profiles.getInstance().createNewConnection(chosenProfile);
        } catch (error) {
            await utils.errorHandling(error, chosenProfile, error.message);
        }
        if (newprofile) {
            try {
                await Profiles.getInstance().refresh();
            } catch (error) {
                await utils.errorHandling(error, newprofile, error.message);
            }
            await zoweFileProvider.addSession(newprofile);
            await zoweFileProvider.refresh();
        }
    } else if (chosenProfile) {
        log.debug(localize("addZoweSession.log.debug.selectProfile", "User selected profile ") + chosenProfile);
        await zoweFileProvider.addSession(chosenProfile);
    } else {
        log.debug(localize("addZoweSession.log.debug.cancelledSelection", "User cancelled profile selection"));
    }
}

/**
 * Creates a new file and uploads to the server
 * !!!!!!!!!!!!!!!!!!!!!!!!!!!!!!!!!!!!!!!!!!!!!!!!!!!
 * TODO: Consider changing configuration to allow "custom" data set specifications
 * !!!!!!!!!!!!!!!!!!!!!!!!!!!!!!!!!!!!!!!!!!!!!!!!!!!
 * @export
 * @param {ZoweDatasetNode} node - Desired Zowe session
 * @param {DatasetTree} datasetProvider - the tree which contains the nodes
 */
export async function createFile(node: ZoweDatasetNode, datasetProvider: DatasetTree) {
    const quickPickOptions: vscode.QuickPickOptions = {
        placeHolder: localize("createFile.quickPickOption.dataSetType", "Type of Data Set to be Created"),
        ignoreFocusOut: true,
        canPickMany: false
    };
    const types = [
        localize("createFile.dataSetBinary", "Data Set Binary"),
        localize("createFile.dataSetC", "Data Set C"),
        localize("createFile.dataSetClassic", "Data Set Classic"),
        localize("createFile.dataSetPartitioned", "Data Set Partitioned"),
        localize("createFile.dataSetSequential", "Data Set Sequential")
    ];
    let sesNamePrompt: string;
    if (node.contextValue.endsWith(FAV_SUFFIX)) {
        sesNamePrompt = node.label.substring(1, node.label.indexOf("]"));
    } else {
        sesNamePrompt = node.label;
    }

    if ((!node.getSession().ISession.user) || (!node.getSession().ISession.password)) {
        try {
            const values = await Profiles.getInstance().promptCredentials(sesNamePrompt);
            if (values !== undefined) {
                usrNme = values[0];
                passWrd = values[1];
                baseEncd = values[2];
            }
        } catch (error) {
            await utils.errorHandling(error, node.getProfileName(), error.message);
        }
        if (usrNme !== undefined && passWrd !== undefined && baseEncd !== undefined) {
            node.getSession().ISession.user = usrNme;
            node.getSession().ISession.password = passWrd;
            node.getSession().ISession.base64EncodedAuth = baseEncd;
            validProfile = 0;
        } else {
            return;
        }
        await datasetProvider.refreshElement(node);
        await datasetProvider.refresh();
    } else {
        validProfile = 0;
    }
    if (validProfile === 0) {
        // get data set type
        const type = await vscode.window.showQuickPick(types, quickPickOptions);
        if (type == null) {
            log.debug(localize("createFile.log.debug.noValidTypeSelected", "No valid data type selected"));
            return;
        } else {
            log.debug(localize("createFile.log.debug.creatingNewDataSet", "Creating new data set"));
        }

        let typeEnum;
        let createOptions;
        switch (type) {
            case localize("createFile.dataSetBinary", "Data Set Binary"):
                typeEnum = zowe.CreateDataSetTypeEnum.DATA_SET_BINARY;
                createOptions = vscode.workspace.getConfiguration("Zowe-Default-Datasets-Binary");
                break;
            case localize("createFile.dataSetC", "Data Set C"):
                typeEnum = zowe.CreateDataSetTypeEnum.DATA_SET_C;
                createOptions = vscode.workspace.getConfiguration("Zowe-Default-Datasets-C");
                break;
            case localize("createFile.dataSetClassic", "Data Set Classic"):
                typeEnum = zowe.CreateDataSetTypeEnum.DATA_SET_CLASSIC;
                createOptions = vscode.workspace.getConfiguration("Zowe-Default-Datasets-Classic");
                break;
            case localize("createFile.dataSetPartitioned", "Data Set Partitioned"):
                typeEnum = zowe.CreateDataSetTypeEnum.DATA_SET_PARTITIONED;
                createOptions = vscode.workspace.getConfiguration("Zowe-Default-Datasets-PDS");
                break;
            case localize("createFile.dataSetSequential", "Data Set Sequential"):
                typeEnum = zowe.CreateDataSetTypeEnum.DATA_SET_SEQUENTIAL;
                createOptions = vscode.workspace.getConfiguration("Zowe-Default-Datasets-PS");
                break;
        }

        // get name of data set
        let name = await vscode.window.showInputBox({placeHolder: localize("dataset.name", "Name of Data Set")});
        name = name.toUpperCase();

        try {
            await ZoweExplorerApiRegister.getMvsApi(node.getProfile()).createDataSet(typeEnum, name, createOptions);
            node.dirty = true;

            // Store previous filters (before refreshing)
            const currChildren = await node.getChildren();
            let theFilter = datasetProvider.getHistory()[0] || null;

            // Check if filter is currently applied
            if (currChildren[0].contextValue !== "information" && theFilter) {
                const currentFilters = theFilter.split(",");

                // Check if current filter includes the new node
                const matchedFilters = currentFilters.filter((filter) => {
                    const regex = new RegExp(filter.trim().replace(`*`, "") + "(.*)$");
                    return regex.test(name);
                });

                if (matchedFilters.length === 0) {
                    // remove the last segement with a dot of the name for the new filter
                    const newFilterBase = name.replace(/\.(?:.(?!\.))+$/, "");
                    theFilter = `${theFilter},${newFilterBase}.*`;
                    datasetProvider.addHistory(theFilter);
                }
            } else {
                // No filter is currently applied
                theFilter = name;
                datasetProvider.addHistory(theFilter);
            }

            datasetProvider.refresh();

            // Show newly-created data set in expanded tree view
            if (name) {
                node.label = `${node.label} `;
                node.label = node.label.trim();
                node.tooltip = node.pattern = theFilter.toUpperCase();
                node.collapsibleState = vscode.TreeItemCollapsibleState.Expanded;
                node.iconPath = utils.applyIcons(node, ICON_STATE_OPEN);
                node.dirty = true;

                const newNode = await node.getChildren().then((children) => children.find((child) => child.label === name));
                datasetProvider.getTreeView().reveal(newNode, {select: true});
            }
        } catch (err) {
            log.error(localize("createDataSet.error", "Error encountered when creating data set! ") + JSON.stringify(err));
            await utils.errorHandling(err, node.getProfileName(), localize("createDataSet.error", "Error encountered when creating data set! ") +
                err.message);
            throw (err);
        }
    }
}

/**
 * Creates a PDS member
 *
 * @export
 * @param {ZoweDatasetNode} parent - The parent Node
 * @param {DatasetTree} datasetProvider - the tree which contains the nodes
 */
export async function createMember(parent: ZoweDatasetNode, datasetProvider: DatasetTree) {
    const name = await vscode.window.showInputBox({ placeHolder: localize("createMember.inputBox", "Name of Member") });
    log.debug(localize("createMember.log.debug.createNewDataSet", "creating new data set member of name ") + name);
    if (name) {
        let label = parent.label.trim();
        if (parent.contextValue === DS_PDS_CONTEXT + FAV_SUFFIX) {
            label = parent.label.substring(parent.label.indexOf(":") + 2); // TODO MISSED TESTING
        }

        try {
            await ZoweExplorerApiRegister.getMvsApi(parent.getProfile()).createDataSetMember(label + "(" + name + ")");
        } catch (err) {
            log.error(localize("createMember.log.error", "Error encountered when creating member! ") + JSON.stringify(err));
            await utils.errorHandling(err, label, localize("createMember.error", "Unable to create member: ") + err.message);
            throw (err);
        }
        parent.dirty = true;
        datasetProvider.refreshElement(parent);
        openPS(
            new ZoweDatasetNode(name, vscode.TreeItemCollapsibleState.None, parent, null, undefined, undefined, parent.getProfile()),
            true, datasetProvider);
        datasetProvider.refresh();
    }
}


/**
 * Shows data set attributes in a new text editor
 *
 * @export
 * @param {ZoweDatasetNode} parent - The parent Node
 * @param {DatasetTree} datasetProvider - the tree which contains the nodes
 */
export async function showDSAttributes(parent: ZoweDatasetNode, datasetProvider: DatasetTree) {

    let label = parent.label.trim();
    if (parent.contextValue === DS_PDS_CONTEXT + FAV_SUFFIX || parent.contextValue === DS_DS_CONTEXT + FAV_SUFFIX) {
        label = parent.label.trim().substring(parent.label.trim().indexOf(":") + 2);
    }

    log.debug(localize("showDSAttributes.debug", "showing attributes of data set ") + label);
    let attributes: any;
    try {
        attributes = await ZoweExplorerApiRegister.getMvsApi(parent.getProfile()).dataSet(label, { attributes: true });
        attributes = attributes.apiResponse.items;
        attributes = attributes.filter((dataSet) => {
            return dataSet.dsname.toUpperCase() === label.toUpperCase();
        });
        if (attributes.length === 0) {
            throw new Error(localize("showDSAttributes.lengthError", "No matching data set names found for query: ") + label);
        }
    } catch (err) {
        log.error(localize("showDSAttributes.log.error", "Error encountered when listing attributes! ") + JSON.stringify(err));
        await utils.errorHandling(err, parent.getProfileName(), localize("showDSAttributes.error", "Unable to list attributes: ") + err.message);
        throw (err);
    }

    // shouldn't be possible for there to be two cataloged data sets with the same name,
    // but just in case we'll display all of the results
    // if there's only one result (which there should be), we will just pass in attributes[0]
    // so that prettyJson doesn't display the attributes as an array with a hyphen character
    const attributesText = TextUtils.prettyJson(attributes.length > 1 ? attributes : attributes[0], undefined, false);
    // const attributesFilePath = path.join(ZOWETEMPFOLDER, label + ".yaml");
    // fs.writeFileSync(attributesFilePath, attributesText);
    // const document = await vscode.workspace.openTextDocument(attributesFilePath);
    // await vscode.window.showTextDocument(document);
    const attributesMessage = localize("attributes.title", "Attributes");
    const webviewHTML = `<!DOCTYPE html>
    <html lang="en">
    <head>
        <meta charset="UTF-8">
        <title>${label} "${attributesMessage}"</title>
    </head>
    <body>
     ${attributesText.replace(/\n/g, "</br>")}
    </body>
    </html>`;
    const column = vscode.window.activeTextEditor
        ? vscode.window.activeTextEditor.viewColumn
        : undefined;
    const panel: vscode.WebviewPanel = vscode.window.createWebviewPanel(
        "zowe",
        label + " " + localize("attributes.title", "Attributes"),
        column || 1,
        {}
    );
    panel.webview.html = webviewHTML;

}

/**
 * Rename data sets
 *
 * @export
 * @param {ZoweDatasetNode} node - The node
 * @param {DatasetTree} datasetProvider - the tree which contains the nodes
 */
export async function renameDataSet(node: ZoweDatasetNode, datasetProvider: DatasetTree) {
    let beforeDataSetName = node.label.trim();
    let favPrefix;
    let isFavourite;

    if (node.contextValue.includes(FAV_SUFFIX)) {
        isFavourite = true;
        favPrefix = node.label.substring(0, node.label.indexOf(":") + 2);
        beforeDataSetName = node.label.substring(node.label.indexOf(":") + 2);
    }
    const afterDataSetName = await vscode.window.showInputBox({value: beforeDataSetName});

    log.debug(localize("renameDataSet.log.debug", "Renaming data set ") + afterDataSetName);
    if (afterDataSetName) {
        try {
            await ZoweExplorerApiRegister.getMvsApi(node.getProfile()).renameDataSet(beforeDataSetName, afterDataSetName);
            node.label = `${favPrefix}${afterDataSetName}`;
        } catch (err) {
            log.error(localize("renameDataSet.log.error", "Error encountered when renaming data set! ") + JSON.stringify(err));
            await utils.errorHandling(err, favPrefix, localize("renameDataSet.error", "Unable to rename data set: ") + err.message);
            throw err;
        }
        if (isFavourite) {
            const profile = favPrefix.substring(1, favPrefix.indexOf("]"));
            datasetProvider.renameNode(profile, beforeDataSetName, afterDataSetName);
        } else {
            const temp = node.label;
            node.label = "[" + node.getSessionNode().label.trim() + "]: " + beforeDataSetName;
            datasetProvider.renameFavorite(node, afterDataSetName);
            node.label = temp;
        }
        datasetProvider.refreshElement(node.getParent());
        datasetProvider.updateFavorites();
    }
}

function getProfileAndDataSetName(node: IZoweTreeNode) {
    let profileName;
    let dataSetName;
    if (node.contextValue.includes(FAV_SUFFIX)) {
        profileName = node.label.substring(1, node.label.indexOf("]"));
        dataSetName = node.label.substring(node.label.indexOf(":") + 2);
    } else {
        profileName = node.getParent().getLabel();
        dataSetName = node.label.trim();
    }

    return {profileName, dataSetName};
}

function getNodeLabels(node: IZoweTreeNode) {
    if (node.contextValue.includes(DS_MEMBER_CONTEXT)) {
        return { ...getProfileAndDataSetName(node.getParent()), memberName: node.getLabel()};
    } else {
        return getProfileAndDataSetName(node);
    }
}

/**
 * Copy data sets
 *
 * @export
 * @param {ZoweDatasetNode} node - The node to copy
 */
export async function copyDataSet(node: ZoweDatasetNode) {
    return vscode.env.clipboard.writeText(JSON.stringify(getNodeLabels(node)));
}

/**
 * Paste data sets
 *
 * @export
 * @param {ZoweDatasetNode} node - The node to paste to
 * @param {DatasetTree} datasetProvider - the tree which contains the nodes
 */
export async function pasteDataSet(node: ZoweDatasetNode, datasetProvider: DatasetTree) {
    const { profileName, dataSetName } = getNodeLabels(node);
    let memberName;
    let beforeDataSetName;
    let beforeProfileName;
    let beforeMemberName;

    if (node.contextValue.includes(DS_PDS_CONTEXT)) {
        memberName = await vscode.window.showInputBox({placeHolder: localize("renameDataSet.name", "Name of Data Set Member")});
        if (!memberName) {
            return;
        }
    }

    try {
        ({
            dataSetName: beforeDataSetName,
            memberName: beforeMemberName,
            profileName: beforeProfileName,
        } = JSON.parse(await vscode.env.clipboard.readText()));
    } catch (err) {
        throw Error("Invalid clipboard. Copy from data set first");
    }

    if (beforeProfileName === profileName) {
        if (memberName) {
            try {
                await ZoweExplorerApiRegister.getMvsApi(node.getProfile()).getContents(`${dataSetName}(${memberName})`, {
                    file: path.join(ZOWE_TMP_FOLDER, getProfile(node), `${dataSetName}(${memberName})`)
                });
                throw Error(`${dataSetName}(${memberName}) already exists. You cannot replace a member`);
            } catch (err) {
                if (!err.message.includes("Member not found")) {
                    throw err;
                }
            }
        }
        await ZoweExplorerApiRegister.getMvsApi(node.getProfile()).copyDataSetMember(
            { dataSetName: beforeDataSetName, memberName: beforeMemberName },
            { dataSetName, memberName }
        );

        if (memberName) {
            datasetProvider.refreshElement(node);
            let node2;
            if (node.contextValue.includes(FAV_SUFFIX)) {
                node2 = datasetProvider.findNonFavoritedNode(node);
            } else {
                node2 = datasetProvider.findFavoritedNode(node);
            }
            if (node2) {
                datasetProvider.refreshElement(node2);
            }
        } else {
            refreshPS(node);
        }
    }
}

/**
 * Rename data set members
 *
 * @export
 * @param {IZoweTreeNode} node - The node
 * @param {DatasetTree} datasetProvider - the tree which contains the nodes
 */
export async function renameDataSetMember(node: IZoweTreeNode, datasetProvider: DatasetTree) {
    const beforeMemberName = node.label.trim();
    let dataSetName;
    let profileLabel;

    if (node.getParent().contextValue.includes(FAV_SUFFIX)) {
        profileLabel = node.getParent().getLabel().substring(0, node.getParent().getLabel().indexOf(":") + 2);
        dataSetName = node.getParent().getLabel().substring(node.getParent().getLabel().indexOf(":") + 2);
    } else {
        dataSetName = node.getParent().getLabel();
    }
    const afterMemberName = await vscode.window.showInputBox({value: beforeMemberName});

    log.debug(localize("renameDataSet.log.debug", "Renaming data set ") + afterMemberName);
    if (afterMemberName) {
        try {
            await ZoweExplorerApiRegister.getMvsApi(node.getProfile()).renameDataSetMember(dataSetName, beforeMemberName, afterMemberName);
            node.label = `${profileLabel}${afterMemberName}`;
        } catch (err) {
            log.error(localize("renameDataSet.log.error", "Error encountered when renaming data set! ") + JSON.stringify(err));
            await utils.errorHandling(err, profileLabel, localize("renameDataSet.error", "Unable to rename data set: ") + err.message);
            throw err;
        }
        if (node.getParent().contextValue.includes(FAV_SUFFIX)) {
            const nonFavoritedParent = datasetProvider.findNonFavoritedNode(node.getParent());
            if (nonFavoritedParent) {
                const nonFavoritedMember = nonFavoritedParent.children.find((child) => child.label === beforeMemberName);
                if (nonFavoritedMember) {
                    nonFavoritedMember.label = afterMemberName;
                    datasetProvider.refreshElement(nonFavoritedParent);
                }
            }
        } else {
            const favoritedParent = datasetProvider.findFavoritedNode(node.getParent());
            if (favoritedParent) {
                const favoritedMember = favoritedParent.children.find((child) => child.label === beforeMemberName);
                if (favoritedMember) {
                    favoritedMember.label = afterMemberName;
                    datasetProvider.refreshElement(favoritedParent);
                }
            }
        }
        datasetProvider.refreshElement(node.getParent());
    }
}

/**
 * Recursively deletes directory
 *
 * @param directory path to directory to be deleted
 */
export function cleanDir(directory) {
    if (!fs.existsSync(directory)) {
        return;
    }
    fs.readdirSync(directory).forEach((file) => {
        const fullpath = path.join(directory, file);
        const lstat = fs.lstatSync(fullpath);
        if (lstat.isFile()) {
            fs.unlinkSync(fullpath);
        } else {
            cleanDir(fullpath);
        }
    });
    fs.rmdirSync(directory);
}

/**
 * Cleans up local temp directory
 *
 * @export
 */
export async function cleanTempDir() {
    // logger hasn't necessarily been initialized yet, don't use the `log` in this function
    if (!fs.existsSync(ZOWETEMPFOLDER)) {
        return;
    }
    try {
        cleanDir(ZOWETEMPFOLDER);
    } catch (err) {
        vscode.window.showErrorMessage(localize("deactivate.error", "Unable to delete temporary folder. ") + err);
    }
}

/**
 * Called by VSCode on shutdown
 *
 * @export
 */
export async function deactivate() {
    await cleanTempDir();
}

/**
 * Deletes a dataset
 *
 * @export
 * @param {IZoweTreeNode} node - The node to be deleted
 * @param {DatasetTree} datasetProvider - the tree which contains the nodes
 */
export async function deleteDataset(node: IZoweTreeNode, datasetProvider: DatasetTree) {
    log.debug(localize("deleteDataset.log.debug", "Deleting data set ") + node.label);
    const quickPickOptions: vscode.QuickPickOptions = {
        placeHolder: localize("deleteDataset.quickPickOption", "Are you sure you want to delete ") + node.label,
        ignoreFocusOut: true,
        canPickMany: false
    };
    // confirm that the user really wants to delete
    if (await vscode.window.showQuickPick([localize("deleteDataset.showQuickPick.yes", "Yes"),
        localize("deleteDataset.showQuickPick.no", "No")], quickPickOptions) !== localize("deleteDataset.showQuickPick.yes", "Yes")) {
        log.debug(localize("deleteDataset.showQuickPick.log.debug", "User picked no. Cancelling delete of data set"));
        return;
    }

    let label = "";
    let fav = false;
    try {
        switch (node.getParent().contextValue) {
            case (FAVORITE_CONTEXT):
                label = node.label.substring(node.label.indexOf(":") + 1).trim();
                fav = true;
                break;
            case (DS_PDS_CONTEXT + FAV_SUFFIX):
                label = node.getParent().getLabel().substring(node.getParent().getLabel().indexOf(":") + 1).trim() + "(" + node.getLabel()+ ")";
                fav = true;
                break;
            case (DS_SESSION_CONTEXT):
                label = node.getLabel();
                break;
            case (DS_PDS_CONTEXT):
                label = node.getParent().getLabel()+ "(" + node.getLabel()+ ")";
                break;
            default:
                throw Error(localize("deleteDataSet.invalidNode.error", "deleteDataSet() called from invalid node."));
        }
        await ZoweExplorerApiRegister.getMvsApi(node.getProfile()).deleteDataSet(label);
    } catch (err) {
        log.error(localize("deleteDataSet.delete.log.error", "Error encountered when deleting data set! ") + JSON.stringify(err));
        if (err.message.includes(localize("deleteDataSet.error.notFound", "not found"))) {
            vscode.window.showInformationMessage(localize("deleteDataSet.notFound.error1", "Unable to find file: ") + label +
                localize("deleteDataSet.notFound.error2", " was probably already deleted."));
        } else {
            await utils.errorHandling(err, node.getProfileName(), err.message);
        }
        throw err;
    }

    // remove node from tree
    if (fav) {
        datasetProvider.mSessionNodes.forEach((ses) => {
            if (node.label.substring(node.label.indexOf("[") + 1, node.label.indexOf("]")) === ses.label.trim()||
                node.getParent().getLabel().substring(node.getParent().getLabel().indexOf("["),
                        node.getParent().getLabel().indexOf("]")) === ses.label) {
                ses.dirty = true;
            }
        });
        datasetProvider.removeFavorite(node);
    } else {
        node.getSessionNode().dirty = true;
        const temp = node.label;
        node.label = "[" + node.getSessionNode().label.trim() + "]: " + node.label;
        datasetProvider.removeFavorite(node);
        node.label = temp;
    }

    // refresh Tree View & favorites
    if (node.getParent() && node.getParent().contextValue !== DS_SESSION_CONTEXT) {
        datasetProvider.refreshElement(node.getParent());
        if (node.getParent().contextValue.includes(FAV_SUFFIX) || node.getParent().contextValue === FAVORITE_CONTEXT) {
            const nonFavNode = datasetProvider.findNonFavoritedNode(node.getParent());
            if (nonFavNode) { datasetProvider.refreshElement(nonFavNode); }
        } else {
            const favNode = datasetProvider.findFavoritedNode(node.getParent());
            if (favNode) { datasetProvider.refreshElement(favNode); }
        }
    } else {
        datasetProvider.refresh();
    }

    // remove local copy of file
    const fileName = getDocumentFilePath(label, node);
    try {
        if (fs.existsSync(fileName)) {
            fs.unlinkSync(fileName);
        }
    } catch (err) {
        // do nothing
    }
}

/**
 * Prompts the user for a pattern, and populates the [TreeView]{@link vscode.TreeView} based on the pattern
 *
 * @param {IZoweDatasetTreeNode} node - The session node
 * @param {DatasetTree} datasetProvider - Current DatasetTree used to populate the TreeView
 * @returns {Promise<void>}
 */
export async function enterPattern(node: IZoweDatasetTreeNode, datasetProvider: DatasetTree) {
    if (log) {
        log.debug(localize("enterPattern.log.debug.prompt", "Prompting the user for a data set pattern"));
    }
    let pattern: string;
    if (node.contextValue === DS_SESSION_CONTEXT) {
        // manually entering a search
        const options: vscode.InputBoxOptions = {
            prompt: localize("enterPattern.options.prompt", "Search data sets by entering patterns: use a comma to separate multiple patterns"),
            value: node.pattern
        };
        // get user input
        pattern = await vscode.window.showInputBox(options);
        if (!pattern) {
            vscode.window.showInformationMessage(localize("enterPattern.pattern", "You must enter a pattern."));
            return;
        }
    } else {
        // executing search from saved search in favorites
        pattern = node.label.trim().substring(node.label.trim().indexOf(":") + 2);
        const session = node.label.trim().substring(node.label.trim().indexOf("[") + 1, node.label.trim().indexOf("]"));
        await datasetProvider.addSession(session);
        node = datasetProvider.mSessionNodes.find((tempNode) => tempNode.label.trim() === session);
    }

    // update the treeview with the new pattern
    // TODO figure out why a label change is needed to refresh the treeview,
    // instead of changing the collapsible state
    // change label so the treeview updates
    node.label = node.label.trim() + " ";
    node.label.trim();
    node.tooltip = node.pattern = pattern.toUpperCase();
    node.collapsibleState = vscode.TreeItemCollapsibleState.Expanded;
    node.dirty = true;
    node.iconPath = utils.applyIcons(node, ICON_STATE_OPEN);
    datasetProvider.addHistory(node.pattern);
}

/**
 * Returns the profile for the specified node
 *
 * @export
 * @param {IZoweTreeNode} node
 */
export function getProfile(node: IZoweTreeNode) {
    let profile = node.getSessionNode().label.trim();
    // if this is a favorite node, further extraction is necessary
    if (profile.includes("[")) {
        profile = profile.substring(profile.indexOf("[") + 1, profile.indexOf("]"));
    }
    return profile;
}

/**
 * Returns the profile for the specified node
 *
 * @export
 * @param {ZoweUSSNode} node
 */
export function getUSSProfile(node: IZoweUSSTreeNode) {
    return node.getSessionNode().getProfileName();
}

/**
 * Append a suffix on a ds file so it can be interpretted with syntax highlighter
 *
 * Rules of mapping:
 *  1. Start with LLQ and work backwards as it is at this end usually
 *   the language is specified
 *  2. Dont do this for the top level HLQ
 */
function appendSuffix(label: string): string {
    const limit = 5;
    const bracket = label.indexOf("(");
    const split = (bracket > -1) ? label.substr(0, bracket).split(".", limit) : label.split(".", limit);
    for (let i = split.length - 1; i > 0; i--) {
        if (["JCL", "CNTL"].includes(split[i])) {
            return label.concat(".jcl");
        }
        if (["COBOL", "CBL", "COB", "SCBL"].includes(split[i])) {
            return label.concat(".cbl");
        }
        if (["COPYBOOK", "COPY", "CPY", "COBCOPY"].includes(split[i])) {
            return label.concat(".cpy");
        }
        if (["INC", "INCLUDE", "PLINC"].includes(split[i])) {
            return label.concat(".inc");
        }
        if (["PLI", "PL1", "PLX", "PCX"].includes(split[i])) {
            return label.concat(".pli");
        }
        if (["SH", "SHELL"].includes(split[i])) {
            return label.concat(".sh");
        }
        if (["REXX", "REXEC", "EXEC"].includes(split[i])) {
            return label.concat(".rexx");
        }
        if (split[i] === "XML") {
            return label.concat(".xml");
        }
        if (split[i] === "ASM" || split[i].indexOf("ASSEMBL") > -1) {
            return label.concat(".asm");
        }
        if (split[i] === "LOG" || split[i].indexOf("SPFLOG") > -1) {
            return label.concat(".log");
        }
    }
    return label;
}

/**
 * Returns the file path for the IZoweTreeNode
 *
 * @export
 * @param {string} label - If node is a member, label includes the name of the PDS
 * @param {ZoweDatasetNode} node
 */
export function getDocumentFilePath(label: string, node: IZoweTreeNode) {
    return path.join(DS_DIR, "/" + getProfile(node) + "/" + appendSuffix(label) );
}

/**
 * Downloads and displays a PS in a text editor view
 *
 * @param {IZoweDatasetTreeNode} node
 */
export async function openPS(node: IZoweDatasetTreeNode, previewMember: boolean, datasetProvider?: IZoweTree<IZoweDatasetTreeNode>) {
    let sesNamePrompt: string;
    if (node.contextValue.endsWith(FAV_SUFFIX)) {
        sesNamePrompt = node.getLabel().substring(1, node.getLabel().indexOf("]"));
    } else {
        sesNamePrompt = node.getLabel();
    }
    if ((!node.getSession().ISession.user) || (!node.getSession().ISession.password)) {
        try {
            const values = await Profiles.getInstance().promptCredentials(sesNamePrompt);
            if (values !== undefined) {
                usrNme = values[0];
                passWrd = values[1];
                baseEncd = values[2];
            }
        } catch (error) {
            await utils.errorHandling(error, node.getProfileName(), error.message);
        }
        if (usrNme !== undefined && passWrd !== undefined && baseEncd !== undefined) {
            node.getSession().ISession.user = usrNme;
            node.getSession().ISession.password = passWrd;
            node.getSession().ISession.base64EncodedAuth = baseEncd;
            validProfile = 0;
        } else {
            return;
        }
        await datasetProvider.refreshElement(node);
        await datasetProvider.refresh();
    } else {
        validProfile = 0;
    }
    if (validProfile === 0) {
        try {
            let label: string;
            switch (node.getParent().contextValue) {
                case (FAVORITE_CONTEXT):
                    label = node.label.substring(node.label.indexOf(":") + 1).trim();
                    break;
                case (DS_PDS_CONTEXT + FAV_SUFFIX):
                    label = node.getParent().getLabel().substring(node.getParent().getLabel().indexOf(":") + 1).trim() + "(" + node.getLabel()+ ")";
                    break;
                case (DS_SESSION_CONTEXT):
                    label = node.label.trim();
                    break;
                case (DS_PDS_CONTEXT):
                    label = node.getParent().getLabel().trim() + "(" + node.getLabel()+ ")";
                    break;
                default:
                    vscode.window.showErrorMessage(localize("openPS.invalidNode", "openPS() called from invalid node."));
                    throw Error(localize("openPS.error.invalidNode", "openPS() called from invalid node."));
            }
            log.debug(localize("openPS.log.debug.openDataSet", "opening physical sequential data set from label ") + label);
            // if local copy exists, open that instead of pulling from mainframe
            const documentFilePath = getDocumentFilePath(label, node);
            if (!fs.existsSync(documentFilePath)) {
                const response = await vscode.window.withProgress({
                    location: vscode.ProgressLocation.Notification,
                    title: "Opening data set..."
                }, function downloadDataset() {
                    return ZoweExplorerApiRegister.getMvsApi(node.getProfile()).getContents(label, {
                        file: documentFilePath,
                        returnEtag: true
                    });
                });
                node.setEtag(response.apiResponse.etag);
            }
            const document = await vscode.workspace.openTextDocument(getDocumentFilePath(label, node));
            if (previewMember === true) {
                await vscode.window.showTextDocument(document);
            } else {
                await vscode.window.showTextDocument(document, {preview: false});
            }
        } catch (err) {
            log.error(localize("openPS.log.error.openDataSet", "Error encountered when opening data set! ") + JSON.stringify(err));
            await utils.errorHandling(err, node.getProfileName(), err.message);
            throw (err);
        }
    }
}

/**
 * Refreshes the passed node with current mainframe data
 *
 * @param {ZoweDatasetNode} node - The node which represents the dataset
 */
export async function refreshPS(node: IZoweDatasetTreeNode) {
    let label;
    try {
        switch (node.getParent().contextValue) {
            case (FAVORITE_CONTEXT):
                label = node.label.substring(node.label.indexOf(":") + 1).trim();
                break;
            case (DS_PDS_CONTEXT + FAV_SUFFIX):
                label = node.getParent().getLabel().substring(node.getParent().getLabel().indexOf(":") + 1).trim() + "(" + node.getLabel()+ ")";
                break;
            case (DS_SESSION_CONTEXT):
                label = node.label.trim();
                break;
            case (DS_PDS_CONTEXT):
                label = node.getParent().getLabel() + "(" + node.getLabel() + ")";
                break;
            default:
                throw Error(localize("refreshPS.error.invalidNode", "refreshPS() called from invalid node."));
        }
        const documentFilePath = getDocumentFilePath(label, node);
        const response = await ZoweExplorerApiRegister.getMvsApi(node.getProfile()).getContents(label, {
            file: documentFilePath,
            returnEtag: true
        });
        node.setEtag(response.apiResponse.etag);

        const document = await vscode.workspace.openTextDocument(documentFilePath);
        vscode.window.showTextDocument(document);
        // if there are unsaved changes, vscode won't automatically display the updates, so close and reopen
        if (document.isDirty) {
            await vscode.commands.executeCommand("workbench.action.closeActiveEditor");
            vscode.window.showTextDocument(document);
        }
    } catch (err) {
        log.error(localize("refreshPS.log.error.refresh", "Error encountered when refreshing data set view: ") + JSON.stringify(err));
        if (err.message.includes(localize("refreshPS.error.notFound", "not found"))) {
            vscode.window.showInformationMessage(localize("refreshPS.file1", "Unable to find file: ") + label +
                localize("refreshPS.file2", " was probably deleted."));
        } else {
            await utils.errorHandling(err, node.getProfileName(), err.message);
        }
    }
}

export async function refreshUSSInTree(node: IZoweUSSTreeNode, ussFileProvider: IZoweTree<IZoweUSSTreeNode>) {
    await ussFileProvider.refreshElement(node);
}

function checkForAddedSuffix(filename: string): boolean {
    // identify how close to the end of the string the last . is
    const dotPos = filename.length - (1 + filename.lastIndexOf("."));
    // tslint:disable-next-line: no-magic-numbers
    return ((dotPos >= 2 && dotPos <= 4) && // if the last characters are 2 to 4 long and lower case it has been added
        ((filename.substring(filename.length - dotPos) === filename.substring(filename.length - dotPos).toLowerCase())));

}

/**
 * Uploads the file to the mainframe
 *
 * @export
 * @param {vscode.TextDocument} doc - TextDocument that is being saved
 */
export async function saveFile(doc: vscode.TextDocument, datasetProvider: IZoweTree<IZoweDatasetTreeNode>) {
    // Check if file is a data set, instead of some other file
    log.debug(localize("saveFile.log.debug.request", "requested to save data set: ") + doc.fileName);
    const docPath = path.join(doc.fileName, "..");
    log.debug("requested to save data set: " + doc.fileName);
    if (docPath.toUpperCase().indexOf(DS_DIR.toUpperCase()) === -1) {
        log.debug(localize("saveFile.log.debug.path", "path.relative returned a non-blank directory.") +
            localize("saveFile.log.debug.directory", "Assuming we are not in the DS_DIR directory: ") + path.relative(docPath, DS_DIR));
        return;
    }
    const start = path.join(DS_DIR + path.sep).length;
    const ending = doc.fileName.substring(start);
    const sesName = ending.substring(0, ending.indexOf(path.sep));
    const profile = (await Profiles.getInstance()).loadNamedProfile(sesName);
    if (!profile) {
        log.error(localize("saveFile.log.error.session", "Couldn't locate session when saving data set!"));
        return vscode.window.showErrorMessage(localize("saveFile.log.error.session", "Couldn't locate session when saving data set!"));
    }

    // get session from session name
    let documentSession: Session;
    let node: IZoweDatasetTreeNode;
    const sesNode = (await datasetProvider.getChildren()).find((child) =>
        child.label.trim() === sesName);
    if (sesNode) {
        log.debug(localize("saveFile.log.debug.load", "Loading session from session node in saveFile()"));
        documentSession = sesNode.getSession();
    } else {
        // if saving from favorites, a session might not exist for this node
        log.debug(localize("saveFile.log.debug.sessionNode", "couldn't find session node, loading profile with CLI profile manager"));
        documentSession = ZoweExplorerApiRegister.getMvsApi(profile).getSession();
    }

    // If not a member
    const label = doc.fileName.substring(doc.fileName.lastIndexOf(path.sep) + 1,
        checkForAddedSuffix(doc.fileName) ? doc.fileName.lastIndexOf(".") : doc.fileName.length);
    log.debug(localize("saveFile.log.debug.saving", "Saving file ") + label);
    if (!label.includes("(")) {
        try {
            // Checks if file still exists on server
            const response = await ZoweExplorerApiRegister.getMvsApi(profile).dataSet(label);
            if (!response.apiResponse.items.length) {
                return vscode.window.showErrorMessage(
                    localize("saveFile.error.saveFailed", "Data set failed to save. Data set may have been deleted on mainframe."));
            }
        } catch (err) {
            await utils.errorHandling(err, sesName, err.message);
        }
    }
    // Get specific node based on label and parent tree (session / favorites)
    let nodes: IZoweTreeNode[];
    let isFromFavorites: boolean;
    if (!sesNode || sesNode.children.length === 0) {
        // saving from favorites
        nodes = utils.concatChildNodes(datasetProvider.mFavorites);
        isFromFavorites = true;
    } else {
        // saving from session
        nodes = utils.concatChildNodes([sesNode]);
        isFromFavorites = false;
    }
    node = nodes.find((zNode) => {
        // dataset in Favorites
        if (zNode.contextValue === DS_FAV_CONTEXT) {
            return (zNode.label === `[${sesName}]: ${label}`);
            // member in Favorites
        } else if (zNode.contextValue === DS_MEMBER_CONTEXT && isFromFavorites) {
            const zNodeDetails = getProfileAndDataSetName(zNode);
            return (`${zNodeDetails.profileName}(${zNodeDetails.dataSetName})` === `[${sesName}]: ${label}`);
        } else if (zNode.contextValue === DS_MEMBER_CONTEXT && !isFromFavorites) {
            const zNodeDetails = getProfileAndDataSetName(zNode);
            return (`${zNodeDetails.profileName}(${zNodeDetails.dataSetName})` === `${label}`);
        } else if (zNode.contextValue === DS_DS_CONTEXT) {
            return (zNode.label.trim() === label);
        } else {
            return false;
        }
    });

    // define upload options
    let uploadOptions: IUploadOptions;
    if (node) {
        uploadOptions = {
            etag: node.getEtag(),
            returnEtag: true
        };
    }

    try {
        const uploadResponse = await vscode.window.withProgress({
            location: vscode.ProgressLocation.Notification,
            title: localize("saveFile.response.save.title", "Saving data set...")
        }, () => {
            return ZoweExplorerApiRegister.getMvsApi(node ? node.getProfile(): profile).putContents(doc.fileName, label, uploadOptions);
        });
        if (uploadResponse.success) {
            vscode.window.showInformationMessage(uploadResponse.commandResponse);
            // set local etag with the new etag from the updated file on mainframe
            if (node) {
                node.setEtag(uploadResponse.apiResponse[0].etag);
            }
        } else if (!uploadResponse.success && uploadResponse.commandResponse.includes(localize("saveFile.error.ZosmfEtagMismatchError", "Rest API failure with HTTP(S) status 412"))) {
            const downloadResponse = await ZoweExplorerApiRegister.getMvsApi(node ? node.getProfile(): profile).getContents(label, {
                file: doc.fileName,
                returnEtag: true
            });
            // re-assign etag, so that it can be used with subsequent requests
            const downloadEtag = downloadResponse.apiResponse.etag;
            if (node && downloadEtag !== node.getEtag()) {
                node.setEtag(downloadEtag);
            }
            vscode.window.showWarningMessage(localize("saveFile.error.etagMismatch",
                "Remote file has been modified in the meantime.\nSelect 'Compare' to resolve the conflict."));
            // Store document in a separate variable, to be used on merge conflict
            const oldDoc = doc;
            const oldDocText = oldDoc.getText();
            const startPosition = new vscode.Position(0, 0);
            const endPosition = new vscode.Position(oldDoc.lineCount, 0);
            const deleteRange = new vscode.Range(startPosition, endPosition);
            await vscode.window.activeTextEditor.edit((editBuilder) => {
                // re-write the old content in the editor view
                editBuilder.delete(deleteRange);
                editBuilder.insert(startPosition, oldDocText);
            });
            await vscode.window.activeTextEditor.document.save();
        } else {
            vscode.window.showErrorMessage(uploadResponse.commandResponse);
        }
    } catch (err) {
        vscode.window.showErrorMessage(err.message);
    }
}

/**
 * Uploads the file to the mainframe
 *
 * @export
 * @param {Session} session - Desired session
 * @param {vscode.TextDocument} doc - TextDocument that is being saved
 */
export async function saveUSSFile(doc: vscode.TextDocument, ussFileProvider: IZoweTree<IZoweUSSTreeNode>) {
    log.debug(localize("saveUSSFile.log.debug.saveRequest", "save requested for USS file ") + doc.fileName);
    const start = path.join(USS_DIR + path.sep).length;
    const ending = doc.fileName.substring(start);
    const sesName = ending.substring(0, ending.indexOf(path.sep));
    const remote = ending.substring(sesName.length).replace(/\\/g, "/");

    // get session from session name
    let documentSession: Session;
    let binary;
    let node: IZoweUSSTreeNode;
    const sesNode = (await ussFileProvider.mSessionNodes.find((child) => child.getProfileName() && child.getProfileName()=== sesName.trim()));
    if (sesNode) {
        documentSession = sesNode.getSession();
        binary = Object.keys(sesNode.binaryFiles).find((child) => child === remote) !== undefined;
    }
    // Get specific node based on label and parent tree (session / favorites)
    let nodes: IZoweUSSTreeNode[];
    if (!sesNode || sesNode.children.length === 0) {
        // saving from favorites
        nodes = utils.concatChildNodes(ussFileProvider.mFavorites);
    } else {
        // saving from session
        nodes = utils.concatChildNodes([sesNode]);
    }
    node = nodes.find((zNode) => {
        if (zNode.contextValue === DS_FAV_TEXT_FILE_CONTEXT || zNode.contextValue === DS_TEXT_FILE_CONTEXT) {
            return (zNode.fullPath.trim() === remote);
        }
        else {
            return false;
        }
    });

    // define upload options
    let etagToUpload: string;
    let returnEtag: boolean;
    if (node) {
        etagToUpload = node.getEtag();
        if (etagToUpload) {
            returnEtag = true;
        }
    }

    try {
        const uploadResponse: zowe.IZosFilesResponse = await vscode.window.withProgress({
            location: vscode.ProgressLocation.Notification,
            title: localize("saveUSSFile.response.title", "Saving file...")
        }, () => {
            return ZoweExplorerApiRegister.getUssApi(sesNode.getProfile()).putContents(
                doc.fileName, remote, binary, null, etagToUpload, returnEtag);  // TODO MISSED TESTING
        });
        if (uploadResponse.success) {
            vscode.window.showInformationMessage(uploadResponse.commandResponse);
            // set local etag with the new etag from the updated file on mainframe
            node.setEtag(uploadResponse.apiResponse.etag);
            // this part never runs! zowe.Upload.fileToUSSFile doesn't return success: false, it just throws the error which is caught below!!!!!
        } else {
            vscode.window.showErrorMessage(uploadResponse.commandResponse);
        }
    } catch (err) {
        // TODO: error handling must not be zosmf specific
        if (err.message.includes(localize("saveFile.error.ZosmfEtagMismatchError", "Rest API failure with HTTP(S) status 412"))) {
            // Store old document text in a separate variable, to be used on merge conflict
            const oldDocText = doc.getText();
            const oldDocLineCount = doc.lineCount;
            const downloadResponse = await ZoweExplorerApiRegister.getUssApi(node.getProfile()).getContents(
                node.fullPath, {
                    file: node.getUSSDocumentFilePath(),
                    binary,
                    returnEtag: true
                });
            // re-assign etag, so that it can be used with subsequent requests
            const downloadEtag = downloadResponse.apiResponse.etag;
            if (downloadEtag !== etagToUpload) {
                node.setEtag(downloadEtag);
            }
            this.downloaded = true;

            vscode.window.showWarningMessage(localize("saveFile.error.etagMismatch",
                "Remote file has been modified in the meantime.\nSelect 'Compare' to resolve the conflict."));
            const startPosition = new vscode.Position(0, 0);
            const endPosition = new vscode.Position(oldDocLineCount, 0);
            const deleteRange = new vscode.Range(startPosition, endPosition);
            await vscode.window.activeTextEditor.edit((editBuilder) => {
                // re-write the old content in the editor view
                editBuilder.delete(deleteRange);
                editBuilder.insert(startPosition, oldDocText);
            });
            await vscode.window.activeTextEditor.document.save();
        } else {
            log.error(localize("saveUSSFile.log.error.save", "Error encountered when saving USS file: ") + JSON.stringify(err));
            await utils.errorHandling(err, sesName, err.message);
        }
    }
}

export async function modifyCommand(job: Job) {
    try {
        const command = await vscode.window.showInputBox({prompt: localize("modifyCommand.command.prompt", "Modify Command")});
        if (command !== undefined) {
            const response = await zowe.IssueCommand.issueSimple(job.getSession(), `f ${job.job.jobname},${command}`);
            vscode.window.showInformationMessage(localize("modifyCommand.response", "Command response: ") + response.commandResponse);
        }
    } catch (error) {
        await utils.errorHandling(error, null, error.message);
    }
}

export async function stopCommand(job: Job) {
    try {
        const response = await zowe.IssueCommand.issueSimple(job.getSession(), `p ${job.job.jobname}`);
        vscode.window.showInformationMessage(localize("stopCommand.response", "Command response: ") + response.commandResponse);
    } catch (error) {
        await utils.errorHandling(error, null, error.message);
    }
}

export async function getSpoolContent(session: string, spool: zowe.IJobFile) {
    const zosmfProfile = Profiles.getInstance().loadNamedProfile(session);
    const spoolSess = zowe.ZosmfSession.createBasicZosmfSession(zosmfProfile.profile);
    if ((!spoolSess.ISession.user) || (!spoolSess.ISession.password)) {
        try {
            const values = await Profiles.getInstance().promptCredentials(session);
            if (values !== undefined) {
                usrNme = values[0];
                passWrd = values[1];
                baseEncd = values[2];
            }
        } catch (error) {
            await utils.errorHandling(error, session, error.message);
        }
        if (usrNme !== undefined && passWrd !== undefined && baseEncd !== undefined) {
            spoolSess.ISession.user = usrNme;
            spoolSess.ISession.password = passWrd;
            spoolSess.ISession.base64EncodedAuth = baseEncd;
            validProfile = 0;
        }
    } else {
        validProfile = 0;
    }
    if (validProfile === 0) {
        try {
            const uri = encodeJobFile(session, spool);
            const document = await vscode.workspace.openTextDocument(uri);
            await vscode.window.showTextDocument(document);
        } catch (error) {
            await utils.errorHandling(error, session, error.message);
        }
    }
}

export async function setOwner(job: IZoweJobTreeNode, jobsProvider: ZosJobsProvider) {
    const newOwner = await vscode.window.showInputBox({ prompt: localize("setOwner.newOwner.prompt.owner", "Owner") });
    job.owner = newOwner;
    jobsProvider.refreshElement(job);
}

export async function setPrefix(job: IZoweJobTreeNode, jobsProvider: ZosJobsProvider) {
    const newPrefix = await vscode.window.showInputBox({ prompt: localize("setOwner.newOwner.prompt.prefix", "Prefix") });
    job.prefix = newPrefix;
    jobsProvider.refreshElement(job);
}

export async function refreshJobsServer(node: IZoweJobTreeNode, jobsProvider: IZoweTree<IZoweJobTreeNode>) {
    let sesNamePrompt: string;
    if (node.contextValue.endsWith(FAV_SUFFIX)) {
        sesNamePrompt = node.label.substring(1, node.label.indexOf("]"));
    } else {
        sesNamePrompt = node.label;
    }
    if ((!node.getSession().ISession.user ) || (!node.getSession().ISession.password)) {
        try {
            const values = await Profiles.getInstance().promptCredentials(sesNamePrompt);
            if (values !== undefined) {
                usrNme = values[0];
                passWrd = values[1];
                baseEncd = values[2];
            }
        } catch (error) {
            await utils.errorHandling(error, node.getProfileName(), error.message);
        }
        if (usrNme !== undefined && passWrd !== undefined && baseEncd !== undefined) {
            node.getSession().ISession.user = usrNme;
            node.getSession().ISession.password = passWrd;
            node.getSession().ISession.base64EncodedAuth = baseEncd;
            node.owner = usrNme;
            validProfile = 0;
        }
    } else {
        validProfile = 0;
    }
    if (validProfile === 0) {
        await jobsProvider.refreshElement(node);
    }
}<|MERGE_RESOLUTION|>--- conflicted
+++ resolved
@@ -19,11 +19,7 @@
 import { ZoweDatasetNode } from "./ZoweDatasetNode";
 import { IZoweTree } from "./api/IZoweTree";
 import { Logger, TextUtils, IProfileLoaded, ImperativeConfig, Session, CredentialManagerFactory,
-<<<<<<< HEAD
-    ImperativeError, DefaultCredentialManager, CliProfileManager, ISession  } from "@brightside/imperative";
-=======
-    ImperativeError, DefaultCredentialManager, CliProfileManager } from "@zowe/imperative";
->>>>>>> 45b342d4
+    ImperativeError, DefaultCredentialManager, CliProfileManager, ISession } from "@zowe/imperative";
 import { DatasetTree, createDatasetTree } from "./DatasetTree";
 import { ZosJobsProvider, createJobsTree } from "./ZosJobsProvider";
 import { Job } from "./ZoweJobNode";
