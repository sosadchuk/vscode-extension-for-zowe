/*
* This program and the accompanying materials are made available under the terms of the *
* Eclipse Public License v2.0 which accompanies this distribution, and is available at *
* https://www.eclipse.org/legal/epl-v20.html                                      *
*                                                                                 *
* SPDX-License-Identifier: EPL-2.0                                                *
*                                                                                 *
* Copyright Contributors to the Zowe Project.                                     *
*                                                                                 *
*/

import * as zowe from "@brightside/core";
import * as fs from "fs";
import { moveSync } from "fs-extra";
import * as path from "path";
import * as vscode from "vscode";
import { ZoweNode } from "./ZoweNode";
import { Logger, TextUtils, IProfileLoaded, ISession, IProfile, Session } from "@brightside/imperative";
import { DatasetTree, createDatasetTree } from "./DatasetTree";
import { ZosJobsProvider, createJobsTree } from "./ZosJobsProvider";
import { Job } from "./ZoweJobNode";
import { USSTree, createUSSTree } from "./USSTree";
import { ZoweUSSNode } from "./ZoweUSSNode";
import * as ussActions from "./uss/ussNodeActions";
import * as mvsActions from "./mvs/mvsNodeActions";
// tslint:disable-next-line: no-duplicate-imports
import { IJobFile, IUploadOptions } from "@brightside/core";
import { Profiles } from "./Profiles";
import * as nls from "vscode-nls";
import * as utils from "./utils";
import SpoolProvider, { encodeJobFile } from "./SpoolProvider";
const localize = nls.config({ messageFormat: nls.MessageFormat.file })();


// Globals
export let BRIGHTTEMPFOLDER;
export let USS_DIR;
export let DS_DIR;
export let ISTHEIA: boolean = false; // set during activate
export const FAV_SUFFIX = "_fav";
export const INFORMATION_CONTEXT = "information";
export const FAVORITE_CONTEXT = "favorite";
export const DS_FAV_CONTEXT = "ds_fav";
export const PDS_FAV_CONTEXT = "pds_fav";
export const DS_SESSION_CONTEXT = "session";
export const DS_PDS_CONTEXT = "pds";
export const DS_DS_CONTEXT = "ds";
export const DS_MEMBER_CONTEXT = "member";
export const DS_TEXT_FILE_CONTEXT = "textFile";
export const DS_FAV_TEXT_FILE_CONTEXT = "textFile_fav";
export const DS_BINARY_FILE_CONTEXT = "binaryFile";
export const DS_MIGRATED_FILE_CONTEXT = "migr";
export const USS_SESSION_CONTEXT = "uss_session";
export const USS_DIR_CONTEXT = "directory";
export const USS_FAV_DIR_CONTEXT = "directory_fav";
export const JOBS_SESSION_CONTEXT = "server";
export const JOBS_JOB_CONTEXT = "job";
export const JOBS_SPOOL_CONTEXT = "spool";
export const ICON_STATE_OPEN = "open";
export const ICON_STATE_CLOSED = "closed";

let usrNme: string;
let passWrd: string;
let baseEncd: string;
let validProfile: number = -1;
let log: Logger;
/**
 * The function that runs when the extension is loaded
 *
 * @export
 * @param {vscode.ExtensionContext} context - Context of vscode at the time that the function is called
 */
export async function activate(context: vscode.ExtensionContext) {
    // Get temp folder location from settings
    let preferencesTempPath: string =
        vscode.workspace.getConfiguration()
        /* tslint:disable:no-string-literal */
        .get("Zowe-Temp-Folder-Location")["folderPath"];

    // Determine the runtime framework to support special behavior for Theia
    const theia = "Eclipse Theia";
    const appName: string = vscode.env.appName;
    if (appName && appName === theia) {
        ISTHEIA = true;
    }

    defineGlobals(preferencesTempPath);

    // Call cleanTempDir before continuing
    // this is to handle if the application crashed on a previous execution and
    // VSC didn't get a chance to call our deactivate to cleanup.
    await deactivate();

    try {
        fs.mkdirSync(BRIGHTTEMPFOLDER);
        fs.mkdirSync(USS_DIR);
        fs.mkdirSync(DS_DIR);
    } catch (err) {
        vscode.window.showErrorMessage(err.message);
    }

    let datasetProvider: DatasetTree;
    let ussFileProvider: USSTree;
    let jobsProvider: ZosJobsProvider;
    const outputChannel = vscode.window.createOutputChannel("Zowe TSO Command");

    try {
        // Initialize Imperative Logger
        const loggerConfig = require(path.join(context.extensionPath, "log4jsconfig.json"));
        loggerConfig.log4jsConfig.appenders.default.filename = path.join(context.extensionPath, "logs", "imperative.log");
        loggerConfig.log4jsConfig.appenders.imperative.filename = path.join(context.extensionPath, "logs", "imperative.log");
        loggerConfig.log4jsConfig.appenders.app.filename = path.join(context.extensionPath, "logs", "zowe.log");
        Logger.initLogger(loggerConfig);

        log = Logger.getAppLogger();
        log.debug(localize("initialize.log.debug", "Initialized logger from VSCode extension"));
        await Profiles.createInstance(log);

        // Initialize dataset provider
        datasetProvider = await createDatasetTree(log);
        // Initialize uss provider
        ussFileProvider = await createUSSTree(log);
        // Initialize Jobs provider with the created session and the selected pattern
        jobsProvider = await createJobsTree(log);

    } catch (err) {
        log.error(localize("initialize.log.error", "Error encountered while activating and initializing logger! ") + JSON.stringify(err));
        vscode.window.showErrorMessage(err.message); // TODO MISSED TESTING
    }

    const spoolProvider = new SpoolProvider();
    const providerRegistration = vscode.Disposable.from(
        vscode.workspace.registerTextDocumentContentProvider(SpoolProvider.scheme, spoolProvider)
    );
    context.subscriptions.push(spoolProvider, providerRegistration);

    if (datasetProvider) {
        vscode.commands.registerCommand("zowe.addSession", async () => addSession(datasetProvider));
        vscode.commands.registerCommand("zowe.addFavorite", async (node) => datasetProvider.addFavorite(node));
        vscode.commands.registerCommand("zowe.refreshAll", () => refreshAll(datasetProvider));
        vscode.commands.registerCommand("zowe.refreshNode", (node) => refreshPS(node));
        vscode.commands.registerCommand("zowe.pattern", (node) => datasetProvider.datasetFilterPrompt(node));
        vscode.commands.registerCommand("zowe.ZoweNode.openPS", (node) => openPS(node, true));
        vscode.workspace.onDidSaveTextDocument(async (savedFile) => {
            log.debug(localize("onDidSaveTextDocument1",
                "File was saved -- determining whether the file is a USS file or Data set.\n Comparing (case insensitive) ") +
                savedFile.fileName +
                localize("onDidSaveTextDocument2", " against directory ") +
                DS_DIR + localize("onDidSaveTextDocument3", "and") + USS_DIR);
            if (savedFile.fileName.toUpperCase().indexOf(DS_DIR.toUpperCase()) >= 0) {
                log.debug(localize("activate.didSaveText.isDataSet", "File is a data set-- saving "));
                await saveFile(savedFile, datasetProvider); // TODO MISSED TESTING
            } else if (savedFile.fileName.toUpperCase().indexOf(USS_DIR.toUpperCase()) >= 0) {
                log.debug(localize("activate.didSaveText.isUSSFile", "File is a USS file -- saving"));
                await saveUSSFile(savedFile, ussFileProvider); // TODO MISSED TESTING
            } else {
                log.debug(localize("activate.didSaveText.file", "File ") + savedFile.fileName +
                localize("activate.didSaveText.notDataSet", " is not a data set or USS file "));
            }
        });
        vscode.commands.registerCommand("zowe.createDataset", (node) => createFile(node, datasetProvider));
        vscode.commands.registerCommand("zowe.createMember", (node) => createMember(node, datasetProvider));
        vscode.commands.registerCommand("zowe.deleteDataset", (node) => deleteDataset(node, datasetProvider));
        vscode.commands.registerCommand("zowe.deletePDS", (node) => deleteDataset(node, datasetProvider));
        vscode.commands.registerCommand("zowe.uploadDialog", (node) => mvsActions.uploadDialog(node, datasetProvider));
        vscode.commands.registerCommand("zowe.deleteMember", (node) => deleteDataset(node, datasetProvider));
        vscode.commands.registerCommand("zowe.editMember", (node) => openPS(node, false));
        vscode.commands.registerCommand("zowe.removeSession", async (node) => datasetProvider.deleteSession(node));
        vscode.commands.registerCommand("zowe.removeFavorite", async (node) => datasetProvider.removeFavorite(node));
        vscode.commands.registerCommand("zowe.saveSearch", async (node) => datasetProvider.addFavorite(node));
        vscode.commands.registerCommand("zowe.removeSavedSearch", async (node) => datasetProvider.removeFavorite(node));
        vscode.commands.registerCommand("zowe.submitJcl", async () => submitJcl(datasetProvider));
        vscode.commands.registerCommand("zowe.submitMember", async (node) => submitMember(node));
        vscode.commands.registerCommand("zowe.showDSAttributes", (node) => showDSAttributes(node, datasetProvider));
        vscode.commands.registerCommand("zowe.renameDataSet", (node) => renameDataSet(node, datasetProvider));
        vscode.commands.registerCommand("zowe.copyDataSet", (node) => copyDataSet(node));
        vscode.commands.registerCommand("zowe.pasteDataSet", (node) => pasteDataSet(node, datasetProvider));
        vscode.commands.registerCommand("zowe.renameDataSetMember", (node) => renameDataSetMember(node, datasetProvider));
        vscode.workspace.onDidChangeConfiguration(async (e) => {
            datasetProvider.onDidChangeConfiguration(e);
        });
        vscode.workspace.onDidChangeConfiguration((e) => {
            if (e.affectsConfiguration("Zowe-Temp-Folder-Location")) {
                const updatedPreferencesTempPath: string =
                    vscode.workspace.getConfiguration()
                    /* tslint:disable:no-string-literal */
                    .get("Zowe-Temp-Folder-Location")["folderPath"];
                moveTempFolder(preferencesTempPath, updatedPreferencesTempPath);
                // Update current temp folder preference
                preferencesTempPath = updatedPreferencesTempPath;
            }
        });
        // Attaches the TreeView as a subscriber to the refresh event of datasetProvider
        const databaseView = vscode.window.createTreeView("zowe.explorer", { treeDataProvider: datasetProvider });
        context.subscriptions.push(databaseView);
        if (!ISTHEIA) {
            databaseView.onDidCollapseElement( async (e) => {
                datasetProvider.flipState(e.element, false);
            });
            databaseView.onDidExpandElement( async (e) => {
                datasetProvider.flipState(e.element, true);
            });
        }
    }
    if (ussFileProvider) {
        vscode.commands.registerCommand("zowe.uss.addFavorite", async (node) => ussFileProvider.addUSSFavorite(node));
        vscode.commands.registerCommand("zowe.uss.removeFavorite", async (node) => ussFileProvider.removeUSSFavorite(node));
        vscode.commands.registerCommand("zowe.uss.addSession", async () => addUSSSession(ussFileProvider));
        vscode.commands.registerCommand("zowe.uss.refreshAll", () => ussActions.refreshAllUSS(ussFileProvider));
        vscode.commands.registerCommand("zowe.uss.refreshUSS", (node) => refreshUSS(node));
        vscode.commands.registerCommand("zowe.uss.fullPath", (node) => ussFileProvider.ussFilterPrompt(node));
        vscode.commands.registerCommand("zowe.uss.ZoweUSSNode.open", (node) => openUSS(node, false, true));
        vscode.commands.registerCommand("zowe.uss.removeSession", async (node) => ussFileProvider.deleteSession(node));
        vscode.commands.registerCommand("zowe.uss.createFile", async (node) => ussActions.createUSSNode(node, ussFileProvider, "file"));
        vscode.commands.registerCommand("zowe.uss.createFolder", async (node) => ussActions.createUSSNode(node, ussFileProvider, "directory"));
        vscode.commands.registerCommand("zowe.uss.deleteNode",
            async (node) => ussActions.deleteUSSNode(node, ussFileProvider, getUSSDocumentFilePath(node)));
        vscode.commands.registerCommand("zowe.uss.binary", async (node) => changeFileType(node, true, ussFileProvider));
        vscode.commands.registerCommand("zowe.uss.text", async (node) => changeFileType(node, false, ussFileProvider));
        vscode.commands.registerCommand("zowe.uss.renameNode",
            async (node) => ussActions.renameUSSNode(node, ussFileProvider, getUSSDocumentFilePath(node)));
        vscode.commands.registerCommand("zowe.uss.uploadDialog", async (node) => ussActions.uploadDialog(node, ussFileProvider));
        vscode.commands.registerCommand("zowe.uss.createNode", async (node) => ussActions.createUSSNodeDialog(node, ussFileProvider));
        vscode.commands.registerCommand("zowe.uss.copyPath", async (node) => ussActions.copyPath(node));
        vscode.commands.registerCommand("zowe.uss.editFile", (node) => openUSS(node, false, false));
        vscode.commands.registerCommand("zowe.uss.saveSearch", async (node) => ussFileProvider.addUSSSearchFavorite(node));
        vscode.commands.registerCommand("zowe.uss.removeSavedSearch", async (node) => ussFileProvider.removeUSSFavorite(node));
        vscode.workspace.onDidChangeConfiguration(async (e) => {
            ussFileProvider.onDidChangeConfiguration(e);
        });
        const ussView = vscode.window.createTreeView("zowe.uss.explorer", { treeDataProvider: ussFileProvider });
        context.subscriptions.push(ussView);
        if (!ISTHEIA) {
            ussView.onDidCollapseElement( async (e) => {
                ussFileProvider.flipState(e.element, false);
            });
            ussView.onDidExpandElement( async (e) => {
                ussFileProvider.flipState(e.element, true);
            });
        }
    }

    if (jobsProvider) {
        vscode.commands.registerCommand("zowe.zosJobsOpenspool", (session, spool) => {
            getSpoolContent(session, spool);
        });
        vscode.commands.registerCommand("zowe.deleteJob", (job) => jobsProvider.deleteJob(job));
        vscode.commands.registerCommand("zowe.runModifyCommand", (job) => {
            modifyCommand(job);
        });
        vscode.commands.registerCommand("zowe.runStopCommand", (job) => {
            stopCommand(job);
        });
        vscode.commands.registerCommand("zowe.refreshJobsServer", async (node) => refreshJobsServer(node));
        vscode.commands.registerCommand("zowe.refreshAllJobs", () => {
            jobsProvider.mSessionNodes.forEach((jobNode) => {
                if (jobNode.contextValue === JOBS_SESSION_CONTEXT) {
                    jobNode.reset();
                }
            });
            jobsProvider.refresh();
            Profiles.getInstance().refresh();
        });
        vscode.commands.registerCommand("zowe.addJobsSession", () => addJobsSession(jobsProvider));
        vscode.commands.registerCommand("zowe.setOwner", (node) => {
            setOwner(node, jobsProvider);
        });
        vscode.commands.registerCommand("zowe.setPrefix", (node) => {
            setPrefix(node, jobsProvider);
        });
        vscode.commands.registerCommand("zowe.removeJobsSession", (node) => jobsProvider.deleteSession(node));
        vscode.commands.registerCommand("zowe.downloadSpool", (job) => downloadSpool(job));
        vscode.commands.registerCommand("zowe.getJobJcl",  (job) => {
            downloadJcl(job);
        });
        vscode.commands.registerCommand("zowe.setJobSpool", async (session, jobid) => {
            const sessionNode = jobsProvider.mSessionNodes.find((jobNode) => {
                return jobNode.label.trim() === session.trim();
            });
            sessionNode.dirty = true;
            jobsProvider.refresh();
            const jobs = await sessionNode.getChildren();
            const job = jobs.find((jobNode) => {
                return jobNode.job.jobid === jobid;
            });
            jobsProvider.setJob(jobView, job);
        });
        vscode.commands.registerCommand("zowe.jobs.search", (node) => jobsProvider.searchPrompt(node));
        vscode.commands.registerCommand("zowe.issueTsoCmd", async () => issueTsoCommand(outputChannel));
        vscode.workspace.onDidChangeConfiguration(async (e) => {
            jobsProvider.onDidChangeConfiguration(e);
        });
        vscode.commands.registerCommand("zowe.jobs.addFavorite", async (node) => jobsProvider.addJobsFavorite(node));
        vscode.commands.registerCommand("zowe.jobs.removeFavorite", async (node) => jobsProvider.removeJobsFavorite(node));
        vscode.commands.registerCommand("zowe.jobs.saveSearch", async (node) => jobsProvider.saveSearch(node));
        vscode.commands.registerCommand("zowe.jobs.removeSearchFavorite", async (node) => jobsProvider.removeJobsFavorite(node));
        const jobView = vscode.window.createTreeView("zowe.jobs", { treeDataProvider: jobsProvider });
        context.subscriptions.push(jobView);
        if (!ISTHEIA) {
            jobView.onDidCollapseElement( async (e: { element: Job; }) => {
                jobsProvider.flipState(e.element, false);
            });
            jobView.onDidExpandElement( async (e: { element: Job; }) => {
                jobsProvider.flipState(e.element, true);
            });
        }
    }
}

/**
 * Allow the user to submit a TSO command to the selected server. Response is written
 * to the output channel.
 * @param outputChannel The Output Channel to write the command and response to
 */
export async function issueTsoCommand(outputChannel: vscode.OutputChannel) {
    const profiles = Profiles.getInstance();
    const allProfiles: IProfileLoaded[] = profiles.allProfiles;
    let sesName: string;
    let zosmfProfile: IProfileLoaded;

    const profileNamesList = allProfiles.map((profile) => {
        return profile.name;
    });
    if (profileNamesList.length) {
        const quickPickOptions: vscode.QuickPickOptions = {
            placeHolder: localize("issueTsoCommand.quickPickOption", "Select the Profile to use to submit the command"),
            ignoreFocusOut: true,
            canPickMany: false
        };
        sesName = await vscode.window.showQuickPick(profileNamesList, quickPickOptions);
        zosmfProfile = allProfiles.filter((profile) => profile.name === sesName)[0];
        const updProfile = zosmfProfile.profile as ISession;
        if ((!updProfile.user) || (!updProfile.password)) {
            try {
                const values = await Profiles.getInstance().promptCredentials(zosmfProfile.name);
                if (values !== undefined) {
                    usrNme = values [0];
                    passWrd = values [1];
                    baseEncd = values [2];
                }
            } catch (error) {
                vscode.window.showErrorMessage(error.message);
            }
            if (usrNme !== undefined && passWrd !== undefined && baseEncd !== undefined) {
                updProfile.user = usrNme;
                updProfile.password = passWrd;
                updProfile.base64EncodedAuth = baseEncd;
                zosmfProfile.profile = updProfile as IProfile;
            }
        }
    } else {
        vscode.window.showInformationMessage(localize("issueTsoCommand.noProfilesLoaded", "No profiles available"));
    }
    let command = await vscode.window.showInputBox({ prompt: localize("issueTsoCommand.command", "Command") });
    try {
        if (command !== undefined) {
            // If the user has started their command with a / then remove it
            if (command.startsWith("/")) {
                command = command.substring(1);
            }
            outputChannel.appendLine(`> ${command}`);
            const response = await zowe.IssueCommand.issueSimple(zowe.ZosmfSession.createBasicZosmfSession(zosmfProfile.profile), command);
            outputChannel.appendLine(response.commandResponse);
            outputChannel.show(true);
        }
    } catch (error) {
        vscode.window.showErrorMessage(error.message);
    }
}

/**
 * Defines all global variables
 * @param tempPath File path for temporary folder defined in preferences
 */
export function defineGlobals(tempPath: string | undefined) {
    tempPath !== "" && tempPath !== undefined ?
        BRIGHTTEMPFOLDER = path.join(tempPath, "temp") :
        BRIGHTTEMPFOLDER = path.join(__dirname, "..", "..", "resources", "temp");

    USS_DIR = path.join(BRIGHTTEMPFOLDER, "_U_");
    DS_DIR = path.join(BRIGHTTEMPFOLDER, "_D_");
}

/**
 * Moves temp folder to user defined location in preferences
 * @param previousTempPath temp path settings value before updated by user
 * @param currentTempPath temp path settings value after updated by user
 */
export function moveTempFolder(previousTempPath: string, currentTempPath: string) {
    // Re-define globals with updated path
    defineGlobals(currentTempPath);

    if (previousTempPath === "") {
        previousTempPath = path.join(__dirname, "..", "..", "resources");
    }

    // Make certain that "temp" folder is cleared
    cleanTempDir();

    try {
        fs.mkdirSync(BRIGHTTEMPFOLDER);
        fs.mkdirSync(USS_DIR);
        fs.mkdirSync(DS_DIR);
    } catch (err) {
        log.error("Error encountered when creating temporary folder! " + JSON.stringify(err));
        vscode.window.showErrorMessage(err.message);
    }
    const previousTemp = path.join(previousTempPath, "temp");
    try {
        // If source and destination path are same, exit
        if(previousTemp === BRIGHTTEMPFOLDER) {
            return;
        }

        // TODO: Possibly remove when supporting "Multiple Instances"
        // If a second instance has already moved the temp folder, exit
        // Ideally, `moveSync()` would alert user if path doesn't exist.
        // However when supporting "Multiple Instances", might not be possible.
        if(!fs.existsSync(previousTemp)) {
            return;
        }

        moveSync(previousTemp, BRIGHTTEMPFOLDER, { overwrite: true });
    } catch (err) {
        log.error("Error moving temporary folder! " + JSON.stringify(err));
        vscode.window.showErrorMessage(err.message);
    }
}

/**
 * Download all the spool content for the specified job.
 *
 * @param job The job to download the spool content from
 */
export async function downloadSpool(job: Job){
    try {
        const dirUri = await vscode.window.showOpenDialog({
            openLabel: localize("downloadSpool.select", "Select"),
            canSelectFolders:true,
            canSelectFiles: false,
            canSelectMany: false
        });
        if (dirUri !== undefined) {
            zowe.DownloadJobs.downloadAllSpoolContentCommon(job.session, {
                jobid: job.job.jobid,
                jobname: job.job.jobname,
                outDir: dirUri[0].fsPath
            });
        }
    } catch (error) {
        vscode.window.showErrorMessage(error.message);
    }

}

export async function downloadJcl(job: Job) {
    try {
        const jobJcl = await zowe.GetJobs.getJclForJob(job.session, job.job);
        const jclDoc = await vscode.workspace.openTextDocument({language: "jcl", content: jobJcl});
        await vscode.window.showTextDocument(jclDoc);
    } catch (error) {
        vscode.window.showErrorMessage(error.message);
    }
}

/**
 * Switch the download type and redownload the file.
 *
 * @param node The file that is going to be downloaded
 * @param binary Whether the file should be downloaded as binary or not
 * @param ussFileProvider Our USSTree object
 */
export async function changeFileType(node: ZoweUSSNode, binary: boolean, ussFileProvider: USSTree) {
    node.setBinary(binary);
    await openUSS(node, true, true);
    ussFileProvider.refresh();
}

/**
 * Submit the contents of the editor as JCL.
 *
 * @export
 * @param {DatasetTree} datasetProvider - our DatasetTree object
 */
export async function submitJcl(datasetProvider: DatasetTree) {
    const doc = vscode.window.activeTextEditor.document;
    log.debug(localize("submitJcl.log.debug", "Submitting JCL in document ") + doc.fileName);
    // get session name
    const sessionregex = /\[(.*)(\])(?!.*\])/g;
    const regExp = sessionregex.exec(doc.fileName);
    const profiles = await Profiles.getInstance();
    let sesName;
    if(regExp === null){
        const allProfiles: IProfileLoaded[] = profiles.allProfiles;
        const profileNamesList = allProfiles.map((profile) => {
            return profile.name;
        });
        if (profileNamesList.length) {
            const quickPickOptions: vscode.QuickPickOptions = {
                placeHolder: localize("submitJcl.quickPickOption", "Select the Profile to use to submit the job"),
                ignoreFocusOut: true,
                canPickMany: false
            };
            sesName = await vscode.window.showQuickPick(profileNamesList, quickPickOptions);
        } else {
            vscode.window.showInformationMessage(localize("submitJcl.noProfile", "No profiles available"));
        }
    } else {
        sesName = regExp[1];
        if (sesName.includes("[")) {
            // if submitting from favorites, sesName might be the favorite node, so extract further
            sesName = sessionregex.exec(sesName)[1];
        }
    }

    // get session from session name
    let documentSession;
    const sesNode = (await datasetProvider.getChildren()).find((child) => child.label.trim()=== sesName);
    if (sesNode) {
        documentSession = sesNode.getSession();
    } else {
        // if submitting from favorites, a session might not exist for this node
        const zosmfProfile = profiles.loadNamedProfile(sesName);
        documentSession = zowe.ZosmfSession.createBasicZosmfSession(zosmfProfile.profile);
    }
    if (documentSession == null) {
        log.error(localize("submitJcl.log.error.nullSession", "Session for submitting JCL was null or undefined!"));
    }
    try {
        const job = await zowe.SubmitJobs.submitJcl(documentSession, doc.getText());
        const args = [sesName, job.jobid];
        const setJobCmd = `command:zowe.setJobSpool?${encodeURIComponent(JSON.stringify(args))}`;
        vscode.window.showInformationMessage(localize("submitJcl.jobSubmitted" ,"Job submitted ") + `[${job.jobid}](${setJobCmd})`);
    } catch (error) {
        vscode.window.showErrorMessage(localize("submitJcl.jobSubmissionFailed", "Job submission failed\n") + error.message);
    }
}

/**
 * Submit the selected dataset member as a Job.
 *
 * @export
 * @param node The dataset member
 */
export async function submitMember(node: ZoweNode) {
    const labelregex = /\[(.+)\]\: (.+)/g;
    let label;
    let sesName;
    switch (node.mParent.contextValue) {
        case (FAVORITE_CONTEXT): {
            const regex = labelregex.exec(node.label);
            sesName = regex[1];
            label = regex[2];
            break;
        }
        case (DS_PDS_CONTEXT + FAV_SUFFIX): {
            const regex = labelregex.exec(node.mParent.label);
            sesName = regex[1];
            label = regex[2] + "(" + node.label.trim()+ ")";
            break;
        }
        case (DS_SESSION_CONTEXT):
            sesName = node.mParent.label;
            label = node.label;
            break;
        case (DS_PDS_CONTEXT):
            sesName = node.mParent.mParent.label;
            label = node.mParent.label.trim()+ "(" + node.label.trim()+ ")";
            break;
        default:
            vscode.window.showErrorMessage(localize("submitMember.invalidNode", "submitMember() called from invalid node."));
            throw Error(localize("submitMember.error.invalidNode", "submitMember() called from invalid node."));
    }
    try {
        const job = await zowe.SubmitJobs.submitJob(node.getSession(), label);
        const args = [sesName, job.jobid];
        const setJobCmd = `command:zowe.setJobSpool?${encodeURIComponent(JSON.stringify(args))}`;
        vscode.window.showInformationMessage(localize("submitMember.jobSubmitted" ,"Job submitted ") + `[${job.jobid}](${setJobCmd})`);
    } catch (error) {
        vscode.window.showErrorMessage(localize("submitMember.jobSubmissionFailed", "Job submission failed\n") + error.message);
    }
}

/**
 * Adds a new Profile to the Dataset treeview by clicking the 'Plus' button and
 * selecting which profile you would like to add from the drop-down that appears.
 * The profiles that are in the tree view already will not appear in the
 * drop-down
 *
 * @export
 * @param {DatasetTree} datasetProvider - our datasetTree object
 */
export async function addSession(datasetProvider: DatasetTree) {
    const allProfiles = (await Profiles.getInstance()).allProfiles;
    const createNewProfile = "Create a New Connection to z/OS";
    let newprofile: any;
    let chosenProfile: string;
    let choice: vscode.QuickPickItem;
    let profileName: string;

    let profileNamesList = allProfiles.map((profile) => {
        return profile.name;
    });
    if (profileNamesList.length > 0) {
        profileNamesList = profileNamesList.filter((profileNames) =>
            // Find all cases where a profile is not already displayed
            !datasetProvider.mSessionNodes.find((sessionNode) =>
                sessionNode.label.trim() === profileNames
            )
        );
    }
    const createPick = new utils.FilterDescriptor("\uFF0B " + createNewProfile);
    const items: vscode.QuickPickItem[] = profileNamesList.map((element) => new utils.FilterItem(element));
    const quickpick = vscode.window.createQuickPick();
    quickpick.items = [createPick, ...items];
    quickpick.placeholder = localize("addSession.quickPickOption",
    "Choose \"Create new...\" to define a new profile or select an existing profile to Add to the Data Set Explorer");
    quickpick.ignoreFocusOut = true;
    quickpick.show();
    choice = await utils.resolveQuickPickHelper(quickpick);
    quickpick.hide();
    if (choice instanceof utils.FilterDescriptor) {
        if (quickpick.value) {
            chosenProfile = quickpick.value;
        } else {
            const options = {
            placeHolder: localize("createNewConnection.option.prompt.profileName.placeholder", "Connection Name"),
            prompt: localize("createNewConnection.option.prompt.profileName", "Enter a name for the connection"),
            value: profileName
            };
            profileName = await vscode.window.showInputBox(options);
            if (!profileName) {
                vscode.window.showInformationMessage(localize("createNewConnection.enterprofileName",
                    "Profile Name was not supplied. Operation Cancelled"));
                return;
            }
            quickpick.value = profileName;
            chosenProfile = quickpick.value;
        }
    } else {
        chosenProfile = choice.label;
    }
    if (chosenProfile === quickpick.value) {
        log.debug(localize("addSession.log.debug.createNewProfile", "User created a new profile"));
        try {
            newprofile = await Profiles.getInstance().createNewConnection(chosenProfile);
        } catch (error) {
            vscode.window.showErrorMessage(error.message);
        }
        if (newprofile !== undefined) {
            try {
                await Profiles.getInstance().listProfile();
            } catch (error) {
                vscode.window.showErrorMessage(error.message);
            }
            await datasetProvider.addSession(newprofile);
            await datasetProvider.refresh();
        }
    } else if(chosenProfile) {
        log.debug(localize("addSession.log.debug.selectedProfile", "User selected profile ") + chosenProfile);
        await datasetProvider.addSession(chosenProfile);
    } else {
        log.debug(localize("addSession.log.debug.cancelledSelection", "Operation Cancelled"));
        vscode.window.showInformationMessage(localize("createNewConnection.enterprofileName",
                    "Operation Cancelled"));
        return;
    }
}

/**
 * Adds a new Profile to the USS treeview by clicking the 'Plus' button and
 * selecting which profile you would like to add from the drop-down that appears.
 * The profiles that are in the tree view already will not appear in the
 * drop-down
 *
 * @export
 * @param {USSTree} ussFileProvider - our ussTree object
 */
export async function addUSSSession(ussFileProvider: USSTree) {
    const allProfiles = (await Profiles.getInstance()).allProfiles;
    const createNewProfile = "Create a New Connection to z/OS";
    let newprofile: any;
    let chosenProfile: string;
    let choice: vscode.QuickPickItem;
    let profileName: string;

    let profileNamesList = allProfiles.map((profile) => {
        return profile.name;
    });
    if (profileNamesList) {
        profileNamesList = profileNamesList.filter((profileNames) =>
            // Find all cases where a profile is not already displayed
            !ussFileProvider.mSessionNodes.find((sessionNode) =>
                sessionNode.mProfileName === profileNames
            )
        );
    }
    const createPick = new utils.FilterDescriptor("\uFF0B " + createNewProfile);
    const items: vscode.QuickPickItem[] = profileNamesList.map((element) => new utils.FilterItem(element));
    const quickpick = vscode.window.createQuickPick();
    quickpick.items = [createPick, ...items];
    quickpick.placeholder =localize("addSession.quickPickOption",
    "Choose \"Create new...\" to define a new profile or select an existing profile to Add to the USS Explorer");
    quickpick.ignoreFocusOut = true;
    quickpick.show();
    choice = await utils.resolveQuickPickHelper(quickpick);
    quickpick.hide();
    if (choice instanceof utils.FilterDescriptor) {
        if (quickpick.value) {
            chosenProfile = quickpick.value;
        } else {
            const options = {
            placeHolder: localize("createNewConnection.option.prompt.profileName.placeholder", "Connection Name"),
            prompt: localize("createNewConnection.option.prompt.profileName", "Enter a name for the connection"),
            value: profileName
            };
            profileName = await vscode.window.showInputBox(options);
            if (!profileName) {
                vscode.window.showInformationMessage(localize("createNewConnection.enterprofileName",
                    "Profile Name was not supplied. Operation Cancelled"));
                return;
            }
            quickpick.value = profileName;
            chosenProfile = quickpick.value;
        }
    } else {
        chosenProfile = choice.label;
    }
    if (chosenProfile === quickpick.value) {
        log.debug(localize("addSession.log.debug.createNewProfile", "User created a new profile"));
        try {
            newprofile = await Profiles.getInstance().createNewConnection(chosenProfile);
        } catch (error) {
            vscode.window.showErrorMessage(error.message);
        }
        if (newprofile !== undefined) {
            try {
                await Profiles.getInstance().listProfile();
            } catch (error) {
                vscode.window.showErrorMessage(error.message);
            }
            await ussFileProvider.addSession(newprofile);
            await ussFileProvider.refresh();
        }
    } else if(chosenProfile) {
        log.debug(localize("addUSSSession.log.debug.selectProfile", "User selected profile ") + chosenProfile);
        await ussFileProvider.addSession(chosenProfile);
    } else {
        log.debug(localize("addUSSSession.log.debug.cancelledSelection", "User cancelled profile selection"));
    }
}

/**
 * Creates a new file and uploads to the server
 * !!!!!!!!!!!!!!!!!!!!!!!!!!!!!!!!!!!!!!!!!!!!!!!!!!!
 * TODO: Consider changing configuration to allow "custom" data set specifications
 * !!!!!!!!!!!!!!!!!!!!!!!!!!!!!!!!!!!!!!!!!!!!!!!!!!!
 * @export
 * @param {ZoweNode} node - Desired Brightside session
 * @param {DatasetTree} datasetProvider - the tree which contains the nodes
 */
export async function createFile(node: ZoweNode, datasetProvider: DatasetTree) {
    const quickPickOptions: vscode.QuickPickOptions = {
        placeHolder: localize("createFile.quickPickOption.dataSetType", "Type of Data Set to be Created"),
        ignoreFocusOut: true,
        canPickMany: false
    };
    const types = [
        localize("createFile.dataSetBinary", "Data Set Binary"),
        localize("createFile.dataSetC", "Data Set C"),
        localize("createFile.dataSetClassic", "Data Set Classic"),
        localize("createFile.dataSetPartitioned", "Data Set Partitioned"),
        localize("createFile.dataSetSequential", "Data Set Sequential")
    ];
    let sesNamePrompt: string;
    if (node.contextValue.endsWith(FAV_SUFFIX)) {
        sesNamePrompt = node.label.substring(1, node.label.indexOf("]"));
    } else {
        sesNamePrompt = node.label;
    }

    if ((!node.getSession().ISession.user) || (!node.getSession().ISession.password)) {
        try {
            const values = await Profiles.getInstance().promptCredentials(sesNamePrompt);
            if (values !== undefined) {
                usrNme = values [0];
                passWrd = values [1];
                baseEncd = values [2];
            }
        } catch (error) {
            vscode.window.showErrorMessage(error.message);
        }
        if (usrNme !== undefined && passWrd !== undefined && baseEncd !== undefined) {
            node.getSession().ISession.user = usrNme;
            node.getSession().ISession.password = passWrd;
            node.getSession().ISession.base64EncodedAuth = baseEncd;
            validProfile = 0;
        } else {
            return;
        }
        await datasetProvider.refreshElement(node);
        await datasetProvider.refresh();
    } else {
        validProfile = 0;
    }
    if (validProfile === 0) {
        // get data set type
        const type = await vscode.window.showQuickPick(types, quickPickOptions);
        if (type == null) {
            log.debug(localize("createFile.log.debug.noValidTypeSelected", "No valid data type selected"));
            return;
        } else {
            log.debug(localize("createFile.log.debug.creatingNewDataSet", "Creating new data set"));
        }

        let typeEnum;
        let createOptions;
        switch (type) {
            case localize("createFile.dataSetBinary", "Data Set Binary"):
                typeEnum = zowe.CreateDataSetTypeEnum.DATA_SET_BINARY;
                createOptions = vscode.workspace.getConfiguration("Zowe-Default-Datasets-Binary");
                break;
            case localize("createFile.dataSetC", "Data Set C"):
                typeEnum = zowe.CreateDataSetTypeEnum.DATA_SET_C;
                createOptions = vscode.workspace.getConfiguration("Zowe-Default-Datasets-C");
                break;
            case localize("createFile.dataSetClassic", "Data Set Classic"):
                typeEnum = zowe.CreateDataSetTypeEnum.DATA_SET_CLASSIC;
                createOptions = vscode.workspace.getConfiguration("Zowe-Default-Datasets-Classic");
                break;
            case localize("createFile.dataSetPartitioned", "Data Set Partitioned"):
                typeEnum = zowe.CreateDataSetTypeEnum.DATA_SET_PARTITIONED;
                createOptions = vscode.workspace.getConfiguration("Zowe-Default-Datasets-PDS");
                break;
            case localize("createFile.dataSetSequential", "Data Set Sequential"):
                typeEnum = zowe.CreateDataSetTypeEnum.DATA_SET_SEQUENTIAL;
                createOptions = vscode.workspace.getConfiguration("Zowe-Default-Datasets-PS");
                break;
        }

        // get name of data set
        const name = await vscode.window.showInputBox({ placeHolder: localize("dataset.name", "Name of Data Set") });

        try {
            await zowe.Create.dataSet(node.getSession(), typeEnum, name, createOptions);
            node.dirty = true;
            datasetProvider.refresh();
        } catch (err) {
            log.error(localize("createDataSet.error", "Error encountered when creating data set! ") + JSON.stringify(err));
            vscode.window.showErrorMessage(err.message);
            throw (err);
        }
    }
}

/**
 * Creates a PDS member
 *
 * @export
 * @param {ZoweNode} parent - The parent Node
 * @param {DatasetTree} datasetProvider - the tree which contains the nodes
 */
export async function createMember(parent: ZoweNode, datasetProvider: DatasetTree) {
    const name = await vscode.window.showInputBox({ placeHolder: localize("createMember.inputBox", "Name of Member") });
    log.debug(localize("createMember.log.debug.createNewDataSet", "creating new data set member of name ") + name);
    if (name) {
        let label = parent.label.trim();
        if (parent.contextValue === DS_PDS_CONTEXT + FAV_SUFFIX) {
            label = parent.label.substring(parent.label.indexOf(":") + 2); // TODO MISSED TESTING
        }

        try {
            await zowe.Upload.bufferToDataSet(parent.getSession(), Buffer.from(""), label + "(" + name + ")");
        } catch (err) {
            log.error(localize("createMember.log.error", "Error encountered when creating member! ") + JSON.stringify(err));
            vscode.window.showErrorMessage(localize("createMember.error", "Unable to create member: ") + err.message);
            throw (err);
        }
        parent.dirty = true;
        datasetProvider.refreshElement(parent);
        openPS(new ZoweNode(name, vscode.TreeItemCollapsibleState.None, parent, null), true);
        datasetProvider.refresh();
    }
}


/**
 * Shows data set attributes in a new text editor
 *
 * @export
 * @param {ZoweNode} parent - The parent Node
 * @param {DatasetTree} datasetProvider - the tree which contains the nodes
 */
export async function showDSAttributes(parent: ZoweNode, datasetProvider: DatasetTree) {

    let label = parent.label.trim();
    if (parent.contextValue === DS_PDS_CONTEXT + FAV_SUFFIX || parent.contextValue === DS_PDS_CONTEXT + FAV_SUFFIX) {
        label = parent.label.trim().substring(parent.label.trim().indexOf(":") + 2);
    }

    log.debug(localize("showDSAttributes.debug", "showing attributes of data set ") + label);
    let attributes: any;
    try {
        attributes = await zowe.List.dataSet(parent.getSession(), label, { attributes: true });
        attributes = attributes.apiResponse.items;
        attributes = attributes.filter((dataSet) => {
            return dataSet.dsname.toUpperCase() === label.toUpperCase();
        });
        if (attributes.length === 0) {
            throw new Error(localize("showDSAttributes.lengthError", "No matching data set names found for query: ") + label);
        }
    } catch (err) {
        log.error(localize("showDSAttributes.log.error", "Error encountered when listing attributes! ") + JSON.stringify(err));
        vscode.window.showErrorMessage(localize("showDSAttributes.error", "Unable to list attributes: ") + err.message);
        throw (err);
    }

    // shouldn't be possible for there to be two cataloged data sets with the same name,
    // but just in case we'll display all of the results
    // if there's only one result (which there should be), we will just pass in attributes[0]
    // so that prettyJson doesn't display the attributes as an array with a hyphen character
    const attributesText = TextUtils.prettyJson(attributes.length > 1 ? attributes : attributes[0], undefined, false);
    // const attributesFilePath = path.join(BRIGHTTEMPFOLDER, label + ".yaml");
    // fs.writeFileSync(attributesFilePath, attributesText);
    // const document = await vscode.workspace.openTextDocument(attributesFilePath);
    // await vscode.window.showTextDocument(document);
    const attributesMessage = localize("attributes.title","Attributes");
    const webviewHTML = `<!DOCTYPE html>
    <html lang="en">
    <head>
        <meta charset="UTF-8">
        <title>${label} "${attributesMessage}"</title>
    </head>
    <body>
     ${attributesText.replace(/\n/g, "</br>")}
    </body>
    </html>`;
    const column = vscode.window.activeTextEditor
            ? vscode.window.activeTextEditor.viewColumn
            : undefined;
    const panel: vscode.WebviewPanel = vscode.window.createWebviewPanel(
            "zowe",
            label + " " + localize("attributes.title","Attributes"),
            column || 1,
            {

            }
        );
    panel.webview.html = webviewHTML;

}

/**
 * Rename data sets
 *
 * @export
 * @param {ZoweNode} node - The node
 * @param {DatasetTree} datasetProvider - the tree which contains the nodes
 */
export async function renameDataSet(node: ZoweNode, datasetProvider: DatasetTree) {
    let beforeDataSetName = node.label.trim();
    let favPrefix;
    let isFavourite;

    if (node.contextValue.includes(FAV_SUFFIX)) {
        isFavourite = true;
        favPrefix = node.label.substring(0, node.label.indexOf(":") + 2);
        beforeDataSetName = node.label.substring(node.label.indexOf(":") + 2);
    }
    const afterDataSetName = await vscode.window.showInputBox({ value: beforeDataSetName });

    log.debug(localize("renameDataSet.log.debug", "Renaming data set ") + afterDataSetName);
    if (afterDataSetName) {
        try {
            await zowe.Rename.dataSet(node.getSession(), beforeDataSetName, afterDataSetName);
            node.label = `${favPrefix}${afterDataSetName}`;
        } catch (err) {
            log.error(localize("renameDataSet.log.error", "Error encountered when renaming data set! ") + JSON.stringify(err));
            vscode.window.showErrorMessage(localize("renameDataSet.error", "Unable to rename data set: ") + err.message);
            throw err;
        }
        if (isFavourite) {
            const profile = favPrefix.substring(1, favPrefix.indexOf("]"));
            datasetProvider.renameNode(profile, beforeDataSetName, afterDataSetName);
        } else {
            const temp = node.label;
            node.label = "[" + node.getSessionNode().label.trim() + "]: " + beforeDataSetName;
            datasetProvider.renameFavorite(node, afterDataSetName);
            node.label = temp;
        }
        datasetProvider.refreshElement(node.mParent);
        datasetProvider.updateFavorites();
    }
}

function getProfileAndDataSetName(node: ZoweNode) {
    let profileName;
    let dataSetName;
    if (node.contextValue.includes(FAV_SUFFIX)) {
        profileName = node.label.substring(1, node.label.indexOf("]"));
        dataSetName = node.label.substring(node.label.indexOf(":") + 2);
    } else {
        profileName = node.mParent.label.trim();
        dataSetName = node.label.trim();
    }

    return { profileName, dataSetName };
}

function getNodeLabels(node: ZoweNode) {
    if (node.contextValue.includes(DS_MEMBER_CONTEXT)) {
        return { ...getProfileAndDataSetName(node.mParent), memberName: node.label.trim() };
    } else {
        return getProfileAndDataSetName(node);
    }
}

/**
 * Copy data sets
 *
 * @export
 * @param {ZoweNode} node - The node to copy
 */
export async function copyDataSet(node: ZoweNode) {
    return vscode.env.clipboard.writeText(JSON.stringify(getNodeLabels(node)));
}

/**
 * Paste data sets
 *
 * @export
 * @param {ZoweNode} node - The node to paste to
 * @param {DatasetTree} datasetProvider - the tree which contains the nodes
 */
export async function pasteDataSet(node: ZoweNode, datasetProvider: DatasetTree) {
    const { profileName, dataSetName } = getNodeLabels(node);
    let memberName;
    let beforeDataSetName;
    let beforeProfileName;
    let beforeMemberName;

    if (node.contextValue.includes(DS_PDS_CONTEXT)) {
        memberName = await vscode.window.showInputBox({ placeHolder: localize("renameDataSet.name", "Name of Data Set Member") });
        if(!memberName) {
            return;
        }
    }

    try {
        ({
            dataSetName: beforeDataSetName,
            memberName: beforeMemberName,
            profileName: beforeProfileName,
        } = JSON.parse(await vscode.env.clipboard.readText()));
    } catch (err) {
        throw Error("Invalid clipboard. Copy from data set first");
    }

    if(beforeProfileName === profileName) {
        if(memberName) {
            try {
                await zowe.Get.dataSet(node.getSession(), `${dataSetName}(${memberName})`);
                throw Error(`${dataSetName}(${memberName}) already exists. You cannot replace a member`);
            } catch(err) {
                if (!err.message.includes("Member not found")) {
                    throw err;
                }
            }
        }
        await zowe.Copy.dataSet(
            node.getSession(),
            { dataSetName: beforeDataSetName, memberName: beforeMemberName },
            { dataSetName, memberName },
        );

        if (memberName) {
            datasetProvider.refreshElement(node);
            let node2;
            if (node.contextValue.includes(FAV_SUFFIX)) {
                node2 = datasetProvider.findNonFavoritedNode(node);
            } else {
                node2 = datasetProvider.findFavoritedNode(node);
            }
            if (node2) {
                datasetProvider.refreshElement(node2);
            }
        } else {
            refreshPS(node);
        }
    }
}

/**
 * Rename data set members
 *
 * @export
 * @param {ZoweNode} node - The node
 * @param {DatasetTree} datasetProvider - the tree which contains the nodes
 */
export async function renameDataSetMember(node: ZoweNode, datasetProvider: DatasetTree) {
    const beforeMemberName = node.label.trim();
    let dataSetName;
    let profileLabel;

    if (node.mParent.contextValue.includes(FAV_SUFFIX)) {
        profileLabel = node.mParent.label.substring(0, node.mParent.label.indexOf(":") + 2);
        dataSetName = node.mParent.label.substring(node.mParent.label.indexOf(":") + 2);
    } else {
        dataSetName = node.mParent.label.trim();
    }
    const afterMemberName = await vscode.window.showInputBox({ value: beforeMemberName });

    log.debug(localize("renameDataSet.log.debug", "Renaming data set ") + afterMemberName);
    if (afterMemberName) {
        try {
            await zowe.Rename.dataSetMember(node.getSession(), dataSetName, beforeMemberName, afterMemberName);
            node.label = `${profileLabel}${afterMemberName}`;
        } catch (err) {
            log.error(localize("renameDataSet.log.error", "Error encountered when renaming data set! ") + JSON.stringify(err));
            vscode.window.showErrorMessage(localize("renameDataSet.error", "Unable to rename data set: ") + err.message);
            throw err;
        }
        if (node.mParent.contextValue.includes(FAV_SUFFIX)) {
            const nonFavoritedParent = datasetProvider.findNonFavoritedNode(node.mParent);
            if (nonFavoritedParent) {
                const nonFavoritedMember = nonFavoritedParent.children.find((child) => child.label === beforeMemberName);
                if (nonFavoritedMember) {
                    nonFavoritedMember.label = afterMemberName;
                    datasetProvider.refreshElement(nonFavoritedParent);
                }
            }
        } else {
            const favoritedParent = datasetProvider.findFavoritedNode(node.mParent);
            if (favoritedParent) {
                const favoritedMember = favoritedParent.children.find((child) => child.label === beforeMemberName);
                if (favoritedMember) {
                    favoritedMember.label = afterMemberName;
                    datasetProvider.refreshElement(favoritedParent);
                }
            }
        }
        datasetProvider.refreshElement(node.mParent);
    }
}

/**
 * Recursively deletes directory
 *
 * @param directory path to directory to be deleted
 */
export function cleanDir(directory) {
    if (!fs.existsSync(directory)) {
        return;
    }
    fs.readdirSync(directory).forEach((file) => {
        const fullpath = path.join(directory, file);
        const lstat = fs.lstatSync(fullpath);
        if (lstat.isFile()) {
            fs.unlinkSync(fullpath);
        } else {
            cleanDir(fullpath);
        }
    });
    fs.rmdirSync(directory);
}

/**
 * Cleans up local temp directory
 *
 * @export
 */
export async function cleanTempDir() {
    // logger hasn't necessarily been initialized yet, don't use the `log` in this function
    if (!fs.existsSync(BRIGHTTEMPFOLDER)) {
        return;
    }
    try {
        cleanDir(BRIGHTTEMPFOLDER);
    } catch (err) {
        vscode.window.showErrorMessage(localize("deactivate.error", "Unable to delete temporary folder. ") + err);  // TODO MISSED TESTING
    }
}

/**
 * Called by VSCode on shutdown
 *
 * @export
 */
export async function deactivate() {
    await cleanTempDir();
}


/**
 * Deletes a dataset
 *
 * @export
 * @param {ZoweNode} node - The node to be deleted
 * @param {DatasetTree} datasetProvider - the tree which contains the nodes
 */
export async function deleteDataset(node: ZoweNode, datasetProvider: DatasetTree) {
    log.debug(localize("deleteDataset.log.debug", "Deleting data set ") + node.label);
    const quickPickOptions: vscode.QuickPickOptions = {
        placeHolder: localize("deleteDataset.quickPickOption", "Are you sure you want to delete ") + node.label,
        ignoreFocusOut: true,
        canPickMany: false
    };
    // confirm that the user really wants to delete
    if (await vscode.window.showQuickPick([localize("deleteDataset.showQuickPick.yes", "Yes"),
        localize("deleteDataset.showQuickPick.no", "No")], quickPickOptions) !== localize("deleteDataset.showQuickPick.yes", "Yes")) {
            log.debug(localize("deleteDataset.showQuickPick.log.debug", "User picked no. Cancelling delete of data set"));
            return;
        }

    let label = "";
    let fav = false;
    try {
        switch (node.mParent.contextValue) {
            case (FAVORITE_CONTEXT):
                label = node.label.substring(node.label.indexOf(":") + 1).trim();
                fav = true;
                break;
            case (DS_PDS_CONTEXT + FAV_SUFFIX):
                label = node.mParent.label.substring(node.mParent.label.indexOf(":") + 1).trim() + "(" + node.label.trim()+ ")";
                fav = true;
                break;
            case (DS_SESSION_CONTEXT):
                label = node.label.trim();
                break;
            case (DS_PDS_CONTEXT):
                label = node.mParent.label.trim()+ "(" + node.label.trim()+ ")";
                break;
            default:
                throw Error(localize("deleteDataSet.invalidNode.error", "deleteDataSet() called from invalid node."));
        }
        await zowe.Delete.dataSet(node.getSession(), label);
    } catch (err) {
        log.error(localize("deleteDataSet.delete.log.error", "Error encountered when deleting data set! ") + JSON.stringify(err));
        if (err.message.includes(localize("deleteDataSet.error.notFound", "not found"))) {
            vscode.window.showInformationMessage(localize("deleteDataSet.notFound.error1", "Unable to find file: ") + label +
            localize("deleteDataSet.notFound.error2", " was probably already deleted."));
        } else {
            vscode.window.showErrorMessage(err);
        }
        throw err;
    }

    // remove node from tree
    if (fav) {
        datasetProvider.mSessionNodes.forEach((ses) => {
            if (node.label.substring(node.label.indexOf("[") + 1, node.label.indexOf("]")) === ses.label.trim()||
                node.mParent.label.substring(node.mParent.label.indexOf("["), node.mParent.label.indexOf("]")) === ses.label) {
                ses.dirty = true;
            }
        });
        datasetProvider.removeFavorite(node);
    } else {
        node.getSessionNode().dirty = true;
        const temp = node.label;
        node.label = "[" + node.getSessionNode().label.trim() + "]: " + node.label;
        datasetProvider.removeFavorite(node);
        node.label = temp;
    }
    datasetProvider.refresh();

    // remove local copy of file
    const fileName = getDocumentFilePath(label, node);
    try {
        if (fs.existsSync(fileName)) {
            fs.unlinkSync(fileName);
        }
    } catch (err) {
        // do nothing
    }
}

/**
 * Prompts the user for a pattern, and populates the [TreeView]{@link vscode.TreeView} based on the pattern
 *
 * @param {ZoweNode} node - The session node
 * @param {DatasetTree} datasetProvider - Current DatasetTree used to populate the TreeView
 * @returns {Promise<void>}
 */
export async function enterPattern(node: ZoweNode, datasetProvider: DatasetTree) {
    if (log) {
        log.debug(localize("enterPattern.log.debug.prompt", "Prompting the user for a data set pattern"));
    }
    let pattern: string;
    if (node.contextValue === DS_SESSION_CONTEXT) {
        // manually entering a search
        const options: vscode.InputBoxOptions = {
            prompt: localize("enterPattern.options.prompt", "Search data sets by entering patterns: use a comma to separate multiple patterns"),
            value: node.pattern
        };
        // get user input
        pattern = await vscode.window.showInputBox(options);
        if (!pattern) {
            vscode.window.showInformationMessage(localize("enterPattern.pattern", "You must enter a pattern."));
            return;
        }
    } else {
        // executing search from saved search in favorites
        pattern = node.label.trim().substring(node.label.trim().indexOf(":") + 2);
        const session = node.label.trim().substring(node.label.trim().indexOf("[") + 1, node.label.trim().indexOf("]"));
        await datasetProvider.addSession(session);
        node = datasetProvider.mSessionNodes.find((tempNode) => tempNode.label.trim() === session);
    }

    // update the treeview with the new pattern
    // TODO figure out why a label change is needed to refresh the treeview,
    // instead of changing the collapsible state
    // change label so the treeview updates
    node.label = node.label.trim()+ " ";
    node.label.trim();
    node.tooltip = node.pattern = pattern.toUpperCase();
    node.collapsibleState = vscode.TreeItemCollapsibleState.Expanded;
    node.dirty = true;
    node.iconPath = utils.applyIcons(node, ICON_STATE_OPEN);
    datasetProvider.addHistory(node.pattern);
}

/**
 * Returns the profile for the specified node
 *
 * @export
 * @param {ZoweNode} node
 */
export function getProfile(node: ZoweNode) {
    let profile = node.getSessionNode().label.trim();
    // if this is a favorite node, further extraction is necessary
    if (profile.includes("[")) {
        profile = profile.substring(profile.indexOf("[") + 1, profile.indexOf("]"));  // TODO MISSED TESTING
    }
    return profile;
}

/**
 * Returns the profile for the specified node
 *
 * @export
 * @param {ZoweUSSNode} node
 */
export function getUSSProfile(node: ZoweUSSNode) {
    const profile = node.getSessionNode().mProfileName;
    return profile;
}

/**
 * Append a suffix on a ds file so it can be interpretted with syntax highlighter
 *
 * Rules of mapping:
 *  1. Start with LLQ and work backwards as it is at this end usually
 *   the language is specified
 *  2. Dont do this for the top level HLQ
 */
function appendSuffix(label: string): string {
    const limit= 5;
    const bracket = label.indexOf("(");
    const split = (bracket > -1) ? label.substr(0, bracket).split(".", limit) : label.split(".", limit);
    for (let i = split.length - 1 ; i > 0; i--) {
        if (["JCL", "CNTL"].includes(split[i])) {
            return label.concat(".jcl");
        }
        if (["COBOL", "CBL", "COB", "SCBL"].includes(split[i])) {
            return label.concat(".cbl");
        }
        if (["COPYBOOK", "COPY", "CPY", "COBCOPY"].includes(split[i])) {
            return label.concat(".cpy");
        }
        if (["INC", "INCLUDE", "PLINC"].includes(split[i])) {
            return label.concat(".inc");
        }
        if (["PLI", "PL1", "PLX", "PCX"].includes(split[i])) {
            return label.concat(".pli");
        }
        if (["SH", "SHELL"].includes(split[i])) {
            return label.concat(".sh");
        }
        if (["REXX", "REXEC", "EXEC"].includes(split[i])) {
            return label.concat(".rexx");
        }
        if (split[i] === "XML" ) {
            return label.concat(".xml");
        }
        if (split[i] === "ASM" || split[i].indexOf("ASSEMBL") > -1 ) {
            return label.concat(".asm");
        }
        if (split[i] === "LOG" || split[i].indexOf("SPFLOG") > -1 ) {
            return label.concat(".log");
        }
    }
    return label;
}

/**
 * Returns the file path for the ZoweNode
 *
 * @export
 * @param {string} label - If node is a member, label includes the name of the PDS
 * @param {ZoweNode} node
 */
export function getDocumentFilePath(label: string, node: ZoweNode) {
    return path.join(DS_DIR, "/" + getProfile(node) + "/" + appendSuffix(label) );
}

/**
 * Returns the local file path for the ZoweUSSNode
 *
 * @export
 * @param {ZoweUSSNode} node
 */
export function getUSSDocumentFilePath(node: ZoweUSSNode) {
    return path.join(USS_DIR, "/" + getUSSProfile(node) + "/", node.fullPath);
}

/**
 * Downloads and displays a PS in a text editor view
 *
 * @param {ZoweNode} node
 */
export async function openPS(node: ZoweNode, previewMember: boolean) {
    const datasetProvider = new DatasetTree();
    let sesNamePrompt: string;
    if (node.contextValue.endsWith(FAV_SUFFIX)) {
        sesNamePrompt = node.label.substring(1, node.label.indexOf("]"));
    } else {
        sesNamePrompt = node.label;
    }
    if ((!node.getSession().ISession.user) || (!node.getSession().ISession.password)) {
        try {
            const values = await Profiles.getInstance().promptCredentials(sesNamePrompt);
            if (values !== undefined) {
                usrNme = values [0];
                passWrd = values [1];
                baseEncd = values [2];
            }
        } catch (error) {
            vscode.window.showErrorMessage(error.message);
        }
<<<<<<< HEAD
        log.debug(localize("openPS.log.debug.openDataSet", "opening physical sequential data set from label ") + label);
        // if local copy exists, open that instead of pulling from mainframe
        const documentFilePath = getDocumentFilePath(label, node);
        if (!fs.existsSync(documentFilePath)) {
            const response = await vscode.window.withProgress({
                location: vscode.ProgressLocation.Notification,
                title: "Opening data set..."
            }, function downloadDataset() {
                return zowe.Download.dataSet(node.getSession(), label, { // TODO MISSED TESTING
                    file: documentFilePath,
                    returnEtag: true
                });
            });
            node.setEtag(response.apiResponse.etag);
        }
        const document = await vscode.workspace.openTextDocument(documentFilePath);
        if (previewMember === true) {
            await vscode.window.showTextDocument(document);
=======
        if (usrNme !== undefined && passWrd !== undefined && baseEncd !== undefined) {
            node.getSession().ISession.user = usrNme;
            node.getSession().ISession.password = passWrd;
            node.getSession().ISession.base64EncodedAuth = baseEncd;
            validProfile = 0;
        } else {
            return;
        }
        await datasetProvider.refreshElement(node);
        await datasetProvider.refresh();
    } else {
        validProfile = 0;
    }
    if (validProfile === 0) {
        try {
            let label: string;
            switch (node.mParent.contextValue) {
                case (FAVORITE_CONTEXT):
                    label = node.label.substring(node.label.indexOf(":") + 1).trim();
                    break;
                case (DS_PDS_CONTEXT + FAV_SUFFIX):
                    label = node.mParent.label.substring(node.mParent.label.indexOf(":") + 1).trim() + "(" + node.label.trim()+ ")";
                    break;
                case (DS_SESSION_CONTEXT):
                    label = node.label.trim();
                    break;
                case (DS_PDS_CONTEXT):
                    label = node.mParent.label.trim() + "(" + node.label.trim()+ ")";
                    break;
                default:
                    vscode.window.showErrorMessage(localize("openPS.invalidNode", "openPS() called from invalid node."));
                    throw Error(localize("openPS.error.invalidNode", "openPS() called from invalid node."));
>>>>>>> 9dc257f1
            }
            log.debug(localize("openPS.log.debug.openDataSet", "opening physical sequential data set from label ") + label);
            // if local copy exists, open that instead of pulling from mainframe
            if (!fs.existsSync(getDocumentFilePath(label, node))) {
                await vscode.window.withProgress({
                    location: vscode.ProgressLocation.Notification,
                    title: "Opening data set..."
                }, function downloadDataset() {
                    return zowe.Download.dataSet(node.getSession(), label, { // TODO MISSED TESTING
                        file: getDocumentFilePath(label, node)
                    });
                });
            }
            const document = await vscode.workspace.openTextDocument(getDocumentFilePath(label, node));
            if (previewMember === true) {
                await vscode.window.showTextDocument(document);
                }
                else {
                    await vscode.window.showTextDocument(document, {preview: false});
                }
        } catch (err) {
            log.error(localize("openPS.log.error.openDataSet", "Error encountered when opening data set! ") + JSON.stringify(err));
            vscode.window.showErrorMessage(err.message);
            throw (err);
        }
    }
}

/**
 * Refreshes treeView
 *
 * @param {DataSetTree} datasetProvider
 */
export async function refreshAll(datasetProvider: DatasetTree) {
    log.debug(localize("refreshAll.log.debug.refreshDataSet", "Refreshing data set tree view"));
    datasetProvider.mSessionNodes.forEach((sessNode) => {
        if (sessNode.contextValue === DS_SESSION_CONTEXT) {
            utils.labelHack(sessNode);
            sessNode.children = [];
            sessNode.dirty = true;
        }
    });
    datasetProvider.refresh();
    Profiles.getInstance().refresh();
}

/**
 * Refreshes the passed node with current mainframe data
 *
 * @param {ZoweNode} node - The node which represents the dataset
 */
export async function refreshPS(node: ZoweNode) {
    let label;
    try {
        switch (node.mParent.contextValue) {
            case (FAVORITE_CONTEXT):
                label = node.label.substring(node.label.indexOf(":") + 1).trim();
                break;
            case (DS_PDS_CONTEXT + FAV_SUFFIX):
                label = node.mParent.label.substring(node.mParent.label.indexOf(":") + 1).trim() + "(" + node.label.trim()+ ")";
                break;
            case (DS_SESSION_CONTEXT):
                label = node.label.trim();
                break;
            case (DS_PDS_CONTEXT):
                label = node.mParent.label.trim() + "(" + node.label.trim() + ")";
                break;
            default:
                throw Error(localize("refreshPS.error.invalidNode", "refreshPS() called from invalid node."));
        }
        const documentFilePath = getDocumentFilePath(label, node);
        const response = await zowe.Download.dataSet(node.getSession(), label, {
            file: documentFilePath,
            returnEtag: true
        });
        node.setEtag(response.apiResponse.etag);

        const document = await vscode.workspace.openTextDocument(documentFilePath);
        vscode.window.showTextDocument(document);
        // if there are unsaved changes, vscode won't automatically display the updates, so close and reopen
        if (document.isDirty) {
            await vscode.commands.executeCommand("workbench.action.closeActiveEditor");
            vscode.window.showTextDocument(document);
        }
    } catch (err) {
        log.error(localize("refreshPS.log.error.refresh", "Error encountered when refreshing data set view: ") + JSON.stringify(err));
        if (err.message.includes(localize("refreshPS.error.notFound", "not found"))) {
            vscode.window.showInformationMessage(localize("refreshPS.file1", "Unable to find file: ") + label +
            localize("refreshPS.file2", " was probably deleted."));
        } else {
            vscode.window.showErrorMessage(err.message);
        }
    }
}

/**
 * Refreshes the passed node with current mainframe data
 *
 * @param {ZoweUSSNode} node - The node which represents the file
 */
export async function refreshUSS(node: ZoweUSSNode) {
    let label;
    switch (node.mParent.contextValue) {
        case (USS_DIR_CONTEXT + FAV_SUFFIX):
            label = node.fullPath;
            break;
        case (USS_DIR_CONTEXT):
            label = node.fullPath;
            break;
        case (USS_SESSION_CONTEXT):
            label = node.label;
            break;
        default:
            vscode.window.showErrorMessage(localize("refreshUSS.error.invalidNode", "refreshUSS() called from invalid node."));
            throw Error(localize("refreshUSS.error.invalidNode", "refreshPS() called from invalid node."));
    }
    try {
        const ussDocumentFilePath = getUSSDocumentFilePath(node);
        const response = await zowe.Download.ussFile(node.getSession(), node.fullPath, {
            file: ussDocumentFilePath,
            returnEtag: true
        });
        node.setEtag(response.apiResponse.etag);

        const document = await vscode.workspace.openTextDocument(ussDocumentFilePath);
        vscode.window.showTextDocument(document);
        // if there are unsaved changes, vscode won't automatically display the updates, so close and reopen
        if (document.isDirty) {
            await vscode.commands.executeCommand("workbench.action.closeActiveEditor");
            vscode.window.showTextDocument(document);
        }
    } catch (err) {
        if (err.message.includes(localize("refreshUSS.error.notFound", "not found"))) {
            vscode.window.showInformationMessage(localize("refreshUSS.file1", "Unable to find file: ") + label +
            localize("refreshUSS.file2", " was probably deleted."));
        } else {
            vscode.window.showErrorMessage(err);
        }
    }
}

function checkForAddedSuffix(filename: string): boolean {
    // identify how close to the end of the string the last . is
    const dotPos = filename.length - ( 1 + filename.lastIndexOf(".") );
    // tslint:disable-next-line: no-magic-numbers
    return ((dotPos >= 2 && dotPos <= 4 ) && // if the last characters are 2 to 4 long and lower case it has been added
        ((filename.substring(filename.length - dotPos) ===  filename.substring(filename.length - dotPos).toLowerCase())));

}
/**
 * Uploads the file to the mainframe
 *
 * @export
 * @param {vscode.TextDocument} doc - TextDocument that is being saved
 */
export async function saveFile(doc: vscode.TextDocument, datasetProvider: DatasetTree) {
    // Check if file is a data set, instead of some other file
    log.debug(localize("saveFile.log.debug.request", "requested to save data set: ") + doc.fileName);
    const docPath = path.join(doc.fileName, "..");
    log.debug("requested to save data set: " + doc.fileName);
    if (docPath.toUpperCase().indexOf(DS_DIR.toUpperCase()) === -1 ) {
        log.debug(localize("saveFile.log.debug.path", "path.relative returned a non-blank directory.") +
            localize("saveFile.log.debug.directory", "Assuming we are not in the DS_DIR directory: ") + path.relative(docPath, DS_DIR));
        return;
    }
    const start = path.join(DS_DIR + path.sep).length;
    const ending = doc.fileName.substring(start);
    const sesName = ending.substring(0, ending.indexOf(path.sep));

    // get session from session name
    let documentSession: Session;
    let node: ZoweNode;
    const sesNode = (await datasetProvider.getChildren()).find((child) =>
        child.label.trim() === sesName);
    if (sesNode) {
        log.debug(localize("saveFile.log.debug.load", "Loading session from session node in saveFile()"));
        documentSession = sesNode.getSession();
    } else {
        // if saving from favorites, a session might not exist for this node
        log.debug(localize("saveFile.log.debug.sessionNode", "couldn't find session node, loading profile with CLI profile manager"));
        const zosmfProfile = (await Profiles.getInstance()).loadNamedProfile(sesName);
        documentSession = zowe.ZosmfSession.createBasicZosmfSession(zosmfProfile.profile);
    }
    if (documentSession == null) {
        log.error(localize("saveFile.log.error.session", "Couldn't locate session when saving data set!"));
    }
    // If not a member
    const label = doc.fileName.substring(doc.fileName.lastIndexOf(path.sep) + 1,
        checkForAddedSuffix(doc.fileName) ? doc.fileName.lastIndexOf(".") : doc.fileName.length);
    log.debug(localize("saveFile.log.debug.saving", "Saving file ") + label);
    if (!label.includes("(")) {
        try {
            // Checks if file still exists on server
            const response = await zowe.List.dataSet(documentSession, label);
            if (!response.apiResponse.items.length) {
                return vscode.window.showErrorMessage(
                    localize("saveFile.error.saveFailed", "Data set failed to save. Data set may have been deleted on mainframe."));
            }
        } catch (err) {
            vscode.window.showErrorMessage(err.message + "\n" + err.stack);
        }
    }
    // Get specific node based on label and parent tree (session / favorites)
    let nodes: ZoweNode[];
    let isFromFavorites: boolean;
    if (sesNode.children.length === 0) {
        // saving from favorites
        nodes = utils.concatChildNodes(datasetProvider.mFavorites);
        isFromFavorites = true;
    } else {
        // saving from session
        nodes = utils.concatChildNodes([sesNode]);
        isFromFavorites = false;
    }
    node = await nodes.find((zNode) => {
        // dataset in Favorites
        if (zNode.contextValue === DS_FAV_CONTEXT) {
            return (zNode.label === `[${sesName}]: ${label}`);
        // member in Favorites
        } else if (zNode.contextValue === DS_MEMBER_CONTEXT && isFromFavorites) {
            const zNodeDetails = getProfileAndDataSetName(zNode);
            return (`${zNodeDetails.profileName}(${zNodeDetails.dataSetName})` === `[${sesName}]: ${label}`);
        } else if (zNode.contextValue === DS_MEMBER_CONTEXT && !isFromFavorites) {
            const zNodeDetails = getProfileAndDataSetName(zNode);
            return (`${zNodeDetails.profileName}(${zNodeDetails.dataSetName})` === `${label}`);
        } else if (zNode.contextValue === DS_DS_CONTEXT) {
            return (zNode.label.trim() === label);
        } else {
            return false;
        }
    });

    // define upload options
    let uploadOptions: IUploadOptions;
    if (node) {
        uploadOptions = {
            etag: node.getEtag(),
            returnEtag: true
        };
    }

    try {
        const uploadResponse = await vscode.window.withProgress({
            location: vscode.ProgressLocation.Notification,
            title: localize("saveFile.response.save.title", "Saving data set...")
        }, () => {
            return zowe.Upload.pathToDataSet(documentSession, doc.fileName, label, uploadOptions);  // TODO MISSED TESTING
        });
        if (uploadResponse.success) {
            vscode.window.showInformationMessage(uploadResponse.commandResponse);  // TODO MISSED TESTING
            // set local etag with the new etag from the updated file on mainframe
            node.setEtag(uploadResponse.apiResponse[0].etag);
        } else if (!uploadResponse.success && uploadResponse.commandResponse.includes(localize("saveFile.error.ZosmfEtagMismatchError", "Rest API failure with HTTP(S) status 412"))) {
            const downloadResponse = await zowe.Download.dataSet(documentSession, label, {
                file: doc.fileName,
                returnEtag: true});
            // re-assign etag, so that it can be used with subsequent requests
            const downloadEtag = downloadResponse.apiResponse.etag;
            if (downloadEtag !== node.getEtag()) {
                node.setEtag(downloadEtag);
            }
            vscode.window.showWarningMessage(localize("saveFile.error.etagMismatch","Remote file has been modified in the meantime.\nSelect 'Compare' to resolve the conflict."));
            // Store document in a separate variable, to be used on merge conflict
            const oldDoc = doc;
            const oldDocText = oldDoc.getText();
            const startPosition = new vscode.Position(0,0);
            const endPosition = new vscode.Position(oldDoc.lineCount,0);
            const deleteRange = new vscode.Range(startPosition, endPosition);
            await vscode.window.activeTextEditor.edit((editBuilder) => {
                // re-write the old content in the editor view
                editBuilder.delete(deleteRange);
                editBuilder.insert(startPosition, oldDocText);
            });
            await vscode.window.activeTextEditor.document.save();
        } else {
            vscode.window.showErrorMessage(uploadResponse.commandResponse);
        }
    } catch (err) {
        vscode.window.showErrorMessage(err.message);  // TODO MISSED TESTING
    }
}

/**
 * Uploads the file to the mainframe
 *
 * @export
 * @param {Session} session - Desired session
 * @param {vscode.TextDocument} doc - TextDocument that is being saved
 */
export async function saveUSSFile(doc: vscode.TextDocument, ussFileProvider: USSTree) {
    log.debug(localize("saveUSSFile.log.debug.saveRequest", "save requested for USS file ") + doc.fileName);
    const start = path.join(USS_DIR + path.sep).length;
    const ending = doc.fileName.substring(start);
    const sesName = ending.substring(0, ending.indexOf(path.sep));
    const remote = ending.substring(sesName.length).replace(/\\/g, "/");

    // get session from session name
    let documentSession: Session;
    let binary;
    let node: ZoweUSSNode;
    const sesNode = (await ussFileProvider.mSessionNodes.find((child) => child.mProfileName && child.mProfileName.trim()=== sesName.trim()));
    if (sesNode) {
        documentSession = sesNode.getSession();
        binary = Object.keys(sesNode.binaryFiles).find((child) => child === remote) !== undefined;
    }
    // Get specific node based on label and parent tree (session / favorites)
    let nodes: ZoweUSSNode[];
    if (sesNode.children.length === 0) {
        // saving from favorites
        nodes = utils.concatUSSChildNodes(ussFileProvider.mFavorites);
    } else {
        // saving from session
        nodes = utils.concatUSSChildNodes([sesNode]);
    }
    node = await nodes.find((zNode) => {
        if (zNode.contextValue === DS_FAV_TEXT_FILE_CONTEXT || zNode.contextValue === DS_TEXT_FILE_CONTEXT) {
            return (zNode.fullPath.trim() === remote);
        } else {
            return false;
        }
    });

    // define upload options
    let etagToUpload: string;
    let returnEtag: boolean;
    if (node) {
        etagToUpload = node.getEtag();
        returnEtag = true;
    }

    try {
        const uploadResponse = await vscode.window.withProgress({
            location: vscode.ProgressLocation.Notification,
            title: localize("saveUSSFile.response.title", "Saving file...")
        }, () => {
            return zowe.Upload.fileToUSSFile(documentSession, doc.fileName, remote, binary, null, etagToUpload, returnEtag);  // TODO MISSED TESTING
        });
        if (uploadResponse.success) {
            vscode.window.showInformationMessage(uploadResponse.commandResponse);
            // set local etag with the new etag from the updated file on mainframe
            node.setEtag(uploadResponse.apiResponse.etag);
        // this part never runs! zowe.Upload.fileToUSSFile doesn't return success: false, it just throws the error which is caught below!!!!!
        } else {
            vscode.window.showErrorMessage(uploadResponse.commandResponse);
        }
    } catch (err) {
        if (err.message.includes(localize("saveFile.error.ZosmfEtagMismatchError", "Rest API failure with HTTP(S) status 412"))) {
            const downloadResponse = await zowe.Download.ussFile(documentSession, node.fullPath, {
                file: getUSSDocumentFilePath(node),
                returnEtag: true});
            // re-assign etag, so that it can be used with subsequent requests
            const downloadEtag = downloadResponse.apiResponse.etag;
            if (downloadEtag !== etagToUpload) {
                node.setEtag(downloadEtag);
            }
            vscode.window.showWarningMessage(localize("saveFile.error.etagMismatch","Remote file has been modified in the meantime.\nSelect 'Compare' to resolve the conflict."));
            // Store document in a separate variable, to be used on merge conflict
            const oldDoc = doc;
            const oldDocText = oldDoc.getText();
            const startPosition = new vscode.Position(0,0);
            const endPosition = new vscode.Position(oldDoc.lineCount,0);
            const deleteRange = new vscode.Range(startPosition, endPosition);
            await vscode.window.activeTextEditor.edit((editBuilder) => {
                // re-write the old content in the editor view
                editBuilder.delete(deleteRange);
                editBuilder.insert(startPosition, oldDocText);
            });
            await vscode.window.activeTextEditor.document.save();
        } else {
            log.error(localize("saveUSSFile.log.error.save", "Error encountered when saving USS file: ") + JSON.stringify(err));
            vscode.window.showErrorMessage(err.message);
        }
    }
}

/**
 * Downloads and displays a file in a text editor view
 *
 * @param {ZoweUSSNode} node
 */
export async function openUSS(node: ZoweUSSNode, download = false, previewFile: boolean) {
<<<<<<< HEAD
    try {
        let label: string;
        switch (node.mParent.contextValue) {
            case (FAVORITE_CONTEXT):
                label = node.label.substring(node.label.indexOf(":") + 1).trim();
                break;
            // Handle file path for files in directories and favorited directories
            case (USS_DIR_CONTEXT):
            case (USS_DIR_CONTEXT + FAV_SUFFIX):
                label = node.fullPath;
                break;
            case (USS_SESSION_CONTEXT):
                label = node.label;
                break;
            default:
                vscode.window.showErrorMessage(localize("openUSS.error.invalidNode", "open() called from invalid node."));
                throw Error(localize("openUSS.error.invalidNode", "open() called from invalid node."));
        }
        log.debug(localize("openUSS.log.debug.request", "requesting to open a uss file ") + label);
        // if local copy exists, open that instead of pulling from mainframe
        const documentFilePath = getUSSDocumentFilePath(node);
        if (download || !fs.existsSync(documentFilePath)) {
            const chooseBinary = node.binary || await zowe.Utilities.isFileTagBinOrAscii(node.getSession(), node.fullPath);
            const response = await vscode.window.withProgress({
            location: vscode.ProgressLocation.Notification,
            title: "Opening USS file...",
        }, function downloadUSSFile() {
            return zowe.Download.ussFile(node.getSession(), node.fullPath, { // TODO MISSED TESTING
                file: documentFilePath,
                binary: chooseBinary,
                returnEtag: true
            });
        }
            );
            node.setEtag(response.apiResponse.etag);
        }
        const document = await vscode.workspace.openTextDocument(documentFilePath);
        if (previewFile === true) {
            await vscode.window.showTextDocument(document);
=======
    const ussFileProvider = new USSTree();
    if ((!node.getSession().ISession.user) || (!node.getSession().ISession.password)) {
        try {
            const values = await Profiles.getInstance().promptCredentials(node.mProfileName);
            if (values !== undefined) {
                usrNme = values [0];
                passWrd = values [1];
                baseEncd = values [2];
            }
        } catch (error) {
            vscode.window.showErrorMessage(error.message);
        }
        if (usrNme !== undefined && passWrd !== undefined && baseEncd !== undefined) {
            node.getSession().ISession.user = usrNme;
            node.getSession().ISession.password = passWrd;
            node.getSession().ISession.base64EncodedAuth = baseEncd;
            validProfile = 0;
        } else {
            return;
        }
        await ussFileProvider.refreshElement(node);
        await ussFileProvider.refresh();
    } else {
        validProfile = 0;
    }
    if (validProfile === 0) {
        try {
            let label: string;
            switch (node.mParent.contextValue) {
                case (FAVORITE_CONTEXT):
                    label = node.label.substring(node.label.indexOf(":") + 1).trim();
                    break;
                // Handle file path for files in directories and favorited directories
                case (USS_DIR_CONTEXT):
                case (USS_DIR_CONTEXT + FAV_SUFFIX):
                    label = node.fullPath;
                    break;
                case (USS_SESSION_CONTEXT):
                    label = node.label;
                    break;
                default:
                    vscode.window.showErrorMessage(localize("openUSS.error.invalidNode", "open() called from invalid node."));
                    throw Error(localize("openUSS.error.invalidNode", "open() called from invalid node."));
>>>>>>> 9dc257f1
            }
            log.debug(localize("openUSS.log.debug.request", "requesting to open a uss file ") + label);
            // if local copy exists, open that instead of pulling from mainframe
            if (download || !fs.existsSync(getUSSDocumentFilePath(node))) {
                const chooseBinary = node.binary || await zowe.Utilities.isFileTagBinOrAscii(node.getSession(), node.fullPath);
                await vscode.window.withProgress({
                location: vscode.ProgressLocation.Notification,
                title: "Opening USS file...",
            }, function downloadUSSFile() {
                return zowe.Download.ussFile(node.getSession(), node.fullPath, { // TODO MISSED TESTING
                    file: getUSSDocumentFilePath(node),
                    binary: chooseBinary
                });
            }
                );
            }
            const document = await vscode.workspace.openTextDocument(getUSSDocumentFilePath(node));
            if (previewFile === true) {
                await vscode.window.showTextDocument(document);
                }
                else {
                    await vscode.window.showTextDocument(document, {preview: false});
                }
        } catch (err) {
            log.error(localize("openUSS.log.error.openFile", "Error encountered when opening USS file: ") + JSON.stringify(err));
            vscode.window.showErrorMessage(err.message);
            throw (err);
        }
    }
}

export async function modifyCommand(job: Job) {
    try {
        const command = await vscode.window.showInputBox({ prompt: localize("modifyCommand.command.prompt", "Modify Command") });
        if (command !== undefined) {
            const response = await zowe.IssueCommand.issueSimple(job.session, `f ${job.job.jobname},${command}`);
            vscode.window.showInformationMessage(localize("modifyCommand.response", "Command response: ") + response.commandResponse);
        }
    } catch (error) {
        vscode.window.showErrorMessage(error.message);
    }
}

export async function stopCommand(job: Job) {
    try {
        const response = await zowe.IssueCommand.issueSimple(job.session, `p ${job.job.jobname}`);
        vscode.window.showInformationMessage(localize("stopCommand.response", "Command response: ") + response.commandResponse);
    } catch (error) {
        vscode.window.showErrorMessage(error.message);
    }
}

export async function getSpoolContent(session: string, spool: IJobFile) {
    const zosmfProfile = Profiles.getInstance().loadNamedProfile(session);
    const spoolSess = zowe.ZosmfSession.createBasicZosmfSession(zosmfProfile.profile);
    if ((!spoolSess.ISession.user) || (!spoolSess.ISession.password)) {
        try {
            const values = await Profiles.getInstance().promptCredentials(session);
            if (values !== undefined) {
                usrNme = values [0];
                passWrd = values [1];
                baseEncd = values [2];
            }
        } catch (error) {
            vscode.window.showErrorMessage(error.message);
        }
        if (usrNme !== undefined && passWrd !== undefined && baseEncd !== undefined) {
            spoolSess.ISession.user = usrNme;
            spoolSess.ISession.password = passWrd;
            spoolSess.ISession.base64EncodedAuth = baseEncd;
            validProfile = 0;
        }
    } else {
        validProfile = 0;
    }
    if (validProfile === 0) {
        try {
            const uri = encodeJobFile(session, spool);
            const document = await vscode.workspace.openTextDocument(uri);
            await vscode.window.showTextDocument(document);
        } catch (error) {
            vscode.window.showErrorMessage(error.message);
        }
    }
}

export async function setOwner(job: Job, jobsProvider: ZosJobsProvider) {
    const newOwner = await vscode.window.showInputBox({ prompt: localize("setOwner.newOwner.prompt.owner", "Owner") });
    job.owner = newOwner;
    jobsProvider.refreshElement(job);
}

export async function setPrefix(job: Job, jobsProvider: ZosJobsProvider) {
    const newPrefix = await vscode.window.showInputBox({ prompt: localize("setOwner.newOwner.prompt.prefix", "Prefix") });
    job.prefix = newPrefix;
    jobsProvider.refreshElement(job);
}

export async function refreshJobsServer(node: Job) {
    const jobsProvider = new ZosJobsProvider();
    let sesNamePrompt: string;
    if (node.contextValue.endsWith(FAV_SUFFIX)) {
        sesNamePrompt = node.label.substring(1, node.label.indexOf("]"));
    } else {
        sesNamePrompt = node.label;
    }
    if ((!node.session.ISession.user ) || (!node.session.ISession.password)) {
        try {
            const values = await Profiles.getInstance().promptCredentials(sesNamePrompt);
            if (values !== undefined) {
                usrNme = values [0];
                passWrd = values [1];
                baseEncd = values [2];
            }
        } catch (error) {
            vscode.window.showErrorMessage(error.message);
        }
        if (usrNme !== undefined && passWrd !== undefined && baseEncd !== undefined) {
            node.session.ISession.user = usrNme;
            node.session.ISession.password = passWrd;
            node.session.ISession.base64EncodedAuth = baseEncd;
            node.owner = usrNme;
            validProfile = 0;
        }
    } else {
        validProfile = 0;
    }
    if (validProfile === 0) {
        await jobsProvider.refreshElement(node);
    }
}

export async function addJobsSession(jobsProvider: ZosJobsProvider) {
    const allProfiles = (await Profiles.getInstance()).allProfiles;
    const createNewProfile = "Create a New Connection to z/OS";
    let newprofile: any;
    let chosenProfile: string;
    let choice: vscode.QuickPickItem;
    let profileName: string;

    let profileNamesList = allProfiles.map((profile) => {
        return profile.name;
    });
    if (profileNamesList) {
        profileNamesList = profileNamesList.filter((profileNames) =>
            // Find all cases where a profile is not already displayed
            !jobsProvider.mSessionNodes.find((sessionNode) =>
                sessionNode.label.trim() === profileNames
            )
        );
        const createPick = new utils.FilterDescriptor("\uFF0B " + createNewProfile);
        const items: vscode.QuickPickItem[] = profileNamesList.map((element) => new utils.FilterItem(element));
        const quickpick = vscode.window.createQuickPick();
        quickpick.items = [createPick, ...items];
        quickpick.placeholder = localize("addSession.quickPickOption",
        "Choose \"Create new...\" to define a new profile or select an existing profile to Add to the Jobs Explorer");
        quickpick.ignoreFocusOut = true;
        quickpick.show();
        choice = await utils.resolveQuickPickHelper(quickpick);
        quickpick.hide();
        if (choice instanceof utils.FilterDescriptor) {
            if (quickpick.value) {
                chosenProfile = quickpick.value;
            } else {
                const options = {
                placeHolder: localize("createNewConnection.option.prompt.profileName.placeholder", "Connection Name"),
                prompt: localize("createNewConnection.option.prompt.profileName", "Enter a name for the connection"),
                value: profileName
                };
                profileName = await vscode.window.showInputBox(options);
                if (!profileName) {
                    vscode.window.showInformationMessage(localize("createNewConnection.enterprofileName",
                        "Profile Name was not supplied. Operation Cancelled"));
                    return;
                }
                quickpick.value = profileName;
                chosenProfile = quickpick.value;
            }
        } else {
            chosenProfile = choice.label;
        }
        if (chosenProfile === quickpick.value) {
            log.debug(localize("addSession.log.debug.createNewProfile", "User created a new profile"));
            try {
                newprofile = await Profiles.getInstance().createNewConnection(chosenProfile);
            } catch (error) {
                vscode.window.showErrorMessage(error.message);
            }
            if (newprofile !== undefined) {
                try {
                    await Profiles.getInstance().listProfile();
                } catch (error) {
                    vscode.window.showErrorMessage(error.message);
                }
                await jobsProvider.addSession(newprofile);
                await jobsProvider.refresh();
            }
        } else if(chosenProfile) {
            log.debug(localize("addJobsSession.log.debug.selectedProfile", "User selected profile ") + chosenProfile);
            await jobsProvider.addSession(chosenProfile);
        } else {
            log.debug(localize("addJobsSession.log.debug.cancelledProfile", "User cancelled profile selection"));
        }
    }
}<|MERGE_RESOLUTION|>--- conflicted
+++ resolved
@@ -1437,26 +1437,6 @@
         } catch (error) {
             vscode.window.showErrorMessage(error.message);
         }
-<<<<<<< HEAD
-        log.debug(localize("openPS.log.debug.openDataSet", "opening physical sequential data set from label ") + label);
-        // if local copy exists, open that instead of pulling from mainframe
-        const documentFilePath = getDocumentFilePath(label, node);
-        if (!fs.existsSync(documentFilePath)) {
-            const response = await vscode.window.withProgress({
-                location: vscode.ProgressLocation.Notification,
-                title: "Opening data set..."
-            }, function downloadDataset() {
-                return zowe.Download.dataSet(node.getSession(), label, { // TODO MISSED TESTING
-                    file: documentFilePath,
-                    returnEtag: true
-                });
-            });
-            node.setEtag(response.apiResponse.etag);
-        }
-        const document = await vscode.workspace.openTextDocument(documentFilePath);
-        if (previewMember === true) {
-            await vscode.window.showTextDocument(document);
-=======
         if (usrNme !== undefined && passWrd !== undefined && baseEncd !== undefined) {
             node.getSession().ISession.user = usrNme;
             node.getSession().ISession.password = passWrd;
@@ -1489,19 +1469,21 @@
                 default:
                     vscode.window.showErrorMessage(localize("openPS.invalidNode", "openPS() called from invalid node."));
                     throw Error(localize("openPS.error.invalidNode", "openPS() called from invalid node."));
->>>>>>> 9dc257f1
             }
             log.debug(localize("openPS.log.debug.openDataSet", "opening physical sequential data set from label ") + label);
             // if local copy exists, open that instead of pulling from mainframe
-            if (!fs.existsSync(getDocumentFilePath(label, node))) {
-                await vscode.window.withProgress({
+            const documentFilePath = getDocumentFilePath(label, node);
+            if (!fs.existsSync(documentFilePath)) {
+                const response = await vscode.window.withProgress({
                     location: vscode.ProgressLocation.Notification,
                     title: "Opening data set..."
                 }, function downloadDataset() {
                     return zowe.Download.dataSet(node.getSession(), label, { // TODO MISSED TESTING
-                        file: getDocumentFilePath(label, node)
+                        file: documentFilePath,
+                        returnEtag: true
                     });
                 });
+                node.setEtag(response.apiResponse.etag);
             }
             const document = await vscode.workspace.openTextDocument(getDocumentFilePath(label, node));
             if (previewMember === true) {
@@ -1871,47 +1853,6 @@
  * @param {ZoweUSSNode} node
  */
 export async function openUSS(node: ZoweUSSNode, download = false, previewFile: boolean) {
-<<<<<<< HEAD
-    try {
-        let label: string;
-        switch (node.mParent.contextValue) {
-            case (FAVORITE_CONTEXT):
-                label = node.label.substring(node.label.indexOf(":") + 1).trim();
-                break;
-            // Handle file path for files in directories and favorited directories
-            case (USS_DIR_CONTEXT):
-            case (USS_DIR_CONTEXT + FAV_SUFFIX):
-                label = node.fullPath;
-                break;
-            case (USS_SESSION_CONTEXT):
-                label = node.label;
-                break;
-            default:
-                vscode.window.showErrorMessage(localize("openUSS.error.invalidNode", "open() called from invalid node."));
-                throw Error(localize("openUSS.error.invalidNode", "open() called from invalid node."));
-        }
-        log.debug(localize("openUSS.log.debug.request", "requesting to open a uss file ") + label);
-        // if local copy exists, open that instead of pulling from mainframe
-        const documentFilePath = getUSSDocumentFilePath(node);
-        if (download || !fs.existsSync(documentFilePath)) {
-            const chooseBinary = node.binary || await zowe.Utilities.isFileTagBinOrAscii(node.getSession(), node.fullPath);
-            const response = await vscode.window.withProgress({
-            location: vscode.ProgressLocation.Notification,
-            title: "Opening USS file...",
-        }, function downloadUSSFile() {
-            return zowe.Download.ussFile(node.getSession(), node.fullPath, { // TODO MISSED TESTING
-                file: documentFilePath,
-                binary: chooseBinary,
-                returnEtag: true
-            });
-        }
-            );
-            node.setEtag(response.apiResponse.etag);
-        }
-        const document = await vscode.workspace.openTextDocument(documentFilePath);
-        if (previewFile === true) {
-            await vscode.window.showTextDocument(document);
-=======
     const ussFileProvider = new USSTree();
     if ((!node.getSession().ISession.user) || (!node.getSession().ISession.password)) {
         try {
@@ -1955,24 +1896,26 @@
                 default:
                     vscode.window.showErrorMessage(localize("openUSS.error.invalidNode", "open() called from invalid node."));
                     throw Error(localize("openUSS.error.invalidNode", "open() called from invalid node."));
->>>>>>> 9dc257f1
             }
             log.debug(localize("openUSS.log.debug.request", "requesting to open a uss file ") + label);
             // if local copy exists, open that instead of pulling from mainframe
-            if (download || !fs.existsSync(getUSSDocumentFilePath(node))) {
+            const documentFilePath = getUSSDocumentFilePath(node);
+            if (download || !fs.existsSync(documentFilePath)) {
                 const chooseBinary = node.binary || await zowe.Utilities.isFileTagBinOrAscii(node.getSession(), node.fullPath);
-                await vscode.window.withProgress({
+                const response = await vscode.window.withProgress({
                 location: vscode.ProgressLocation.Notification,
                 title: "Opening USS file...",
             }, function downloadUSSFile() {
                 return zowe.Download.ussFile(node.getSession(), node.fullPath, { // TODO MISSED TESTING
-                    file: getUSSDocumentFilePath(node),
-                    binary: chooseBinary
+                    file: documentFilePath,
+                    binary: chooseBinary,
+                    returnEtag: true
                 });
             }
                 );
-            }
-            const document = await vscode.workspace.openTextDocument(getUSSDocumentFilePath(node));
+                node.setEtag(response.apiResponse.etag);
+            }
+            const document = await vscode.workspace.openTextDocument(documentFilePath);
             if (previewFile === true) {
                 await vscode.window.showTextDocument(document);
                 }
