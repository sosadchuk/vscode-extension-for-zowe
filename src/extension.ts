--- conflicted
+++ resolved
@@ -830,13 +830,9 @@
         }
         parent.dirty = true;
         datasetProvider.refreshElement(parent);
-<<<<<<< HEAD
         openPS(
             new ZoweNode(name, vscode.TreeItemCollapsibleState.None, parent, null, undefined, undefined, parent.profile),
-            true);
-=======
-        openPS(new ZoweNode(name, vscode.TreeItemCollapsibleState.None, parent, null), true, datasetProvider);
->>>>>>> c2a62b8f
+            true, datasetProvider);
         datasetProvider.refresh();
     }
 }
