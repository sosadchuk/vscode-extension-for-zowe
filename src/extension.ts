--- conflicted
+++ resolved
@@ -18,25 +18,10 @@
 import * as vscode from "vscode";
 import { IZoweDatasetTreeNode, IZoweJobTreeNode, IZoweTreeNode, IZoweUSSTreeNode, IZoweNodeType } from "./api/IZoweTreeNode";
 import { IZoweTree } from "./api/IZoweTree";
-<<<<<<< HEAD
-import {
-    CliProfileManager,
-    CredentialManagerFactory,
-    ImperativeConfig,
-    ImperativeError,
-    IProfileLoaded,
-    Logger,
-    Session,
-    TextUtils
-} from "@zowe/imperative";
-import { createDatasetTree, DatasetTree } from "./DatasetTree";
-import { createJobsTree, ZosJobsProvider } from "./ZosJobsProvider";
-=======
 import { Logger, TextUtils, IProfileLoaded, ImperativeConfig, Session, CredentialManagerFactory,
-    ImperativeError, DefaultCredentialManager, CliProfileManager, ISession } from "@zowe/imperative";
+    ImperativeError, CliProfileManager } from "@zowe/imperative";
 import { DatasetTree, createDatasetTree } from "./DatasetTree";
 import { ZosJobsProvider, createJobsTree } from "./ZosJobsProvider";
->>>>>>> 1385900a
 import { Job } from "./ZoweJobNode";
 import { createUSSTree, USSTree } from "./USSTree";
 import * as ussActions from "./uss/ussNodeActions";
