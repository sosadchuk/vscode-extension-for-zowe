--- conflicted
+++ resolved
@@ -15,16 +15,11 @@
 import { moveSync } from "fs-extra";
 import * as path from "path";
 import * as vscode from "vscode";
-<<<<<<< HEAD
-import { IZoweTree } from "./api/IZoweTree";
 import { IZoweTreeNode, IZoweJobTreeNode, IZoweUSSTreeNode, IZoweDatasetTreeNode } from "./api/IZoweTreeNode";
 import { ZoweDatasetNode } from "./ZoweDatasetNode";
-import { Logger, TextUtils, IProfileLoaded, ISession, IProfile, Session } from "@brightside/imperative";
-=======
-import { IZoweTree, IZoweTreeNode } from "./ZoweTree";
+import { IZoweTree, IZoweTreeNode } from "./api/IZoweTree";
 import { ZoweNode } from "./ZoweNode";
-import { Logger, TextUtils, IProfileLoaded, ImperativeConfig, Session, CredentialManagerFactory, ImperativeError, DefaultCredentialManager } from "@brightside/imperative";
->>>>>>> 372dd73f
+import { Logger, TextUtils, IProfileLoaded, ImperativeConfig, ISession, IProfile, Session, CredentialManagerFactory, ImperativeError, DefaultCredentialManager } from "@brightside/imperative";
 import { DatasetTree, createDatasetTree } from "./DatasetTree";
 import { ZosJobsProvider, createJobsTree } from "./ZosJobsProvider";
 import { Job } from "./ZoweJobNode";
