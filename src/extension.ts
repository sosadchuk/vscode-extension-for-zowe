--- conflicted
+++ resolved
@@ -32,57 +32,10 @@
 import SpoolProvider from "./SpoolProvider";
 import { ZoweExplorerApiRegister } from "./api/ZoweExplorerApiRegister";
 import { KeytarCredentialManager } from "./KeytarCredentialManager";
-<<<<<<< HEAD
-import { getIconByNode } from "./generators/icons";
-import { getMessageByNode, MessageContentType } from "./generators/messages";
-import * as contextually from "./utils/context";
-import { linkProfileDialog } from "./utils/Profilelink";
-=======
->>>>>>> ad73fc5f
-
+import { linkProfileDialog } from "./utils/profileLink";
 import * as nls from "vscode-nls";
 const localize = nls.config({messageFormat: nls.MessageFormat.file})();
 
-<<<<<<< HEAD
-// Globals
-export let ZOWETEMPFOLDER;
-export let ZOWE_TMP_FOLDER;
-export let USS_DIR;
-export let DS_DIR;
-export let ISTHEIA: boolean = false; // set during activate
-export const CONTEXT_PREFIX = "_";
-export const FAV_SUFFIX = CONTEXT_PREFIX + "fav";
-export const RC_SUFFIX = CONTEXT_PREFIX + "rc=";
-export const INFORMATION_CONTEXT = "information";
-export const FAVORITE_CONTEXT = "favorite";
-export const DS_FAV_CONTEXT = "ds_fav";
-export const PDS_FAV_CONTEXT = "pds_fav";
-export const DS_SESSION_CONTEXT = "session";
-export const DS_PDS_CONTEXT = "pds";
-export const DS_DS_CONTEXT = "ds";
-export const DS_MEMBER_CONTEXT = "member";
-export const DS_TEXT_FILE_CONTEXT = "textFile";
-export const DS_FAV_TEXT_FILE_CONTEXT = "textFile_fav";
-export const DS_BINARY_FILE_CONTEXT = "binaryFile";
-export const DS_MIGRATED_FILE_CONTEXT = "migr";
-export const USS_SESSION_CONTEXT = "ussSession";
-export const USS_DIR_CONTEXT = "directory";
-export const USS_FAV_DIR_CONTEXT = "directory_fav";
-export const JOBS_SESSION_CONTEXT = "server";
-export const JOBS_JOB_CONTEXT = "job";
-export const JOBS_SPOOL_CONTEXT = "spool";
-export const ICON_STATE_OPEN = "open";
-export const ICON_STATE_CLOSED = "closed";
-export const VSAM_CONTEXT = "vsam";
-
-let usrNme: string;
-let passWrd: string;
-let baseEncd: string;
-let validProfile: number = -1;
-let log: Logger;
-
-=======
->>>>>>> ad73fc5f
 /**
  * The function that runs when the extension is loaded
  *
@@ -199,159 +152,6 @@
                     localize("activate.didSaveText.notDataSet", " is not a data set or USS file "));
             }
         });
-<<<<<<< HEAD
-        vscode.commands.registerCommand("zowe.createDataset", (node) => createFile(node, datasetProvider));
-        vscode.commands.registerCommand("zowe.all.profilelink", (node) => linkProfileDialog(node.getProfile()));
-        vscode.commands.registerCommand("zowe.createMember", (node) => createMember(node, datasetProvider));
-        vscode.commands.registerCommand("zowe.deleteDataset", (node) => deleteDataset(node, datasetProvider));
-        vscode.commands.registerCommand("zowe.deletePDS", (node) => deleteDataset(node, datasetProvider));
-        vscode.commands.registerCommand("zowe.uploadDialog", (node) => mvsActions.uploadDialog(node, datasetProvider));
-        vscode.commands.registerCommand("zowe.deleteMember", (node) => deleteDataset(node, datasetProvider));
-        vscode.commands.registerCommand("zowe.editMember", (node) => openPS(node, false, datasetProvider));
-        vscode.commands.registerCommand("zowe.removeSession", async (node) => datasetProvider.deleteSession(node));
-        vscode.commands.registerCommand("zowe.removeFavorite", async (node) => datasetProvider.removeFavorite(node));
-        vscode.commands.registerCommand("zowe.saveSearch", async (node) => datasetProvider.addFavorite(node));
-        vscode.commands.registerCommand("zowe.removeSavedSearch", async (node) => datasetProvider.removeFavorite(node));
-        vscode.commands.registerCommand("zowe.submitJcl", async () => submitJcl(datasetProvider));
-        vscode.commands.registerCommand("zowe.submitMember", async (node) => submitMember(node));
-        vscode.commands.registerCommand("zowe.showDSAttributes", (node) => showDSAttributes(node, datasetProvider));
-        vscode.commands.registerCommand("zowe.renameDataSet", (node) => datasetProvider.rename(node));
-        vscode.commands.registerCommand("zowe.copyDataSet", (node) => copyDataSet(node));
-        vscode.commands.registerCommand("zowe.pasteDataSet", (node) => pasteDataSet(node, datasetProvider));
-        vscode.commands.registerCommand("zowe.renameDataSetMember", (node) => datasetProvider.rename(node));
-        vscode.commands.registerCommand("zowe.hMigrateDataSet", (node) => hMigrateDataSet(node));
-        vscode.workspace.onDidChangeConfiguration(async (e) => {
-            datasetProvider.onDidChangeConfiguration(e);
-        });
-        vscode.workspace.onDidChangeConfiguration((e) => {
-            if (e.affectsConfiguration("Zowe-Temp-Folder-Location")) {
-                const updatedPreferencesTempPath: string =
-                    vscode.workspace.getConfiguration()
-                        /* tslint:disable:no-string-literal */
-                        .get("Zowe-Temp-Folder-Location")["folderPath"];
-                moveTempFolder(preferencesTempPath, updatedPreferencesTempPath);
-                // Update current temp folder preference
-                preferencesTempPath = updatedPreferencesTempPath;
-            }
-        });
-        // Attaches the TreeView as a subscriber to the refresh event of datasetProvider
-        const theTreeView = datasetProvider.getTreeView();
-        context.subscriptions.push(theTreeView);
-        if (!ISTHEIA) {
-            theTreeView.onDidCollapseElement(async (e) => {
-                datasetProvider.flipState(e.element, false);
-            });
-            theTreeView.onDidExpandElement(async (e) => {
-                datasetProvider.flipState(e.element, true);
-            });
-        }
-    }
-    if (ussFileProvider) {
-        vscode.commands.registerCommand("zowe.uss.addFavorite", async (node: IZoweUSSTreeNode) => ussFileProvider.addFavorite(node));
-        vscode.commands.registerCommand("zowe.uss.removeFavorite", async (node: IZoweUSSTreeNode) => ussFileProvider.removeFavorite(node));
-        vscode.commands.registerCommand("zowe.uss.addSession", async () => addZoweSession(ussFileProvider));
-        vscode.commands.registerCommand("zowe.uss.refreshAll", () => ussActions.refreshAllUSS(ussFileProvider));
-        vscode.commands.registerCommand("zowe.uss.refreshUSS", (node: IZoweUSSTreeNode) => node.refreshUSS());
-        vscode.commands.registerCommand("zowe.uss.refreshUSSInTree", (node: IZoweUSSTreeNode) => refreshUSSInTree(node, ussFileProvider));
-        vscode.commands.registerCommand("zowe.uss.fullPath", (node: IZoweUSSTreeNode) => ussFileProvider.filterPrompt(node));
-        vscode.commands.registerCommand("zowe.uss.ZoweUSSNode.open", (node: IZoweUSSTreeNode) => node.openUSS(false, true, ussFileProvider));
-        vscode.commands.registerCommand("zowe.uss.removeSession", async (node: IZoweUSSTreeNode) => ussFileProvider.deleteSession(node));
-        vscode.commands.registerCommand("zowe.uss.createFile", async (node: IZoweUSSTreeNode) =>
-            ussActions.createUSSNode(node, ussFileProvider, "file"));
-        vscode.commands.registerCommand("zowe.uss.createFolder", async (node: IZoweUSSTreeNode) =>
-            ussActions.createUSSNode(node, ussFileProvider, "directory"));
-        vscode.commands.registerCommand("zowe.uss.deleteNode", async (node: IZoweUSSTreeNode) =>
-                                                                         node.deleteUSSNode(ussFileProvider, node.getUSSDocumentFilePath()));
-        vscode.commands.registerCommand("zowe.uss.binary", async (node: IZoweUSSTreeNode) => changeFileType(node, true, ussFileProvider));
-        vscode.commands.registerCommand("zowe.uss.text", async (node: IZoweUSSTreeNode) => changeFileType(node, false, ussFileProvider));
-        vscode.commands.registerCommand("zowe.uss.renameNode", async (node: IZoweUSSTreeNode) => ussFileProvider.rename(node));
-        vscode.commands.registerCommand("zowe.uss.uploadDialog", async (node: IZoweUSSTreeNode) => ussActions.uploadDialog(node, ussFileProvider));
-        vscode.commands.registerCommand("zowe.uss.createNode", async (node: IZoweUSSTreeNode) =>
-                                                                            ussActions.createUSSNodeDialog(node, ussFileProvider));
-        vscode.commands.registerCommand("zowe.uss.copyPath", async (node: IZoweUSSTreeNode) => ussActions.copyPath(node));
-        vscode.commands.registerCommand("zowe.uss.editFile", (node: IZoweUSSTreeNode) => node.openUSS(false, false, ussFileProvider));
-        vscode.commands.registerCommand("zowe.uss.saveSearch", async (node: IZoweUSSTreeNode) => ussFileProvider.saveSearch(node));
-        vscode.commands.registerCommand("zowe.uss.removeSavedSearch", async (node: IZoweUSSTreeNode) => ussFileProvider.removeFavorite(node));
-        vscode.workspace.onDidChangeConfiguration(async (e) => {
-            ussFileProvider.onDidChangeConfiguration(e);
-        });
-        const theTreeView = ussFileProvider.getTreeView();
-        context.subscriptions.push(theTreeView);
-        if (!ISTHEIA) {
-            theTreeView.onDidCollapseElement(async (e) => {
-                ussFileProvider.flipState(e.element, false);
-            });
-            theTreeView.onDidExpandElement(async (e) => {
-                ussFileProvider.flipState(e.element, true);
-            });
-        }
-    }
-
-    if (jobsProvider) {
-        vscode.commands.registerCommand("zowe.zosJobsOpenspool", (session, spool) => {
-            getSpoolContent(session, spool);
-        });
-        vscode.commands.registerCommand("zowe.deleteJob", (job) => jobsProvider.delete(job));
-        vscode.commands.registerCommand("zowe.runModifyCommand", (job) => {
-            modifyCommand(job);
-        });
-        vscode.commands.registerCommand("zowe.runStopCommand", (job) => {
-            stopCommand(job);
-        });
-        vscode.commands.registerCommand("zowe.refreshJobsServer", async (node) => refreshJobsServer(node, jobsProvider));
-        vscode.commands.registerCommand("zowe.refreshAllJobs", async () => jobActions.refreshAllJobs(jobsProvider));
-        vscode.commands.registerCommand("zowe.addJobsSession", () => addZoweSession(jobsProvider));
-        vscode.commands.registerCommand("zowe.setOwner", (node) => {
-            setOwner(node, jobsProvider);
-        });
-        vscode.commands.registerCommand("zowe.setPrefix", (node) => {
-            setPrefix(node, jobsProvider);
-        });
-        vscode.commands.registerCommand("zowe.removeJobsSession", (node) => jobsProvider.deleteSession(node));
-        vscode.commands.registerCommand("zowe.downloadSpool", (job) => downloadSpool(job));
-        vscode.commands.registerCommand("zowe.getJobJcl", (job) => {
-            downloadJcl(job);
-        });
-        vscode.commands.registerCommand("zowe.setJobSpool", async (session, jobid) => {
-            const sessionNode = jobsProvider.mSessionNodes.find((jobNode) => {
-                return jobNode.label.trim() === session.trim();
-            });
-            sessionNode.dirty = true;
-            jobsProvider.refresh();
-            const jobs: IZoweJobTreeNode[] = await sessionNode.getChildren();
-            const job: IZoweJobTreeNode = jobs.find((jobNode) => {
-                return jobNode.job.jobid === jobid;
-            });
-            jobsProvider.setItem(theTreeView, job);
-        });
-        vscode.commands.registerCommand("zowe.jobs.search", (node) => jobsProvider.filterPrompt(node));
-        vscode.commands.registerCommand("zowe.issueTsoCmd", async () => MvsCommandHandler.getInstance().issueMvsCommand());
-        vscode.commands.registerCommand("zowe.issueMvsCmd", async (node, command) =>
-            MvsCommandHandler.getInstance().issueMvsCommand(node.session, command));
-        vscode.workspace.onDidChangeConfiguration(async (e) => {
-            jobsProvider.onDidChangeConfiguration(e);
-        });
-        vscode.commands.registerCommand("zowe.jobs.addFavorite", async (node) => jobsProvider.addFavorite(node));
-        vscode.commands.registerCommand("zowe.jobs.removeFavorite", async (node) => jobsProvider.removeFavorite(node));
-        vscode.commands.registerCommand("zowe.jobs.saveSearch", async (node) => jobsProvider.saveSearch(node));
-        vscode.commands.registerCommand("zowe.jobs.removeSearchFavorite", async (node) => jobsProvider.removeFavorite(node));
-        const theTreeView = jobsProvider.getTreeView();
-        context.subscriptions.push(theTreeView);
-        if (!ISTHEIA) {
-            theTreeView.onDidCollapseElement( async (e: { element: IZoweJobTreeNode; }) => {
-                jobsProvider.flipState(e.element, false);
-            });
-            theTreeView.onDidExpandElement( async (e: { element: IZoweJobTreeNode; }) => {
-                jobsProvider.flipState(e.element, true);
-            });
-        }
-    }
-
-    if (datasetProvider || ussFileProvider) {
-        vscode.commands.registerCommand("zowe.openRecentMember", () => openRecentMemberPrompt(datasetProvider, ussFileProvider));
-        vscode.commands.registerCommand("zowe.searchInAllLoadedItems", async () => searchInAllLoadedItems(datasetProvider, ussFileProvider));
-=======
->>>>>>> ad73fc5f
     }
 
     // return the Extension's API to other extensions that want to register their APIs.
@@ -366,6 +166,7 @@
     vscode.commands.registerCommand("zowe.pattern", (node) => datasetProvider.filterPrompt(node));
     vscode.commands.registerCommand("zowe.ZoweNode.openPS", (node) => dsActions.openPS(node, true, datasetProvider));
     vscode.commands.registerCommand("zowe.createDataset", (node) => dsActions.createFile(node, datasetProvider));
+    vscode.commands.registerCommand("zowe.all.profilelink", (node) => linkProfileDialog(node.getProfile()));
     vscode.commands.registerCommand("zowe.createMember", (node) => dsActions.createMember(node, datasetProvider));
     vscode.commands.registerCommand("zowe.deleteDataset", (node) => dsActions.deleteDataset(node, datasetProvider));
     vscode.commands.registerCommand("zowe.deletePDS", (node) => dsActions.deleteDataset(node, datasetProvider));
