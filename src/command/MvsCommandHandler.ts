/*
* This program and the accompanying materials are made available under the terms of the *
* Eclipse Public License v2.0 which accompanies this distribution, and is available at *
* https://www.eclipse.org/legal/epl-v20.html                                      *
*                                                                                 *
* SPDX-License-Identifier: EPL-2.0                                                *
*                                                                                 *
* Copyright Contributors to the Zowe Project.                                     *
*                                                                                 *
*/

import * as zowe from "@zowe/cli";
import * as vscode from "vscode";
import { IProfileLoaded, ISession, Session, IProfile } from "@zowe/imperative";
import * as globals from "../globals";
import { Profiles, ValidProfileEnum } from "../Profiles";
import { PersistentFilters } from "../PersistentFilters";
import { FilterDescriptor, FilterItem, resolveQuickPickHelper, errorHandling } from "../utils";

import * as nls from "vscode-nls";
<<<<<<< HEAD
// Set up localization
nls.config({ messageFormat: nls.MessageFormat.bundle, bundleFormat: nls.BundleFormat.standalone })();
const localize: nls.LocalizeFunc = nls.loadMessageBundle();
=======
import { IZoweTreeNode } from "../api/IZoweTreeNode";
const localize = nls.config({messageFormat: nls.MessageFormat.file})();
>>>>>>> 7bce2fcb

/**
 * Provides a class that manages submitting a command on the server
 *
 * @export
 * @class MvsCommandHandler
 */
export class MvsCommandHandler {

    /**
     * Implements access singleton
     * for {MvsCommandHandler}.
     *
     * @returns {MvsCommandHandler}
     */
    public static getInstance(): MvsCommandHandler {
        if (!MvsCommandHandler.instance) {
            MvsCommandHandler.instance = new MvsCommandHandler();
        }
        return this.instance;
    }

    private static readonly totalFilters: number = 10;
    private static readonly persistenceSchema: string = "Zowe Commands: History";
    private static readonly defaultDialogText: string = "\uFF0B " + localize("command.option.prompt.search", "Create a new Command");
    private static instance: MvsCommandHandler;

    private history: PersistentFilters;
    private outputChannel: vscode.OutputChannel;


    constructor() {
        this.outputChannel = vscode.window.createOutputChannel(localize("issueMvsCommand.outputchannel.title", "Zowe MVS Command"));
        this.history = new PersistentFilters(MvsCommandHandler.persistenceSchema, MvsCommandHandler.totalFilters);
    }

    /**
     * Allow the user to submit a MVS Console command to the selected server. Response is written
     * to the output channel.
     * @param session the session the command is to run against (optional) user is prompted if not supplied
     * @param command the command string (optional) user is prompted if not supplied
     */
    public async issueMvsCommand(session?: Session, command?: string, node?: IZoweTreeNode) {
        let zosmfProfile: IProfileLoaded;
        if (!session) {
            const profiles = Profiles.getInstance();
            const allProfiles: IProfileLoaded[] = profiles.allProfiles;
            const profileNamesList = allProfiles.map((temprofile) => {
                return temprofile.name;
            });
            if (profileNamesList.length) {
                const quickPickOptions: vscode.QuickPickOptions = {
                    placeHolder: localize("issueMvsCommand.quickPickOption", "Select the Profile to use to submit the command"),
                    ignoreFocusOut: true,
                    canPickMany: false
                };
                const sesName = await vscode.window.showQuickPick(profileNamesList, quickPickOptions);
                if (sesName === undefined) {
                    vscode.window.showInformationMessage(localize("issueMvsCommand.undefined.profilename",
                        "Operation Cancelled"));
                    return;
                }
                zosmfProfile = allProfiles.filter((temprofile) => temprofile.name === sesName)[0];
            } else {
                vscode.window.showInformationMessage(localize("issueMvsCommand.noProfilesLoaded", "No profiles available"));
                return;
            }
        } else {
            zosmfProfile = node.getProfile();
        }
        await Profiles.getInstance().checkCurrentProfile(zosmfProfile);
        if (Profiles.getInstance().validProfile === ValidProfileEnum.VALID) {
            const updProfile = zosmfProfile.profile as ISession;
            session = zowe.ZosmfSession.createBasicZosmfSession(updProfile as IProfile);
            let command1: string = command;
            if (!command) {
                command1 = await this.getQuickPick(session && session.ISession ? session.ISession.hostname : "unknown");
            }
            await this.issueCommand(session, command1);
        } else {
            vscode.window.showErrorMessage(localize("issueMvsCommand.checkProfile", "Profile is invalid"));
            return;
        }
    }

    private async getQuickPick(hostname: string) {
        let response = "";
        const alwaysEdit = PersistentFilters.getDirectValue("Zowe Commands: Always edit") as boolean;
        if (this.history.getHistory().length > 0) {
            const createPick = new FilterDescriptor(MvsCommandHandler.defaultDialogText);
            const items: vscode.QuickPickItem[] = this.history.getHistory().map((element) => new FilterItem(element));
            if (globals.ISTHEIA) {
                const options1: vscode.QuickPickOptions = {
                    placeHolder: localize("issueMvsCommand.command.hostname", "Select a command to run against ") + hostname +
                                            (alwaysEdit ? localize("issueMvsCommand.command.edit", " (An option to edit will follow)"): "")
                };
                // get user selection
                const choice = (await vscode.window.showQuickPick([createPick, ...items], options1));
                if (!choice) {
                    vscode.window.showInformationMessage(localize("issueMvsCommand.options.noselection", "No selection made."));
                    return;
                }
                response = choice === createPick ? "" : choice.label;
            } else {
                const quickpick = vscode.window.createQuickPick();
                quickpick.placeholder = alwaysEdit ?
                                            localize("issueMvsCommand.command.hostnameAlt", "Select a command to run against ") + hostname +
                                            localize("issueMvsCommand.command.edit", " (An option to edit will follow)"):
                                            localize("issueMvsCommand.command.hostname",
                                                             "Select a command to run immediately against ") + hostname;

                quickpick.items = [createPick, ...items];
                quickpick.ignoreFocusOut = true;
                quickpick.show();
                const choice = await resolveQuickPickHelper(quickpick);
                quickpick.hide();
                if (!choice) {
                    vscode.window.showInformationMessage(localize("issueMvsCommand.options.noselection", "No selection made."));
                    return;
                }
                if (choice instanceof FilterDescriptor) {
                    if (quickpick.value) {
                        response = quickpick.value;
                    }
                } else {
                    response =  choice.label;
                }
            }
        }
        if (!response || alwaysEdit) {
            // manually entering a search
            const options2: vscode.InputBoxOptions = {
                prompt: localize("issueMvsCommand.command", "Enter or update the command"),
                value: response,
                valueSelection: response ? [response.length, response.length] : undefined
            };
            // get user input
            response = await vscode.window.showInputBox(options2);
            if (!response) {
                vscode.window.showInformationMessage(localize("issueMvsCommand.enter.command", "No command entered."));
                return;
            }
        }
        return response;
    }

    /**
     * Allow the user to submit an MVS Console command to the selected server. Response is written
     * to the output channel.
     * @param session The Session object
     * @param command the command string
     */
    private async issueCommand(session: Session, command: string) {
        try {
            if (command) {
                // If the user has started their command with a / then remove it
                if (command.startsWith("/")) {
                    command = command.substring(1);
                }
                this.outputChannel.appendLine(`> ${command}`);
                const submitResponse = await vscode.window.withProgress({
                    location: vscode.ProgressLocation.Notification,
                    title: localize("issueMvsCommand.command.submitted", "MVS command submitted.")
                }, () => {
                    return zowe.IssueCommand.issueSimple(session, command);
                });
                if (submitResponse.success) {
                    this.outputChannel.appendLine(submitResponse.commandResponse);
                    this.outputChannel.show(true);
                }
            }
        } catch (error) {
            await errorHandling(error, null, error.message);
        }
        this.history.addHistory(command);
    }
}<|MERGE_RESOLUTION|>--- conflicted
+++ resolved
@@ -16,16 +16,12 @@
 import { Profiles, ValidProfileEnum } from "../Profiles";
 import { PersistentFilters } from "../PersistentFilters";
 import { FilterDescriptor, FilterItem, resolveQuickPickHelper, errorHandling } from "../utils";
-
+import { IZoweTreeNode } from "../api/IZoweTreeNode";
 import * as nls from "vscode-nls";
-<<<<<<< HEAD
+
 // Set up localization
 nls.config({ messageFormat: nls.MessageFormat.bundle, bundleFormat: nls.BundleFormat.standalone })();
 const localize: nls.LocalizeFunc = nls.loadMessageBundle();
-=======
-import { IZoweTreeNode } from "../api/IZoweTreeNode";
-const localize = nls.config({messageFormat: nls.MessageFormat.file})();
->>>>>>> 7bce2fcb
 
 /**
  * Provides a class that manages submitting a command on the server
