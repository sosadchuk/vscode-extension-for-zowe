/*
* This program and the accompanying materials are made available under the terms of the *
* Eclipse Public License v2.0 which accompanies this distribution, and is available at *
* https://www.eclipse.org/legal/epl-v20.html                                      *
*                                                                                 *
* SPDX-License-Identifier: EPL-2.0                                                *
*                                                                                 *
* Copyright Contributors to the Zowe Project.                                     *
*                                                                                 *
*/

<<<<<<< HEAD
import { TreeItem, QuickPickItem, QuickPick, window, TreeItemCollapsibleState } from "vscode";
=======
import * as path from "path";
import { TreeItem, QuickPickItem, QuickPick, window } from "vscode";
import { ISession } from "@zowe/imperative";
import { Profiles } from "./Profiles";
>>>>>>> af36eb61
import * as extension from "../src/extension";
import { ISession } from "@zowe/imperative";
import { Profiles } from "./Profiles";
import * as nls from "vscode-nls";
import { IZoweTreeNode, IZoweNodeType } from "./api/IZoweTreeNode";
const localize = nls.config({ messageFormat: nls.MessageFormat.file })();

export function sortTreeItems(favorites: TreeItem[], specificContext ) {
    favorites.sort((a, b) => {
        if (a.contextValue === specificContext) {
            if (b.contextValue === specificContext) {
                return a.label.toUpperCase() > b.label.toUpperCase() ? 1 : -1;
            } else {
                return -1;
            }
        } else if (b.contextValue === specificContext) {
            return 1;
        }
        return a.label.toUpperCase() > b.label.toUpperCase() ? 1 : -1;
    });
}

/**
 * For no obvious reason a label change is often required to make a node repaint.
 * This function does this by adding or removing a blank.
 * @param {TreeItem} node - the node element
 */
export function labelHack( node: TreeItem ): void {
    node.label = node.label.endsWith(" ") ? node.label.substring(0, node.label.length -1 ) : node.label+ " ";
}

export async function resolveQuickPickHelper(quickpick: QuickPick<QuickPickItem>): Promise<QuickPickItem | undefined> {
    return new Promise<QuickPickItem | undefined>(
        (c) => quickpick.onDidAccept(() => c(quickpick.activeItems[0])));
}

// tslint:disable-next-line: max-classes-per-file
export class FilterItem implements QuickPickItem {
    constructor(private text: string) { }
    get label(): string { return this.text; }
    get description(): string { return ""; }
    get alwaysShow(): boolean { return false; }
}

// tslint:disable-next-line: max-classes-per-file
export class FilterDescriptor implements QuickPickItem {
    constructor(private text: string) { }
    get label(): string { return this.text; }
    get description(): string { return ""; }
    get alwaysShow(): boolean { return true; }
}

// tslint:disable-next-line: max-classes-per-file
export class OwnerFilterDescriptor extends FilterDescriptor {
    constructor() {
        super("\uFF0B " + localize("zosJobsProvider.option.prompt.createOwner",
        "Owner/Prefix Job Search"));
    }
}
// tslint:disable-next-line: max-classes-per-file
export class JobIdFilterDescriptor extends FilterDescriptor {
    constructor() {
        super("\uFF0B " + localize("zosJobsProvider.option.prompt.createId",
        "Job Id search"));
    }
}

/*************************************************************************************************************
 * Returns array of all subnodes of given node
 *************************************************************************************************************/
export function concatChildNodes(nodes: IZoweNodeType[]) {
    let allNodes = new Array<IZoweNodeType>();

    for (const node of nodes) {
        allNodes = allNodes.concat(concatChildNodes(node.children));
        allNodes.push(node);
    }
    return allNodes;
}

/*************************************************************************************************************
 * Determine IDE name to display based on app environment
 *************************************************************************************************************/
export function getAppName(isTheia: boolean) {
    return isTheia? "Theia" : "VS Code";
}

/*************************************************************************************************************
 * Error Hanndling
 * @param {errorDetails} error.mDetails
 * @param {label} - additional information such as profile name, credentials, messageID etc
 * @param {moreInfo} - additional/customized error messages
 *************************************************************************************************************/
export function errorHandling(errorDetails: any, label?: string, moreInfo?: string) {
    let httpErrCode = null;
    const errMsg = localize("errorHandling.invalid.credentials", "Invalid Credentials. Please ensure the username and password for ") +
        `\n${label}\n` + localize("errorHandling.invalid.credentials2"," are valid or this may lead to a lock-out.");

    if (errorDetails.mDetails !== undefined) {
        httpErrCode = errorDetails.mDetails.errorCode;
    }

    switch(httpErrCode) {
        // tslint:disable-next-line: no-magic-numbers
        case 401 : {
            if (label.includes("[")) {
                label = label.substring(0, label.indexOf(" ["));
            }

            if (extension.ISTHEIA) {
                window.showErrorMessage(errMsg);
                Profiles.getInstance().promptCredentials(label.trim());
            } else {
                window.showErrorMessage(errMsg, "Check Credentials").then((selection) => {
                    if (selection) {
                        Profiles.getInstance().promptCredentials(label.trim(), true);
                    }
                });
            }
            break;
        }
        default: {
            window.showErrorMessage(moreInfo + " " +  errorDetails);
            break;
        }
    }
    return;
}

/*************************************************************************************************************
 * Refresh Profile and Session
 * @param {sessNode} IZoweTreeNode
 * @param {profile} IProfileLoaded
 *************************************************************************************************************/
export function refreshTree(sessNode: IZoweTreeNode) {
    const allProf = Profiles.getInstance().getProfiles();
    for (const profNode of allProf) {
        if (sessNode.getProfileName() === profNode.name) {
            sessNode.getProfile().profile = profNode.profile;
            const SessionProfile = profNode.profile as ISession;
            if (sessNode.getSession().ISession !== SessionProfile) {
                sessNode.getSession().ISession.user = SessionProfile.user;
                sessNode.getSession().ISession.password = SessionProfile.password;
                sessNode.getSession().ISession.base64EncodedAuth = SessionProfile.base64EncodedAuth;
                sessNode.getSession().ISession.hostname = SessionProfile.hostname;
                sessNode.getSession().ISession.port = SessionProfile.port;
                sessNode.getSession().ISession.rejectUnauthorized = SessionProfile.rejectUnauthorized;
            }
        }
    }
<<<<<<< HEAD
    sessNode.collapsibleState = TreeItemCollapsibleState.Collapsed;
=======
>>>>>>> af36eb61
}<|MERGE_RESOLUTION|>--- conflicted
+++ resolved
@@ -9,17 +9,11 @@
 *                                                                                 *
 */
 
-<<<<<<< HEAD
 import { TreeItem, QuickPickItem, QuickPick, window, TreeItemCollapsibleState } from "vscode";
-=======
 import * as path from "path";
-import { TreeItem, QuickPickItem, QuickPick, window } from "vscode";
 import { ISession } from "@zowe/imperative";
 import { Profiles } from "./Profiles";
->>>>>>> af36eb61
 import * as extension from "../src/extension";
-import { ISession } from "@zowe/imperative";
-import { Profiles } from "./Profiles";
 import * as nls from "vscode-nls";
 import { IZoweTreeNode, IZoweNodeType } from "./api/IZoweTreeNode";
 const localize = nls.config({ messageFormat: nls.MessageFormat.file })();
@@ -167,8 +161,5 @@
             }
         }
     }
-<<<<<<< HEAD
     sessNode.collapsibleState = TreeItemCollapsibleState.Collapsed;
-=======
->>>>>>> af36eb61
 }