--- conflicted
+++ resolved
@@ -9,13 +9,8 @@
 *                                                                                 *
 */
 
-<<<<<<< HEAD
 import * as zowe from "@zowe/cli";
-import { Session } from "@zowe/imperative";
-=======
-import * as zowe from "@brightside/core";
-import { Session, IProfileLoaded } from "@brightside/imperative";
->>>>>>> 438e7636
+import { Session, IProfileLoaded } from "@zowe/imperative";
 import * as vscode from "vscode";
 import * as nls from "vscode-nls";
 import { IZoweUSSTreeNode } from "./api/IZoweTreeNode";
