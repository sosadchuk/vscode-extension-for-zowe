--- conflicted
+++ resolved
@@ -13,27 +13,20 @@
 import { Session, IProfileLoaded } from "@brightside/imperative";
 import * as vscode from "vscode";
 import * as nls from "vscode-nls";
-<<<<<<< HEAD
 import { IZoweUSSTreeNode } from "./api/IZoweTreeNode";
 const localize = nls.config({ messageFormat: nls.MessageFormat.file })();
 import * as extension from "../src/extension";
 import * as utils from "./utils";
 import * as fs from "fs";
+import * as path from "path";
 import { ZoweTreeNode } from "./abstract/ZoweTreeNode";
 import { IZoweTree } from "./api/IZoweTree";
-=======
-import { IZoweTreeNode } from "./ZoweTree";
-// tslint:disable-next-line: no-duplicate-imports
-import * as extension from "../src/extension";
-import * as utils from "./utils";
 import { getIconByNode } from "./generators/icons/index";
 import * as moment from "moment";
 import { injectAdditionalDataToTooltip } from "./utils/uss";
->>>>>>> c13337b7
 import { Profiles } from "./Profiles";
 import { ZoweExplorerApiRegister } from "./api/ZoweExplorerApiRegister";
-
-const localize = nls.config({messageFormat: nls.MessageFormat.file})();
+import { attachRecentSaveListener, disposeRecentSaveListener, getRecentSaveStatus } from "./utils/file";
 
 /**
  * A type of TreeItem used to represent sessions and USS directories and files
@@ -48,18 +41,12 @@
     public dirty = extension.ISTHEIA;  // Make sure this is true for theia instances
     public children: IZoweUSSTreeNode[] = [];
     public binaryFiles = {};
-<<<<<<< HEAD
     public binary = false;
     public profileName = "";
     public shortLabel = "";
-    // public profile: IProfileLoaded; // TODO: This reference should be stored instead of the name
-=======
-    public shortLabel = "";
     public downloadedTime = null as string;
-    public profileName = "";
     public profile: IProfileLoaded; // TODO: This reference should be stored instead of the name
     private downloadedInternal = false;
->>>>>>> c13337b7
 
     /**
      * Creates an instance of ZoweUSSNode
@@ -128,7 +115,7 @@
     }
 
     public getSessionNode(): IZoweUSSTreeNode {
-        return this.session ? this : this.getParent().getSessionNode();
+        return this.session ? this : this.getParent().getSessionNode(); // as IZoweUSSTreeNode; // TODO BAD
     }
 
     /**
@@ -259,7 +246,7 @@
      */
     public get isDirtyInEditor(): boolean {
         const openedTextDocuments = vscode.workspace.textDocuments;
-        const currentFilePath = extension.getUSSDocumentFilePath(this);
+        const currentFilePath = this.getUSSDocumentFilePath();
 
         for (const document of openedTextDocuments) {
             if (document.fileName === currentFilePath) {
@@ -270,9 +257,9 @@
         return false;
     }
 
-    public get openedDocumentInstance(): vscode.TextDocument {
+    public getOpenedDocumentInstance(): vscode.TextDocument {
         const openedTextDocuments = vscode.workspace.textDocuments;
-        const currentFilePath = extension.getUSSDocumentFilePath(this);
+        const currentFilePath = this.getUSSDocumentFilePath();
 
         for (const document of openedTextDocuments) {
             if (document.fileName === currentFilePath) {
@@ -305,6 +292,7 @@
         this.iconPath = iconPath;
         vscode.commands.executeCommand("zowe.uss.refreshUSSInTree", this);
     }
+
     public async deleteUSSNode(ussFileProvider: IZoweTree<IZoweUSSTreeNode>, filePath: string) {
         // handle zosmf api issue with file paths
         const nodePath = this.fullPath.startsWith("/") ? this.fullPath.substring(1) : this.fullPath;
@@ -353,8 +341,6 @@
      */
     public setEtag(etagValue): void {
         this.etag = etagValue;
-<<<<<<< HEAD
-=======
     }
 
     /**
@@ -382,6 +368,203 @@
         if (icon) {
             this.setIcon(icon.path);
         }
->>>>>>> c13337b7
+    }
+    /**
+     * Downloads and displays a file in a text editor view
+     *
+     * @param {IZoweTreeNode} node
+     */
+    public async openUSS(download = false, previewFile: boolean, ussFileProvider?: IZoweTree<IZoweUSSTreeNode>) {
+        let usrNme: string;
+        let passWrd: string;
+        let baseEncd: string;
+        let validProfile: number = -1;
+        if ((!this.getSession().ISession.user) || (!this.getSession().ISession.password)) {
+            try {
+                const values = await Profiles.getInstance().promptCredentials(this.getProfileName());
+                if (values !== undefined) {
+                    usrNme = values[0];
+                    passWrd = values[1];
+                    baseEncd = values[2];
+                }
+            } catch (error) {
+                await utils.errorHandling(error, this.getProfileName(), error.message);
+            }
+            if (usrNme !== undefined && passWrd !== undefined && baseEncd !== undefined) {
+                this.getSession().ISession.user = usrNme;
+                this.getSession().ISession.password = passWrd;
+                this.getSession().ISession.base64EncodedAuth = baseEncd;
+                validProfile = 0;
+            } else {
+                return;
+            }
+            await ussFileProvider.refreshElement(this);
+            await ussFileProvider.refresh();
+        } else {
+            validProfile = 0;
+        }
+        if (validProfile === 0) {
+            try {
+                let label: string;
+                switch (this.getParent().contextValue) {
+                    case (extension.FAVORITE_CONTEXT):
+                        label = this.label.substring(this.label.indexOf(":") + 1).trim();
+                        break;
+                    // Handle file path for files in directories and favorited directories
+                    case (extension.USS_DIR_CONTEXT):
+                    case (extension.USS_DIR_CONTEXT + extension.FAV_SUFFIX):
+                        label = this.fullPath;
+                        break;
+                    case (extension.USS_SESSION_CONTEXT):
+                        label = this.label;
+                        break;
+                    default:
+                        vscode.window.showErrorMessage(localize("openUSS.error.invalidNode", "open() called from invalid node."));
+                        throw Error(localize("openUSS.error.invalidNode", "open() called from invalid node."));
+                }
+                // if local copy exists, open that instead of pulling from mainframe
+                const documentFilePath = this.getUSSDocumentFilePath();
+                if (download || !fs.existsSync(documentFilePath)) {
+                    const profile = this.getProfile();
+                    const fullPath = this.fullPath;
+                    const chooseBinary = this.binary ||
+                        await ZoweExplorerApiRegister.getUssApi(profile).isFileTagBinOrAscii(this.fullPath);
+                    const response = await vscode.window.withProgress({
+                            location: vscode.ProgressLocation.Notification,
+                            title: "Opening USS file..."
+                        },
+                        function downloadUSSFile() {
+                            return ZoweExplorerApiRegister.getUssApi(profile).getContents(
+                                fullPath, {
+                                    file: documentFilePath,
+                                    binary: chooseBinary,
+                                    returnEtag: true
+                                });
+                        }
+                    );
+
+                    this.downloaded = true;
+                    this.setEtag(response.apiResponse.etag);
+                }
+
+                await this.initializeFileOpening(documentFilePath, previewFile);
+            } catch (err) {
+                await utils.errorHandling(err, this.mProfileName, err.message);
+                throw (err);
+            }
+        }
+    }
+    /**
+     * Refreshes the passed node with current mainframe data
+     *
+     * @param {ZoweUSSNode} node - The node which represents the file
+     */
+    public async refreshUSS() {
+        let label;
+        switch (this.getParent().contextValue) {
+            case (extension.USS_DIR_CONTEXT + extension.FAV_SUFFIX):
+                label = this.fullPath;
+                break;
+            case (extension.USS_DIR_CONTEXT):
+                label = this.fullPath;
+                break;
+            case (extension.USS_SESSION_CONTEXT):
+                label = this.label;
+                break;
+            default:
+                vscode.window.showErrorMessage(localize("refreshUSS.error.invalidNode", "refreshUSS() called from invalid node."));
+                throw Error(localize("refreshUSS.error.invalidNode", "refreshPS() called from invalid node."));
+        }
+        try {
+            const ussDocumentFilePath = this.getUSSDocumentFilePath();
+            const response1 = await ZoweExplorerApiRegister.getUssApi(this.getProfile()).getContents(this.fullPath, {
+                file: ussDocumentFilePath,
+                returnEtag: true
+            });
+            this.setEtag(response1.apiResponse.etag);
+            const isDirty = this.isDirtyInEditor;
+            let wasSaved = false;
+
+            if (isDirty) {
+                attachRecentSaveListener();
+
+                vscode.window.showTextDocument(this.getOpenedDocumentInstance());
+                await vscode.commands.executeCommand("workbench.action.closeActiveEditor");
+                wasSaved = getRecentSaveStatus();
+
+                disposeRecentSaveListener();
+            }
+
+            if ((isDirty && !this.isDirtyInEditor && !wasSaved) || !isDirty) {
+                const response2 = await ZoweExplorerApiRegister.getUssApi(this.getProfile()).getContents(this.fullPath, {
+                    file: ussDocumentFilePath,
+                    returnEtag: true
+                });
+                this.setEtag(response2.apiResponse.etag);
+                this.downloaded = true;
+
+                if (isDirty) {
+                    await this.initializeFileOpening(ussDocumentFilePath, true);
+                }
+            } else if (wasSaved) {
+                await this.initializeFileOpening(ussDocumentFilePath, true);
+            }
+        } catch (err) {
+            if (err.message.includes(localize("refreshUSS.error.notFound", "not found"))) {
+                vscode.window.showInformationMessage(localize("refreshUSS.file1", "Unable to find file: ") + label +
+                    localize("refreshUSS.file2", " was probably deleted."));
+            } else {
+                await utils.errorHandling(err, this.mProfileName, err.message);
+            }
+        }
+    }
+
+    public async initializeFileOpening(documentPath: string, previewFile?: boolean) {
+        let document;
+        let openingTextFailed = false;
+
+        if (!this.binary) {
+            try {
+                document = await vscode.workspace.openTextDocument(documentPath);
+            } catch (err) {
+                openingTextFailed = true;
+            }
+
+            if (openingTextFailed) {
+                const yesResponse = localize("openUSS.log.info.failedToOpenAsText.yes", "Yes, re-download");
+                const noResponse = localize("openUSS.log.info.failedToOpenAsText.no", "No");
+
+                const response = await vscode.window.showErrorMessage(
+                    localize(
+                        "openUSS.log.info.failedToOpenAsText",
+                        "Failed to open file as text. Do you want to try with re-downloading it as binary?"),
+                    ...[
+                        yesResponse,
+                        noResponse
+                    ]
+                );
+
+                if (response === yesResponse.toString()) {
+                    await vscode.commands.executeCommand("zowe.uss.binary", this);
+                }
+            } else {
+                if (previewFile === true) {
+                    await vscode.window.showTextDocument(document);
+                } else {
+                    await vscode.window.showTextDocument(document, {preview: false});
+                }
+            }
+        } else {
+            const uriPath = vscode.Uri.file(documentPath);
+            await vscode.commands.executeCommand("vscode.open", uriPath);
+        }
+    }
+
+    /**
+     * Returns the local file path for the ZoweUSSNode
+     *
+     */
+    public getUSSDocumentFilePath() {
+        return path.join(extension.USS_DIR, "/" + this.getSessionNode().getProfileName() + "/", this.fullPath);
     }
 }