/*
* This program and the accompanying materials are made available under the terms of the *
* Eclipse Public License v2.0 which accompanies this distribution, and is available at *
* https://www.eclipse.org/legal/epl-v20.html                                      *
*                                                                                 *
* SPDX-License-Identifier: EPL-2.0                                                *
*                                                                                 *
* Copyright Contributors to the Zowe Project.                                     *
*                                                                                 *
*/

import * as vscode from "vscode";
<<<<<<< HEAD
import { ZosmfSession, IJob, DeleteJobs } from "@zowe/cli";
=======
import { ZosmfSession, IJob } from "@zowe/cli";
>>>>>>> 47da1ca0
import { IProfileLoaded, Logger } from "@zowe/imperative";
import { Profiles } from "./Profiles";
import { Job } from "./ZoweJobNode";
import {
    OwnerFilterDescriptor,
    JobIdFilterDescriptor,
    FilterItem,
    FilterDescriptor,
    getAppName,
    resolveQuickPickHelper,
    sortTreeItems,
    errorHandling,
    labelHack
} from "./utils";
import { IZoweTree } from "./api/IZoweTree";
import { IZoweJobTreeNode } from "./api/IZoweTreeNode";
import { ZoweTreeProvider } from "./abstract/ZoweTreeProvider";
import * as extension from "../src/extension";
import * as nls from "vscode-nls";
import { ZoweExplorerApiRegister } from "./api/ZoweExplorerApiRegister";
<<<<<<< HEAD

const localize = nls.config({ messageFormat: nls.MessageFormat.file })();
=======
import { getIconByNode } from "./generators/icons";

const localize = nls.config({messageFormat: nls.MessageFormat.file})();
>>>>>>> 47da1ca0

/**
 * Creates the Job tree that contains nodes of sessions, jobs and spool items
 *
 * @export
 * @class ZosJobsProvider
 * @implements {vscode.TreeDataProvider}
 */
export async function createJobsTree(log: Logger) {
    const tree = new ZosJobsProvider();
    await tree.initializeJobsTree(log);
    await tree.addSession();
    return tree;
}

// tslint:disable-next-line: max-classes-per-file
export class ZosJobsProvider extends ZoweTreeProvider implements IZoweTree<IZoweJobTreeNode> {

    public static readonly JobId = "JobId:";
    public static readonly Owner = "Owner:";
    public static readonly Prefix = "Prefix:";
    public static readonly defaultDialogText: string = localize("SpecifyCriteria", "Create new..");
    private static readonly persistenceSchema: string = "Zowe-Jobs-Persistent";

    public mSessionNodes: IZoweJobTreeNode[] = [];
    public mFavorites: IZoweJobTreeNode[] = [];
    public createOwner = new OwnerFilterDescriptor();
    public createId = new JobIdFilterDescriptor();
    private treeView: vscode.TreeView<IZoweJobTreeNode>;

    constructor() {
        super(ZosJobsProvider.persistenceSchema,
<<<<<<< HEAD
                new Job(localize("Favorites", "Favorites"), vscode.TreeItemCollapsibleState.Collapsed, null, null, null, null));
=======
            new Job(localize("Favorites", "Favorites"), vscode.TreeItemCollapsibleState.Collapsed, null, null, null, null));
>>>>>>> 47da1ca0
        this.mFavoriteSession.contextValue = extension.FAVORITE_CONTEXT;
        const icon = getIconByNode(this.mFavoriteSession);
        if (icon) {
            this.mFavoriteSession.iconPath = icon.path;
        }
        this.mSessionNodes = [this.mFavoriteSession];
        this.treeView = vscode.window.createTreeView("zowe.jobs", {treeDataProvider: this});
    }

    public rename(node: IZoweJobTreeNode) {
        throw new Error("Method not implemented.");
    }
    public open(node: IZoweJobTreeNode, preview: boolean) {
        throw new Error("Method not implemented.");
    }
    public copy(node: IZoweJobTreeNode) {
        throw new Error("Method not implemented.");
    }
    public paste(node: IZoweJobTreeNode) {
        throw new Error("Method not implemented.");
    }
    public delete(node: IZoweJobTreeNode) {
        throw new Error("Method not implemented.");
    }
    /**
     * Adds a save search to the Jobs favorites list
     *
     * @param {IZoweJobTreeNode} node
     */
    public async saveSearch(node: IZoweJobTreeNode) {
        const favSessionContext = extension.JOBS_SESSION_CONTEXT + extension.FAV_SUFFIX;
        const favJob = new Job("[" + node.getProfileName() + "]: " +
            this.createSearchLabel(node.owner, node.prefix, node.searchId),
        vscode.TreeItemCollapsibleState.None, node.getParent(), node.getSession(), node.job, node.getProfile());
        favJob.owner = node.owner;
        favJob.prefix = node.prefix;
        favJob.searchId = node.searchId;
        favJob.contextValue = favSessionContext;
        favJob.command = { command: "zowe.jobs.search", title: "", arguments: [favJob] };
<<<<<<< HEAD
        favJob.iconPath = applyIcons(favJob);
=======
        const icon = getIconByNode(favJob);
        if (icon) {
            favJob.iconPath = icon.path;
        }
>>>>>>> 47da1ca0
        if (!this.mFavorites.find((tempNode) => tempNode.label === favJob.label)) {
            this.mFavorites.push(favJob);
            sortTreeItems(this.mFavorites, favSessionContext);
            await this.updateFavorites();
            this.refreshElement(this.mFavoriteSession);
        }
    }
    public saveFile(document: vscode.TextDocument) {
        throw new Error("Method not implemented.");
    }
    public refreshPS(node: IZoweJobTreeNode) {
        throw new Error("Method not implemented.");
    }
    public uploadDialog(node: IZoweJobTreeNode) {
        throw new Error("Method not implemented.");
    }
    public filterPrompt(node: IZoweJobTreeNode) {
<<<<<<< HEAD
        throw new Error("Method not implemented.");
=======
        return this.searchPrompt(node);
>>>>>>> 47da1ca0
    }

    /**
     * Takes argument of type IZoweJobTreeNode and retrieves all of the first level children
     *
     * @param {IZoweJobTreeNode} [element] - Optional parameter; if not passed, returns root session nodes
     * @returns {IZoweJobTreeNode[] | Promise<IZoweJobTreeNode[]>}
     */
    public async getChildren(element?: IZoweJobTreeNode | undefined): Promise<IZoweJobTreeNode[]> {
        if (element) {
            // solution for optional credentials. Owner is having error on initialization.
            if (element.owner === "") {
                return;
            }
            if (element.contextValue === extension.FAVORITE_CONTEXT) {
                return this.mFavorites;
            }
            return element.getChildren();
        }
        return this.mSessionNodes;
    }

    /**
     * Returns the tree view for the current JobTree
     *
     * @returns {vscode.TreeView<Job>}
     */
    public getTreeView(): vscode.TreeView<IZoweJobTreeNode> {
        return this.treeView;
    }

    /**
     * Adds a session to the data set tree
     *
     * @param {string} [sessionName] - optional; loads default profile if not passed
     */
    public async addSession(sessionName?: string) {
        // Loads profile associated with passed sessionName, default if none passed
        if (sessionName) {
            const zosmfProfile: IProfileLoaded = Profiles.getInstance().loadNamedProfile(sessionName);
            if (zosmfProfile) {
                this.addSingleSession(zosmfProfile);
            }
        } else {
            const zosmfProfiles: IProfileLoaded[] = Profiles.getInstance().allProfiles;
            for (const zosmfProfile of zosmfProfiles) {
                // If session is already added, do nothing
                if (this.mSessionNodes.find((tempNode) => tempNode.label.trim() === zosmfProfile.name)) {
                    continue;
                }
                for (const session of this.mHistory.getSessions()) {
                    if (session === zosmfProfile.name) {
                        this.addSingleSession(zosmfProfile);
                    }
                }
            }
            if (this.mSessionNodes.length === 1) {
                this.addSingleSession(Profiles.getInstance().getDefaultProfile());
            }
        }
        this.refresh();
    }

    public async deleteJob(node: IZoweJobTreeNode) {
        try {
            await ZoweExplorerApiRegister.getJesApi(node.getProfile()).deleteJob(node.job.jobname, node.job.jobid);
            vscode.window.showInformationMessage(localize("deleteJob.job", "Job ") + node.job.jobname + "(" + node.job.jobid + ")" +
<<<<<<< HEAD
            localize("deleteJob.delete", " deleted"));
=======
                localize("deleteJob.delete", " deleted"));
>>>>>>> 47da1ca0
            this.removeFavorite(this.createJobsFavorite(node));
        } catch (error) {
            await errorHandling(error, node.getProfileName(), error.message);
        }
    }

    /**
     * Initialize the favorites and history information
     * @param log - Logger
     */
    public async initializeJobsTree(log: Logger) {
        this.log = log;
        this.log.debug(localize("initializeFavorites.log.debug", "initializing favorites"));
        const lines: string[] = this.mHistory.readFavorites();
        lines.forEach((line) => {
            const profileName = line.substring(1, line.lastIndexOf("]"));
            const nodeName = (line.substring(line.indexOf(":") + 1, line.indexOf("{"))).trim();
            const sesName = line.substring(1, line.lastIndexOf("]")).trim();
            try {
                const zosmfProfile = Profiles.getInstance().loadNamedProfile(sesName);
                let favJob: Job;
                if (line.substring(line.indexOf("{") + 1, line.lastIndexOf("}")) === extension.JOBS_JOB_CONTEXT) {
                    favJob = new Job(line.substring(0, line.indexOf("{")), vscode.TreeItemCollapsibleState.Collapsed, this.mFavoriteSession,
<<<<<<< HEAD
                            ZosmfSession.createBasicZosmfSession(zosmfProfile.profile), new JobDetail(nodeName), zosmfProfile);
=======
                        ZosmfSession.createBasicZosmfSession(zosmfProfile.profile), new JobDetail(nodeName), zosmfProfile);
>>>>>>> 47da1ca0
                    favJob.contextValue = extension.JOBS_JOB_CONTEXT + extension.FAV_SUFFIX;
                    favJob.command = {command: "zowe.zosJobsSelectjob", title: "", arguments: [favJob]};
                } else { // for search
                    favJob = new Job(
                        line.substring(0, line.indexOf("{")),
                        vscode.TreeItemCollapsibleState.None,
                        this.mFavoriteSession,
                        ZosmfSession.createBasicZosmfSession(zosmfProfile.profile),
                        null, zosmfProfile
                    );
                    favJob.command = {command: "zowe.jobs.search", title: "", arguments: [favJob]};
                    favJob.contextValue = extension.JOBS_SESSION_CONTEXT + extension.FAV_SUFFIX;
                }
                const icon = getIconByNode(favJob);
                if (icon) {
                    favJob.iconPath = icon.path;
                }
                this.mFavorites.push(favJob);
<<<<<<< HEAD
        } catch(e) {
            const errMessage: string =
            localize("initializeJobsFavorites.error.profile1",
                "Error: You have Jobs favorites that refer to a non-existent CLI profile named: ") + profileName +
                localize("initializeJobsFavorites.error.profile2",
                ". To resolve this, you can create a profile with this name, ") +
                localize("initializeJobsFavorites.error.profile3",
                "or remove the favorites with this profile name from the Zowe-Jobs-Persistent setting, which can be found in your ") +
                getAppName(extension.ISTHEIA) + localize("initializeJobsFavorites.error.profile4", " user settings.");
            errorHandling(e, null, errMessage);
            return;
        }
=======
            } catch (e) {
                const errMessage: string =
                    localize("initializeJobsFavorites.error.profile1",
                        "Error: You have Jobs favorites that refer to a non-existent CLI profile named: ") + profileName +
                    localize("initializeJobsFavorites.error.profile2",
                        ". To resolve this, you can create a profile with this name, ") +
                    localize("initializeJobsFavorites.error.profile3",
                        "or remove the favorites with this profile name from the Zowe-Jobs-Persistent setting, which can be found in your ") +
                    getAppName(extension.ISTHEIA) + localize("initializeJobsFavorites.error.profile4", " user settings.");
                errorHandling(e, null, errMessage);
                return;
            }
>>>>>>> 47da1ca0
        });
    }

    /**
     * Adds a node to the Jobs favorites list
     *
     * @param {IZoweJobTreeNode} node
     */
    public async addFavorite(node: IZoweJobTreeNode) {
        const favJob = this.createJobsFavorite(node);
        if (!this.mFavorites.find((tempNode) => tempNode.label === favJob.label)) {
            this.mFavorites.push(favJob);
            sortTreeItems(this.mFavorites, extension.JOBS_SESSION_CONTEXT + extension.FAV_SUFFIX);
            await this.updateFavorites();
            this.refreshElement(this.mFavoriteSession);
        }
    }

    /**
     * Removes a node from the favorites list
     *
     * @param {IZoweJobTreeNode} node
     */
    public async removeFavorite(node: IZoweJobTreeNode) {
        const startLength = this.mFavorites.length;
        this.mFavorites = this.mFavorites.filter((temp) =>
            !((temp.label === node.label) && (temp.contextValue.startsWith(node.contextValue))));
        if (startLength !== this.mFavorites.length) {
            await this.updateFavorites();
            this.refreshElement(this.mFavoriteSession);
        }
    }

    public async updateFavorites() {
        const settings: any = {...vscode.workspace.getConfiguration().get(ZosJobsProvider.persistenceSchema)};
        if (settings.persistence) {
            settings.favorites = this.mFavorites.map((fav) => fav.label +
                "{" + (fav.contextValue === extension.JOBS_JOB_CONTEXT + extension.FAV_SUFFIX ?
                    extension.JOBS_JOB_CONTEXT :
                    extension.JOBS_SESSION_CONTEXT) + "}");
            await vscode.workspace.getConfiguration().update(ZosJobsProvider.persistenceSchema, settings, vscode.ConfigurationTarget.Global);
        }
    }

    /**
     * Prompts the user for search details to populate the [TreeView]{@link vscode.TreeView}
     *
     * @param {IZoweJobTreeNode} node - The session node
     * @returns {Promise<void>}
     */
    public async searchPrompt(node: IZoweJobTreeNode) {
        let choice: vscode.QuickPickItem;
        let searchCriteria: string = "";
        const hasHistory = this.mHistory.getHistory().length > 0;
        let usrNme: string;
        let passWrd: string;
        let baseEncd: string;
        let sesNamePrompt: string;
        if (node.contextValue.endsWith(extension.FAV_SUFFIX)) {
            sesNamePrompt = node.label.substring(1, node.label.indexOf("]"));
        } else {
            sesNamePrompt = node.label;
        }
        if ((!node.getSession().ISession.user) || (!node.getSession().ISession.password)) {
            try {
                const values = await Profiles.getInstance().promptCredentials(sesNamePrompt);
                if (values !== undefined) {
                    usrNme = values [0];
                    passWrd = values [1];
                    baseEncd = values [2];
                }
            } catch (error) {
                await errorHandling(error, node.getProfileName(), error.message);
            }
            if (usrNme !== undefined && passWrd !== undefined && baseEncd !== undefined) {
                node.getSession().ISession.user = usrNme;
                node.getSession().ISession.password = passWrd;
                node.getSession().ISession.base64EncodedAuth = baseEncd;
                node.owner = usrNme;
                this.validProfile = 0;
            } else {
                return;
            }
            await this.refreshElement(node);
            await this.refresh();
        } else {
            this.validProfile = 0;
        }
        if (this.validProfile === 0) {
            if (node.contextValue === extension.JOBS_SESSION_CONTEXT) { // This is the profile object context
                if (hasHistory) { // Check if user has created some history
                    const items: vscode.QuickPickItem[] = this.mHistory.getHistory().map((element) => new FilterItem(element));
                    if (extension.ISTHEIA) { // Theia doesn't work properly when directly creating a QuickPick
                        const options1: vscode.QuickPickOptions = {
                            placeHolder: localize("searchHistory.options.prompt", "Select a filter")
                        };
                        // get user selection
                        choice = (await vscode.window.showQuickPick([this.createOwner, this.createId, ...items], options1));
                        if (!choice) {
                            vscode.window.showInformationMessage(localize("enterPattern.pattern", "No selection made."));
                            return;
                        }
                        searchCriteria = choice === this.createOwner || choice === this.createId ? "" : choice.label;
                    } else { // VSCode route to create a QuickPick
                        const quickpick = vscode.window.createQuickPick();
                        quickpick.items = [this.createOwner, this.createId, ...items];
                        quickpick.placeholder = localize("searchHistory.options.prompt", "Select a filter");
                        quickpick.ignoreFocusOut = true;
                        quickpick.show();
                        choice = await resolveQuickPickHelper(quickpick);
                        quickpick.hide();
                        if (!choice) {
                            vscode.window.showInformationMessage(localize("enterPattern.pattern", "No selection made."));
                            return;
                        }
                        if (choice instanceof FilterDescriptor) {
                            if (quickpick.value.length > 0) {
                                searchCriteria = this.interpretFreeform(quickpick.value);
                            }
                        } else {
                            searchCriteria = choice.label;
                        }
                    }
                }
                if (!searchCriteria) { // Do we have anything to search with yet?
                    // if (searchCriteria === ZosJobsProvider.defaultDialogText) {
                    let options: vscode.InputBoxOptions;
                    let owner: string;
                    let prefix: string;
                    let jobid: string;
                    // manually entering a search
                    if (!hasHistory || choice === this.createOwner) { // User has selected owner/prefix option
                        options = {
                            prompt: localize("jobsFilterPrompt.option.prompt.owner",
<<<<<<< HEAD
                            "Enter the Job Owner. Default is *."),
=======
                                "Enter the Job Owner. Default is *."),
>>>>>>> 47da1ca0
                            validateInput: (value: string) => (value.match(/ /g) ? localize("jobs.enter.valid.owner",
                                "Please enter a valid owner name (no spaces allowed).") : ""),
                            value: node.owner
                        };
                        // get user input
                        owner = await vscode.window.showInputBox(options);
                        if (owner === undefined) {
                            vscode.window.showInformationMessage(localize("jobsFilterPrompt.enterPrefix", "Search Cancelled"));
                            return;
                        }
                        if (!owner) {
                            owner = "*";
                        }
                        owner = owner.toUpperCase();
                        options = {
                            prompt: localize("jobsFilterPrompt.option.prompt.prefix", "Enter a Job prefix. Default is *."),
                            value: node.prefix
                        };
                        // get user input
                        prefix = await vscode.window.showInputBox(options);
                        if (prefix === undefined) {
                            vscode.window.showInformationMessage(localize("jobsFilterPrompt.enterPrefix", "Search Cancelled"));
                            return;
                        }
                        if (!prefix) {
                            prefix = "*";
                        }
                        prefix = prefix.toUpperCase();
                        if (!hasHistory || choice === this.createId) {
                            options = {
                                prompt: localize("jobsFilterPrompt.option.prompt.jobid", "Enter a Job id"),
                                value: node.searchId
                            };
                            // get user input
                            jobid = await vscode.window.showInputBox(options);
                            if (jobid === undefined) {
                                vscode.window.showInformationMessage(localize("jobsFilterPrompt.enterPrefix", "Search Cancelled"));
                                return;
                            }
                        }
                    } else { // User has selected JobId option
                        options = {
                            prompt: localize("jobsFilterPrompt.option.prompt.jobid", "Enter a Job id"),
                            value: node.searchId
                        };
                        // get user input
                        jobid = await vscode.window.showInputBox(options);
                        if (!jobid) {
                            vscode.window.showInformationMessage(localize("jobsFilterPrompt.enterPrefix", "Search Cancelled"));
                            return;
                        }
                    }
                    searchCriteria = this.createSearchLabel(owner, prefix, jobid);
                }
                this.applySearchLabelToNode(node, searchCriteria);
            } else {
                // executing search from saved search in favorites
                searchCriteria = node.label.trim().substring(node.label.trim().indexOf(":") + 2);
                const session = node.label.trim().substring(node.label.trim().indexOf("[") + 1, node.label.trim().indexOf("]"));
                const faveNode = node;
                await this.addSession(session);
                node = this.mSessionNodes.find((tempNode) => tempNode.label.trim() === session);
                if ((!node.getSession().ISession.user) || (!node.getSession().ISession.password)) {
                    node.getSession().ISession.user = faveNode.getSession().ISession.user;
                    node.getSession().ISession.password = faveNode.getSession().ISession.password;
                    node.getSession().ISession.base64EncodedAuth = faveNode.getSession().ISession.base64EncodedAuth;
                }
                this.applySearchLabelToNode(node, searchCriteria);
            }
            node.collapsibleState = vscode.TreeItemCollapsibleState.Expanded;
            const icon = getIconByNode(node);
            if (icon) {
                node.iconPath = icon.path;
            }
            labelHack(node);
            node.dirty = true;
            this.refreshElement(node);
            this.addHistory(searchCriteria);
        }
    }

    public async onDidChangeConfiguration(e: vscode.ConfigurationChangeEvent) {
        if (e.affectsConfiguration(ZosJobsProvider.persistenceSchema)) {
            const setting: any = {...vscode.workspace.getConfiguration().get(ZosJobsProvider.persistenceSchema)};
            if (!setting.persistence) {
                setting.favorites = [];
                setting.history = [];
                await vscode.workspace.getConfiguration().update(ZosJobsProvider.persistenceSchema, setting, vscode.ConfigurationTarget.Global);
            }
        }
    }

    public deleteSession(node: IZoweJobTreeNode) {
        this.mSessionNodes = this.mSessionNodes.filter((tempNode) => tempNode.label.trim() !== node.label.trim());
        this.deleteSessionByLabel(node.getLabel());
    }

    /**
     * Creates a display string to represent a search
     * @param owner - The owner search item
     * @param prefix - The job prefix search item
     * @param jobid - A specific jobid search item
     */
    public createSearchLabel(owner: string, prefix: string, jobid: string): string {
        let revisedCriteria: string = "";

        const alphaNumeric = new RegExp("^\w+$");
        if (jobid && !alphaNumeric.exec(jobid.trim())) {
            revisedCriteria = Job.JobId + jobid.toUpperCase().trim();
        } else {
            if (owner) {
                revisedCriteria = Job.Owner + owner.trim() + " ";
            }
            if (prefix) {
                revisedCriteria += Job.Prefix + prefix.trim();
            }
        }
        return revisedCriteria.trim();
    }

<<<<<<< HEAD
    public async addRecall(criteria: string) {
        throw new Error("Method not implemented.");
    }

=======
>>>>>>> 47da1ca0
    public interpretFreeform(input: string): string {
        let jobId: string;
        let owner: string;
        let prefix: string;


        // test if it's like our stored structure
        const criteria: string[] = input.split(" ");
        criteria.forEach((crit, index) => {
            if (crit.toUpperCase().indexOf(ZosJobsProvider.JobId.toUpperCase()) > -1 && criteria.length >= index + 2) {
                jobId = criteria[index + 1].trim().toUpperCase();
            }
            if (crit.toUpperCase().indexOf(ZosJobsProvider.Owner.toUpperCase()) > -1 && criteria.length >= index + 2) {
                owner = criteria[index + 1].trim().toUpperCase();
            }
            if (crit.toUpperCase().indexOf(ZosJobsProvider.Prefix.toUpperCase()) > -1 && criteria.length >= index + 2) {
                prefix = criteria[index + 1].trim().toUpperCase();
            }
        });
        // test for a jobId on it's own
        const jobPattern = new RegExp("[a-zA-Z]{3}[0-9]{5}");
        const jobs = jobPattern.exec(input);
        if (jobs && jobs.length > 0) {
            return this.createSearchLabel("*", "*", jobs[0]);
        }
        if (!owner && !prefix && !jobId) {
            const validPattern = new RegExp("[a-zA-Z0-9*]{2,8}");
            criteria.forEach((crit, index) => {
                if (index === 0 && validPattern.test(crit)) {
                    owner = crit.trim();
                } else if (index === 1 && validPattern.test(crit)) {
                    prefix = crit.trim();
                }
            });
        }
        return this.createSearchLabel(owner, prefix, jobId);
    }

    /**
     * Function that takes a search criteria and updates a search node based upon it
     * @param node - a IZoweJobTreeNode node
     * @param storedSearch - The original search string
     */
    private applySearchLabelToNode(node: IZoweJobTreeNode, storedSearch: string) {
        if (storedSearch) {
            node.searchId = "";
            node.owner = "*";
            node.prefix = "*";
            const criteria: string[] = storedSearch.split(" ");
            for (const crit of criteria) {
                let index = crit.indexOf(ZosJobsProvider.JobId);
                if (index > -1) {
                    index += ZosJobsProvider.JobId.length;
                    node.searchId = crit.substring(index).trim();
                }
                index = crit.indexOf(ZosJobsProvider.Owner);
                if (index > -1) {
                    index += ZosJobsProvider.Owner.length;
                    node.owner = crit.substring(index).trim();
                }
                index = crit.indexOf(ZosJobsProvider.Prefix);
                if (index > -1) {
                    index += ZosJobsProvider.Prefix.length;
                    node.prefix = crit.substring(index).trim();
                }
            }
        }
    }

    private createJobsFavorite(node: IZoweJobTreeNode): IZoweJobTreeNode {
        const favJob = new Job("[" + node.getSessionNode().label + "]: " +
<<<<<<< HEAD
                node.label.substring(0, node.label.lastIndexOf(")") + 1),
                    vscode.TreeItemCollapsibleState.Collapsed, node.getParent(), node.getSession(), node.job, node.getProfile());
=======
            node.label.substring(0, node.label.lastIndexOf(")") + 1),
            vscode.TreeItemCollapsibleState.Collapsed, node.getParent(), node.getSession(), node.job, node.getProfile());
>>>>>>> 47da1ca0
        favJob.contextValue = extension.JOBS_JOB_CONTEXT + extension.FAV_SUFFIX;
        favJob.command = {command: "zowe.zosJobsSelectjob", title: "", arguments: [favJob]};
        const icon = getIconByNode(favJob);
        if (icon) {
            favJob.iconPath = icon.path;
        }
        return favJob;
    }

    /**
     * Adds a single session to the jobs tree
     *
     */
    private async addSingleSession(zosmfProfile: IProfileLoaded) {
        if (zosmfProfile) {
            // If session is already added, do nothing
            if (this.mSessionNodes.find((tempNode) => tempNode.label.trim() === zosmfProfile.name)) {
                return;
            }
            // Uses loaded profile to create a zosmf session with Zowe
            const session = ZosmfSession.createBasicZosmfSession(zosmfProfile.profile);
            // Creates ZoweNode to track new session and pushes it to mSessionNodes
            const node = new Job(zosmfProfile.name, vscode.TreeItemCollapsibleState.Collapsed, null, session, null, zosmfProfile);
            node.contextValue = extension.JOBS_SESSION_CONTEXT;
            const icon = getIconByNode(node);
            if (icon) {
                node.iconPath = icon.path;
            }
            node.dirty = true;
            this.mSessionNodes.push(node);
            this.mHistory.addSession(zosmfProfile.name);
        }
    }
}

/**
 * Helper class to allow generation of job details by history or favorite
 */
// tslint:disable-next-line: max-classes-per-file
class JobDetail implements IJob {
    public jobid: string;
    public jobname: string;
    public subsystem: string;
    public owner: string;
    public status: string;
    public type: string;
    public class: string;
    public retcode: string;
    public url: string;
    public "files-url": string;
    public "job-correlator": string;
    public phase: number;
    public "phase-name": string;
    public "reason-not-running"?: string;

    constructor(combined: string) {
        this.jobname = combined.substring(0, combined.indexOf("("));
        this.jobid = combined.substring(combined.indexOf("(") + 1, combined.indexOf(")"));
    }
}<|MERGE_RESOLUTION|>--- conflicted
+++ resolved
@@ -10,11 +10,7 @@
 */
 
 import * as vscode from "vscode";
-<<<<<<< HEAD
-import { ZosmfSession, IJob, DeleteJobs } from "@zowe/cli";
-=======
 import { ZosmfSession, IJob } from "@zowe/cli";
->>>>>>> 47da1ca0
 import { IProfileLoaded, Logger } from "@zowe/imperative";
 import { Profiles } from "./Profiles";
 import { Job } from "./ZoweJobNode";
@@ -35,14 +31,9 @@
 import * as extension from "../src/extension";
 import * as nls from "vscode-nls";
 import { ZoweExplorerApiRegister } from "./api/ZoweExplorerApiRegister";
-<<<<<<< HEAD
-
-const localize = nls.config({ messageFormat: nls.MessageFormat.file })();
-=======
 import { getIconByNode } from "./generators/icons";
 
 const localize = nls.config({messageFormat: nls.MessageFormat.file})();
->>>>>>> 47da1ca0
 
 /**
  * Creates the Job tree that contains nodes of sessions, jobs and spool items
@@ -75,11 +66,7 @@
 
     constructor() {
         super(ZosJobsProvider.persistenceSchema,
-<<<<<<< HEAD
-                new Job(localize("Favorites", "Favorites"), vscode.TreeItemCollapsibleState.Collapsed, null, null, null, null));
-=======
             new Job(localize("Favorites", "Favorites"), vscode.TreeItemCollapsibleState.Collapsed, null, null, null, null));
->>>>>>> 47da1ca0
         this.mFavoriteSession.contextValue = extension.FAVORITE_CONTEXT;
         const icon = getIconByNode(this.mFavoriteSession);
         if (icon) {
@@ -119,14 +106,10 @@
         favJob.searchId = node.searchId;
         favJob.contextValue = favSessionContext;
         favJob.command = { command: "zowe.jobs.search", title: "", arguments: [favJob] };
-<<<<<<< HEAD
-        favJob.iconPath = applyIcons(favJob);
-=======
         const icon = getIconByNode(favJob);
         if (icon) {
             favJob.iconPath = icon.path;
         }
->>>>>>> 47da1ca0
         if (!this.mFavorites.find((tempNode) => tempNode.label === favJob.label)) {
             this.mFavorites.push(favJob);
             sortTreeItems(this.mFavorites, favSessionContext);
@@ -144,11 +127,7 @@
         throw new Error("Method not implemented.");
     }
     public filterPrompt(node: IZoweJobTreeNode) {
-<<<<<<< HEAD
-        throw new Error("Method not implemented.");
-=======
         return this.searchPrompt(node);
->>>>>>> 47da1ca0
     }
 
     /**
@@ -216,11 +195,7 @@
         try {
             await ZoweExplorerApiRegister.getJesApi(node.getProfile()).deleteJob(node.job.jobname, node.job.jobid);
             vscode.window.showInformationMessage(localize("deleteJob.job", "Job ") + node.job.jobname + "(" + node.job.jobid + ")" +
-<<<<<<< HEAD
-            localize("deleteJob.delete", " deleted"));
-=======
                 localize("deleteJob.delete", " deleted"));
->>>>>>> 47da1ca0
             this.removeFavorite(this.createJobsFavorite(node));
         } catch (error) {
             await errorHandling(error, node.getProfileName(), error.message);
@@ -244,11 +219,7 @@
                 let favJob: Job;
                 if (line.substring(line.indexOf("{") + 1, line.lastIndexOf("}")) === extension.JOBS_JOB_CONTEXT) {
                     favJob = new Job(line.substring(0, line.indexOf("{")), vscode.TreeItemCollapsibleState.Collapsed, this.mFavoriteSession,
-<<<<<<< HEAD
-                            ZosmfSession.createBasicZosmfSession(zosmfProfile.profile), new JobDetail(nodeName), zosmfProfile);
-=======
                         ZosmfSession.createBasicZosmfSession(zosmfProfile.profile), new JobDetail(nodeName), zosmfProfile);
->>>>>>> 47da1ca0
                     favJob.contextValue = extension.JOBS_JOB_CONTEXT + extension.FAV_SUFFIX;
                     favJob.command = {command: "zowe.zosJobsSelectjob", title: "", arguments: [favJob]};
                 } else { // for search
@@ -267,20 +238,6 @@
                     favJob.iconPath = icon.path;
                 }
                 this.mFavorites.push(favJob);
-<<<<<<< HEAD
-        } catch(e) {
-            const errMessage: string =
-            localize("initializeJobsFavorites.error.profile1",
-                "Error: You have Jobs favorites that refer to a non-existent CLI profile named: ") + profileName +
-                localize("initializeJobsFavorites.error.profile2",
-                ". To resolve this, you can create a profile with this name, ") +
-                localize("initializeJobsFavorites.error.profile3",
-                "or remove the favorites with this profile name from the Zowe-Jobs-Persistent setting, which can be found in your ") +
-                getAppName(extension.ISTHEIA) + localize("initializeJobsFavorites.error.profile4", " user settings.");
-            errorHandling(e, null, errMessage);
-            return;
-        }
-=======
             } catch (e) {
                 const errMessage: string =
                     localize("initializeJobsFavorites.error.profile1",
@@ -293,7 +250,6 @@
                 errorHandling(e, null, errMessage);
                 return;
             }
->>>>>>> 47da1ca0
         });
     }
 
@@ -428,11 +384,7 @@
                     if (!hasHistory || choice === this.createOwner) { // User has selected owner/prefix option
                         options = {
                             prompt: localize("jobsFilterPrompt.option.prompt.owner",
-<<<<<<< HEAD
-                            "Enter the Job Owner. Default is *."),
-=======
                                 "Enter the Job Owner. Default is *."),
->>>>>>> 47da1ca0
                             validateInput: (value: string) => (value.match(/ /g) ? localize("jobs.enter.valid.owner",
                                 "Please enter a valid owner name (no spaces allowed).") : ""),
                             value: node.owner
@@ -553,13 +505,10 @@
         return revisedCriteria.trim();
     }
 
-<<<<<<< HEAD
     public async addRecall(criteria: string) {
         throw new Error("Method not implemented.");
     }
 
-=======
->>>>>>> 47da1ca0
     public interpretFreeform(input: string): string {
         let jobId: string;
         let owner: string;
@@ -631,13 +580,8 @@
 
     private createJobsFavorite(node: IZoweJobTreeNode): IZoweJobTreeNode {
         const favJob = new Job("[" + node.getSessionNode().label + "]: " +
-<<<<<<< HEAD
-                node.label.substring(0, node.label.lastIndexOf(")") + 1),
-                    vscode.TreeItemCollapsibleState.Collapsed, node.getParent(), node.getSession(), node.job, node.getProfile());
-=======
             node.label.substring(0, node.label.lastIndexOf(")") + 1),
             vscode.TreeItemCollapsibleState.Collapsed, node.getParent(), node.getSession(), node.job, node.getProfile());
->>>>>>> 47da1ca0
         favJob.contextValue = extension.JOBS_JOB_CONTEXT + extension.FAV_SUFFIX;
         favJob.command = {command: "zowe.zosJobsSelectjob", title: "", arguments: [favJob]};
         const icon = getIconByNode(favJob);
