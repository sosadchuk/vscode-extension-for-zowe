/*
* This program and the accompanying materials are made available under the terms of the *
* Eclipse Public License v2.0 which accompanies this distribution, and is available at *
* https://www.eclipse.org/legal/epl-v20.html                                      *
*                                                                                 *
* SPDX-License-Identifier: EPL-2.0                                                *
*                                                                                 *
* Copyright Contributors to the Zowe Project.                                     *
*                                                                                 *
*/

import * as vscode from "vscode";
import { ZosmfSession, IJob, DeleteJobs, Utilities } from "@brightside/core";
import { IProfileLoaded, Logger } from "@brightside/imperative";
// tslint:disable-next-line: no-duplicate-imports
import { Profiles } from "./Profiles";
import { PersistentFilters } from "./PersistentFilters";
import { Job } from "./ZoweJobNode";
import {
    OwnerFilterDescriptor,
    JobIdFilterDescriptor,
    applyIcons,
    FilterItem,
    FilterDescriptor,
    getAppName,
    resolveQuickPickHelper,
    sortTreeItems,
<<<<<<< HEAD
    errorHandling
=======
    labelHack
>>>>>>> 07051016
} from "./utils";
import { IZoweTree } from "./ZoweTree";
import * as extension from "../src/extension";
import * as nls from "vscode-nls";
const localize = nls.config({ messageFormat: nls.MessageFormat.file })();

/**
 * Creates the Job tree that contains nodes of sessions, jobs and spool items
 *
 * @export
 * @class ZosJobsProvider
 * @implements {vscode.TreeDataProvider}
 */
export async function createJobsTree(log: Logger) {
    const tree = new ZosJobsProvider();
    await tree.initializeJobsTree(log);
    await tree.addSession();
    return tree;
}

// tslint:disable-next-line: max-classes-per-file
export class ZosJobsProvider implements IZoweTree<Job> {
    public static readonly JobId = "JobId:";
    public static readonly Owner = "Owner:";
    public static readonly Prefix = "Prefix:";
    public static readonly defaultDialogText: string = localize("SpecifyCriteria", "Create new..");
    private static readonly persistenceSchema: string = "Zowe-Jobs-Persistent";

    public mSessionNodes: Job[] = [];
    public mFavoriteSession: Job;
    public mFavorites: Job[] = [];

    // Event Emitters used to notify subscribers that the refresh event has fired
    public mOnDidChangeTreeData: vscode.EventEmitter<Job | undefined> = new vscode.EventEmitter<Job | undefined>();
    public readonly onDidChangeTreeData: vscode.Event<Job | undefined> = this.mOnDidChangeTreeData.event;
    public createOwner = new OwnerFilterDescriptor();
    public createId = new JobIdFilterDescriptor();

    private validProfile: number = -1;
    private mHistory: PersistentFilters;
    private log: Logger;

    constructor() {
        this.mFavoriteSession = new Job(localize("FavoriteSession", "Favorites"), vscode.TreeItemCollapsibleState.Collapsed, null, null, null);
        this.mFavoriteSession.contextValue = extension.FAVORITE_CONTEXT;
        this.mFavoriteSession.iconPath = applyIcons(this.mFavoriteSession);
        this.mSessionNodes = [this.mFavoriteSession];
        this.mHistory = new PersistentFilters(ZosJobsProvider.persistenceSchema);
    }

    public getChildren(element?: Job | undefined): vscode.ProviderResult<Job[]> {
        if (element) {
            // solution for optional credentials. Owner is having error on initialization.
            if (element.owner === "") {
                return;
            }
            if (element.contextValue === extension.FAVORITE_CONTEXT) {
                return this.mFavorites;
            }
            return element.getChildren();
        }
        return this.mSessionNodes;
    }

    public getTreeItem(element: Job): vscode.TreeItem | Thenable<vscode.TreeItem> {
        return element;
    }
    public getParent(element: Job): Job {
        return element.mParent;
    }

    /**
     * Adds a session to the data set tree
     *
     * @param {string} [sessionName] - optional; loads default profile if not passed
     */
    public async addSession(sessionName?: string) {
        // Loads profile associated with passed sessionName, default if none passed
        if (sessionName) {
            const zosmfProfile: IProfileLoaded = Profiles.getInstance().loadNamedProfile(sessionName);
            if (zosmfProfile) {
                this.addSingleSession(zosmfProfile);
            }
        } else {
            const zosmfProfiles: IProfileLoaded[] = Profiles.getInstance().allProfiles;
            for (const zosmfProfile of zosmfProfiles) {
                // If session is already added, do nothing
                if (this.mSessionNodes.find((tempNode) => tempNode.label.trim() === zosmfProfile.name)) {
                    continue;
                }
                for (const session of this.mHistory.getSessions()) {
                    if (session === zosmfProfile.name) {
                        this.addSingleSession(zosmfProfile);
                    }
                }
            }
            if (this.mSessionNodes.length === 1) {
                this.addSingleSession(Profiles.getInstance().defaultProfile);
            }
        }
        this.refresh();
    }

    public deleteSession(node: Job) {
        this.mSessionNodes = this.mSessionNodes.filter((tempNode) => tempNode.label.trim() !== node.label.trim());
        let revisedLabel =  node.label;
        if (revisedLabel.includes("[")) {
            revisedLabel = revisedLabel.substring(0, revisedLabel.indexOf(" ["));
        }
        this.mHistory.removeSession(revisedLabel);
        this.refresh();
    }

    public async deleteJob(node: Job) {
        try {
            await DeleteJobs.deleteJob(node.session, node.job.jobname, node.job.jobid);
            vscode.window.showInformationMessage(localize("deleteJob.job", "Job ") + node.job.jobname + "(" + node.job.jobid + ")" +
            localize("deleteJob.delete", " deleted"));
            this.removeJobsFavorite(this.createJobsFavorite(node));
        } catch (error) {
            await errorHandling(error, node.getProfileName(), error.message);
            // vscode.window.showErrorMessage(error.message);
        }
    }
    /**
     * Selects a specific job in the Jobs view
     *
     * @param {Job}
     */
    public setJob(treeView: vscode.TreeView<Job>, job: Job) {
        treeView.reveal(job, { select: true, focus: true });
    }


    /**
     * Called whenever the tree needs to be refreshed, and fires the data change event
     *
     */
    public refreshElement(element: Job): void {
        element.dirty = true;
        this.mOnDidChangeTreeData.fire(element);
    }

    /**
     * Called whenever the tree needs to be refreshed, and fires the data change event
     *
     */
    public refresh(): void {
        this.mOnDidChangeTreeData.fire();
    }

    /**
     * Change the state of an expandable node
     * @param provider the tree view provider
     * @param element the node being flipped
     * @param isOpen the intended state of the the tree view provider, true or false
     */
    public async flipState(element: Job, isOpen: boolean = false) {
        if (element.label !== "Favorites") {
            let usrNme: string;
            let passWrd: string;
            let baseEncd: string;
            let sesNamePrompt: string;
            if (element.contextValue.endsWith(extension.FAV_SUFFIX)) {
                sesNamePrompt = element.label.substring(1, element.label.indexOf("]"));
            } else {
                sesNamePrompt = element.label;
            }
            if ((!element.session.ISession.user) || (!element.session.ISession.password)) {
                try {
                    const values = await Profiles.getInstance().promptCredentials(sesNamePrompt);
                    if (values !== undefined) {
                        usrNme = values [0];
                        passWrd = values [1];
                        baseEncd = values [2];
                    }
                } catch (error) {
                    await errorHandling(error, element.getProfileName(), error.message);
                    // vscode.window.showErrorMessage(error.message);
                }
                if (usrNme !== undefined && passWrd !== undefined && baseEncd !== undefined) {
                    element.session.ISession.user = usrNme;
                    element.session.ISession.password = passWrd;
                    element.session.ISession.base64EncodedAuth = baseEncd;
                    element.owner = usrNme;
                    this.validProfile = 1;
                } else {
                    return;
                }
                await this.refreshElement(element);
                await this.refresh();
            } else {
                this.validProfile = 1;
            }
        } else {
            this.validProfile = 1;
        }
        if (this.validProfile === 1) {
            element.iconPath = applyIcons(element, isOpen ? extension.ICON_STATE_OPEN : extension.ICON_STATE_CLOSED);
            element.dirty = true;
            this.mOnDidChangeTreeData.fire(element);
        }
    }

    /**
     * Initialize the favorites and history information
     * @param log - Logger
     */
    public async initializeJobsTree(log: Logger) {
        this.log = log;
        this.log.debug(localize("initializeFavorites.log.debug", "initializing favorites"));
        const lines: string[] = this.mHistory.readFavorites();
        lines.forEach((line) => {
            const profileName = line.substring(1, line.lastIndexOf("]"));
            const nodeName = (line.substring(line.indexOf(":") + 1, line.indexOf("{"))).trim();
            const sesName = line.substring(1, line.lastIndexOf("]")).trim();
            try {
                const zosmfProfile = Profiles.getInstance().loadNamedProfile(sesName);
                let favJob: Job;
                if (line.substring(line.indexOf("{") + 1, line.lastIndexOf("}")) === extension.JOBS_JOB_CONTEXT) {
                    favJob = new Job(line.substring(0, line.indexOf("{")), vscode.TreeItemCollapsibleState.Collapsed, this.mFavoriteSession,
                            ZosmfSession.createBasicZosmfSession(zosmfProfile.profile), new JobDetail(nodeName));
                    favJob.contextValue = extension.JOBS_JOB_CONTEXT + extension.FAV_SUFFIX;
                    favJob.command = { command: "zowe.zosJobsSelectjob", title: "", arguments: [favJob] };
                } else { // for search
                    favJob = new Job(
                        line.substring(0, line.indexOf("{")),
                        vscode.TreeItemCollapsibleState.None,
                        this.mFavoriteSession,
                        ZosmfSession.createBasicZosmfSession(zosmfProfile.profile),
                        null
                    );
                    favJob.command = {command: "zowe.jobs.search", title: "", arguments: [favJob]};
                    favJob.contextValue = extension.JOBS_SESSION_CONTEXT + extension.FAV_SUFFIX;
                }
                favJob.iconPath = applyIcons(favJob);
                this.mFavorites.push(favJob);
        } catch(e) {
            const errMessage: string =
            localize("initializeJobsFavorites.error.profile1",
                "Error: You have Jobs favorites that refer to a non-existent CLI profile named: ") + profileName +
                localize("initializeJobsFavorites.error.profile2",
                ". To resolve this, you can create a profile with this name, ") +
                localize("initializeJobsFavorites.error.profile3",
                "or remove the favorites with this profile name from the Zowe-Jobs-Persistent setting, which can be found in your ") +
                getAppName(extension.ISTHEIA) + localize("initializeJobsFavorites.error.profile4", " user settings.");
            errorHandling(e, null, errMessage);
/*             vscode.window.showErrorMessage(
                localize("initializeJobsFavorites.error.profile1",
                "Error: You have Jobs favorites that refer to a non-existent CLI profile named: ") + profileName +
                localize("initializeJobsFavorites.error.profile2",
                ". To resolve this, you can create a profile with this name, ") +
                localize("initializeJobsFavorites.error.profile3",
                "or remove the favorites with this profile name from the Zowe-Jobs-Persistent setting, which can be found in your ") +
                getAppName(extension.ISTHEIA) + localize("initializeJobsFavorites.error.profile4", " user settings.")); */
            return;
        }
        });
    }

    /**
     * Adds a node to the Jobs favorites list
     *
     * @param {Job} node
     */
    public async addJobsFavorite(node: Job) {
        const favJob = this.createJobsFavorite(node);
        if (!this.mFavorites.find((tempNode) => tempNode.label === favJob.label)) {
            this.mFavorites.push(favJob);
            sortTreeItems(this.mFavorites, extension.JOBS_SESSION_CONTEXT + extension.FAV_SUFFIX);
            await this.updateFavorites();
            this.refreshElement(this.mFavoriteSession);
        }
    }

    /**
     * Adds a save search to the Jobs favorites list
     *
     * @param {Job} node
     */
    public async saveSearch(node: Job) {
        const favSessionContext = extension.JOBS_SESSION_CONTEXT + extension.FAV_SUFFIX;
        const favJob = new Job("[" + node.getSessionName() + "]: " +
            this.createSearchLabel(node.owner, node.prefix, node.searchId),
        vscode.TreeItemCollapsibleState.None, node.mParent, node.session, node.job);
        favJob.owner = node.owner;
        favJob.prefix = node.prefix;
        favJob.searchId = node.searchId;
        favJob.contextValue = favSessionContext;
        favJob.command = { command: "zowe.jobs.search", title: "", arguments: [favJob] };
        favJob.iconPath = applyIcons(favJob);
        if (!this.mFavorites.find((tempNode) => tempNode.label === favJob.label)) {
            this.mFavorites.push(favJob);
            sortTreeItems(this.mFavorites, favSessionContext);
            await this.updateFavorites();
            this.refreshElement(this.mFavoriteSession);
        }
    }
    /**
     * Removes a node from the favorites list
     *
     * @param {Job} node
     */
    public async removeJobsFavorite(node: Job) {
        const startLength = this.mFavorites.length;
        this.mFavorites = this.mFavorites.filter((temp) =>
           !((temp.label === node.label) && (temp.contextValue.startsWith(node.contextValue))));
        if (startLength !== this.mFavorites.length) {
            await this.updateFavorites();
            this.refreshElement(this.mFavoriteSession);
        }
    }

    public async updateFavorites() {
        const settings: any = { ...vscode.workspace.getConfiguration().get(ZosJobsProvider.persistenceSchema) };
        if (settings.persistence) {
            settings.favorites = this.mFavorites.map((fav) => fav.label +
                "{" + (fav.contextValue === extension.JOBS_JOB_CONTEXT + extension.FAV_SUFFIX ?
                        extension.JOBS_JOB_CONTEXT :
                        extension.JOBS_SESSION_CONTEXT ) + "}");
            await vscode.workspace.getConfiguration().update(ZosJobsProvider.persistenceSchema, settings, vscode.ConfigurationTarget.Global);
        }
    }

    /**
     * Prompts the user for search details to populate the [TreeView]{@link vscode.TreeView}
     *
     * @param {Job} node - The session node
     * @returns {Promise<void>}
     */
    public async searchPrompt(node: Job) {
        let choice: vscode.QuickPickItem;
        let searchCriteria: string = "";
        const hasHistory = this.mHistory.getHistory().length > 0;
        let usrNme: string;
        let passWrd: string;
        let baseEncd: string;
        let sesNamePrompt: string;
        if (node.contextValue.endsWith(extension.FAV_SUFFIX)) {
            sesNamePrompt = node.label.substring(1, node.label.indexOf("]"));
        } else {
            sesNamePrompt = node.label;
        }
        if ((!node.session.ISession.user) || (!node.session.ISession.password)) {
            try {
                const values = await Profiles.getInstance().promptCredentials(sesNamePrompt);
                if (values !== undefined) {
                    usrNme = values [0];
                    passWrd = values [1];
                    baseEncd = values [2];
                }
            } catch (error) {
                await errorHandling(error, node.getProfileName(), error.message);
                // vscode.window.showErrorMessage(error.message);
            }
            if (usrNme !== undefined && passWrd !== undefined && baseEncd !== undefined) {
                node.session.ISession.user = usrNme;
                node.session.ISession.password = passWrd;
                node.session.ISession.base64EncodedAuth = baseEncd;
                node.owner = usrNme;
                this.validProfile = 0;
            } else {
                return;
            }
            await this.refreshElement(node);
            await this.refresh();
        } else {
            this.validProfile = 0;
        }
        if (this.validProfile === 0) {
            if (node.contextValue === extension.JOBS_SESSION_CONTEXT) { // This is the profile object context
                if (hasHistory) { // Check if user has created some history
                    const items: vscode.QuickPickItem[] = this.mHistory.getHistory().map((element) => new FilterItem(element));
                    if (extension.ISTHEIA) { // Theia doesn't work properly when directly creating a QuickPick
                        const options1: vscode.QuickPickOptions = {
                            placeHolder: localize("searchHistory.options.prompt", "Select a filter")
                        };
                        // get user selection
                        choice = (await vscode.window.showQuickPick([this.createOwner, this.createId, ...items], options1));
                        if (!choice) {
                            vscode.window.showInformationMessage(localize("enterPattern.pattern", "No selection made."));
                            return;
                        }
                        searchCriteria = choice === this.createOwner || choice === this.createId ? "" : choice.label;
                    } else { // VSCode route to create a QuickPick
                        const quickpick = vscode.window.createQuickPick();
                        quickpick.items = [this.createOwner, this.createId,  ...items];
                        quickpick.placeholder = localize("searchHistory.options.prompt", "Select a filter");
                        quickpick.ignoreFocusOut = true;
                        quickpick.show();
                        choice = await resolveQuickPickHelper(quickpick);
                        quickpick.hide();
                        if (!choice) {
                            vscode.window.showInformationMessage(localize("enterPattern.pattern", "No selection made."));
                            return;
                        }
                        if (choice instanceof FilterDescriptor) {
                            if ( quickpick.value.length > 0) {
                                searchCriteria = this.interpretFreeform(quickpick.value);
                            }
                        } else {
                            searchCriteria = choice.label;
                        }
                    }
                }
                if (!searchCriteria) { // Do we have anything to search with yet?
                    // if (searchCriteria === ZosJobsProvider.defaultDialogText) {
                    let options: vscode.InputBoxOptions;
                    let owner: string;
                    let prefix: string;
                    let jobid: string;
                    // manually entering a search
                    if (!hasHistory || choice === this.createOwner) { // User has selected owner/prefix option
                        options = {
                            prompt: localize("jobsFilterPrompt.option.prompt.owner",
                            "Enter the Job Owner. Default is *."),
                            validateInput: (value: string) => (value.match(/ /g) ? localize("jobs.enter.valid.owner", "Please enter a valid owner name (no spaces allowed).") : ""),
                            value: node.owner
                        };
                        // get user input
                        owner = await vscode.window.showInputBox(options);
                        if (owner === undefined) {
                            vscode.window.showInformationMessage(localize("jobsFilterPrompt.enterPrefix", "Search Cancelled"));
                            return;
                        }
                        if (!owner) {
                            owner = "*";
                        }
                        owner = owner.toUpperCase();
                        options = {
                            prompt: localize("jobsFilterPrompt.option.prompt.prefix", "Enter a Job prefix. Default is *."),
                            value: node.prefix
                        };
                        // get user input
                        prefix = await vscode.window.showInputBox(options);
                        if (prefix === undefined) {
                            vscode.window.showInformationMessage(localize("jobsFilterPrompt.enterPrefix", "Search Cancelled"));
                            return;
                        }
                        if (!prefix) {
                            prefix = "*";
                        }
                        prefix = prefix.toUpperCase();
                        if (!hasHistory || choice === this.createId) {
                            options = {
                                prompt: localize("jobsFilterPrompt.option.prompt.jobid", "Enter a Job id"),
                                value: node.searchId
                            };
                            // get user input
                            jobid = await vscode.window.showInputBox(options);
                            if (jobid === undefined) {
                                vscode.window.showInformationMessage(localize("jobsFilterPrompt.enterPrefix", "Search Cancelled"));
                                return;
                            }
                        }
                    } else { // User has selected JobId option
                        options = {
                            prompt: localize("jobsFilterPrompt.option.prompt.jobid", "Enter a Job id"),
                            value: node.searchId
                        };
                        // get user input
                        jobid = await vscode.window.showInputBox(options);
                        if (!jobid) {
                            vscode.window.showInformationMessage(localize("jobsFilterPrompt.enterPrefix", "Search Cancelled"));
                            return;
                        }
                    }
                    searchCriteria = this.createSearchLabel(owner, prefix, jobid);
                }
                this.applySearchLabelToNode(node, searchCriteria);
            } else {
                // executing search from saved search in favorites
                searchCriteria = node.label.trim().substring(node.label.trim().indexOf(":") + 2);
                const session = node.label.trim().substring(node.label.trim().indexOf("[") + 1, node.label.trim().indexOf("]"));
                const faveNode = node;
                await this.addSession(session);
                node = this.mSessionNodes.find((tempNode) => tempNode.label.trim() === session);
                if ((!node.session.ISession.user) || (!node.session.ISession.password)) {
                    node.session.ISession.user = faveNode.session.ISession.user;
                    node.session.ISession.password = faveNode.session.ISession.password;
                    node.session.ISession.base64EncodedAuth = faveNode.session.ISession.base64EncodedAuth;
                }
                this.applySearchLabelToNode(node, searchCriteria);
            }
            node.collapsibleState = vscode.TreeItemCollapsibleState.Expanded;
            node.iconPath = applyIcons(node.getSessionNode(), extension.ICON_STATE_OPEN);
            labelHack(node);
            node.dirty = true;
            this.refreshElement(node);
            this.addHistory(searchCriteria);
        }
    }

    public async onDidChangeConfiguration(e: vscode.ConfigurationChangeEvent) {
        if (e.affectsConfiguration(ZosJobsProvider.persistenceSchema)) {
            const setting: any = { ...vscode.workspace.getConfiguration().get(ZosJobsProvider.persistenceSchema) };
            if (!setting.persistence) {
                setting.favorites = [];
                setting.history = [];
                await vscode.workspace.getConfiguration().update(ZosJobsProvider.persistenceSchema, setting, vscode.ConfigurationTarget.Global);
            }
        }
    }

    public async addHistory(criteria: string) {
        if (criteria) {
            this.mHistory.addHistory(criteria);
        }
    }

    /**
     * Creates a display string to represent a search
     * @param owner - The owner search item
     * @param prefix - The job prefix search item
     * @param jobid - A specific jobid search item
     */
    public createSearchLabel(owner: string, prefix: string, jobid: string): string {
        let revisedCriteria: string = "";

        const alphaNumeric = new RegExp("^\w+$");
        if (jobid && !alphaNumeric.exec(jobid.trim())) {
            revisedCriteria = Job.JobId+jobid.toUpperCase().trim();
        } else {
            if (owner) {
                revisedCriteria = Job.Owner+owner.trim()+ " ";
            }
            if (prefix) {
                revisedCriteria += Job.Prefix+prefix.trim();
            }
        }
        return revisedCriteria.trim();
    }
    public interpretFreeform(input: string): string {
        let jobId: string;
        let owner: string;
        let prefix: string;


        // test if it's like our stored structure
        const criteria: string[] = input.split(" ");
        criteria.forEach((crit, index) => {
            if (crit.toUpperCase().indexOf(ZosJobsProvider.JobId.toUpperCase()) > -1 && criteria.length >= index + 2) {
                jobId = criteria[index+1].trim().toUpperCase();
            }
            if (crit.toUpperCase().indexOf(ZosJobsProvider.Owner.toUpperCase()) > -1 && criteria.length >= index + 2) {
                owner = criteria[index+1].trim().toUpperCase();
            }
            if (crit.toUpperCase().indexOf(ZosJobsProvider.Prefix.toUpperCase()) > -1 && criteria.length >= index + 2) {
                prefix = criteria[index+1].trim().toUpperCase();
            }
        });
        // test for a jobId on it's own
        const jobPattern = new RegExp("[a-zA-Z]{3}[0-9]{5}");
        const jobs = jobPattern.exec(input);
        if (jobs && jobs.length>0) {
            return this.createSearchLabel("*", "*", jobs[0]);
        }
        if (!owner && !prefix && !jobId) {
            const validPattern = new RegExp("[a-zA-Z0-9*]{2,8}");
            criteria.forEach((crit, index) => {
                if (index === 0 && validPattern.test(crit)) {
                    owner = crit.trim();
                } else if (index === 1 && validPattern.test(crit)) {
                    prefix = crit.trim();
                }
            });
        }
        return this.createSearchLabel(owner, prefix, jobId);
    }
    /**
     * Function that takes a search criteria and updates a search node based upon it
     * @param node - a Job node
     * @param storedSearch - The original search string
     */
    private applySearchLabelToNode(node: Job, storedSearch: string) {
        if (storedSearch) {
            node.searchId = "";
            node.owner = "*";
            node.prefix = "*";
            const criteria: string[] = storedSearch.split(" ");
            for (const crit of criteria) {
                let index = crit.indexOf(ZosJobsProvider.JobId);
                if (index > -1) {
                    index += ZosJobsProvider.JobId.length;
                    node.searchId = crit.substring(index).trim();
                }
                index = crit.indexOf(ZosJobsProvider.Owner);
                if (index > -1) {
                    index += ZosJobsProvider.Owner.length;
                    node.owner = crit.substring(index).trim();
                }
                index = crit.indexOf(ZosJobsProvider.Prefix);
                if (index > -1) {
                    index += ZosJobsProvider.Prefix.length;
                    node.prefix = crit.substring(index).trim();
                }
            }
        }
    }

    private createJobsFavorite(node: Job) {
        const favJob = new Job("[" + node.getSessionName() + "]: " +
                node.label.substring(0, node.label.lastIndexOf(")") + 1),
                    vscode.TreeItemCollapsibleState.Collapsed, node.mParent, node.session, node.job);
        favJob.contextValue = extension.JOBS_JOB_CONTEXT + extension.FAV_SUFFIX;
        favJob.command = { command: "zowe.zosJobsSelectjob", title: "", arguments: [favJob] };
        favJob.iconPath = applyIcons(favJob);
        return favJob;
    }

    /**
     * Adds a single session to the jobs tree
     *
     */
    private async addSingleSession(zosmfProfile: IProfileLoaded) {
        if (zosmfProfile) {
            // If session is already added, do nothing
            if (this.mSessionNodes.find((tempNode) => tempNode.label.trim() === zosmfProfile.name)) {
                return;
            }
            // Uses loaded profile to create a zosmf session with brightside
            const session = ZosmfSession.createBasicZosmfSession(zosmfProfile.profile);
            // Creates ZoweNode to track new session and pushes it to mSessionNodes
            const node = new Job(zosmfProfile.name, vscode.TreeItemCollapsibleState.Collapsed, null, session, null);
            node.contextValue = extension.JOBS_SESSION_CONTEXT;
            node.iconPath = applyIcons(node);
            node.dirty = true;
            this.mSessionNodes.push(node);
            this.mHistory.addSession(zosmfProfile.name);
        }
    }
}

/**
 * Helper class to allow generation of job details by history or favorite
 */
// tslint:disable-next-line: max-classes-per-file
class JobDetail implements IJob {
    public jobid: string;
    public jobname: string;
    public subsystem: string;
    public owner: string;
    public status: string;
    public type: string;
    public class: string;
    public retcode: string;
    public url: string;
    public "files-url": string;
    public "job-correlator": string;
    public phase: number;
    public "phase-name": string;
    public "reason-not-running"?: string;

    constructor(combined: string) {
        this.jobname = combined.substring(0, combined.indexOf("("));
        this.jobid = combined.substring(combined.indexOf("(") + 1, combined.indexOf(")"));
    }
 }<|MERGE_RESOLUTION|>--- conflicted
+++ resolved
@@ -25,11 +25,8 @@
     getAppName,
     resolveQuickPickHelper,
     sortTreeItems,
-<<<<<<< HEAD
-    errorHandling
-=======
+    errorHandling,
     labelHack
->>>>>>> 07051016
 } from "./utils";
 import { IZoweTree } from "./ZoweTree";
 import * as extension from "../src/extension";
