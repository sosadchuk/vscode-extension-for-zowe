/*
* This program and the accompanying materials are made available under the terms of the *
* Eclipse Public License v2.0 which accompanies this distribution, and is available at *
* https://www.eclipse.org/legal/epl-v20.html                                      *
*                                                                                 *
* SPDX-License-Identifier: EPL-2.0                                                *
*                                                                                 *
* Copyright Contributors to the Zowe Project.                                     *
*                                                                                 *
*/

import { IconHierarchyType, IconId, IIconItem } from "../index";
<<<<<<< HEAD
import * as globals from "../../../globals";
import { getIconPathInResources } from "../../../shared/utils";
=======
import { getIconPathInResources } from "../../../utils/icon";
import { isBinary } from "../../../utils/context";
>>>>>>> 2cb86b96

const icon: IIconItem = {
    id: IconId.documentBinary,
    type: IconHierarchyType.base,
    path: getIconPathInResources("document-binary.svg"),
<<<<<<< HEAD
    check: (node) => {
        // TODO: Move contexts to constants file and do constructor as well
        const contexts = [globals.DS_BINARY_FILE_CONTEXT,
            globals.DS_BINARY_FILE_CONTEXT + globals.FAV_SUFFIX];

        return contexts.indexOf(node.contextValue) > -1;
    }
=======
    check: (node) => isBinary(node)
>>>>>>> 2cb86b96
};

export default icon;<|MERGE_RESOLUTION|>--- conflicted
+++ resolved
@@ -10,29 +10,14 @@
 */
 
 import { IconHierarchyType, IconId, IIconItem } from "../index";
-<<<<<<< HEAD
-import * as globals from "../../../globals";
 import { getIconPathInResources } from "../../../shared/utils";
-=======
-import { getIconPathInResources } from "../../../utils/icon";
-import { isBinary } from "../../../utils/context";
->>>>>>> 2cb86b96
+import { isBinary } from "../../../shared/context";
 
 const icon: IIconItem = {
     id: IconId.documentBinary,
     type: IconHierarchyType.base,
     path: getIconPathInResources("document-binary.svg"),
-<<<<<<< HEAD
-    check: (node) => {
-        // TODO: Move contexts to constants file and do constructor as well
-        const contexts = [globals.DS_BINARY_FILE_CONTEXT,
-            globals.DS_BINARY_FILE_CONTEXT + globals.FAV_SUFFIX];
-
-        return contexts.indexOf(node.contextValue) > -1;
-    }
-=======
     check: (node) => isBinary(node)
->>>>>>> 2cb86b96
 };
 
 export default icon;