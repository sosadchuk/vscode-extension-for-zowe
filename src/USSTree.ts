/*
* This program and the accompanying materials are made available under the terms of the *
* Eclipse Public License v2.0 which accompanies this distribution, and is available at *
* https://www.eclipse.org/legal/epl-v20.html                                      *
*                                                                                 *
* SPDX-License-Identifier: EPL-2.0                                                *
*                                                                                 *
* Copyright Contributors to the Zowe Project.                                     *
*                                                                                 *
*/

<<<<<<< HEAD
import * as zowe from "@zowe/cli";
import { IProfileLoaded, Logger } from "@zowe/imperative";
import { applyIcons, FilterItem, FilterDescriptor, resolveQuickPickHelper, sortTreeItems } from "./utils";
=======
import * as zowe from "@brightside/core";
// tslint:disable-next-line: no-implicit-dependencies
import { IProfileLoaded, Logger } from "@brightside/imperative";
import { applyIcons, FilterItem, FilterDescriptor, getAppName, resolveQuickPickHelper, sortTreeItems } from "./utils";
>>>>>>> 2bfffc87
import * as vscode from "vscode";
import { IZoweTree } from "./ZoweTree";
import { ZoweUSSNode } from "./ZoweUSSNode";
import { Profiles } from "./Profiles";
import { PersistentFilters } from "./PersistentFilters";
import * as extension from "../src/extension";
import * as nls from "vscode-nls";
const localize = nls.config({ messageFormat: nls.MessageFormat.file })();

/**
 * Creates the USS tree that contains nodes of sessions and data sets
 *
 * @export
 */
export async function createUSSTree(log: Logger) {
    const tree = new USSTree();
    await tree.initialize(log);
    await tree.addSession();
    return tree;
}

/**
 * A tree that contains nodes of sessions and USS Files
 *
 * @export
 * @class USSTree
 * @implements {vscode.TreeDataProvider}
 */
export class USSTree implements IZoweTree<ZoweUSSNode> {
    public static readonly defaultDialogText: string = "\uFF0B " + localize("ussFilterPrompt.option.prompt.search", "Create a new filter");
    private static readonly persistenceSchema: string = "Zowe-USS-Persistent";

    public mSessionNodes: ZoweUSSNode[];
    public mFavoriteSession: ZoweUSSNode;
    public mFavorites: ZoweUSSNode[] = [];

    // Event Emitters used to notify subscribers that the refresh event has fired
    public mOnDidChangeTreeData: vscode.EventEmitter<ZoweUSSNode | undefined> = new vscode.EventEmitter<ZoweUSSNode | undefined>();
    public readonly onDidChangeTreeData: vscode.Event<ZoweUSSNode | undefined> = this.mOnDidChangeTreeData.event;

    private mHistory: PersistentFilters;
    private log: Logger;
    private validProfile: number = -1;

    constructor() {
        this.mSessionNodes = [];
        this.mFavoriteSession = new ZoweUSSNode(localize("Favorites", "Favorites"),
            vscode.TreeItemCollapsibleState.Collapsed, null, null, null);
        this.mFavoriteSession.contextValue = extension.FAVORITE_CONTEXT;
        this.mSessionNodes = [this.mFavoriteSession];
        this.mFavoriteSession.iconPath = applyIcons(this.mFavoriteSession);
        this.mHistory = new PersistentFilters(USSTree.persistenceSchema);
    }

    /**
     * Takes argument of type ZoweUSSNode and returns it converted to a general [TreeItem]
     *
     * @param {ZoweUSSNode} element
     * @returns {vscode.TreeItem}
     */
    public getTreeItem(element: ZoweUSSNode): vscode.TreeItem {
        return element;
    }

    /**
     * Takes argument of type ZoweUSSNode and retrieves all of the first level children
     *
     * @param {ZoweUSSNode} [element] - Optional parameter; if not passed, returns root session nodes
     * @returns {ZoweUSSNode[] | Promise<ZoweUSSNode[]>}
     */
    public getChildren(element?: ZoweUSSNode): ZoweUSSNode[] | Promise<ZoweUSSNode[]> {
        if (element) {
            if (element.contextValue === extension.FAVORITE_CONTEXT) {
                return this.mFavorites;
            }
            return element.getChildren();
        }
        return this.mSessionNodes;
    }

    /**
     * Called whenever the tree needs to be refreshed, and fires the data change event
     *
     */
    public refresh(): void {
        this.mOnDidChangeTreeData.fire();
    }

    /**
     * Called whenever the tree needs to be refreshed, and fires the data change event
     *
     */
    public refreshElement(element: ZoweUSSNode): void {
        element.dirty = true;
        this.mOnDidChangeTreeData.fire(element);
    }

    /**
     * Returns the parent node or null if it has no parent
     *
     * @param {ZoweUSSNode} element
     * @returns {vscode.ProviderResult<ZoweUSSNode>}
     */
    public getParent(element: ZoweUSSNode): vscode.ProviderResult<ZoweUSSNode> {
        return element.mParent;
    }

    /**
     * Adds a new session to the uss files tree
     *
     * @param {string} [sessionName] - optional; loads persisted profiles or default if not passed
     */
    public async addSession(sessionName?: string) {
        // Loads profile associated with passed sessionName, persisted profiles or default if none passed
        if (sessionName) {
            const zosmfProfile: IProfileLoaded = Profiles.getInstance().loadNamedProfile(sessionName);
            if (zosmfProfile) {
                this.addSingleSession(zosmfProfile);
            }
        } else {
            const zosmfProfiles: IProfileLoaded[] = Profiles.getInstance().allProfiles;
            for (const zosmfProfile of zosmfProfiles) {
                // If session is already added, do nothing
                if (this.mSessionNodes.find((tempNode) => tempNode.label.trim() === zosmfProfile.name)) {
                    continue;
                }
                for (const session of this.mHistory.getSessions()) {
                    if (session === zosmfProfile.name) {
                        this.addSingleSession(zosmfProfile);
                    }
                }
            }
            if (this.mSessionNodes.length === 1) {
                this.addSingleSession(Profiles.getInstance().defaultProfile);
            }
        }
        this.refresh();
    }

    /**
     * Removes a session from the list in the uss files tree
     *
     * @param {ZoweUSSNode} [node]
     */
    public deleteSession(node: ZoweUSSNode) {
        this.mSessionNodes = this.mSessionNodes.filter((tempNode) => tempNode.label.trim() !== node.label.trim());
        let revisedLabel =  node.label;
        if (revisedLabel.includes("[")) {
            revisedLabel = revisedLabel.substring(0, revisedLabel.indexOf(" ["));
        }
        this.mHistory.removeSession(revisedLabel);
        this.refresh();
    }

    /**
     * Adds a node to the USS favorites list
     *
     * @param {ZoweUSSNode} node
     */
    public async addUSSFavorite(node: ZoweUSSNode) {
        let temp: ZoweUSSNode;
        temp = new ZoweUSSNode(node.fullPath,
            node.collapsibleState,
            this.mFavoriteSession,
            node.getSession(),
            node.mParent.fullPath,
            false,
            node.getSessionNode().mProfileName);
        temp.contextValue += extension.FAV_SUFFIX;
        if (temp.contextValue === extension.DS_TEXT_FILE_CONTEXT + extension.FAV_SUFFIX ||
            temp.contextValue === extension.DS_BINARY_FILE_CONTEXT + extension.FAV_SUFFIX) {
            temp.command = { command: "zowe.uss.ZoweUSSNode.open", title: "Open", arguments: [temp] };
        }
        temp.iconPath = applyIcons(node);
        if (!this.mFavorites.find((tempNode) => tempNode.label === temp.label)) {
            this.mFavorites.push(temp);
            sortTreeItems(this.mFavorites, extension.USS_SESSION_CONTEXT + extension.FAV_SUFFIX);
            await this.updateFavorites();
            this.refreshElement(this.mFavoriteSession);
        }
    }

    /**
     * Adds a search node to the USS favorites list
     *
     * @param {ZoweUSSNode} node
     */
    public async addUSSSearchFavorite(node: ZoweUSSNode) {
        const label = "[" + node.getSessionNode().mProfileName + "]: " + node.fullPath;
        const temp = new ZoweUSSNode(label, vscode.TreeItemCollapsibleState.None,
            this.mFavoriteSession, node.getSession(), null, false, node.getSessionNode().mProfileName);

        temp.fullPath = node.fullPath;
        temp.label = temp.tooltip = label;
        temp.contextValue = extension.USS_SESSION_CONTEXT + extension.FAV_SUFFIX;
        temp.iconPath =  applyIcons(temp);
        temp.command = { command: "zowe.uss.fullPath", title: "", arguments: [temp] };
        if (!this.mFavorites.find((tempNode) => tempNode.label === temp.label)) {
            this.mFavorites.push(temp);
            sortTreeItems(this.mFavorites, extension.USS_SESSION_CONTEXT + extension.FAV_SUFFIX);
            await this.updateFavorites();
            this.refreshElement(this.mFavoriteSession);
        }
    }

    /**
     * Removes a node from the favorites list
     *
     * @param {ZoweUSSNode} node
     */
    public async removeUSSFavorite(node: ZoweUSSNode) {
        this.mFavorites = this.mFavorites.filter((temp) =>
            !((temp.fullPath === node.fullPath) && (temp.contextValue.startsWith(node.contextValue))));
        await this.updateFavorites();
        this.refreshElement(this.mFavoriteSession);
    }

    public async updateFavorites() {
        const settings: any = { ...vscode.workspace.getConfiguration().get(USSTree.persistenceSchema) };
        if (settings.persistence) {
            settings.favorites = this.mFavorites.map((fav) =>
            (fav.fullPath.startsWith(fav.profileName) ? fav.fullPath : fav.profileName + fav.fullPath) + "{" +
                fav.contextValue.substring(0, fav.contextValue.indexOf(extension.FAV_SUFFIX)) + "}");
            await vscode.workspace.getConfiguration().update(USSTree.persistenceSchema, settings, vscode.ConfigurationTarget.Global);
        }
    }

    /**
     * Change the state of an expandable node
     * @param provider the tree view provider
     * @param element the node being flipped
     * @param isOpen the intended state of the the tree view provider, true or false
     */
    public async flipState(element: ZoweUSSNode, isOpen: boolean = false) {
        if (element.label !== "Favorites") {
            let usrNme: string;
            let passWrd: string;
            let baseEncd: string;
            if ((!element.getSession().ISession.user) || (!element.getSession().ISession.password)) {
                try {
                    const values = await Profiles.getInstance().promptCredentials(element.mProfileName);
                    if (values !== undefined) {
                        usrNme = values [0];
                        passWrd = values [1];
                        baseEncd = values [2];
                    }
                } catch (error) {
                    vscode.window.showErrorMessage(error.message);
                }
                if (usrNme !== undefined && passWrd !== undefined && baseEncd !== undefined) {
                    element.getSession().ISession.user = usrNme;
                    element.getSession().ISession.password = passWrd;
                    element.getSession().ISession.base64EncodedAuth = baseEncd;
                    this.validProfile = 1;
                } else {
                    return;
                }
                await this.refreshElement(element);
                await this.refresh();
            } else {
                this.validProfile = 1;
            }
        } else {
            this.validProfile = 1;
        }
        if (this.validProfile === 1) {
            element.iconPath = applyIcons(element, isOpen ? extension.ICON_STATE_OPEN : extension.ICON_STATE_CLOSED);
            element.dirty = true;
            this.mOnDidChangeTreeData.fire(element);
        }
    }

    public async onDidChangeConfiguration(e) {
        if (e.affectsConfiguration(USSTree.persistenceSchema)) {
            const setting: any = { ...vscode.workspace.getConfiguration().get(USSTree.persistenceSchema) };
            if (!setting.persistence) {
                setting.favorites = [];
                setting.history = [];
                await vscode.workspace.getConfiguration().update(USSTree.persistenceSchema,
                    setting, vscode.ConfigurationTarget.Global);
            }
        }
    }

    public async addHistory(criteria: string) {
        this.mHistory.addHistory(criteria);
        this.refresh();
    }

    /**
     * Prompts the user for a path, and populates the [TreeView]{@link vscode.TreeView} based on the path
     *
     * @param {ZoweUSSNode} node - The session node
     * @returns {Promise<void>}
     */
    public async ussFilterPrompt(node: ZoweUSSNode) {
        if (this.log) {
            this.log.debug(localize("ussFilterPrompt.log.debug.promptUSSPath", "Prompting the user for a USS path"));
        }
        let sessionNode = node.getSessionNode();
        let remotepath: string;
        let usrNme: string;
        let passWrd: string;
        let baseEncd: string;
        if ((!(node.getSession().ISession.user).trim()) || (!(node.getSession().ISession.password).trim())) {
            try {
                const values = await Profiles.getInstance().promptCredentials(node.mProfileName);
                if (values !== undefined) {
                    usrNme = values [0];
                    passWrd = values [1];
                    baseEncd = values [2];
                }
            } catch (error) {
                vscode.window.showErrorMessage(error.message);
            }
            if (usrNme !== undefined && passWrd !== undefined && baseEncd !== undefined) {
                node.getSession().ISession.user = usrNme;
                node.getSession().ISession.password = passWrd;
                node.getSession().ISession.base64EncodedAuth = baseEncd;
                this.validProfile = 0;
            } else {
                return;
            }
            await this.refreshElement(node);
            await this.refresh();
        } else {
            this.validProfile = 0;
        }
        if (this.validProfile === 0) {
            if (node.contextValue === extension.USS_SESSION_CONTEXT) {
                if (this.mHistory.getHistory().length > 0) {

                    const createPick = new FilterDescriptor(USSTree.defaultDialogText);
                    const items: vscode.QuickPickItem[] = this.mHistory.getHistory().map((element) => new FilterItem(element));
                    if (extension.ISTHEIA) {
                        const options1: vscode.QuickPickOptions = {
                            placeHolder: localize("searchHistory.options.prompt", "Select a filter")
                        };
                        // get user selection
                        const choice = (await vscode.window.showQuickPick([createPick, ...items], options1));
                        if (!choice) {
                            vscode.window.showInformationMessage(localize("enterPattern.pattern", "No selection made."));
                            return;
                        }
                        remotepath = choice === createPick ? "" : choice.label;
                    } else {
                        const quickpick = vscode.window.createQuickPick();
                        quickpick.placeholder = localize("searchHistory.options.prompt", "Select a filter");
                        quickpick.items = [createPick, ...items];
                        quickpick.ignoreFocusOut = true;
                        quickpick.show();
                        const choice = await resolveQuickPickHelper(quickpick);
                        quickpick.hide();
                        if (!choice) {
                            vscode.window.showInformationMessage(localize("enterPattern.pattern", "No selection made."));
                            return;
                        }
                        if (choice instanceof FilterDescriptor) {
                            if (quickpick.value) {
                                remotepath = quickpick.value;
                            }
                        } else {
                            remotepath = choice.label;
                        }
                    }
                }
                if (!remotepath) {
                    // manually entering a search - switch to an input box
                    const options: vscode.InputBoxOptions = {
                        prompt: localize("ussFilterPrompt.option.prompt.search",
                            "Create a new filter"),
                        value: sessionNode.fullPath
                    };
                    // get user input
                    remotepath = await vscode.window.showInputBox(options);
                    if (!remotepath || remotepath.length === 0) {
                        vscode.window.showInformationMessage(localize("ussFilterPrompt.enterPath", "You must enter a path."));
                        return;
                    }
                }
            } else {
                // executing search from saved search in favorites
                remotepath = node.label.trim().substring(node.label.trim().indexOf(":") + 2);
                const session = node.label.trim().substring(node.label.trim().indexOf("[") + 1, node.label.trim().indexOf("]"));
                await this.addSession(session);
                const faveNode = node;
                sessionNode = this.mSessionNodes.find((tempNode) =>
                    tempNode.mProfileName === session
                );
                if ((!sessionNode.getSession().ISession.user) || (!sessionNode.getSession().ISession.password)) {
                    sessionNode.getSession().ISession.user = faveNode.getSession().ISession.user;
                    sessionNode.getSession().ISession.password = faveNode.getSession().ISession.password;
                    sessionNode.getSession().ISession.base64EncodedAuth = faveNode.getSession().ISession.base64EncodedAuth;
                }
            }
            // Sanitization: Replace multiple preceding forward slashes with just one forward slash
            const sanitizedPath = remotepath.replace(/\/\/+/, "/");
            sessionNode.tooltip = sessionNode.fullPath = sanitizedPath;
            sessionNode.collapsibleState = vscode.TreeItemCollapsibleState.Expanded;
            sessionNode.iconPath = applyIcons(sessionNode, extension.ICON_STATE_OPEN);
            // update the treeview with the new path
            sessionNode.label = `${sessionNode.mProfileName} [${sanitizedPath}]`;
            sessionNode.dirty = true;
            this.addHistory(sanitizedPath);
        }
    }

    public async initialize(log: Logger) {
        this.log = log;
        this.log.debug(localize("initializeFavorites.log.debug", "initializing favorites"));
        const favoriteSearchPattern = /^\[.+\]\:\s.*\{uss_session\}$/;
        const directorySearchPattern = /^\[.+\]\:\s.*\{directory\}$/;
        const lines: string[] = this.mHistory.readFavorites();
        lines.forEach((line) => {
            const profileName = line.substring(1, line.lastIndexOf("]"));
            const nodeName = (line.substring(line.indexOf(":") + 1, line.indexOf("{"))).trim();
            const sesName = line.substring(1, line.lastIndexOf("]")).trim();
            try {
                const zosmfProfile = Profiles.getInstance().loadNamedProfile(sesName);
                const session = zowe.ZosmfSession.createBasicZosmfSession(zosmfProfile.profile);
                let node: ZoweUSSNode;
                if (directorySearchPattern.test(line)) {
                    node = new ZoweUSSNode(nodeName,
                        vscode.TreeItemCollapsibleState.Collapsed,
                        this.mFavoriteSession, session, "",
                        false, profileName);
                } else if (favoriteSearchPattern.test(line)) {
                    const label = "[" + sesName + "]: " + nodeName;
                    node = new ZoweUSSNode(label, vscode.TreeItemCollapsibleState.None,
                        this.mFavoriteSession, session, null, false, profileName);
                    node.contextValue = extension.USS_SESSION_CONTEXT;
                    node.fullPath = nodeName;
                    node.label = node.tooltip = label;
                    // add a command to execute the search
                    node.command = { command: "zowe.uss.fullPath", title: "", arguments: [node] };
                } else {
                    node = new ZoweUSSNode(nodeName,
                        vscode.TreeItemCollapsibleState.None,
                        this.mFavoriteSession, session, "",
                        false, profileName);
                    node.command = {command: "zowe.uss.ZoweUSSNode.open",
                                    title: localize("initializeUSSFavorites.lines.title", "Open"), arguments: [node]};
                }
                node.contextValue += extension.FAV_SUFFIX;
                node.iconPath = applyIcons(node);
                this.mFavorites.push(node);
            } catch(e) {
                vscode.window.showErrorMessage(
                    localize("initializeUSSFavorites.error.profile1",
                    "Error: You have Zowe USS favorites that refer to a non-existent CLI profile named: ") + profileName +
                    localize("intializeUSSFavorites.error.profile2",
                    ". To resolve this, you can create a profile with this name, ") +
                    localize("initializeUSSFavorites.error.profile3",
                    "or remove the favorites with this profile name from the Zowe-USS-Persistent setting, which can be found in your ") +
                    getAppName(extension.ISTHEIA) + localize("initializeUSSFavorites.error.profile4", " user settings."));
                return;
            }
        });
    }

    /**
     * Adds a single session to the USS tree
     *
     */
    private async addSingleSession(zosmfProfile: IProfileLoaded) {
        if (zosmfProfile) {
            // If session is already added, do nothing
            if (this.mSessionNodes.find((tempNode) => tempNode.label.trim() === zosmfProfile.name)) {
                return;
            }
            // Uses loaded profile to create a zosmf session with Zowe
            const session = zowe.ZosmfSession.createBasicZosmfSession(zosmfProfile.profile);
            // Creates ZoweNode to track new session and pushes it to mSessionNodes
            const node = new ZoweUSSNode(zosmfProfile.name, vscode.TreeItemCollapsibleState.Collapsed, null, session, "", false,
                             zosmfProfile.name);
            node.contextValue = extension.USS_SESSION_CONTEXT;
            node.iconPath = applyIcons(node);
            node.dirty = true;
            this.mSessionNodes.push(node);
            this.mHistory.addSession(zosmfProfile.name);
        }
    }
}<|MERGE_RESOLUTION|>--- conflicted
+++ resolved
@@ -9,16 +9,9 @@
 *                                                                                 *
 */
 
-<<<<<<< HEAD
 import * as zowe from "@zowe/cli";
 import { IProfileLoaded, Logger } from "@zowe/imperative";
-import { applyIcons, FilterItem, FilterDescriptor, resolveQuickPickHelper, sortTreeItems } from "./utils";
-=======
-import * as zowe from "@brightside/core";
-// tslint:disable-next-line: no-implicit-dependencies
-import { IProfileLoaded, Logger } from "@brightside/imperative";
 import { applyIcons, FilterItem, FilterDescriptor, getAppName, resolveQuickPickHelper, sortTreeItems } from "./utils";
->>>>>>> 2bfffc87
 import * as vscode from "vscode";
 import { IZoweTree } from "./ZoweTree";
 import { ZoweUSSNode } from "./ZoweUSSNode";
