--- conflicted
+++ resolved
@@ -1,10 +1,6 @@
 {
   "name": "zowe-explorer",
-<<<<<<< HEAD
-  "version": "2.0.0-next.202202281000",
-=======
   "version": "2.0.0-SNAPSHOT",
->>>>>>> e9f5f68e
   "description": "Monorepo for the Zowe Explorer project.",
   "publisher": "Zowe",
   "author": "Zowe",
@@ -34,14 +30,9 @@
     "eslint": "^8.11.0",
     "eslint-config-prettier": "^8.5.0",
     "eslint-plugin-prettier": "^4.0.0",
-<<<<<<< HEAD
     "madge": "^5.0.1",
     "mocha": "^4.0.0",
-    "prettier": "2.2.1",
-=======
-    "mocha": "^4.0.0",
     "prettier": "2.6.0",
->>>>>>> e9f5f68e
     "rimraf": "^3.0.2",
     "typescript": "^4.5.3",
     "vsce": "2.7.0",
@@ -50,13 +41,6 @@
     "yarn": "1.22.17"
   },
   "resolutions": {
-<<<<<<< HEAD
-    "**/ansi-regex": "^5.0.1"
-  },
-  "scripts": {
-    "clean": "yarn workspaces run clean",
-    "madge": "yarn workspaces run madge",
-=======
     "**/ansi-regex": "^5.0.1",
     "**/log4js": "6.3.0",
     "**/minimist": "^1.2.6",
@@ -64,7 +48,7 @@
   },
   "scripts": {
     "clean": "yarn workspaces run clean",
->>>>>>> e9f5f68e
+    "madge": "yarn workspaces run madge",
     "fresh-clone": "yarn workspaces run fresh-clone && rimraf node_modules",
     "prepare": "yarn build",
     "lint": "yarn workspaces run lint",
