{
  "name": "zowe-explorer",
  "description": "Monorepo for the Zowe Explorer project.",
  "publisher": "Zowe",
  "author": "Zowe",
  "license": "EPL-2.0",
  "repository": {
    "url": "https://github.com/zowe/vscode-extension-for-zowe"
  },
  "private": true,
  "workspaces": [
    "packages/*"
  ],
  "engines": {
    "vscode": "^1.53.2"
  },
  "dependencies": {
    "@zowe/cli": "7.16.2",
    "vscode-nls": "4.1.2"
  },
  "devDependencies": {
    "@types/jest": "^29.2.3",
    "@types/mocha": "^10.0.1",
    "@types/node": "^14.18.12",
    "@types/vscode": "^1.53.2",
    "@typescript-eslint/eslint-plugin": "^5.53.0",
    "@typescript-eslint/parser": "^5.53.0",
    "eslint": "^8.34.0",
    "eslint-config-prettier": "^8.6.0",
    "eslint-plugin-prettier": "^4.2.1",
    "husky": "^6.0.0",
    "jest": "^29.3.1",
    "jest-html-reporter": "^3.7.0",
    "jest-junit": "^15.0.0",
    "jest-stare": "^2.4.1",
    "mocha": "^10.2.0",
    "mocha-junit-reporter": "^2.2.0",
    "mocha-multi-reporters": "^1.5.1",
    "prettier": "2.6.0",
    "rimraf": "^3.0.2",
    "ts-jest": "^29.0.3",
    "typescript": "^4.5.3",
    "vsce": "2.15.0",
    "vscode-nls-dev": "^4.0.0",
    "vscode-test": "^1.4.0",
    "yarn": "1.22.19"
  },
  "resolutions": {
    "**/json5": "^2.2.2",
<<<<<<< HEAD
    "**/@zowe/cli": "file:../zowe-cli/packages/cli",
    "**/@zowe/imperative": "file:../imperative"
=======
    "**/optionator": "^0.9.3",
    "**/semver": "^7.5.2"
>>>>>>> 955a7387
  },
  "scripts": {
    "clean": "yarn workspaces run clean",
    "fresh-clone": "yarn workspaces run fresh-clone && rimraf node_modules",
    "prepare": "husky install && yarn build",
    "lint": "yarn workspaces run lint",
    "lint:html": "yarn workspaces run lint:html",
    "pretty": "prettier --write .",
    "build": "yarn workspaces run build",
    "test": "yarn workspaces run test",
    "package": "yarn workspaces run package",
    "pretest:integration": "ts-node ./scripts/create-env.ts",
    "posttest:integration": "ts-node ./scripts/clean-env.ts"
  }
}<|MERGE_RESOLUTION|>--- conflicted
+++ resolved
@@ -47,13 +47,8 @@
   },
   "resolutions": {
     "**/json5": "^2.2.2",
-<<<<<<< HEAD
-    "**/@zowe/cli": "file:../zowe-cli/packages/cli",
-    "**/@zowe/imperative": "file:../imperative"
-=======
     "**/optionator": "^0.9.3",
     "**/semver": "^7.5.2"
->>>>>>> 955a7387
   },
   "scripts": {
     "clean": "yarn workspaces run clean",
