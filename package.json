{
  "name": "zowe-explorer",
  "version": "2.0.0-next.202202281000",
  "description": "Monorepo for the Zowe Explorer project.",
  "publisher": "Zowe",
  "author": "Zowe",
  "license": "EPL-2.0",
  "repository": {
    "url": "https://github.com/zowe/vscode-extension-for-zowe"
  },
  "private": true,
  "workspaces": {
    "packages": [
      "packages/*"
    ]
  },
  "engines": {
    "vscode": "^1.43.0"
  },
  "dependencies": {
<<<<<<< HEAD
    "@zowe/cli": "7.0.0-next.202203211751",
=======
    "@zowe/cli": "7.0.0-next.202202242016",
>>>>>>> 52fe9f36
    "vscode-nls": "4.1.2"
  },
  "devDependencies": {
    "@types/mocha": "^2.2.42",
    "@types/node": "^10.17.24",
    "@types/vscode": "^1.43.0",
    "@typescript-eslint/eslint-plugin": "^4.9.0",
    "@typescript-eslint/parser": "^4.9.0",
    "eslint": "^7.14.0",
    "eslint-config-prettier": "^6.15.0",
    "eslint-plugin-prettier": "^3.1.4",
    "mocha": "^4.0.0",
    "prettier": "2.0.5",
    "rimraf": "^3.0.2",
    "typescript": "^3.8.3",
    "vsce": "^1.81.1",
    "vscode-nls-dev": "^3.3.2",
    "vscode-test": "^1.4.0",
    "yarn": "1.22.10"
  },
  "resolutions": {
    "**/lodash": "^4.17.21",
    "**/postcss": "^8.2.10",
    "**/tar": "^6.1.9",
    "**/@npmcli/git": "^2.0.8",
    "**/ansi-regex": "^5.0.1",
    "**/json-schema": "^0.4.0",
    "**/nth-check": "^2.0.1",
    "**/glob-parent": "^5.1.2",
    "**/underscore": "^1.12.1",
    "**/node-notifier": "^8.0.1",
    "**/yargs-parser": "^5.0.1",
    "**/minimist": "^0.2.1",
    "**/diff": "^3.5.0",
    "**/log4js": "6.3.0",
    "**/nanoid": "^3.1.31",
    "**/markdown-it": "^12.3.2",
    "**/simple-get": "^4.0.1"
  },
  "scripts": {
    "clean": "yarn workspaces run clean",
    "fresh-clone": "yarn workspaces run fresh-clone && rimraf node_modules",
    "prepare": "yarn build",
    "lint": "yarn workspaces run lint",
    "lintErrors": "yarn workspaces run lintErrors",
    "pretty": "prettier --write .",
    "build": "yarn workspaces run build",
    "test": "yarn workspaces run test",
    "package": "yarn workspaces run package",
    "pretest:integration": "ts-node ./scripts/create-env.ts",
    "posttest:integration": "ts-node ./scripts/clean-env.ts"
  }
}<|MERGE_RESOLUTION|>--- conflicted
+++ resolved
@@ -18,11 +18,7 @@
     "vscode": "^1.43.0"
   },
   "dependencies": {
-<<<<<<< HEAD
     "@zowe/cli": "7.0.0-next.202203211751",
-=======
-    "@zowe/cli": "7.0.0-next.202202242016",
->>>>>>> 52fe9f36
     "vscode-nls": "4.1.2"
   },
   "devDependencies": {
