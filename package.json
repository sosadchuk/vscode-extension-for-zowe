{
  "name": "vscode-extension-for-zowe",
  "displayName": "%displayName%",
  "description": "%description%",
  "version": "0.23.2",
  "publisher": "Zowe",
  "repository": {
    "url": "https://github.com/zowe/vscode-extension-for-zowe"
  },
  "icon": "resources/zowe_logo.png",
  "keywords": [
    "mainframe",
    "zos",
    "dataset",
    "zowe"
  ],
  "engines": {
    "vscode": "^1.26.0"
  },
  "categories": [
    "Other"
  ],
  "files": [
    "out",
    "README.md",
    "resources"
  ],
  "activationEvents": [
    "*"
  ],
  "main": "./out/src/extension",
  "contributes": {
    "viewsContainers": {
      "activitybar": [
        {
          "id": "zowe",
          "title": "%viewsContainers.activitybar%",
          "icon": "resources/zowe.svg"
        }
      ]
    },
    "views": {
      "zowe": [
        {
          "id": "zowe.explorer",
          "name": "%zowe.explorer%"
        },
        {
          "id": "zowe.uss.explorer",
          "name": "%zowe.uss.explorer%"
        },
        {
          "id": "zowe.jobs",
          "name": "%zowe.jobs%"
        }
      ]
    },
    "commands": [
      {
        "command": "zowe.uss.createFile",
        "title": "%uss.createFile%"
      },
      {
        "command": "zowe.uss.createFolder",
        "title": "%uss.createFolder%"
      },
      {
        "command": "zowe.uss.deleteNode",
        "title": "%uss.deleteNode%"
      },
      {
        "command": "zowe.uss.renameNode",
        "title": "%uss.renameNode%"
      },
      {
        "command": "zowe.addFavorite",
        "title": "%addFavorite%"
      },
      {
        "command": "zowe.uss.addFavorite",
        "title": "%uss.addFavorite%"
      },
      {
        "command": "zowe.addSession",
        "title": "%addSession%",
        "icon": {
          "light": "./resources/light/plus.svg",
          "dark": "./resources/dark/plus.svg"
        }
      },
      {
        "command": "zowe.createDataset",
        "title": "%createDataset%",
        "icon": {
          "light": "./resources/light/newfile.svg",
          "dark": "./resources/dark/newfile.svg"
        }
      },
      {
        "command": "zowe.createMember",
        "title": "%createMember%"
      },
      {
        "command": "zowe.showDSAttributes",
        "title": "%showDSAttributes%"
      },
      {
        "command": "zowe.deleteDataset",
        "title": "%deleteDataset%"
      },
      {
        "command": "zowe.deleteMember",
        "title": "%deleteMember%"
      },
      {
        "command": "zowe.deletePDS",
        "title": "%deletePDS%"
      },
      {
        "command": "zowe.uploadDialog",
        "title": "%uploadDialog%"
      },
      {
        "command": "zowe.pattern",
        "title": "%pattern%",
        "icon": {
          "light": "./resources/light/pattern.svg",
          "dark": "./resources/dark/pattern.svg"
        }
      },
      {
        "command": "zowe.refreshAll",
        "title": "%refreshAll%",
        "icon": {
          "light": "./resources/light/refresh.svg",
          "dark": "./resources/dark/refresh.svg"
        }
      },
      {
        "command": "zowe.refreshNode",
        "title": "%refreshNode%",
        "icon": {
          "light": "./resources/light/download.svg",
          "dark": "./resources/dark/download.svg"
        }
      },
      {
        "command": "zowe.removeFavorite",
        "title": "%removeFavorite%"
      },
      {
        "command": "zowe.uss.removeFavorite",
        "title": "%uss.removeFavorite%"
      },
      {
        "command": "zowe.removeSavedSearch",
        "title": "%removeSavedSearch%"
      },
      {
        "command": "zowe.removeSession",
        "title": "%removeSession%"
      },
      {
        "command": "zowe.safeSave",
        "title": "%safeSave%",
        "icon": {
          "light": "./resources/light/upload.svg",
          "dark": "./resources/dark/upload.svg"
        }
      },
      {
        "command": "zowe.saveSearch",
        "title": "%saveSearch%"
      },
      {
        "command": "zowe.submitJcl",
        "title": "%submitJcl%"
      },
      {
        "command": "zowe.submitMember",
        "title": "%submitMember%"
      },
      {
        "command": "zowe.uss.addSession",
        "title": "%uss.addSession%",
        "icon": {
          "light": "./resources/light/plus.svg",
          "dark": "./resources/dark/plus.svg"
        }
      },
      {
        "command": "zowe.uss.createDirectory",
        "title": "%uss.createDirectory%",
        "icon": {
          "light": "./resources/light/newfile.svg",
          "dark": "./resources/dark/newfile.svg"
        }
      },
      {
        "command": "zowe.uss.createNode",
        "title": "%uss.createNode%",
        "icon": {
          "light": "./resources/light/newfile.svg",
          "dark": "./resources/dark/newfile.svg"
        }
      },
      {
        "command": "zowe.uss.fullPath",
        "title": "%uss.fullPath%",
        "icon": {
          "light": "./resources/light/pattern.svg",
          "dark": "./resources/dark/pattern.svg"
        }
      },
      {
        "command": "zowe.uss.refreshAll",
        "title": "%uss.refreshAll%",
        "icon": {
          "light": "./resources/light/refresh.svg",
          "dark": "./resources/dark/refresh.svg"
        }
      },
      {
        "command": "zowe.uss.refreshUSS",
        "title": "%uss.refreshUSS%",
        "icon": {
          "light": "./resources/light/download.svg",
          "dark": "./resources/dark/download.svg"
        }
      },
      {
        "command": "zowe.uss.removeSession",
        "title": "%uss.removeSession%"
      },
      {
        "command": "zowe.uss.safeSaveUSS",
        "title": "%uss.safeSaveUSS%",
        "icon": {
          "light": "./resources/light/upload.svg",
          "dark": "./resources/dark/upload.svg"
        }
      },
      {
        "command": "zowe.uss.binary",
        "title": "%uss.binary%"
      },
      {
        "command": "zowe.uss.uploadDialog",
        "title": "%uss.uploadDialog%"
      },
      {
        "command": "zowe.uss.text",
        "title": "%uss.text%"
      },
      {
        "command": "zowe.deleteJob",
        "title": "%deleteJob%",
        "icon": {
          "dark": "./resources/dark/trash.svg",
          "light": "./resources/light/trash.svg"
        }
      },
      {
        "command": "zowe.runModifyCommand",
        "title": "%runModifyCommand%"
      },
      {
        "command": "zowe.runStopCommand",
        "title": "%runStopCommand%"
      },
      {
        "command": "zowe.setOwner",
        "title": "%setOwner%"
      },
      {
        "command": "zowe.setPrefix",
        "title": "%setPrefix%"
      },
      {
        "command": "zowe.refreshJobsServer",
        "title": "%refreshJobsServer%",
        "icon": {
          "light": "./resources/light/refresh.svg",
          "dark": "./resources/dark/refresh.svg"
        }
      },
      {
        "command": "zowe.refreshAllJobs",
        "title": "%refreshAllJobs%",
        "icon": {
          "light": "./resources/light/refresh.svg",
          "dark": "./resources/dark/refresh.svg"
        }
      },
      {
        "command": "zowe.addJobsSession",
        "title": "%addJobsSession%",
        "icon": {
          "light": "./resources/light/plus.svg",
          "dark": "./resources/dark/plus.svg"
        }
      },
      {
        "command": "zowe.removeJobsSession",
        "title": "%removeJobsSession%"
      },
      {
        "command": "zowe.downloadSpool",
        "title": "%downloadSpool%",
        "icon": {
          "light": "./resources/light/download.svg",
          "dark": "./resources/dark/download.svg"
        }
      },
      {
        "command": "zowe.getJobJcl",
        "title": "%getJobJcl%"
      },
      {
        "command": "zowe.setJobSpool",
        "title": "%setJobSpool%"
      },
      {
        "command": "zowe.issueTsoCmd",
        "title": "%issueTsoCmd%"
      }
    ],
    "menus": {
      "view/title": [
        {
          "when": "view == zowe.explorer",
          "command": "zowe.refreshAll",
          "group": "navigation"
        },
        {
          "when": "view == zowe.explorer",
          "command": "zowe.addSession",
          "group": "navigation"
        },
        {
          "when": "view == zowe.uss.explorer",
          "command": "zowe.uss.refreshAll",
          "group": "navigation"
        },
        {
          "when": "view == zowe.uss.explorer",
          "command": "zowe.uss.addSession",
          "group": "navigation"
        },
        {
          "when": "view == zowe.jobs",
          "command": "zowe.refreshAllJobs",
          "group": "navigation"
        },
        {
          "when": "view == zowe.jobs",
          "command": "zowe.addJobsSession",
          "group": "navigation"
        }
      ],
      "view/item/context": [
        {
          "when": "view == zowe.uss.explorer && viewItem == directory",
          "command": "zowe.uss.createFile",
          "group": "1_create"
        },
        {
          "when": "view == zowe.uss.explorer && viewItem == directory",
          "command": "zowe.uss.createFolder",
          "group": "1_create"
        },
        {
          "when": "view == zowe.uss.explorer && viewItem == directory",
          "command": "zowe.uss.addFavorite",
          "group": "4_workspace"
        },
        {
          "when": "view == zowe.uss.explorer && viewItem == directoryf",
          "command": "zowe.uss.createFile",
          "group": "1_create"
        },
        {
          "when": "view == zowe.uss.explorer && viewItem == directoryf",
          "command": "zowe.uss.createFolder",
          "group": "1_create"
        },
        {
          "when": "view == zowe.uss.explorer && viewItem == directoryf",
          "command": "zowe.uss.removeFavorite",
          "group": "4_workspace"
        },
        {
          "when": "view == zowe.uss.explorer && viewItem != favorite && viewItem != uss_session && viewItem != directory && viewItem != directoryf",
          "command": "zowe.uss.refreshUSS",
          "group": "inline"
        },
        {
          "when": "view == zowe.uss.explorer && viewItem != favorite && viewItem != uss_session && viewItem != directory && viewItem != directoryf",
          "command": "zowe.uss.safeSaveUSS",
          "group": "inline"
        },
        {
          "when": "view == zowe.uss.explorer && viewItem != favorite && viewItem != uss_session && viewItem != directory && viewItem != directoryf",
          "command": "zowe.uss.refreshUSS",
          "group": "0_mainframeInteraction"
        },
        {
          "when": "view == zowe.uss.explorer && viewItem != favorite && viewItem != uss_session && viewItem != directory && viewItem != directoryf",
          "command": "zowe.uss.safeSaveUSS",
          "group": "0_mainframeInteraction"
        },
        {
          "when": "view == zowe.uss.explorer && viewItem != uss_session && viewItem != favorite && viewItem != textFilef && viewItem != binaryFilef && viewItem != directoryf",
          "command": "zowe.uss.deleteNode",
          "group": "5_modification@1"
        },
        {
          "when": "view == zowe.uss.explorer && viewItem != favorite && viewItem != uss_session",
          "command": "zowe.uss.renameNode",
          "group": "5_modification@0"
        },
        {
          "when": "view == zowe.uss.explorer && viewItem == textFile",
          "command": "zowe.uss.binary",
          "group": "3_systemSpecific"
        },
        {
          "when": "view == zowe.uss.explorer && viewItem == textFile",
          "command": "zowe.uss.addFavorite",
          "group": "4_workspace"
        },
        {
          "when": "view == zowe.uss.explorer && viewItem == textFilef",
          "command": "zowe.uss.binary",
          "group": "3_systemSpecific"
        },
        {
          "when": "view == zowe.uss.explorer && viewItem == textFilef",
          "command": "zowe.uss.removeFavorite",
          "group": "4_workspace"
        },
        {
          "when": "view == zowe.uss.explorer && viewItem == binaryFile",
          "command": "zowe.uss.text",
          "group": "3_systemSpecific"
        },
        {
          "when": "view == zowe.uss.explorer && viewItem == binaryFile",
          "command": "zowe.uss.addFavorite",
          "group": "4_workspace"
        },
        {
          "when": "view == zowe.uss.explorer && viewItem == binaryFilef",
          "command": "zowe.uss.text",
          "group": "3_systemSpecific"
        },
        {
          "when": "view == zowe.uss.explorer && viewItem == binaryFilef",
          "command": "zowe.uss.removeFavorite",
          "group": "4_workspace"
        },
        {
          "when": "view == zowe.uss.explorer && viewItem == directory",
          "command": "zowe.uss.uploadDialog",
          "group": "1_create"
        },
        {
          "when": "view == zowe.uss.explorer && viewItem == directoryf",
          "command": "zowe.uss.uploadDialog",
          "group": "1_create"
        },
        {
          "when": "view == zowe.explorer && viewItem == member",
          "command": "zowe.refreshNode",
          "group": "inline"
        },
        {
          "when": "view == zowe.explorer && viewItem == member",
          "command": "zowe.safeSave",
          "group": "inline"
        },
        {
          "when": "view == zowe.explorer && viewItem == member",
          "command": "zowe.refreshNode",
          "group": "0_mainframeInteraction"
        },
        {
          "when": "view == zowe.explorer && viewItem == member",
          "command": "zowe.safeSave",
          "group": "0_mainframeInteraction"
        },
        {
          "when": "view == zowe.explorer && viewItem == member",
          "command": "zowe.deleteMember",
          "group": "5_modification@1"
        },
        {
          "when": "view == zowe.explorer && viewItem == member",
          "command": "zowe.addFavorite",
          "group": "4_workspace"
        },
        {
          "when": "view == zowe.explorer && viewItem == member",
          "command": "zowe.submitMember",
          "group": "3_systemSpecific"
        },
        {
          "when": "view == zowe.explorer && viewItem == memberf",
          "command": "zowe.refreshNode",
          "group": "inline"
        },
        {
          "when": "view == zowe.explorer && viewItem == memberf",
          "command": "zowe.safeSave",
          "group": "inline"
        },
        {
          "when": "view == zowe.explorer && viewItem == memberf",
          "command": "zowe.refreshNode",
          "group": "0_mainframeInteraction"
        },
        {
          "when": "view == zowe.explorer && viewItem == memberf",
          "command": "zowe.safeSave",
          "group": "0_mainframeInteraction"
        },
        {
          "when": "view == zowe.explorer && viewItem == memberf",
          "command": "zowe.deleteMember",
          "group": "5_modification@1"
        },
        {
          "when": "view == zowe.explorer && viewItem == ds",
          "command": "zowe.refreshNode",
          "group": "inline"
        },
        {
          "when": "view == zowe.explorer && viewItem == ds",
          "command": "zowe.safeSave",
          "group": "inline"
        },
        {
          "when": "view == zowe.explorer && viewItem == ds",
          "command": "zowe.refreshNode",
          "group": "0_mainframeInteraction"
        },
        {
          "when": "view == zowe.explorer && viewItem == ds",
          "command": "zowe.safeSave",
          "group": "0_mainframeInteraction"
        },
        {
          "when": "view == zowe.explorer && viewItem == ds",
          "command": "zowe.deleteDataset",
          "group": "5_modification@1"
        },
        {
          "when": "view == zowe.explorer && viewItem == ds",
          "command": "zowe.submitMember",
          "group": "3_systemSpecific"
        },
        {
          "when": "view == zowe.explorer && viewItem == ds",
          "command": "zowe.addFavorite",
          "group": "4_workspace"
        },
        {
          "when": "view == zowe.explorer && viewItem == ds",
          "command": "zowe.showDSAttributes",
          "group": "2_information"
        },
        {
          "when": "view == zowe.explorer && viewItem == dsf",
          "command": "zowe.refreshNode",
          "group": "inline"
        },
        {
          "when": "view == zowe.explorer && viewItem == dsf",
          "command": "zowe.safeSave",
          "group": "inline"
        },
        {
          "when": "view == zowe.explorer && viewItem == dsf",
          "command": "zowe.refreshNode",
          "group": "0_mainframeInteraction"
        },
        {
          "when": "view == zowe.explorer && viewItem == dsf",
          "command": "zowe.safeSave",
          "group": "0_mainframeInteraction"
        },
        {
          "when": "view == zowe.explorer && viewItem == dsf",
          "command": "zowe.showDSAttributes",
          "group": "2_information"
        },
        {
          "when": "view == zowe.explorer && viewItem == dsf",
          "command": "zowe.submitMember",
          "group": "3_systemSpecific"
        },
        {
          "when": "view == zowe.explorer && viewItem == dsf",
          "command": "zowe.deleteDataset",
          "group": "5_modification@1"
        },
        {
          "when": "view == zowe.explorer && viewItem == dsf",
          "command": "zowe.removeFavorite",
          "group": "4_workspace"
        },
        {
          "when": "view == zowe.explorer && viewItem == pds",
          "command": "zowe.createMember",
          "group": "1_create"
        },
        {
          "when": "view == zowe.explorer && viewItem == pds",
          "command": "zowe.showDSAttributes",
          "group": "2_information"
        },
        {
          "when": "view == zowe.explorer && viewItem == pds",
          "command": "zowe.deletePDS",
          "group": "5_modification@1"
        },
        {
          "when": "view == zowe.explorer && viewItem == pds",
          "command": "zowe.addFavorite",
          "group": "4_workspace"
        },
        {
          "when": "view == zowe.explorer && viewItem == pds",
          "command": "zowe.uploadDialog",
          "group": "1_create"
        },
        {
          "when": "view == zowe.explorer && viewItem == pdsf",
          "command": "zowe.createMember",
          "group": "1_create"
        },
        {
          "when": "view == zowe.explorer && viewItem == pdsf",
          "command": "zowe.showDSAttributes",
          "group": "2_information"
        },
        {
          "when": "view == zowe.explorer && viewItem == pdsf",
          "command": "zowe.deletePDS",
          "group": "5_modification@1"
        },
        {
          "when": "view == zowe.explorer && viewItem == pdsf",
          "command": "zowe.uploadDialog",
          "group": "1_create"
        },
        {
          "when": "view == zowe.explorer && viewItem == pdsf",
          "command": "zowe.removeFavorite",
          "group": "4_workspace"
        },
        {
          "when": "view == zowe.explorer && viewItem == session",
          "command": "zowe.pattern",
          "group": "inline"
        },
        {
          "when": "view == zowe.explorer && viewItem == session",
          "command": "zowe.createDataset",
          "group": "inline"
        },
        {
          "when": "view == zowe.explorer && viewItem == session",
          "command": "zowe.removeSession"
        },
        {
          "when": "view == zowe.explorer && viewItem == session",
          "command": "zowe.saveSearch"
        },
        {
          "when": "view == zowe.explorer && viewItem == sessionf",
          "command": "zowe.removeSavedSearch"
        },
        {
          "when": "viewItem == uss_session",
          "command": "zowe.uss.fullPath",
          "group": "inline"
        },
        {
          "when": "viewItem == uss_session",
          "command": "zowe.uss.createNode",
          "group": "inline"
        },
        {
          "when": "viewItem == uss_session",
          "command": "zowe.uss.removeSession"
        },
        {
          "when": "view == zowe.jobs && viewItem == server",
          "command": "zowe.refreshJobsServer",
          "group": "inline"
        },
        {
          "when": "view == zowe.jobs && viewItem == server",
          "command": "zowe.setOwner"
        },
        {
          "when": "view == zowe.jobs && viewItem == server",
          "command": "zowe.setPrefix"
        },
        {
          "when": "view == zowe.jobs && viewItem == server",
          "command": "zowe.removeJobsSession"
        },
        {
          "when": "view == zowe.jobs && viewItem == job",
          "command": "zowe.deleteJob",
          "group": "inline"
        },
        {
          "when": "view == zowe.jobs && viewItem == job",
          "command": "zowe.runModifyCommand",
          "group": "3_systemSpecific"
        },
        {
          "when": "view == zowe.jobs && viewItem == job",
          "command": "zowe.runStopCommand",
          "group": "3_systemSpecific"
        },
        {
          "when": "view == zowe.jobs && viewItem == job",
          "command": "zowe.downloadSpool",
          "group": "inline"
        },
        {
          "when": "view == zowe.jobs && viewItem == job",
          "command": "zowe.getJobJcl",
          "group": "0_mainframeInteraction"
        }
      ],
      "commandPalette": [
        {
          "command": "zowe.pattern",
          "when": "never"
        },
        {
          "command": "zowe.refreshNode",
          "when": "never"
        },
        {
          "command": "zowe.createDataset",
          "when": "never"
        },
        {
          "command": "zowe.createMember",
          "when": "never"
        },
        {
          "command": "zowe.deleteDataset",
          "when": "never"
        },
        {
          "command": "zowe.deletePDS",
          "when": "never"
        },
        {
          "command": "zowe.deleteMember",
          "when": "never"
        },
        {
          "command": "zowe.removeSession",
          "when": "never"
        },
        {
          "command": "zowe.safeSave",
          "when": "never"
        },
        {
          "command": "zowe.saveSearch",
          "when": "never"
        },
        {
          "command": "zowe.removeSavedSearch",
          "when": "never"
        },
        {
          "command": "zowe.uss.fullPath",
          "when": "never"
        },
        {
          "command": "zowe.uss.refreshUSS",
          "when": "never"
        },
        {
          "command": "zowe.uss.safeSaveUSS",
          "when": "never"
        },
        {
          "command": "zowe.uss.removeSession",
          "when": "never"
        },
        {
          "command": "zowe.submitMember",
          "when": "never"
        }
      ]
    },
    "configuration": {
      "type": "object",
      "title": "%configuration.title%",
      "properties": {
        "Zowe-Default-Datasets-Binary": {
          "default": {
            "dsorg": "PO",
            "alcunit": "CYL",
            "primary": 10,
            "secondary": 10,
            "dirblk": 25,
            "recfm": "U",
            "blksize": 27998,
            "lrecl": 27998
          },
          "description": "%Zowe-Default-Datasets-Binary%",
          "scope": "window"
        },
        "Zowe-Default-Datasets-C": {
          "default": {
            "dsorg": "PO",
            "alcunit": "CYL",
            "primary": 1,
            "secondary": 1,
            "dirblk": 25,
            "recfm": "VB",
            "blksize": 32760,
            "lrecl": 260
          },
          "description": "%Zowe-Default-Datasets-C%",
          "scope": "window"
        },
        "Zowe-Default-Datasets-Classic": {
          "default": {
            "dsorg": "PO",
            "alcunit": "CYL",
            "primary": 1,
            "secondary": 1,
            "dirblk": 25,
            "recfm": "FB",
            "blksize": 6160,
            "lrecl": 80
          },
          "description": "%Zowe-Default-Datasets-Classic%",
          "scope": "window"
        },
        "Zowe-Default-Datasets-PDS": {
          "default": {
            "dsorg": "PO",
            "alcunit": "CYL",
            "primary": 1,
            "secondary": 1,
            "dirblk": 5,
            "recfm": "FB",
            "blksize": 6160,
            "lrecl": 80
          },
          "description": "%Zowe-Default-Datasets-PDS%",
          "scope": "window"
        },
        "Zowe-Default-Datasets-PS": {
          "default": {
            "dsorg": "PS",
            "alcunit": "CYL",
            "primary": 1,
            "secondary": 1,
            "recfm": "FB",
            "blksize": 6160,
            "lrecl": 80
          },
          "description": "%Zowe-Default-Datasets-PS%",
          "scope": "window"
        },
        "Zowe-Persistent-Favorites": {
          "default": {
            "persistence": true,
            "favorites": []
          },
          "description": "%Zowe-Default-Datasets-Favorites%",
          "scope": "window"
        },
        "Zowe-Temp-Folder-Location": {
          "default": {
            "folderPath": ""
          },
          "description": "Zowe-Temp-Folder-Loacation",
          "scope": "window"
        },
        "Zowe-USS-Persistent-Favorites": {
          "default": {
            "persistence": true,
            "favorites": []
          },
          "description": "%Zowe-Default-Datasets-Persistent-Favorites%",
          "scope": "window"
        }
      }
    }
  },
  "scripts": {
    "vscode:prepublish": "npm run build && npm run lint && npm run update",
    "build": "npm run license && tsc --build --pretty",
    "postinstall": "node ./node_modules/vscode/bin/install",
    "test:unit": "jest  \".*__tests__.*\\.unit\\.test\\.ts\" --coverage",
    "test": "npm run test:unit",
    "update": "node stringUpdateScript.js",
    "package": "gulp package",
    "license": "node ./scripts/license.js",
    "watch": "tsc -b --watch --pretty",
    "compile": "tsc -b",
    "markdown": "markdownlint CHANGELOG.md README.md",
    "lint": "npm run lint:src && npm run lint:tests  && npm run markdown",
    "lint:src": "tslint --format stylish --exclude \"**/__tests__/**/*.ts\" \"src/**/*.ts\"",
    "lint:tests": "tslint --format stylish \"**/__tests__/**/*.ts\"",
    "clean": "gulp clean"
  },
  "devDependencies": {
    "@types/chai": "^4.1.4",
    "@types/chai-as-promised": "^7.1.0",
    "@types/expect": "^1.20.3",
    "@types/jest": "^23.1.0",
    "@types/mocha": "^2.2.42",
    "@types/node": "^7.0.66",
    "@types/vscode": "^1.34.0",
    "@types/yargs": "^11.0.0",
    "chai": "^4.1.2",
    "chai-as-promised": "^7.1.1",
    "chalk": "^2.4.1",
    "cross-env": "^5.2.0",
    "del": "^4.1.1",
    "event-stream": "^4.0.1",
    "expect": "^24.8.0",
    "glob": "^7.1.2",
    "gulp": "^4.0.2",
    "gulp-filter": "^5.1.0",
    "gulp-sourcemaps": "^2.6.5",
    "gulp-typescript": "^5.0.1",
    "jest": "^24.8.0",
    "jest-html-reporter": "^2.4.0",
    "jsdom": "11.11.0",
    "log4js": "3.0.5",
    "markdownlint-cli": "^0.16.0",
    "run-sequence": "^2.2.1",
    "sinon": "^6.1.0",
    "ts-jest": "^24.0.2",
    "typescript": "^3.5.1",
    "vsce": "^1.60.0",
    "vscode": "^1.1.30",
    "vscode-nls-dev": "^3.2.6"
  },
  "dependencies": {
    "@brightside/core": "2.28.2",
    "@brightside/imperative": "2.4.6",
    "@types/fs-extra": "^7.0.0",
    "fs-extra": "^8.0.1",
    "gulp-cli": "^2.2.0",
<<<<<<< HEAD
    "gulp-fs": "0.0.2",
    "jsdoc": "^3.5.5",
=======
    "jsdoc": "^3.6.3",
>>>>>>> 22a115b9
    "tslint": "^5.17.0",
    "vscode-nls": "^4.1.1"
  },
  "jest": {
    "moduleFileExtensions": [
      "ts",
      "tsx",
      "js"
    ],
    "testPathIgnorePatterns": [
      "<rootDir>/src/decorators"
    ],
    "transform": {
      "^.+\\.(ts|tsx)$": "ts-jest"
    },
    "globals": {
      "ts-jest": {
        "tsConfigFile": "tsconfig.json",
        "diagnostics": false
      }
    },
    "testRegex": "__tests__.*\\.(spec|test)\\.ts$",
    "modulePathIgnorePatterns": [
      "__tests__/__integration__/",
      "out/"
    ],
    "reporters": [
      "default",
      "./node_modules/jest-html-reporter"
    ],
    "coverageDirectory": "<rootDir>/results/coverage"
  },
  "jest-html-reporter": {
    "pageTitle": "Zowe Extension Tests",
    "outputPath": "results/results.html"
  }
}<|MERGE_RESOLUTION|>--- conflicted
+++ resolved
@@ -961,12 +961,8 @@
     "@types/fs-extra": "^7.0.0",
     "fs-extra": "^8.0.1",
     "gulp-cli": "^2.2.0",
-<<<<<<< HEAD
     "gulp-fs": "0.0.2",
-    "jsdoc": "^3.5.5",
-=======
     "jsdoc": "^3.6.3",
->>>>>>> 22a115b9
     "tslint": "^5.17.0",
     "vscode-nls": "^4.1.1"
   },
