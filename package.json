{
  "name": "zowe-explorer",
  "version": "2.0.0-next.202112161700",
  "description": "Monorepo for the Zowe Explorer project.",
  "publisher": "Zowe",
  "author": "Zowe",
  "license": "EPL-2.0",
  "repository": {
    "url": "https://github.com/zowe/vscode-extension-for-zowe"
  },
  "private": true,
  "workspaces": {
    "packages": [
      "packages/*"
    ]
  },
  "engines": {
    "vscode": "^1.43.0"
  },
  "dependencies": {
    "@zowe/cli": "7.0.0-next.202112102143",
    "vscode-nls": "4.1.2",
    "true-case-path": "2.2.1"
  },
  "devDependencies": {
    "@types/mocha": "^2.2.42",
    "@types/node": "^10.17.24",
    "@types/vscode": "^1.43.0",
    "@typescript-eslint/eslint-plugin": "^4.9.0",
    "@typescript-eslint/parser": "^4.9.0",
    "eslint": "^7.14.0",
    "eslint-config-prettier": "^6.15.0",
    "eslint-plugin-prettier": "^3.1.4",
    "mocha": "^4.0.0",
    "prettier": "2.0.5",
    "rimraf": "^3.0.2",
    "typescript": "^3.8.3",
    "vsce": "^1.81.1",
    "vscode-nls-dev": "^3.3.2",
    "vscode-test": "^1.4.0",
    "yarn": "1.22.10"
  },
  "resolutions": {
    "**/lodash": "^4.17.21",
    "**/postcss": "^8.2.10",
    "**/tar": "^6.1.9",
    "**/@npmcli/git": "^2.0.8",
    "**/ansi-regex": "^5.0.1",
    "**/json-schema": "^0.4.0",
    "**/nth-check": "^2.0.1",
    "**/glob-parent": "^5.1.2",
    "**/underscore": "^1.12.1",
    "**/node-notifier": "^8.0.1",
    "**/yargs-parser": "^5.0.1",
    "**/minimist": "^0.2.1",
    "**/diff": "^3.5.0",
    "**/log4js": "^6.4.0",
    "**/markdown-it": "^12.3.2",
<<<<<<< HEAD
    "**/simple-get": "^3.1.1"
=======
    "**/log4js": "^6.4.0",
    "**/simple-get": "^4.0.1"
>>>>>>> a8413393
  },
  "scripts": {
    "prepare": "yarn build",
    "lint": "yarn workspaces run lint",
    "lintErrors": "yarn workspaces run lintErrors",
    "pretty": "prettier --write .",
    "build": "yarn workspaces run build",
    "test": "yarn workspaces run test",
    "package": "yarn workspaces run package",
    "pretest:integration": "ts-node ./scripts/create-env.ts",
    "posttest:integration": "ts-node ./scripts/clean-env.ts"
  }
}<|MERGE_RESOLUTION|>--- conflicted
+++ resolved
@@ -56,12 +56,7 @@
     "**/diff": "^3.5.0",
     "**/log4js": "^6.4.0",
     "**/markdown-it": "^12.3.2",
-<<<<<<< HEAD
-    "**/simple-get": "^3.1.1"
-=======
-    "**/log4js": "^6.4.0",
     "**/simple-get": "^4.0.1"
->>>>>>> a8413393
   },
   "scripts": {
     "prepare": "yarn build",
