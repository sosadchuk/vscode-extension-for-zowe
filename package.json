--- conflicted
+++ resolved
@@ -1153,8 +1153,8 @@
     "compile": "tsc -b",
     "markdown": "markdownlint CHANGELOG.md README.md",
     "lint": "npm run lint:src && npm run lint:tests  && npm run markdown",
-    "lint:src": "tslint --format stylish --exclude \"**/__tests__/**/*.ts\" \"src/**/*.ts\"",
-    "lint:tests": "tslint --format stylish \"**/__tests__/**/*.ts\"",
+    "lint:src": "tslint --format stylish --exclude [\"**/__tests__/**/*.ts\",\"node_modules/**/*\"] \"src/**/*.ts\"",
+    "lint:tests": "tslint --format stylish \"**/__tests__/**/*.ts\" --exclude \"node_modules/**/*\"",
     "clean": "gulp clean"
   },
   "engines": {
@@ -1168,7 +1168,7 @@
     "@types/jest": "^23.1.0",
     "@types/mocha": "^2.2.42",
     "@types/node": "^7.0.66",
-    "@types/vscode": "^1.40.0",
+    "@types/vscode": "^1.34.0",
     "@types/yargs": "^11.0.0",
     "chai": "^4.1.2",
     "chai-as-promised": "^7.1.1",
@@ -1185,46 +1185,30 @@
     "gulp-sourcemaps": "^2.6.5",
     "gulp-typescript": "^5.0.1",
     "jest": "^24.8.0",
-<<<<<<< HEAD
     "jest-html-reporter": "^2.7.0",
-=======
-    "jest-html-reporter": "^2.4.0",
     "jsdoc": "^3.6.3",
->>>>>>> 2bfffc87
     "jsdom": "11.11.0",
     "log4js": "3.0.5",
     "markdownlint-cli": "^0.16.0",
     "mem": "^6.0.1",
     "run-sequence": "^2.2.1",
     "sinon": "^6.1.0",
-<<<<<<< HEAD
     "ts-jest": "^24.2.0",
     "tslint": "5.17.0",
     "typescript": "^3.7.2",
     "vsce": "^1.70.0",
-    "vscode": "^1.1.30",
+    "vscode": "^1.1.36",
     "vscode-nls-dev": "^3.2.6"
   },
   "dependencies": {
     "@types/fs-extra": "^7.0.0",
     "@zowe/cli": "^6.5.0",
+    "@zowe/imperative": "^4.0.0",
+    "isbinaryfile": "^4.0.4",
     "fs-extra": "^8.0.1",
     "gulp-cli": "^2.2.0",
     "gulp-fs": "0.0.2",
     "jsdoc": "^3.6.3",
-=======
-    "ts-jest": "^24.0.2",
-    "tslint": "^5.17.0",
-    "typescript": "^3.5.1",
-    "vsce": "^1.60.0",
-    "vscode": "^1.1.36",
-    "vscode-nls-dev": "^3.2.6"
-  },
-  "dependencies": {
-    "@brightside/core": "^2.36.0",
-    "fs-extra": "^8.0.1",
-    "isbinaryfile": "^4.0.4",
->>>>>>> 2bfffc87
     "vscode-nls": "^4.1.1"
   },
   "jest": {
