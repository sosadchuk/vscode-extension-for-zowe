{
  "name": "vscode-extension-for-zowe",
  "displayName": "%displayName%",
  "description": "%description%",
  "version": "1.3.0",
  "publisher": "Zowe",
  "author": "Zowe",
  "license": "EPL-2.0",
  "repository": {
    "url": "https://github.com/zowe/vscode-extension-for-zowe"
  },
  "icon": "resources/zowe_logo.png",
  "keywords": [
    "mainframe",
    "dataset",
    "Zowe",
    "explorer",
    "z/OS",
    "USS",
    "JES",
    "MVS"
  ],
  "categories": [
    "Other"
  ],
  "files": [
    "out",
    "README.md",
    "resources"
  ],
  "activationEvents": [
    "*"
  ],
  "main": "./out/src/extension",
  "contributes": {
    "viewsContainers": {
      "activitybar": [
        {
          "id": "zowe",
          "title": "%viewsContainers.activitybar%",
          "icon": "resources/zowe.svg"
        }
      ]
    },
    "views": {
      "zowe": [
        {
          "id": "zowe.explorer",
          "name": "%zowe.explorer%"
        },
        {
          "id": "zowe.uss.explorer",
          "name": "%zowe.uss.explorer%"
        },
        {
          "id": "zowe.jobs",
          "name": "%zowe.jobs%"
        }
      ]
    },
    "keybindings": [
      {
<<<<<<< HEAD
        "command": "zowe.openRecentMember",
        "key": "ctrl+alt+r",
        "mac": "cmd+alt+r"
=======
        "command": "zowe.searchInAllLoadedItems",
        "key": "ctrl+alt+p",
        "mac": "cmd+alt+p"
>>>>>>> dafe3baa
      }
    ],
    "commands": [
      {
        "command": "zowe.uss.copyPath",
        "title": "%uss.copyPath%"
      },
      {
        "command": "zowe.uss.createFile",
        "title": "%uss.createFile%"
      },
      {
        "command": "zowe.uss.createFolder",
        "title": "%uss.createFolder%"
      },
      {
        "command": "zowe.uss.deleteNode",
        "title": "%uss.deleteNode%"
      },
      {
        "command": "zowe.uss.renameNode",
        "title": "%uss.renameNode%"
      },
      {
        "command": "zowe.addFavorite",
        "title": "%addFavorite%"
      },
      {
        "command": "zowe.uss.addFavorite",
        "title": "%uss.addFavorite%"
      },
      {
        "command": "zowe.addSession",
        "title": "%addSession%",
        "icon": {
          "light": "./resources/light/plus.svg",
          "dark": "./resources/dark/plus.svg"
        }
      },
      {
        "command": "zowe.createDataset",
        "title": "%createDataset%",
        "icon": {
          "light": "./resources/light/newfile.svg",
          "dark": "./resources/dark/newfile.svg"
        }
      },
      {
        "command": "zowe.createMember",
        "title": "%createMember%"
      },
      {
        "command": "zowe.showDSAttributes",
        "title": "%showDSAttributes%"
      },
      {
        "command": "zowe.renameDataSet",
        "title": "%rename%"
      },
      {
        "command": "zowe.copyDataSet",
        "title": "%copy%"
      },
      {
        "command": "zowe.hMigrateDataSet",
        "title": "%hMigrateDataSet%"
      },
      {
        "command": "zowe.pasteDataSet",
        "title": "%paste%"
      },
      {
        "command": "zowe.renameDataSetMember",
        "title": "%rename%"
      },
      {
        "command": "zowe.deleteDataset",
        "title": "%deleteDataset%"
      },
      {
        "command": "zowe.deleteMember",
        "title": "%deleteMember%"
      },
      {
        "command": "zowe.deletePDS",
        "title": "%deletePDS%"
      },
      {
        "command": "zowe.uploadDialog",
        "title": "%uploadDialog%"
      },
      {
        "command": "zowe.editMember",
        "title": "%editMember%",
        "icon": {
          "light": "./resources/light/edit.svg",
          "dark": "./resources/dark/edit.svg"
        }
      },
      {
        "command": "zowe.pattern",
        "title": "%pattern%",
        "icon": {
          "light": "./resources/light/pattern.svg",
          "dark": "./resources/dark/pattern.svg"
        }
      },
      {
        "command": "zowe.refreshAll",
        "title": "%refreshAll%",
        "icon": {
          "light": "./resources/light/refresh.svg",
          "dark": "./resources/dark/refresh.svg"
        }
      },
      {
        "command": "zowe.refreshNode",
        "title": "%refreshNode%",
        "icon": {
          "light": "./resources/light/download.svg",
          "dark": "./resources/dark/download.svg"
        }
      },
      {
        "command": "zowe.removeFavorite",
        "title": "%removeFavorite%"
      },
      {
        "command": "zowe.uss.removeFavorite",
        "title": "%uss.removeFavorite%"
      },
      {
        "command": "zowe.removeSavedSearch",
        "title": "%removeSavedSearch%"
      },
      {
        "command": "zowe.removeSession",
        "title": "%removeSession%"
      },
      {
        "command": "zowe.saveSearch",
        "title": "%saveSearch%"
      },
      {
        "command": "zowe.submitJcl",
        "title": "%submitJcl%"
      },
      {
        "command": "zowe.submitMember",
        "title": "%submitMember%"
      },
      {
        "command": "zowe.uss.addSession",
        "title": "%uss.addSession%",
        "icon": {
          "light": "./resources/light/plus.svg",
          "dark": "./resources/dark/plus.svg"
        }
      },
      {
        "command": "zowe.uss.createDirectory",
        "title": "%uss.createDirectory%",
        "icon": {
          "light": "./resources/light/newfile.svg",
          "dark": "./resources/dark/newfile.svg"
        }
      },
      {
        "command": "zowe.uss.createNode",
        "title": "%uss.createNode%",
        "icon": {
          "light": "./resources/light/newfile.svg",
          "dark": "./resources/dark/newfile.svg"
        }
      },
      {
        "command": "zowe.uss.editFile",
        "title": "%uss.editFile%",
        "icon": {
          "light": "./resources/light/edit.svg",
          "dark": "./resources/dark/edit.svg"
        }
      },
      {
        "command": "zowe.uss.fullPath",
        "title": "%uss.fullPath%",
        "icon": {
          "light": "./resources/light/pattern.svg",
          "dark": "./resources/dark/pattern.svg"
        }
      },
      {
        "command": "zowe.uss.refreshAll",
        "title": "%refreshAll%",
        "icon": {
          "light": "./resources/light/refresh.svg",
          "dark": "./resources/dark/refresh.svg"
        }
      },
      {
        "command": "zowe.uss.refreshUSS",
        "title": "%uss.refreshUSS%",
        "icon": {
          "light": "./resources/light/download.svg",
          "dark": "./resources/dark/download.svg"
        }
      },
      {
        "command": "zowe.uss.removeSession",
        "title": "%uss.removeSession%"
      },
      {
        "command": "zowe.uss.saveSearch",
        "title": "%saveSearch%"
      },
      {
        "command": "zowe.uss.removeSavedSearch",
        "title": "%removeSavedSearch%"
      },
      {
        "command": "zowe.uss.binary",
        "title": "%uss.binary%"
      },
      {
        "command": "zowe.uss.uploadDialog",
        "title": "%uss.uploadDialog%"
      },
      {
        "command": "zowe.uss.text",
        "title": "%uss.text%"
      },
      {
        "command": "zowe.deleteJob",
        "title": "%deleteJob%",
        "icon": {
          "dark": "./resources/dark/trash.svg",
          "light": "./resources/light/trash.svg"
        }
      },
      {
        "command": "zowe.jobs.addFavorite",
        "title": "%addFavorite%"
      },
      {
        "command": "zowe.jobs.removeFavorite",
        "title": "%removeFavorite%"
      },
      {
        "command": "zowe.jobs.removeSearchFavorite",
        "title": "%removeSavedSearch%"
      },
      {
        "command": "zowe.jobs.saveSearch",
        "title": "%saveSearch%"
      },
      {
        "command": "zowe.runModifyCommand",
        "title": "%runModifyCommand%"
      },
      {
        "command": "zowe.runStopCommand",
        "title": "%runStopCommand%"
      },
      {
        "command": "zowe.setOwner",
        "title": "%setOwner%"
      },
      {
        "command": "zowe.setPrefix",
        "title": "%setPrefix%"
      },
      {
        "command": "zowe.refreshJobsServer",
        "title": "%refreshJobsServer%",
        "icon": {
          "light": "./resources/light/refresh.svg",
          "dark": "./resources/dark/refresh.svg"
        }
      },
      {
        "command": "zowe.refreshAllJobs",
        "title": "%refreshAll%",
        "icon": {
          "light": "./resources/light/refresh.svg",
          "dark": "./resources/dark/refresh.svg"
        }
      },
      {
        "command": "zowe.addJobsSession",
        "title": "%addJobsSession%",
        "icon": {
          "light": "./resources/light/plus.svg",
          "dark": "./resources/dark/plus.svg"
        }
      },
      {
        "command": "zowe.removeJobsSession",
        "title": "%removeJobsSession%"
      },
      {
        "command": "zowe.downloadSpool",
        "title": "%downloadSpool%",
        "icon": {
          "light": "./resources/light/download.svg",
          "dark": "./resources/dark/download.svg"
        }
      },
      {
        "command": "zowe.getJobJcl",
        "title": "%getJobJcl%"
      },
      {
        "command": "zowe.setJobSpool",
        "title": "%setJobSpool%"
      },
      {
        "command": "zowe.issueTsoCmd",
        "title": "%issueMvsCmd%"
      },
      {
        "command": "zowe.issueMvsCmd",
        "title": "%issueCmd%"
      },
      {
        "command": "zowe.jobs.search",
        "title": "%jobs.search%",
        "icon": {
          "light": "./resources/light/pattern.svg",
          "dark": "./resources/dark/pattern.svg"
        }
      }
    ],
    "menus": {
      "view/title": [
        {
          "when": "view == zowe.explorer",
          "command": "zowe.refreshAll",
          "group": "navigation"
        },
        {
          "when": "view == zowe.explorer",
          "command": "zowe.addSession",
          "group": "navigation"
        },
        {
          "when": "view == zowe.uss.explorer",
          "command": "zowe.uss.refreshAll",
          "group": "navigation"
        },
        {
          "when": "view == zowe.uss.explorer",
          "command": "zowe.uss.addSession",
          "group": "navigation"
        },
        {
          "when": "view == zowe.jobs",
          "command": "zowe.refreshAllJobs",
          "group": "navigation"
        },
        {
          "when": "view == zowe.jobs",
          "command": "zowe.addJobsSession",
          "group": "navigation"
        }
      ],
      "view/item/context": [
        {
          "when": "view == zowe.uss.explorer && viewItem == directory",
          "command": "zowe.uss.createFile",
          "group": "1_create"
        },
        {
          "when": "view == zowe.uss.explorer && viewItem == directory",
          "command": "zowe.uss.createFolder",
          "group": "1_create"
        },
        {
          "when": "view == zowe.uss.explorer && viewItem == directory",
          "command": "zowe.uss.addFavorite",
          "group": "4_workspace"
        },
        {
          "when": "view == zowe.uss.explorer && viewItem == directory_fav",
          "command": "zowe.uss.createFile",
          "group": "1_create"
        },
        {
          "when": "view == zowe.uss.explorer && viewItem == directory_fav",
          "command": "zowe.uss.createFolder",
          "group": "1_create"
        },
        {
          "when": "view == zowe.uss.explorer && viewItem != favorite && viewItem != uss_session && viewItem != uss_session_fav && viewItem != directory && viewItem != directory_fav",
          "command": "zowe.uss.editFile",
          "group": "inline"
        },
        {
          "when": "view == zowe.uss.explorer && viewItem != favorite && viewItem != uss_session && viewItem != directory && viewItem != directory_fav && viewItem != uss_session_fav",
          "command": "zowe.uss.refreshUSS",
          "group": "inline"
        },
        {
          "when": "view == zowe.uss.explorer && viewItem != favorite && viewItem != uss_session && viewItem != directory && viewItem != directory_fav && viewItem != uss_session_fav",
          "command": "zowe.uss.refreshUSS",
          "group": "0_mainframeInteraction"
        },
        {
          "when": "view == zowe.uss.explorer && viewItem != uss_session && viewItem != favorite && viewItem != textFile_fav && viewItem != binaryFile_fav && viewItem != directory_fav && viewItem != uss_session_fav",
          "command": "zowe.uss.deleteNode",
          "group": "6_modification@2"
        },
        {
          "when": "view == zowe.uss.explorer && viewItem != favorite && viewItem != uss_session && viewItem != uss_session_fav",
          "command": "zowe.uss.copyPath",
          "group": "5_copyPath"
        },
        {
          "when": "view == zowe.uss.explorer && viewItem != favorite && viewItem != uss_session && viewItem != directory && viewItem != directory_fav && viewItem != uss_session_fav",
          "command": "zowe.uss.editFile",
          "group": "6_modification@0"
        },
        {
          "when": "view == zowe.uss.explorer && viewItem != favorite && viewItem != uss_session && viewItem != uss_session_fav",
          "command": "zowe.uss.renameNode",
          "group": "6_modification@1"
        },
        {
          "when": "view == zowe.uss.explorer && viewItem == textFile",
          "command": "zowe.uss.binary",
          "group": "3_systemSpecific"
        },
        {
          "when": "view == zowe.uss.explorer && viewItem == textFile",
          "command": "zowe.uss.addFavorite",
          "group": "4_workspace"
        },
        {
          "when": "view == zowe.uss.explorer && viewItem == textFile_fav",
          "command": "zowe.uss.binary",
          "group": "3_systemSpecific"
        },
        {
          "when": "view == zowe.uss.explorer && viewItem != textFile && viewItem != directory && viewItem != binaryFile && viewItem != uss_session && viewItem != uss_session_fav",
          "command": "zowe.uss.removeFavorite",
          "group": "4_workspace"
        },
        {
          "when": "view == zowe.uss.explorer && viewItem == uss_session_fav",
          "command": "zowe.uss.removeSavedSearch",
          "group": "4_workspace"
        },
        {
          "when": "view == zowe.uss.explorer && viewItem == binaryFile",
          "command": "zowe.uss.text",
          "group": "3_systemSpecific"
        },
        {
          "when": "view == zowe.uss.explorer && viewItem == binaryFile",
          "command": "zowe.uss.addFavorite",
          "group": "4_workspace"
        },
        {
          "when": "view == zowe.uss.explorer && viewItem == binaryFile_fav",
          "command": "zowe.uss.text",
          "group": "3_systemSpecific"
        },
        {
          "when": "view == zowe.uss.explorer && viewItem == directory",
          "command": "zowe.uss.uploadDialog",
          "group": "1_create"
        },
        {
          "when": "view == zowe.uss.explorer && viewItem == directory_fav",
          "command": "zowe.uss.uploadDialog",
          "group": "1_create"
        },
        {
          "when": "view == zowe.explorer && viewItem == member",
          "command": "zowe.editMember",
          "group": "inline"
        },
        {
          "when": "view == zowe.explorer && viewItem == member",
          "command": "zowe.refreshNode",
          "group": "inline"
        },
        {
          "when": "view == zowe.explorer && viewItem == member",
          "command": "zowe.refreshNode",
          "group": "0_mainframeInteraction"
        },
        {
          "when": "view == zowe.explorer && viewItem == member",
          "command": "zowe.deleteMember",
          "group": "6_modification@2"
        },
        {
          "when": "view == zowe.explorer && viewItem == member",
          "command": "zowe.addFavorite",
          "group": "4_workspace"
        },
        {
          "when": "view == zowe.explorer && viewItem == member",
          "command": "zowe.submitMember",
          "group": "3_systemSpecific"
        },
        {
          "when": "view == zowe.explorer && viewItem == member",
          "command": "zowe.copyDataSet",
          "group": "9_cutcopypaste"
        },
        {
          "when": "view == zowe.explorer && viewItem == member_fav",
          "command": "zowe.refreshNode",
          "group": "inline"
        },
        {
          "when": "view == zowe.explorer && viewItem == member_fav",
          "command": "zowe.refreshNode",
          "group": "0_mainframeInteraction"
        },
        {
          "when": "view == zowe.explorer && viewItem == member_fav",
          "command": "zowe.deleteMember",
          "group": "6_modification@2"
        },
        {
          "when": "view == zowe.explorer && viewItem == member",
          "command": "zowe.editMember",
          "group": "6_modification@0"
        },
        {
          "when": "view == zowe.explorer && viewItem == member",
          "command": "zowe.renameDataSetMember",
          "group": "6_modification@2"
        },
        {
          "when": "view == zowe.explorer && viewItem == member_fav",
          "command": "zowe.renameDataSetMember",
          "group": "6_modification@2"
        },
        {
          "when": "view == zowe.explorer && viewItem == ds",
          "command": "zowe.refreshNode",
          "group": "inline"
        },
        {
          "when": "view == zowe.explorer && viewItem == ds",
          "command": "zowe.refreshNode",
          "group": "0_mainframeInteraction"
        },
        {
          "when": "view == zowe.explorer && viewItem == ds",
          "command": "zowe.deleteDataset",
          "group": "6_modification@2"
        },
        {
          "when": "view == zowe.explorer && viewItem == ds",
          "command": "zowe.submitMember",
          "group": "3_systemSpecific"
        },
        {
          "when": "view == zowe.explorer && viewItem == ds",
          "command": "zowe.addFavorite",
          "group": "4_workspace"
        },
        {
          "when": "view == zowe.explorer && viewItem == ds",
          "command": "zowe.showDSAttributes",
          "group": "2_information"
        },
        {
          "when": "view == zowe.explorer && viewItem == ds",
          "command": "zowe.renameDataSet",
          "group": "6_modification@2"
        },
        {
          "when": "view == zowe.explorer && viewItem == ds",
          "command": "zowe.copyDataSet",
          "group": "9_cutcopypaste"
        },
        {
          "when": "view == zowe.explorer && viewItem == ds",
          "command": "zowe.pasteDataSet",
          "group": "9_cutcopypaste"
        },
        {
          "when": "view == zowe.explorer && viewItem == ds",
          "command": "zowe.hMigrateDataSet",
          "group": "7_hsmcommands"
        },
        {
          "when": "view == zowe.explorer && viewItem == ds_fav",
          "command": "zowe.refreshNode",
          "group": "inline"
        },
        {
          "when": "view == zowe.explorer && viewItem == ds_fav",
          "command": "zowe.refreshNode",
          "group": "0_mainframeInteraction"
        },
        {
          "when": "view == zowe.explorer && viewItem == ds_fav",
          "command": "zowe.showDSAttributes",
          "group": "2_information"
        },
        {
          "when": "view == zowe.explorer && viewItem == ds_fav",
          "command": "zowe.submitMember",
          "group": "3_systemSpecific"
        },
        {
          "when": "view == zowe.explorer && viewItem == ds_fav",
          "command": "zowe.deleteDataset",
          "group": "6_modification@2"
        },
        {
          "when": "view == zowe.explorer && viewItem == ds_fav",
          "command": "zowe.removeFavorite",
          "group": "4_workspace"
        },
        {
          "when": "view == zowe.explorer && viewItem == ds_fav",
          "command": "zowe.renameDataSet",
          "group": "6_modification@2"
        },
        {
          "when": "view == zowe.explorer && viewItem == ds_fav",
          "command": "zowe.copyDataSet",
          "group": "9_cutcopypaste"
        },
        {
          "when": "view == zowe.explorer && viewItem == ds_fav",
          "command": "zowe.pasteDataSet",
          "group": "9_cutcopypaste"
        },
        {
          "when": "view == zowe.explorer && viewItem == ds_fav",
          "command": "zowe.hMigrateDataSet",
          "group": "7_hsmcommands"
        },
        {
          "when": "view == zowe.explorer && viewItem == pds",
          "command": "zowe.createMember",
          "group": "1_create"
        },
        {
          "when": "view == zowe.explorer && viewItem == pds",
          "command": "zowe.showDSAttributes",
          "group": "2_information"
        },
        {
          "when": "view == zowe.explorer && viewItem == pds",
          "command": "zowe.deletePDS",
          "group": "6_modification@2"
        },
        {
          "when": "view == zowe.explorer && viewItem == pds",
          "command": "zowe.addFavorite",
          "group": "4_workspace"
        },
        {
          "when": "view == zowe.explorer && viewItem == pds",
          "command": "zowe.uploadDialog",
          "group": "1_create"
        },
        {
          "when": "view == zowe.explorer && viewItem == pds",
          "command": "zowe.renameDataSet",
          "group": "6_modification@2"
        },
        {
          "when": "view == zowe.explorer && viewItem == pds",
          "command": "zowe.pasteDataSet",
          "group": "9_cutcopypaste"
        },
        {
          "when": "view == zowe.explorer && viewItem == pds",
          "command": "zowe.hMigrateDataSet",
          "group": "7_hsmcommands"
        },
        {
          "when": "view == zowe.explorer && viewItem == pds_fav",
          "command": "zowe.createMember",
          "group": "1_create"
        },
        {
          "when": "view == zowe.explorer && viewItem == pds_fav",
          "command": "zowe.showDSAttributes",
          "group": "2_information"
        },
        {
          "when": "view == zowe.explorer && viewItem == pds_fav",
          "command": "zowe.deletePDS",
          "group": "6_modification@2"
        },
        {
          "when": "view == zowe.explorer && viewItem == pds_fav",
          "command": "zowe.uploadDialog",
          "group": "1_create"
        },
        {
          "when": "view == zowe.explorer && viewItem == pds_fav",
          "command": "zowe.removeFavorite",
          "group": "4_workspace"
        },
        {
          "when": "view == zowe.explorer && viewItem == pds_fav",
          "command": "zowe.renameDataSet",
          "group": "6_modification@2"
        },
        {
          "when": "view == zowe.explorer && viewItem == pds_fav",
          "command": "zowe.copyDataSet",
          "group": "9_cutcopypaste"
        },
        {
          "when": "view == zowe.explorer && viewItem == pds_fav",
          "command": "zowe.pasteDataSet",
          "group": "9_cutcopypaste"
        },
        {
          "when": "view == zowe.explorer && viewItem == pds_fav",
          "command": "zowe.hMigrateDataSet",
          "group": "7_hsmcommands"
        },
        {
          "when": "view == zowe.explorer && viewItem == migr",
          "command": "zowe.showDSAttributes",
          "group": "2_information"
        },
        {
          "when": "view == zowe.explorer && viewItem == migr",
          "command": "zowe.addFavorite",
          "group": "4_workspace"
        },
        {
          "when": "view == zowe.explorer && viewItem == migr_fav",
          "command": "zowe.removeFavorite",
          "group": "4_workspace"
        },
        {
          "when": "view == zowe.explorer && viewItem == session",
          "command": "zowe.pattern",
          "group": "inline"
        },
        {
          "when": "view == zowe.explorer && viewItem == session",
          "command": "zowe.createDataset",
          "group": "inline"
        },
        {
          "when": "view == zowe.explorer && viewItem == session",
          "command": "zowe.removeSession"
        },
        {
          "when": "view == zowe.explorer && viewItem == session",
          "command": "zowe.saveSearch",
          "group": "4_workspace"
        },
        {
          "when": "view == zowe.explorer && viewItem == session",
          "command": "zowe.issueMvsCmd",
          "group": "3_systemSpecific"
        },
        {
          "when": "view == zowe.explorer && viewItem == session_fav",
          "command": "zowe.removeSavedSearch"
        },
        {
          "when": "viewItem == uss_session",
          "command": "zowe.uss.fullPath",
          "group": "inline"
        },
        {
          "when": "viewItem == uss_session",
          "command": "zowe.uss.createNode",
          "group": "inline"
        },
        {
          "when": "viewItem == uss_session",
          "command": "zowe.uss.removeSession"
        },
        {
          "when": "view == zowe.uss.explorer && viewItem == uss_session",
          "command": "zowe.uss.saveSearch",
          "group": "4_workspace"
        },
        {
          "when": "view == zowe.uss.explorer && viewItem == uss_session",
          "command": "zowe.issueMvsCmd",
          "group": "3_systemSpecific"
        },
        {
          "when": "view == zowe.jobs && viewItem == server",
          "command": "zowe.refreshJobsServer",
          "group": "inline"
        },
        {
          "when": "view == zowe.jobs && viewItem == server",
          "command": "zowe.jobs.search",
          "group": "inline"
        },
        {
          "when": "view == zowe.jobs && viewItem == server",
          "command": "zowe.setOwner"
        },
        {
          "when": "view == zowe.jobs && viewItem == server",
          "command": "zowe.setPrefix"
        },
        {
          "when": "view == zowe.jobs && viewItem == server",
          "command": "zowe.removeJobsSession"
        },
        {
          "when": "view == zowe.jobs && viewItem == job",
          "command": "zowe.deleteJob",
          "group": "inline"
        },
        {
          "when": "view == zowe.jobs && viewItem == job",
          "command": "zowe.runModifyCommand",
          "group": "3_systemSpecific"
        },
        {
          "when": "view == zowe.jobs && viewItem == job",
          "command": "zowe.runStopCommand",
          "group": "3_systemSpecific"
        },
        {
          "when": "view == zowe.jobs && viewItem == job",
          "command": "zowe.downloadSpool",
          "group": "inline"
        },
        {
          "when": "view == zowe.jobs && viewItem == job",
          "command": "zowe.jobs.addFavorite",
          "group": "4_workspace"
        },
        {
          "when": "view == zowe.jobs && viewItem == job_fav",
          "command": "zowe.jobs.removeFavorite",
          "group": "4_workspace"
        },
        {
          "when": "view == zowe.jobs && viewItem == server_fav",
          "command": "zowe.jobs.removeSearchFavorite",
          "group": "4_workspace"
        },
        {
          "when": "view == zowe.jobs && viewItem == server",
          "command": "zowe.jobs.saveSearch",
          "group": "4_workspace"
        },
        {
          "when": "view == zowe.jobs && viewItem == server",
          "command": "zowe.issueMvsCmd",
          "group": "3_systemSpecific"
        },
        {
          "when": "view == zowe.jobs && viewItem == job",
          "command": "zowe.getJobJcl",
          "group": "0_mainframeInteraction"
        }
      ],
      "commandPalette": [
        {
          "command": "zowe.pattern",
          "when": "never"
        },
        {
          "command": "zowe.refreshNode",
          "when": "never"
        },
        {
          "command": "zowe.refreshAll",
          "when": "never"
        },
        {
          "command": "zowe.createDataset",
          "when": "never"
        },
        {
          "command": "zowe.createMember",
          "when": "never"
        },
        {
          "command": "zowe.deleteDataset",
          "when": "never"
        },
        {
          "command": "zowe.deletePDS",
          "when": "never"
        },
        {
          "command": "zowe.deleteMember",
          "when": "never"
        },
        {
          "command": "zowe.removeSession",
          "when": "never"
        },
        {
          "command": "zowe.saveSearch",
          "when": "never"
        },
        {
          "command": "zowe.removeSavedSearch",
          "when": "never"
        },
        {
          "command": "zowe.uss.fullPath",
          "when": "never"
        },
        {
          "command": "zowe.jobs.search",
          "when": "never"
        },
        {
          "command": "zowe.uss.refreshUSS",
          "when": "never"
        },
        {
          "command": "zowe.uss.saveSearch",
          "when": "never"
        },
        {
          "command": "zowe.uss.removeSavedSearch",
          "when": "never"
        },
        {
          "command": "zowe.uss.removeSession",
          "when": "never"
        },
        {
          "command": "zowe.uss.addSession",
          "when": "never"
        },
        {
          "command": "zowe.submitMember",
          "when": "never"
        },
        {
          "command": "zowe.uss.addFavorite",
          "when": "never"
        },
        {
          "command": "zowe.uss.removeFavorite",
          "when": "never"
        },
        {
          "command": "zowe.jobs.addFavorite",
          "when": "never"
        },
        {
          "command": "zowe.jobs.removeFavorite",
          "when": "never"
        },
        {
          "command": "zowe.jobs.removeSearchFavorite",
          "when": "never"
        },
        {
          "command": "zowe.jobs.saveSearch",
          "when": "never"
        },
        {
          "command": "zowe.issueMvsCmd",
          "when": "never"
        }
      ]
    },
    "configuration": {
      "type": "object",
      "title": "%configuration.title%",
      "properties": {
        "Zowe-Default-Datasets-Binary": {
          "default": {
            "dsorg": "PO",
            "alcunit": "CYL",
            "primary": 10,
            "secondary": 10,
            "dirblk": 25,
            "recfm": "U",
            "blksize": 27998,
            "lrecl": 27998
          },
          "description": "%Zowe-Default-Datasets-Binary%",
          "scope": "window"
        },
        "Zowe-Default-Datasets-C": {
          "default": {
            "dsorg": "PO",
            "alcunit": "CYL",
            "primary": 1,
            "secondary": 1,
            "dirblk": 25,
            "recfm": "VB",
            "blksize": 32760,
            "lrecl": 260
          },
          "description": "%Zowe-Default-Datasets-C%",
          "scope": "window"
        },
        "Zowe-Default-Datasets-Classic": {
          "default": {
            "dsorg": "PO",
            "alcunit": "CYL",
            "primary": 1,
            "secondary": 1,
            "dirblk": 25,
            "recfm": "FB",
            "blksize": 6160,
            "lrecl": 80
          },
          "description": "%Zowe-Default-Datasets-Classic%",
          "scope": "window"
        },
        "Zowe-Default-Datasets-PDS": {
          "default": {
            "dsorg": "PO",
            "alcunit": "CYL",
            "primary": 1,
            "secondary": 1,
            "dirblk": 5,
            "recfm": "FB",
            "blksize": 6160,
            "lrecl": 80
          },
          "description": "%Zowe-Default-Datasets-PDS%",
          "scope": "window"
        },
        "Zowe-Default-Datasets-PS": {
          "default": {
            "dsorg": "PS",
            "alcunit": "CYL",
            "primary": 1,
            "secondary": 1,
            "recfm": "FB",
            "blksize": 6160,
            "lrecl": 80
          },
          "description": "%Zowe-Default-Datasets-PS%",
          "scope": "window"
        },
        "Zowe-DS-Persistent": {
          "default": {
            "persistence": true,
            "favorites": [],
            "history": [],
            "sessions": []
          },
          "description": "%Zowe-Default-Datasets-Favorites%",
          "scope": "window"
        },
        "Zowe-Temp-Folder-Location": {
          "default": {
            "folderPath": ""
          },
          "description": "Zowe-Temp-Folder-Loacation",
          "scope": "window"
        },
        "Zowe Security: Credential Key": {
          "type": "string",
          "default": "",
          "description": "%Zowe-Builtin-Security%",
          "scope": "window"
        },
        "Zowe-USS-Persistent": {
          "default": {
            "persistence": true,
            "favorites": [],
            "history": [],
            "sessions": []
          },
          "description": "%Zowe-Default-USS-Persistent-Favorites%",
          "scope": "window"
        },
        "Zowe-Jobs-Persistent": {
          "default": {
            "persistence": true,
            "favorites": [],
            "history": [],
            "sessions": []
          },
          "description": "%Zowe-Default-Jobs-Persistent-Favorites%",
          "scope": "window"
        },
        "Zowe Commands: Always edit": {
          "type": "boolean",
          "default": true,
          "description": "Allow editing of commands before submitting",
          "scope": "window"
        },
        "Zowe Commands: History": {
          "default": {
            "persistence": true,
            "history": []
          },
          "description": "%Zowe-Default-Commands-Persistent-Favorites%",
          "scope": "window"
        },
        "Zowe-Environment": {
          "default": {
            "persistence": true,
            "framework": "vscode"
          },
          "description": "%Zowe-Environment%",
          "scope": "window"
        }
      }
    }
  },
  "scripts": {
    "vscode:prepublish": "npm run build && npm run lint && npm run update",
    "build": "gulp build && npm run license && tsc --build --pretty",
    "postinstall": "node ./node_modules/vscode/bin/install",
    "test:unit": "jest  \".*__tests__.*\\.unit\\.test\\.ts\" --coverage",
    "test": "npm run test:unit",
    "pretest:integration": "ts-node ./scripts/create-env.ts",
    "posttest:integration": "ts-node ./scripts/clean-env.ts",
    "update": "node stringUpdateScript.js",
    "package": "vsce package",
    "license": "node ./scripts/license.js",
    "watch": "tsc -b --watch --pretty",
    "compile": "tsc -b",
    "markdown": "markdownlint CHANGELOG.md README.md",
    "lint": "npm run lint:src && npm run lint:tests  && npm run markdown",
    "lint:src": "tslint --format stylish --exclude [\"**/__tests__/**/*.ts\",\"node_modules/**/*\"] \"src/**/*.ts\"",
    "lint:tests": "tslint --format stylish \"**/__tests__/**/*.ts\" --exclude \"node_modules/**/*\"",
    "clean": "gulp clean"
  },
  "engines": {
    "vscode": "^1.34.0"
  },
  "devDependencies": {
    "@types/chai": "^4.2.6",
    "@types/chai-as-promised": "^7.1.0",
    "@types/expect": "^1.20.3",
    "@types/fs-extra": "^7.0.0",
    "@types/jest": "^25.1.0",
    "@types/mocha": "^2.2.42",
    "@types/node": "^7.0.66",
    "@types/vscode": "^1.34.0",
    "@types/yargs": "^11.0.0",
    "chai": "^4.1.2",
    "chai-as-promised": "^7.1.1",
    "chalk": "^2.4.1",
    "cross-env": "^5.2.0",
    "del": "^4.1.1",
    "event-stream": "^4.0.1",
    "expect": "^24.8.0",
    "glob": "^7.1.6",
    "gulp": "^4.0.2",
    "gulp-cli": "^2.2.0",
    "gulp-filter": "^5.1.0",
    "gulp-fs": "0.0.2",
    "gulp-sourcemaps": "^2.6.5",
    "gulp-typescript": "^5.0.1",
    "jest": "^25.1.0",
    "jest-html-reporter": "^2.7.0",
    "jest-junit": "^10.0.0",
    "jest-stare": "^1.26.0",
    "jsdoc": "^3.6.3",
    "jsdom": "^16.0.0",
    "keytar": "^5.0.0",
    "log4js": "3.0.5",
    "markdownlint-cli": "^0.16.0",
    "mem": "^6.0.1",
    "run-sequence": "^2.2.1",
    "sinon": "^6.1.0",
    "ts-jest": "^25.2.0",
    "tslint": "^5.17.0",
    "typescript": "^3.7.2",
    "vsce": "^1.70.0",
    "vscode": "^1.1.36",
    "vscode-nls-dev": "^3.2.6"
  },
  "dependencies": {
    "@zowe/cli": "6.8.2",
    "fs-extra": "8.0.1",
    "isbinaryfile": "4.0.4",
    "moment": "2.24.0",
    "vscode-nls": "4.1.1"
  },
  "jest": {
    "moduleFileExtensions": [
      "ts",
      "tsx",
      "js"
    ],
    "testPathIgnorePatterns": [
      "<rootDir>/src/decorators"
    ],
    "transform": {
      "^.+\\.(ts|tsx)$": "ts-jest"
    },
    "globals": {
      "ts-jest": {
        "tsConfig": "tsconfig.json",
        "diagnostics": false
      }
    },
    "testRegex": "__tests__.*\\.(spec|test)\\.ts$",
    "modulePathIgnorePatterns": [
      "__tests__/__integration__/",
      "out/"
    ],
    "reporters": [
      "default",
      "jest-junit",
      "jest-stare",
      "jest-html-reporter"
    ],
    "coverageReporters": [
      "json",
      "lcov",
      "text",
      "cobertura"
    ],
    "coverageDirectory": "<rootDir>/results/unit/coverage"
  },
  "jest-html-reporter": {
    "pageTitle": "Zowe Extension Tests",
    "outputPath": "results/unit/results.html"
  },
  "jest-stare": {
    "resultDir": "results/unit/jest-stare",
    "coverageLink": "../coverage/lcov-report/index.html"
  },
  "jest-junit": {
    "outputDirectory": "<rootDir>/results/unit",
    "outputName": "junit.xml"
  }
}<|MERGE_RESOLUTION|>--- conflicted
+++ resolved
@@ -60,15 +60,14 @@
     },
     "keybindings": [
       {
-<<<<<<< HEAD
         "command": "zowe.openRecentMember",
         "key": "ctrl+alt+r",
         "mac": "cmd+alt+r"
-=======
+      },
+      {
         "command": "zowe.searchInAllLoadedItems",
         "key": "ctrl+alt+p",
         "mac": "cmd+alt+p"
->>>>>>> dafe3baa
       }
     ],
     "commands": [
