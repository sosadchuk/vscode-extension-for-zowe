--- conflicted
+++ resolved
@@ -42,12 +42,8 @@
   "resolutions": {
     "**/lodash": "^4.17.21",
     "**/postcss": "^8.2.10",
-<<<<<<< HEAD
-    "**/tar": "^6.1.2"
-=======
     "**/tar": "^6.1.2",
     "**/@npmcli/git": "^2.0.8"
->>>>>>> 1ccb5ff2
   },
   "scripts": {
     "prepare": "yarn build",
