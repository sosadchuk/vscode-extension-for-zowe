{
  "name": "zowe-explorer",
  "description": "Monorepo for the Zowe Explorer project.",
  "publisher": "Zowe",
  "author": "Zowe",
  "license": "EPL-2.0",
  "repository": {
    "url": "https://github.com/zowe/vscode-extension-for-zowe"
  },
  "private": true,
  "workspaces": [
    "packages/*"
  ],
  "engines": {
    "vscode": "^1.53.2"
  },
  "dependencies": {
<<<<<<< HEAD
    "@zowe/cli": "7.13.0",
=======
    "@zowe/cli": "7.14.0",
>>>>>>> f855e643
    "vscode-nls": "4.1.2"
  },
  "devDependencies": {
    "@types/jest": "^29.2.3",
    "@types/mocha": "^10.0.1",
    "@types/node": "^14.18.12",
    "@types/vscode": "^1.53.2",
    "@typescript-eslint/eslint-plugin": "^5.53.0",
    "@typescript-eslint/parser": "^5.53.0",
    "eslint": "^8.34.0",
    "eslint-config-prettier": "^8.6.0",
    "eslint-plugin-prettier": "^4.2.1",
    "husky": "^6.0.0",
    "jest": "^29.3.1",
    "jest-html-reporter": "^3.7.0",
    "jest-junit": "^15.0.0",
    "jest-stare": "^2.4.1",
    "mocha": "^10.2.0",
    "mocha-junit-reporter": "^2.2.0",
    "mocha-multi-reporters": "^1.5.1",
    "prettier": "2.6.0",
    "rimraf": "^3.0.2",
    "ts-jest": "^29.0.3",
    "typescript": "^4.5.3",
    "vsce": "2.15.0",
    "vscode-nls-dev": "^4.0.0",
    "vscode-test": "^1.4.0",
    "yarn": "1.22.19"
  },
  "resolutions": {
    "**/json5": "^2.2.2"
  },
  "scripts": {
    "clean": "yarn workspaces run clean",
    "fresh-clone": "yarn workspaces run fresh-clone && rimraf node_modules",
    "prepare": "husky install && yarn build",
    "lint": "yarn workspaces run lint",
    "lint:html": "yarn workspaces run lint:html",
    "pretty": "prettier --write .",
    "build": "yarn workspaces run build",
    "test": "yarn workspaces run test",
    "package": "yarn workspaces run package",
    "pretest:integration": "ts-node ./scripts/create-env.ts",
    "posttest:integration": "ts-node ./scripts/clean-env.ts"
  }
}<|MERGE_RESOLUTION|>--- conflicted
+++ resolved
@@ -15,11 +15,7 @@
     "vscode": "^1.53.2"
   },
   "dependencies": {
-<<<<<<< HEAD
-    "@zowe/cli": "7.13.0",
-=======
     "@zowe/cli": "7.14.0",
->>>>>>> f855e643
     "vscode-nls": "4.1.2"
   },
   "devDependencies": {
