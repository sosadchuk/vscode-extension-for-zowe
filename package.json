{
  "name": "zowe-explorer",
  "version": "2.0.0-next.202202281000",
  "description": "Monorepo for the Zowe Explorer project.",
  "publisher": "Zowe",
  "author": "Zowe",
  "license": "EPL-2.0",
  "repository": {
    "url": "https://github.com/zowe/vscode-extension-for-zowe"
  },
  "private": true,
  "workspaces": {
    "packages": [
      "packages/*"
    ]
  },
  "engines": {
    "vscode": "^1.53.2"
  },
  "dependencies": {
<<<<<<< HEAD
    "@zowe/cli": "7.0.0-next.202202242016",
=======
    "@zowe/cli": "7.0.0-next.202203211751",
>>>>>>> 53102aa0
    "vscode-nls": "4.1.2"
  },
  "devDependencies": {
    "@types/mocha": "^2.2.42",
    "@types/node": "^14.18.12",
    "@types/vscode": "^1.53.2",
    "@typescript-eslint/eslint-plugin": "^5.15.0",
    "@typescript-eslint/parser": "^5.15.0",
    "eslint": "^8.11.0",
    "eslint-config-prettier": "^8.5.0",
    "eslint-plugin-prettier": "^4.0.0",
    "mocha": "^4.0.0",
    "prettier": "2.2.1",
    "rimraf": "^3.0.2",
    "typescript": "^4.5.3",
    "vsce": "2.7.0",
    "vscode-nls-dev": "^4.0.0",
    "vscode-test": "^1.4.0",
    "yarn": "1.22.17"
  },
  "resolutions": {
    "**/ansi-regex": "^5.0.1"
  },
  "scripts": {
    "clean": "yarn workspaces run clean",
    "fresh-clone": "yarn workspaces run fresh-clone && rimraf node_modules",
    "prepare": "yarn build",
    "lint": "yarn workspaces run lint",
    "lintErrors": "yarn workspaces run lintErrors",
    "pretty": "prettier --write .",
    "build": "yarn workspaces run build",
    "test": "yarn workspaces run test",
    "package": "yarn workspaces run package",
    "pretest:integration": "ts-node ./scripts/create-env.ts",
    "posttest:integration": "ts-node ./scripts/clean-env.ts"
  }
}<|MERGE_RESOLUTION|>--- conflicted
+++ resolved
@@ -18,11 +18,7 @@
     "vscode": "^1.53.2"
   },
   "dependencies": {
-<<<<<<< HEAD
-    "@zowe/cli": "7.0.0-next.202202242016",
-=======
     "@zowe/cli": "7.0.0-next.202203211751",
->>>>>>> 53102aa0
     "vscode-nls": "4.1.2"
   },
   "devDependencies": {
