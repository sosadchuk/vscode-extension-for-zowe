{
  "name": "zowe-explorer",
  "version": "1.10.1",
  "description": "Monorepo for the Zowe Explorer project.",
  "publisher": "Zowe",
  "author": "Zowe",
  "license": "EPL-2.0",
  "repository": {
    "url": "https://github.com/zowe/vscode-extension-for-zowe"
  },
  "private": true,
  "workspaces": {
    "packages": [
      "packages/*"
    ]
  },
  "engines": {
    "vscode": "^1.43.0"
  },
  "dependencies": {
    "@zowe/cli": "^6.22.0",
    "vscode-nls": "4.1.2"
  },
  "devDependencies": {
<<<<<<< HEAD
    "@types/node": "^10.17.24",
    "@types/vscode": "^1.43.0",
    "@typescript-eslint/eslint-plugin": "^4.7.0",
    "@typescript-eslint/parser": "^4.7.0",
    "typescript": "^3.8.3",
    "eslint": "^7.13.0",
    "eslint-config-prettier": "^6.15.0",
    "eslint-plugin-prettier": "^3.1.4",
    "vscode-test": "^1.4.0",
    "vscode-nls-dev": "^3.3.2",
    "vsce": "^1.81.1",
=======
    "@types/mocha": "^2.2.42",
    "@types/node": "^10.17.24",
    "@types/vscode": "^1.43.0",
    "mocha": "^4.0.0",
>>>>>>> 52be7f93
    "prettier": "2.0.5",
    "rimraf": "^3.0.2",
    "typescript": "^3.8.3",
    "vsce": "^1.81.1",
    "vscode-nls-dev": "^3.3.2",
    "vscode-test": "^1.4.0",
    "yarn": "1.22.10"
  },
  "scripts": {
    "prepare": "yarn build",
    "lint": "yarn workspaces run lint",
    "lintErrors": "yarn workspaces run lintErrors",
    "pretty": "prettier --write .",
    "build": "yarn workspaces run build",
    "test": "yarn workspaces run test",
    "package": "yarn workspaces run package",
    "pretest:integration": "ts-node ./scripts/create-env.ts",
    "posttest:integration": "ts-node ./scripts/clean-env.ts"
  }
}<|MERGE_RESOLUTION|>--- conflicted
+++ resolved
@@ -22,9 +22,9 @@
     "vscode-nls": "4.1.2"
   },
   "devDependencies": {
-<<<<<<< HEAD
     "@types/node": "^10.17.24",
     "@types/vscode": "^1.43.0",
+    "@types/mocha": "^2.2.42",
     "@typescript-eslint/eslint-plugin": "^4.7.0",
     "@typescript-eslint/parser": "^4.7.0",
     "typescript": "^3.8.3",
@@ -34,18 +34,9 @@
     "vscode-test": "^1.4.0",
     "vscode-nls-dev": "^3.3.2",
     "vsce": "^1.81.1",
-=======
-    "@types/mocha": "^2.2.42",
-    "@types/node": "^10.17.24",
-    "@types/vscode": "^1.43.0",
     "mocha": "^4.0.0",
->>>>>>> 52be7f93
     "prettier": "2.0.5",
     "rimraf": "^3.0.2",
-    "typescript": "^3.8.3",
-    "vsce": "^1.81.1",
-    "vscode-nls-dev": "^3.3.2",
-    "vscode-test": "^1.4.0",
     "yarn": "1.22.10"
   },
   "scripts": {
