{
  "name": "vscode-extension-for-zowe",
  "displayName": "%displayName%",
  "description": "%description%",
  "version": "1.4.0",
  "publisher": "Zowe",
  "author": "Zowe",
  "license": "EPL-2.0",
  "repository": {
    "url": "https://github.com/zowe/vscode-extension-for-zowe"
  },
  "icon": "resources/zowe_logo.png",
  "keywords": [
    "mainframe",
    "dataset",
    "Zowe",
    "explorer",
    "z/OS",
    "USS",
    "JES",
    "MVS"
  ],
  "categories": [
    "Other"
  ],
  "files": [
    "out",
    "README.md",
    "resources"
  ],
  "activationEvents": [
    "*"
  ],
  "main": "./out/src/extension",
  "contributes": {
    "viewsContainers": {
      "activitybar": [
        {
          "id": "zowe",
          "title": "%viewsContainers.activitybar%",
          "icon": "resources/zowe.svg"
        }
      ]
    },
    "views": {
      "zowe": [
        {
          "id": "zowe.explorer",
          "name": "%zowe.explorer%"
        },
        {
          "id": "zowe.uss.explorer",
          "name": "%zowe.uss.explorer%"
        },
        {
          "id": "zowe.jobs",
          "name": "%zowe.jobs%"
        }
      ]
    },
    "keybindings": [
      {
        "command": "zowe.openRecentMember",
        "key": "ctrl+alt+r",
        "mac": "cmd+alt+r"
      },
      {
        "command": "zowe.searchInAllLoadedItems",
        "key": "ctrl+alt+p",
        "mac": "cmd+alt+p"
      }
    ],
    "commands": [
      {
        "command": "zowe.uss.copyPath",
        "title": "%uss.copyPath%"
      },
      {
        "command": "zowe.uss.createFile",
        "title": "%uss.createFile%"
      },
      {
        "command": "zowe.uss.createFolder",
        "title": "%uss.createFolder%"
      },
      {
        "command": "zowe.uss.deleteNode",
        "title": "%uss.deleteNode%"
      },
      {
        "command": "zowe.uss.renameNode",
        "title": "%uss.renameNode%"
      },
      {
        "command": "zowe.addFavorite",
        "title": "%addFavorite%"
      },
      {
        "command": "zowe.uss.addFavorite",
        "title": "%uss.addFavorite%"
      },
      {
        "command": "zowe.addSession",
        "title": "%addSession%",
        "icon": {
          "light": "./resources/light/plus.svg",
          "dark": "./resources/dark/plus.svg"
        }
      },
      {
        "command": "zowe.createDataset",
        "title": "%createDataset%",
        "icon": {
          "light": "./resources/light/newfile.svg",
          "dark": "./resources/dark/newfile.svg"
        }
      },
      {
        "command": "zowe.createMember",
        "title": "%createMember%"
      },
      {
        "command": "zowe.showDSAttributes",
        "title": "%showDSAttributes%"
      },
      {
        "command": "zowe.renameDataSet",
        "title": "%rename%"
      },
      {
        "command": "zowe.copyDataSet",
        "title": "%copy%"
      },
      {
        "command": "zowe.hMigrateDataSet",
        "title": "%hMigrateDataSet%"
      },
      {
        "command": "zowe.pasteDataSet",
        "title": "%paste%"
      },
      {
        "command": "zowe.renameDataSetMember",
        "title": "%rename%"
      },
      {
        "command": "zowe.deleteDataset",
        "title": "%deleteDataset%"
      },
      {
        "command": "zowe.deleteMember",
        "title": "%deleteMember%"
      },
      {
        "command": "zowe.deletePDS",
        "title": "%deletePDS%"
      },
      {
        "command": "zowe.uploadDialog",
        "title": "%uploadDialog%"
      },
      {
        "command": "zowe.editMember",
        "title": "%editMember%",
        "icon": {
          "light": "./resources/light/edit.svg",
          "dark": "./resources/dark/edit.svg"
        }
      },
      {
        "command": "zowe.pattern",
        "title": "%pattern%",
        "icon": {
          "light": "./resources/light/pattern.svg",
          "dark": "./resources/dark/pattern.svg"
        }
      },
      {
        "command": "zowe.all.profilelink",
        "title": "Associate profiles",
        "icon": {
          "light": "./resources/light/link.svg",
          "dark": "./resources/dark/link.svg"
        }
      },
      {
        "command": "zowe.refreshAll",
        "title": "%refreshAll%",
        "icon": {
          "light": "./resources/light/refresh.svg",
          "dark": "./resources/dark/refresh.svg"
        }
      },
      {
        "command": "zowe.refreshNode",
        "title": "%refreshNode%",
        "icon": {
          "light": "./resources/light/download.svg",
          "dark": "./resources/dark/download.svg"
        }
      },
      {
        "command": "zowe.removeFavorite",
        "title": "%removeFavorite%"
      },
      {
        "command": "zowe.uss.removeFavorite",
        "title": "%uss.removeFavorite%"
      },
      {
        "command": "zowe.removeSavedSearch",
        "title": "%removeSavedSearch%"
      },
      {
        "command": "zowe.removeSession",
        "title": "%removeSession%"
      },
      {
        "command": "zowe.saveSearch",
        "title": "%saveSearch%"
      },
      {
        "command": "zowe.submitJcl",
        "title": "%submitJcl%"
      },
      {
        "command": "zowe.submitMember",
        "title": "%submitMember%"
      },
      {
        "command": "zowe.uss.addSession",
        "title": "%uss.addSession%",
        "icon": {
          "light": "./resources/light/plus.svg",
          "dark": "./resources/dark/plus.svg"
        }
      },
      {
        "command": "zowe.uss.createDirectory",
        "title": "%uss.createDirectory%",
        "icon": {
          "light": "./resources/light/newfile.svg",
          "dark": "./resources/dark/newfile.svg"
        }
      },
      {
        "command": "zowe.uss.createNode",
        "title": "%uss.createNode%",
        "icon": {
          "light": "./resources/light/newfile.svg",
          "dark": "./resources/dark/newfile.svg"
        }
      },
      {
        "command": "zowe.uss.editFile",
        "title": "%uss.editFile%",
        "icon": {
          "light": "./resources/light/edit.svg",
          "dark": "./resources/dark/edit.svg"
        }
      },
      {
        "command": "zowe.uss.fullPath",
        "title": "%uss.fullPath%",
        "icon": {
          "light": "./resources/light/pattern.svg",
          "dark": "./resources/dark/pattern.svg"
        }
      },
      {
        "command": "zowe.uss.refreshAll",
        "title": "%refreshAll%",
        "icon": {
          "light": "./resources/light/refresh.svg",
          "dark": "./resources/dark/refresh.svg"
        }
      },
      {
        "command": "zowe.uss.refreshUSS",
        "title": "%uss.refreshUSS%",
        "icon": {
          "light": "./resources/light/download.svg",
          "dark": "./resources/dark/download.svg"
        }
      },
      {
        "command": "zowe.uss.removeSession",
        "title": "%uss.removeSession%"
      },
      {
        "command": "zowe.uss.saveSearch",
        "title": "%saveSearch%"
      },
      {
        "command": "zowe.uss.removeSavedSearch",
        "title": "%removeSavedSearch%"
      },
      {
        "command": "zowe.uss.binary",
        "title": "%uss.binary%"
      },
      {
        "command": "zowe.uss.uploadDialog",
        "title": "%uss.uploadDialog%"
      },
      {
        "command": "zowe.uss.text",
        "title": "%uss.text%"
      },
      {
        "command": "zowe.deleteJob",
        "title": "%deleteJob%",
        "icon": {
          "dark": "./resources/dark/trash.svg",
          "light": "./resources/light/trash.svg"
        }
      },
      {
        "command": "zowe.jobs.addFavorite",
        "title": "%addFavorite%"
      },
      {
        "command": "zowe.jobs.removeFavorite",
        "title": "%removeFavorite%"
      },
      {
        "command": "zowe.jobs.removeSearchFavorite",
        "title": "%removeSavedSearch%"
      },
      {
        "command": "zowe.jobs.saveSearch",
        "title": "%saveSearch%"
      },
      {
        "command": "zowe.runModifyCommand",
        "title": "%runModifyCommand%"
      },
      {
        "command": "zowe.runStopCommand",
        "title": "%runStopCommand%"
      },
      {
        "command": "zowe.setOwner",
        "title": "%setOwner%"
      },
      {
        "command": "zowe.setPrefix",
        "title": "%setPrefix%"
      },
      {
        "command": "zowe.refreshJobsServer",
        "title": "%refreshJobsServer%",
        "icon": {
          "light": "./resources/light/refresh.svg",
          "dark": "./resources/dark/refresh.svg"
        }
      },
      {
        "command": "zowe.refreshAllJobs",
        "title": "%refreshAll%",
        "icon": {
          "light": "./resources/light/refresh.svg",
          "dark": "./resources/dark/refresh.svg"
        }
      },
      {
        "command": "zowe.addJobsSession",
        "title": "%addJobsSession%",
        "icon": {
          "light": "./resources/light/plus.svg",
          "dark": "./resources/dark/plus.svg"
        }
      },
      {
        "command": "zowe.removeJobsSession",
        "title": "%removeJobsSession%"
      },
      {
        "command": "zowe.downloadSpool",
        "title": "%downloadSpool%",
        "icon": {
          "light": "./resources/light/download.svg",
          "dark": "./resources/dark/download.svg"
        }
      },
      {
        "command": "zowe.getJobJcl",
        "title": "%getJobJcl%"
      },
      {
        "command": "zowe.setJobSpool",
        "title": "%setJobSpool%"
      },
      {
        "command": "zowe.issueTsoCmd",
        "title": "%issueMvsCmd%"
      },
      {
        "command": "zowe.issueMvsCmd",
        "title": "%issueCmd%"
      },
      {
        "command": "zowe.jobs.search",
        "title": "%jobs.search%",
        "icon": {
          "light": "./resources/light/pattern.svg",
          "dark": "./resources/dark/pattern.svg"
        }
      }
    ],
    "menus": {
      "view/title": [
        {
          "when": "view == zowe.explorer",
          "command": "zowe.refreshAll",
          "group": "navigation"
        },
        {
          "when": "view == zowe.explorer",
          "command": "zowe.addSession",
          "group": "navigation"
        },
        {
          "when": "view == zowe.uss.explorer",
          "command": "zowe.uss.refreshAll",
          "group": "navigation"
        },
        {
          "when": "view == zowe.uss.explorer",
          "command": "zowe.uss.addSession",
          "group": "navigation"
        },
        {
          "when": "view == zowe.jobs",
          "command": "zowe.refreshAllJobs",
          "group": "navigation"
        },
        {
          "when": "view == zowe.jobs",
          "command": "zowe.addJobsSession",
          "group": "navigation"
        }
      ],
      "view/item/context": [
        {
          "when": "view == zowe.uss.explorer && viewItem =~ /^directory.*/",
          "command": "zowe.uss.createFile",
          "group": "1_create"
        },
        {
          "when": "view == zowe.uss.explorer && viewItem =~ /^directory.*/",
          "command": "zowe.uss.createFolder",
          "group": "1_create"
        },
        {
          "when": "view == zowe.uss.explorer && viewItem =~ /^(?!.*_fav.*)(textFile.*|binaryFile.*|directory.*)/",
          "command": "zowe.uss.addFavorite",
          "group": "4_workspace"
        },
        {
          "when": "view == zowe.uss.explorer && viewItem =~ /^textFile|binaryFile/",
          "command": "zowe.uss.editFile",
          "group": "inline"
        },
        {
          "when": "view == zowe.uss.explorer && viewItem =~ /^(?!(directory|ussSession|favorite))/",
          "command": "zowe.uss.refreshUSS",
          "group": "inline"
        },
        {
          "when": "view == zowe.uss.explorer && viewItem =~ /^(?!(directory|ussSession|favorite))/",
          "command": "zowe.uss.refreshUSS",
          "group": "0_mainframeInteraction"
        },
        {
          "when": "view == zowe.uss.explorer && viewItem =~ /^(?!(ussSession|favorite|.*_fav))/",
          "command": "zowe.uss.deleteNode",
          "group": "6_modification@2"
        },
        {
          "when": "view == zowe.uss.explorer && viewItem =~ /^(?!(ussSession|favorite))/",
          "command": "zowe.uss.copyPath",
          "group": "5_copyPath"
        },
        {
          "when": "view == zowe.uss.explorer && viewItem =~ /^textFile|binaryFile/",
          "command": "zowe.uss.editFile",
          "group": "6_modification@0"
        },
        {
          "when": "view == zowe.uss.explorer && viewItem =~ /^(?!(ussSession|favorite))/",
          "command": "zowe.uss.renameNode",
          "group": "6_modification@1"
        },
        {
          "when": "view == zowe.uss.explorer && viewItem =~ /^textFile.*/",
          "command": "zowe.uss.binary",
          "group": "3_systemSpecific"
        },
        {
          "when": "view == zowe.uss.explorer && viewItem =~ /^(?!ussSession.*).*_fav.*/",
          "command": "zowe.uss.removeFavorite",
          "group": "4_workspace"
        },
        {
          "when": "view == zowe.uss.explorer && viewItem =~ /^ussSession.*_fav.*/",
          "command": "zowe.uss.removeSavedSearch",
          "group": "4_workspace"
        },
        {
          "when": "view == zowe.uss.explorer && viewItem =~ /^binaryFile.*/",
          "command": "zowe.uss.text",
          "group": "3_systemSpecific"
        },
        {
          "when": "view == zowe.uss.explorer && viewItem =~ /^directory.*/",
          "command": "zowe.uss.uploadDialog",
          "group": "1_create"
        },
        {
          "when": "view == zowe.explorer && viewItem =~ /^(member.*|ds.*)/",
          "command": "zowe.editMember",
          "group": "inline"
        },
        {
          "when": "view == zowe.explorer && viewItem =~ /^(member.*|ds.*)/",
          "command": "zowe.refreshNode",
          "group": "inline"
        },
        {
          "when": "view == zowe.explorer && viewItem =~ /^(member.*|ds.*)/",
          "command": "zowe.refreshNode",
          "group": "0_mainframeInteraction"
        },
        {
          "when": "view == zowe.explorer && viewItem =~ /^member.*/",
          "command": "zowe.deleteMember",
          "group": "6_modification@2"
        },
        {
          "when": "view == zowe.explorer && viewItem =~ /^ds.*/",
          "command": "zowe.deleteDataset",
          "group": "6_modification@2"
        },
        {
          "when": "view == zowe.explorer && viewItem =~ /^(?!.*_fav)(member|migr|ds|pds).*/",
          "command": "zowe.addFavorite",
          "group": "4_workspace"
        },
        {
          "when": "view == zowe.explorer && viewItem =~ /^member.*/",
          "command": "zowe.submitMember",
          "group": "3_systemSpecific"
        },
        {
          "when": "view == zowe.explorer && viewItem =~ /^(member|ds).*/",
          "command": "zowe.copyDataSet",
          "group": "9_cutcopypaste"
        },
        {
          "when": "view == zowe.explorer && viewItem =~ /^(member|ds).*/",
          "command": "zowe.editMember",
          "group": "6_modification@0"
        },
        {
          "when": "view == zowe.explorer && viewItem =~ /^member.*/",
          "command": "zowe.renameDataSetMember",
          "group": "6_modification@2"
        },
        {
          "when": "view == zowe.explorer && viewItem =~ /^ds.*/",
          "command": "zowe.submitMember",
          "group": "3_systemSpecific"
        },
        {
          "when": "view == zowe.explorer && viewItem =~ /^ds.*/",
          "command": "zowe.renameDataSet",
          "group": "6_modification@2"
        },
        {
          "when": "view == zowe.explorer && viewItem =~ /^(ds.*|^pds.*)/",
          "command": "zowe.pasteDataSet",
          "group": "9_cutcopypaste"
        },
        {
          "when": "view == zowe.explorer && viewItem =~ /^(ds.*|^pds.*)/",
          "command": "zowe.hMigrateDataSet",
          "group": "7_hsmcommands"
        },
        {
          "when": "view == zowe.explorer && viewItem =~ /^pds.*/",
          "command": "zowe.createMember",
          "group": "1_create"
        },
        {
          "when": "view == zowe.explorer && viewItem =~ /^(pds|migr|ds|vsam).*/",
          "command": "zowe.showDSAttributes",
          "group": "2_information"
        },
        {
          "when": "view == zowe.explorer && viewItem =~ /^pds.*/",
          "command": "zowe.deletePDS",
          "group": "6_modification@2"
        },
        {
          "when": "view == zowe.explorer && viewItem =~ /^pds.*/",
          "command": "zowe.uploadDialog",
          "group": "1_create"
        },
        {
          "when": "view == zowe.explorer && viewItem =~ /^pds.*/",
          "command": "zowe.renameDataSet",
          "group": "6_modification@2"
        },
        {
          "when": "view == zowe.explorer && viewItem =~ /^(pds|ds|migr).*_fav.*/",
          "command": "zowe.removeFavorite",
          "group": "4_workspace"
        },
        {
          "when": "view == zowe.explorer && viewItem =~ /^(?!.*_fav.*)session.*/",
          "command": "zowe.pattern",
          "group": "inline"
        },
        {
          "when": "view == zowe.explorer && viewItem =~ /^(?!.*_fav.*)session.*/",
          "command": "zowe.all.profilelink",
          "group": "inline"
        },
        {
          "when": "view == zowe.explorer && viewItem =~ /^(?!.*_fav.*)session.*/",
          "command": "zowe.createDataset",
          "group": "inline"
        },
        {
          "when": "view == zowe.explorer && viewItem =~ /^(?!.*_fav.*)session.*/",
          "command": "zowe.removeSession"
        },
        {
          "when": "view == zowe.explorer && viewItem =~ /^(?!.*_fav.*)session.*/",
          "command": "zowe.saveSearch",
          "group": "4_workspace"
        },
        {
          "when": "view == zowe.explorer && viewItem =~ /^(?!.*_fav.*)session.*/",
          "command": "zowe.issueMvsCmd",
          "group": "3_systemSpecific"
        },
        {
          "when": "view == zowe.explorer && viewItem =~ /^session.*_fav.*/",
          "command": "zowe.removeSavedSearch"
        },
        {
          "when": "view == zowe.uss.explorer && viewItem =~ /^(?!.*_fav.*)ussSession.*/",
          "command": "zowe.all.profilelink",
          "group": "inline"
        },
        {
          "when": "viewItem =~ /^ussSession.*/",
          "command": "zowe.uss.fullPath",
          "group": "inline"
        },
        {
          "when": "viewItem =~ /^ussSession.*/",
          "command": "zowe.uss.createNode",
          "group": "inline"
        },
        {
          "when": "viewItem =~ /^(?!.*_fav.*)ussSession.*/",
          "command": "zowe.uss.removeSession"
        },
        {
          "when": "view == zowe.uss.explorer && viewItem =~ /^(?!.*_fav.*)ussSession.*/",
          "command": "zowe.uss.saveSearch",
          "group": "4_workspace"
        },
        {
          "when": "view == zowe.uss.explorer && viewItem =~ /^(?!.*_fav.*)ussSession.*/",
          "command": "zowe.issueMvsCmd",
          "group": "3_systemSpecific"
        },
        {
          "when": "view == zowe.jobs && viewItem =~ /^(?!.*_fav.*)server.*/",
          "command": "zowe.all.profilelink",
          "group": "inline"
        },
        {
          "when": "view == zowe.jobs && viewItem =~ /^(?!.*_fav.*)server.*/",
          "command": "zowe.refreshJobsServer",
          "group": "inline"
        },
        {
          "when": "view == zowe.jobs && viewItem =~ /^(?!.*_fav.*)server.*/",
          "command": "zowe.jobs.search",
          "group": "inline"
        },
        {
          "when": "view == zowe.jobs && viewItem =~ /^(?!.*_fav.*)server.*/",
          "command": "zowe.setOwner"
        },
        {
          "when": "view == zowe.jobs && viewItem =~/^(?!.*_fav.*)server.*/",
          "command": "zowe.setPrefix"
        },
        {
          "when": "view == zowe.jobs && viewItem =~ /^(?!.*_fav.*)server.*/",
          "command": "zowe.removeJobsSession"
        },
        {
          "when": "view == zowe.jobs && viewItem =~ /^(?!.*_fav.*)job.*/",
          "command": "zowe.deleteJob",
          "group": "inline"
        },
        {
          "when": "view == zowe.jobs && viewItem =~ /^(?!.*_fav.*)job.*/",
          "command": "zowe.runModifyCommand",
          "group": "3_systemSpecific"
        },
        {
          "when": "view == zowe.jobs && viewItem =~ /^(?!.*_fav.*)job.*/",
          "command": "zowe.runStopCommand",
          "group": "3_systemSpecific"
        },
        {
          "when": "view == zowe.jobs && viewItem =~ /^(?!.*_fav.*)job.*/",
          "command": "zowe.downloadSpool",
          "group": "inline"
        },
        {
          "when": "view == zowe.jobs && viewItem =~ /^(?!.*_fav.*)job.*/",
          "command": "zowe.jobs.addFavorite",
          "group": "4_workspace"
        },
        {
          "when": "view == zowe.jobs && viewItem =~ /^job.*_fav.*/",
          "command": "zowe.jobs.removeFavorite",
          "group": "4_workspace"
        },
        {
          "when": "view == zowe.jobs && viewItem =~ /^server.*_fav.*/",
          "command": "zowe.jobs.removeSearchFavorite",
          "group": "4_workspace"
        },
        {
          "when": "view == zowe.jobs && viewItem =~ /^(?!.*_fav.*)server.*/",
          "command": "zowe.jobs.saveSearch",
          "group": "4_workspace"
        },
        {
          "when": "view == zowe.jobs && viewItem =~ /^(?!.*_fav.*)server.*/",
          "command": "zowe.issueMvsCmd",
          "group": "3_systemSpecific"
        },
        {
          "when": "view == zowe.jobs && viewItem =~ /^(?!.*_fav.*)job.*/",
          "command": "zowe.getJobJcl",
          "group": "0_mainframeInteraction"
        }
      ],
      "commandPalette": [
        {
          "command": "zowe.pattern",
          "when": "never"
        },
        {
          "command": "zowe.refreshNode",
          "when": "never"
        },
        {
          "command": "zowe.refreshAll",
          "when": "never"
        },
        {
          "command": "zowe.createDataset",
          "when": "never"
        },
        {
          "command": "zowe.all.profilelink",
          "when": "never"
        },
        {
          "command": "zowe.createMember",
          "when": "never"
        },
        {
          "command": "zowe.deleteDataset",
          "when": "never"
        },
        {
          "command": "zowe.deletePDS",
          "when": "never"
        },
        {
          "command": "zowe.deleteMember",
          "when": "never"
        },
        {
          "command": "zowe.removeSession",
          "when": "never"
        },
        {
          "command": "zowe.saveSearch",
          "when": "never"
        },
        {
          "command": "zowe.removeSavedSearch",
          "when": "never"
        },
        {
          "command": "zowe.uss.fullPath",
          "when": "never"
        },
        {
          "command": "zowe.jobs.search",
          "when": "never"
        },
        {
          "command": "zowe.uss.refreshUSS",
          "when": "never"
        },
        {
          "command": "zowe.uss.saveSearch",
          "when": "never"
        },
        {
          "command": "zowe.uss.removeSavedSearch",
          "when": "never"
        },
        {
          "command": "zowe.uss.removeSession",
          "when": "never"
        },
        {
          "command": "zowe.uss.addSession",
          "when": "never"
        },
        {
          "command": "zowe.submitMember",
          "when": "never"
        },
        {
          "command": "zowe.uss.addFavorite",
          "when": "never"
        },
        {
          "command": "zowe.uss.removeFavorite",
          "when": "never"
        },
        {
          "command": "zowe.jobs.addFavorite",
          "when": "never"
        },
        {
          "command": "zowe.jobs.removeFavorite",
          "when": "never"
        },
        {
          "command": "zowe.jobs.removeSearchFavorite",
          "when": "never"
        },
        {
          "command": "zowe.jobs.saveSearch",
          "when": "never"
        },
        {
          "command": "zowe.issueMvsCmd",
          "when": "never"
        }
      ]
    },
    "configuration": {
      "type": "object",
      "title": "%configuration.title%",
      "properties": {
        "Zowe-Default-Datasets-Binary": {
          "default": {
            "dsorg": "PO",
            "alcunit": "CYL",
            "primary": 10,
            "secondary": 10,
            "dirblk": 25,
            "recfm": "U",
            "blksize": 27998,
            "lrecl": 27998
          },
          "description": "%Zowe-Default-Datasets-Binary%",
          "scope": "window"
        },
        "Zowe-Default-Datasets-C": {
          "default": {
            "dsorg": "PO",
            "alcunit": "CYL",
            "primary": 1,
            "secondary": 1,
            "dirblk": 25,
            "recfm": "VB",
            "blksize": 32760,
            "lrecl": 260
          },
          "description": "%Zowe-Default-Datasets-C%",
          "scope": "window"
        },
        "Zowe-Default-Datasets-Classic": {
          "default": {
            "dsorg": "PO",
            "alcunit": "CYL",
            "primary": 1,
            "secondary": 1,
            "dirblk": 25,
            "recfm": "FB",
            "blksize": 6160,
            "lrecl": 80
          },
          "description": "%Zowe-Default-Datasets-Classic%",
          "scope": "window"
        },
        "Zowe-Default-Datasets-PDS": {
          "default": {
            "dsorg": "PO",
            "alcunit": "CYL",
            "primary": 1,
            "secondary": 1,
            "dirblk": 5,
            "recfm": "FB",
            "blksize": 6160,
            "lrecl": 80
          },
          "description": "%Zowe-Default-Datasets-PDS%",
          "scope": "window"
        },
        "Zowe-Default-Datasets-PS": {
          "default": {
            "dsorg": "PS",
            "alcunit": "CYL",
            "primary": 1,
            "secondary": 1,
            "recfm": "FB",
            "blksize": 6160,
            "lrecl": 80
          },
          "description": "%Zowe-Default-Datasets-PS%",
          "scope": "window"
        },
        "Zowe-DS-Persistent": {
          "default": {
            "persistence": true,
            "favorites": [],
            "history": [],
            "sessions": []
          },
          "description": "%Zowe-Default-Datasets-Favorites%",
          "scope": "window"
        },
        "Zowe-Temp-Folder-Location": {
          "default": {
            "folderPath": ""
          },
          "description": "Zowe-Temp-Folder-Loacation",
          "scope": "window"
        },
        "Zowe Security: Credential Key": {
          "type": "string",
          "default": "",
          "description": "%Zowe-Builtin-Security%",
          "scope": "window"
        },
        "Zowe-USS-Persistent": {
          "default": {
            "persistence": true,
            "favorites": [],
            "history": [],
            "sessions": []
          },
          "description": "%Zowe-Default-USS-Persistent-Favorites%",
          "scope": "window"
        },
        "Zowe-Jobs-Persistent": {
          "default": {
            "persistence": true,
            "favorites": [],
            "history": [],
            "sessions": []
          },
          "description": "%Zowe-Default-Jobs-Persistent-Favorites%",
          "scope": "window"
        },
        "Zowe Commands: Always edit": {
          "type": "boolean",
          "default": true,
          "description": "Allow editing of commands before submitting",
          "scope": "window"
        },
        "Zowe Commands: History": {
          "default": {
            "persistence": true,
            "history": []
          },
          "description": "%Zowe-Default-Commands-Persistent-Favorites%",
          "scope": "window"
        },
        "Zowe-Environment": {
          "default": {
            "persistence": true,
            "framework": "vscode"
          },
          "description": "%Zowe-Environment%",
          "scope": "window"
        }
      }
    }
  },
  "scripts": {
    "vscode:prepublish": "npm run build && npm run lint && npm run update",
    "build": "gulp build && npm run license && tsc --build --pretty",
    "postinstall": "node ./node_modules/vscode/bin/install",
    "test:unit": "jest  \".*__tests__.*\\.unit\\.test\\.ts\" --coverage",
    "test:theia": "mocha ./out/__tests__/__theia__/*.theia.test.js --timeout 50000",
    "test": "npm run test:unit",
    "pretest:integration": "ts-node ./scripts/create-env.ts",
    "posttest:integration": "ts-node ./scripts/clean-env.ts",
    "update": "node scripts/stringUpdateScript.js",
    "package": "vsce package",
    "license": "node ./scripts/license.js",
    "watch": "tsc -b --watch --pretty",
    "compile": "tsc -b",
    "markdown": "markdownlint CHANGELOG.md README.md",
    "lint": "npm run lint:src && npm run lint:tests  && npm run markdown",
    "lint:src": "tslint --format stylish --exclude [\"**/__tests__/**/*.ts\",\"node_modules/**/*\"] \"src/**/*.ts\"",
    "lint:tests": "tslint --format stylish \"**/__tests__/**/*.ts\" --exclude \"node_modules/**/*\"",
    "clean": "gulp clean"
  },
  "engines": {
    "vscode": "^1.43.0"
  },
  "devDependencies": {
    "@types/chai": "^4.2.6",
    "@types/chai-as-promised": "^7.1.0",
    "@types/expect": "^1.20.3",
    "@types/fs-extra": "^7.0.0",
    "@types/jest": "^25.1.0",
    "@types/mocha": "^2.2.42",
    "@types/node": "^7.0.66",
    "@types/selenium-webdriver": "^3.0.4",
    "@types/vscode": "^1.34.0",
    "@types/yargs": "^11.0.0",
    "@types/promise-queue": "2.2.0",
    "chai": "^4.1.2",
    "chai-as-promised": "^7.1.1",
    "chalk": "^2.4.1",
    "cross-env": "^5.2.0",
    "del": "^4.1.1",
    "event-stream": "^4.0.1",
    "expect": "^24.8.0",
    "geckodriver": "^1.19.1",
    "glob": "^7.1.6",
    "gulp": "^4.0.2",
    "gulp-cli": "^2.2.0",
    "gulp-filter": "^5.1.0",
    "gulp-fs": "0.0.2",
    "gulp-sourcemaps": "^2.6.5",
    "gulp-typescript": "^5.0.1",
    "jest": "^25.1.0",
    "jest-html-reporter": "^2.7.0",
    "jest-junit": "^10.0.0",
    "jest-stare": "^1.26.0",
    "jsdoc": "^3.6.3",
    "jsdom": "^16.0.0",
    "keytar": "^5.0.0",
    "log4js": "3.0.5",
    "markdownlint-cli": "^0.16.0",
    "mem": "^6.0.1",
    "run-sequence": "^2.2.1",
    "selenium-webdriver": "^3.6.0",
    "sinon": "^6.1.0",
    "ts-jest": "^25.3.0",
    "tslint": "^5.17.0",
    "typescript": "^3.7.2",
    "vsce": "^1.70.0",
    "vscode": "^1.1.36",
    "vscode-nls-dev": "^3.2.6"
  },
  "dependencies": {
    "@zowe/cli": "6.10.1",
    "fs-extra": "8.0.1",
    "isbinaryfile": "4.0.4",
    "js-yaml": "^3.13.1",
    "moment": "2.24.0",
<<<<<<< HEAD
    "promise-queue": "2.2.5",
    "vscode-nls": "4.1.1"
=======
    "vscode-nls": "4.1.1",
    "yamljs": "^0.3.0"
>>>>>>> fcee51be
  },
  "jest": {
    "moduleFileExtensions": [
      "ts",
      "tsx",
      "js"
    ],
    "testPathIgnorePatterns": [
      "<rootDir>/src/decorators"
    ],
    "transform": {
      "^.+\\.(ts|tsx)$": "ts-jest"
    },
    "globals": {
      "ts-jest": {
        "tsConfig": "tsconfig.json",
        "diagnostics": false
      }
    },
    "testRegex": "__tests__.*\\.(spec|test)\\.ts$",
    "modulePathIgnorePatterns": [
      "__tests__/__integration__/",
      "__tests__/__theia__/",
      "out/"
    ],
    "reporters": [
      "default",
      "jest-junit",
      "jest-stare",
      "jest-html-reporter"
    ],
    "coverageReporters": [
      "json",
      "lcov",
      "text",
      "cobertura"
    ],
    "coverageDirectory": "<rootDir>/results/unit/coverage"
  },
  "jest-html-reporter": {
    "pageTitle": "Zowe Extension Tests",
    "outputPath": "results/unit/results.html"
  },
  "jest-stare": {
    "resultDir": "results/unit/jest-stare",
    "coverageLink": "../coverage/lcov-report/index.html"
  },
  "jest-junit": {
    "outputDirectory": "<rootDir>/results/unit",
    "outputName": "junit.xml"
  }
}<|MERGE_RESOLUTION|>--- conflicted
+++ resolved
@@ -1085,13 +1085,9 @@
     "isbinaryfile": "4.0.4",
     "js-yaml": "^3.13.1",
     "moment": "2.24.0",
-<<<<<<< HEAD
     "promise-queue": "2.2.5",
-    "vscode-nls": "4.1.1"
-=======
     "vscode-nls": "4.1.1",
     "yamljs": "^0.3.0"
->>>>>>> fcee51be
   },
   "jest": {
     "moduleFileExtensions": [
