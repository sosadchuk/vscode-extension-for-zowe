--- conflicted
+++ resolved
@@ -24,7 +24,6 @@
 export class FtpJesApi extends AbstractFtpApi implements ZoweExplorerApi.IJes {
     public async getJobsByOwnerAndPrefix(owner: string, prefix: string): Promise<zowe.IJob[]> {
         const result = this.getIJobResponse();
-<<<<<<< HEAD
         let connection: any;
         try {
             connection = await this.ftpClient(this.checkedProfile());
@@ -47,27 +46,6 @@
                     });
                     return results;
                 }
-=======
-        const connection = await this.ftpClient(this.checkedProfile());
-        if (connection) {
-            const options = {
-                owner: owner,
-            };
-            const response = await JobUtils.listJobs(connection, prefix, options);
-            if (response) {
-                const results = response.map((job: IJob) => {
-                    return {
-                        ...result,
-                        /* it’s prepared for the potential change in zftp api, renaming jobid to jobId, jobname to jobName. */
-                        jobid: (job as any).jobId || job.jobid,
-                        jobname: (job as any).jobName || job.jobname,
-                        owner: job.owner,
-                        class: job.class,
-                        status: job.status,
-                    };
-                });
-                return results;
->>>>>>> 62ba839b
             }
             return [result];
         } finally {
@@ -132,7 +110,6 @@
         }
     }
     public async downloadSpoolContent(parms: zowe.IDownloadAllSpoolContentParms): Promise<void> {
-<<<<<<< HEAD
         let connection: any;
         try {
             connection = await this.ftpClient(this.checkedProfile());
@@ -151,20 +128,21 @@
                         jobname: jobDetails.jobname,
                         recfm: "FB",
                         lrecl: 80,
-                        "byte-count": spoolFileToDownload.byteCount,
+                        "byte-count": Number(spoolFileToDownload.byteCount),
                         // todo is recfm or lrecl available? FB 80 could be wrong
                         "record-count": 0,
                         "job-correlator": "", // most of these options don't matter for download
                         class: "A",
-                        ddname: spoolFileToDownload.ddname,
-                        id: spoolFileToDownload.id,
+                        ddname: String(spoolFileToDownload.ddname),
+                        id: Number(spoolFileToDownload.id),
                         "records-url": "",
                         subsystem: "JES2",
-                        stepname: spoolFileToDownload.stepname,
-                        procstep:
+                        stepname: String(spoolFileToDownload.stepname),
+                        procstep: String(
                             spoolFileToDownload.procstep === "N/A" || spoolFileToDownload.procstep == null
                                 ? undefined
-                                : spoolFileToDownload.procstep,
+                                : spoolFileToDownload.procstep
+                        ),
                     };
                     const destinationFile = DownloadJobs.getSpoolDownloadFile(
                         mockJobFile,
@@ -172,49 +150,8 @@
                         parms.outDir
                     );
                     imperative.IO.createDirsSyncFromFilePath(destinationFile);
-                    imperative.IO.writeFile(destinationFile, spoolFileToDownload.contents);
-                }
-=======
-        const connection = await this.ftpClient(this.checkedProfile());
-        /* it's duplicate code with zftp. We may add new job API in the next zftp to cover spool file downloading. */
-        if (connection) {
-            const destination = parms.outDir == null ? "./output/" : parms.outDir;
-            const jobDetails = await JobUtils.findJobByID(connection, parms.jobid);
-            if (jobDetails.spoolFiles == null || jobDetails.spoolFiles.length === 0) {
-                throw new Error("No spool files were available.");
-            }
-            const fullSpoolFiles = await JobUtils.getSpoolFiles(connection, jobDetails.jobid);
-            for (const spoolFileToDownload of fullSpoolFiles) {
-                const mockJobFile: IJobFile = {
-                    // mock a job file to get the same format of download directories
-                    jobid: jobDetails.jobid,
-                    jobname: jobDetails.jobname,
-                    recfm: "FB",
-                    lrecl: 80,
-                    "byte-count": Number(spoolFileToDownload.byteCount),
-                    // todo is recfm or lrecl available? FB 80 could be wrong
-                    "record-count": 0,
-                    "job-correlator": "", // most of these options don't matter for download
-                    class: "A",
-                    ddname: String(spoolFileToDownload.ddname),
-                    id: Number(spoolFileToDownload.id),
-                    "records-url": "",
-                    subsystem: "JES2",
-                    stepname: String(spoolFileToDownload.stepname),
-                    procstep: String(
-                        spoolFileToDownload.procstep === "N/A" || spoolFileToDownload.procstep == null
-                            ? undefined
-                            : spoolFileToDownload.procstep
-                    ),
-                };
-                const destinationFile = DownloadJobs.getSpoolDownloadFile(
-                    mockJobFile,
-                    parms.omitJobidDirectory,
-                    parms.outDir
-                );
-                imperative.IO.createDirsSyncFromFilePath(destinationFile);
-                imperative.IO.writeFile(destinationFile, spoolFileToDownload.contents as Buffer);
->>>>>>> 62ba839b
+                    imperative.IO.writeFile(destinationFile, spoolFileToDownload.contents as Buffer);
+                }
             }
         } finally {
             this.releaseConnection(connection);
