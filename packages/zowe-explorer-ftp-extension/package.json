{
  "name": "zowe-explorer-ftp-extension",
  "displayName": "Zowe Explorer Extension for FTP",
  "publisher": "Zowe",
  "author": "Zowe",
  "license": "EPL-2.0",
  "description": "Adds zFTP support to Zowe Explorer demonstrating how to extend the Zowe Explorer using its extensibility API.",
<<<<<<< HEAD
  "version": "2.0.0-next.202202281000",
=======
  "version": "2.0.0-SNAPSHOT",
>>>>>>> e9f5f68e
  "icon": "resources/zowe_ftp_logo.png",
  "repository": {
    "url": "https://github.com/zowe/vscode-extension-for-zowe"
  },
  "categories": [
    "Other"
  ],
  "keywords": [
    "mainframe",
    "Zowe",
    "z/OS",
    "USS",
    "FTP",
    "zFTP"
  ],
  "activationEvents": [
    "*"
  ],
  "main": "./out/src/extension.js",
  "contributes": {},
  "extensionDependencies": [
    "Zowe.vscode-extension-for-zowe"
  ],
  "scripts": {
    "prepare": "yarn build",
    "build": "yarn clean && webpack --mode development",
    "test:unit": "jest \".*__tests__.*\\.unit\\.test\\.ts\" --coverage",
    "test": "yarn test:unit",
    "lint": "concurrently -n \"_eslint_,prettier\" \"eslint . --ext .ts\" \"prettier --check .\"",
    "pretty": "prettier --write .",
    "watch": "webpack --mode development --watch --info-verbosity verbose",
    "clean": "rimraf out",
    "fresh-clone": "yarn clean && rimraf node_modules",
<<<<<<< HEAD
    "madge": "madge --extensions ts --circular ./src",
=======
>>>>>>> e9f5f68e
    "vscode:prepublish": "yarn license && yarn lint && webpack --mode production",
    "license": "node ../../scripts/license.js",
    "package": "vsce package --allow-star-activation --yarn && node ../../scripts/mv-pack.js zowe-explorer-ftp-extension vsix"
  },
  "engines": {
    "vscode": "^1.53.2"
  },
  "dependencies": {
<<<<<<< HEAD
    "@zowe/zowe-explorer-api": "2.0.0-next.202202281000",
=======
    "@zowe/zowe-explorer-api": "2.0.0-SNAPSHOT",
>>>>>>> e9f5f68e
    "@zowe/zos-ftp-for-zowe-cli": "1.5.0",
    "tmp": "0.2.1"
  },
  "devDependencies": {
    "@types/tmp": "0.2.0",
    "concurrently": "^5.2.0",
    "madge": "^5.0.1",
    "webpack": "^5.65.0",
    "webpack-cli": "^4.9.1"
  },
  "jest": {
    "moduleFileExtensions": [
      "ts",
      "tsx",
      "js"
    ],
    "testPathIgnorePatterns": [
      "<rootDir>/src/decorators"
    ],
    "watchPathIgnorePatterns": [
      "<rootDir>/results/unit"
    ],
    "transform": {
      "^.+\\.(ts|tsx)$": "ts-jest"
    },
    "globals": {
      "ts-jest": {
        "tsConfig": "tsconfig.json",
        "diagnostics": false
      }
    },
    "testRegex": "__tests__.*\\.(spec|test)\\.ts$",
    "modulePathIgnorePatterns": [
      "out/"
    ],
    "reporters": [
      "default"
    ],
    "coverageDirectory": "<rootDir>/results/unit/coverage"
  },
  "jest-html-reporter": {
    "pageTitle": "Zowe FTP Extension Tests",
    "outputPath": "results/unit/results.html"
  },
  "jest-stare": {
    "resultDir": "results/unit/jest-stare",
    "coverageLink": "../coverage/lcov-report/index.html"
  },
  "jest-junit": {
    "outputDirectory": "<rootDir>/results/unit",
    "outputName": "junit.xml"
  }
}<|MERGE_RESOLUTION|>--- conflicted
+++ resolved
@@ -5,11 +5,7 @@
   "author": "Zowe",
   "license": "EPL-2.0",
   "description": "Adds zFTP support to Zowe Explorer demonstrating how to extend the Zowe Explorer using its extensibility API.",
-<<<<<<< HEAD
-  "version": "2.0.0-next.202202281000",
-=======
   "version": "2.0.0-SNAPSHOT",
->>>>>>> e9f5f68e
   "icon": "resources/zowe_ftp_logo.png",
   "repository": {
     "url": "https://github.com/zowe/vscode-extension-for-zowe"
@@ -43,10 +39,7 @@
     "watch": "webpack --mode development --watch --info-verbosity verbose",
     "clean": "rimraf out",
     "fresh-clone": "yarn clean && rimraf node_modules",
-<<<<<<< HEAD
     "madge": "madge --extensions ts --circular ./src",
-=======
->>>>>>> e9f5f68e
     "vscode:prepublish": "yarn license && yarn lint && webpack --mode production",
     "license": "node ../../scripts/license.js",
     "package": "vsce package --allow-star-activation --yarn && node ../../scripts/mv-pack.js zowe-explorer-ftp-extension vsix"
@@ -55,11 +48,7 @@
     "vscode": "^1.53.2"
   },
   "dependencies": {
-<<<<<<< HEAD
-    "@zowe/zowe-explorer-api": "2.0.0-next.202202281000",
-=======
     "@zowe/zowe-explorer-api": "2.0.0-SNAPSHOT",
->>>>>>> e9f5f68e
     "@zowe/zos-ftp-for-zowe-cli": "1.5.0",
     "tmp": "0.2.1"
   },
@@ -67,8 +56,8 @@
     "@types/tmp": "0.2.0",
     "concurrently": "^5.2.0",
     "madge": "^5.0.1",
-    "webpack": "^5.65.0",
-    "webpack-cli": "^4.9.1"
+    "webpack": "^4.42.1",
+    "webpack-cli": "^3.3.11"
   },
   "jest": {
     "moduleFileExtensions": [
