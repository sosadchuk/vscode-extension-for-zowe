--- conflicted
+++ resolved
@@ -89,10 +89,6 @@
         const localFile = "/tmp/testfile1.txt";
         const response = TestUtils.getSingleLineStream();
         UssUtils.uploadFile = jest.fn().mockReturnValue(response);
-<<<<<<< HEAD
-        UssApi.getContents = jest.fn().mockReturnValue({ apiResponse: { etag: "123" } });
-        const result = await UssApi.putContents(mockUssFileParams.inputFilePath, mockUssFileParams.ussFilePath);
-=======
         UssApi.getContents = jest.fn().mockReturnValue({ apiResponse: { etag: "test" } });
         const mockParams = {
             inputFilePath: localFile,
@@ -105,7 +101,6 @@
         };
         const result = await UssApi.putContents(mockParams.inputFilePath, mockParams.ussFilePath, undefined, undefined, "test", true);
         jest.spyOn(UssApi as any, "getContentsTag").mockReturnValue("test");
->>>>>>> eaa3ed23
         expect(result.commandResponse).toContain("File uploaded successfully.");
         expect(UssUtils.downloadFile).toBeCalledTimes(1);
         expect(UssUtils.uploadFile).toBeCalledTimes(1);
