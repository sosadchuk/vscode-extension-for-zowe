/*
 * This program and the accompanying materials are made available under the terms of the *
 * Eclipse Public License v2.0 which accompanies this distribution, and is available at *
 * https://www.eclipse.org/legal/epl-v20.html                                      *
 *                                                                                 *
 * SPDX-License-Identifier: EPL-2.0                                                *
 *                                                                                 *
 * Copyright Contributors to the Zowe Project.                                     *
 *                                                                                 *
 */

/* eslint-disable @typescript-eslint/unbound-method */
/* eslint-disable @typescript-eslint/no-unsafe-assignment */
/* eslint-disable @typescript-eslint/no-var-requires */

import { FtpMvsApi } from "../../../src/ZoweExplorerFtpMvsApi";
import { DataSetUtils, FTPConfig } from "@zowe/zos-ftp-for-zowe-cli";
import TestUtils from "../utils/TestUtils";
import * as tmp from "tmp";
import { sessionMap, ZoweLogger } from "../../../src/extension";
import { Gui } from "@zowe/zowe-explorer-api";

// two methods to mock modules: create a __mocks__ file for zowe-explorer-api.ts and direct mock for extension.ts
jest.mock("../../../__mocks__/@zowe/zowe-explorer-api.ts");
Gui.errorMessage = jest.fn();
jest.mock("../../../src/extension.ts");
jest.mock("vscode");
const stream = require("stream");
// eslint-disable-next-line @typescript-eslint/no-unsafe-member-access,@typescript-eslint/no-unsafe-call
const readableStream = stream.Readable.from([]);
const fs = require("fs");
// eslint-disable-next-line @typescript-eslint/no-unsafe-member-access
fs.createReadStream = jest.fn().mockReturnValue(readableStream);
const MvsApi = new FtpMvsApi();

describe("FtpMvsApi", () => {
    beforeAll(() => {
        MvsApi.checkedProfile = jest.fn().mockReturnValue({ message: "success", type: "zftp", failNotFound: false });
        MvsApi.ftpClient = jest.fn().mockReturnValue({ host: "", user: "", password: "", port: "" });
        MvsApi.releaseConnection = jest.fn();
        sessionMap.get = jest.fn().mockReturnValue({ mvsListConnection: { connected: true } });
    });

    it("should list datasets.", async () => {
        const response = [
            { dsname: "IBMUSER.DS1", dsorg: "PO" },
            { dsname: "IBMUSER.DS2", dsorg: "PS" },
        ];
        DataSetUtils.listDataSets = jest.fn().mockReturnValue(response);
        const mockParams = {
            filter: "IBMUSER",
        };
        const result = await MvsApi.dataSet(mockParams.filter);
        // eslint-disable-next-line @typescript-eslint/no-unsafe-member-access
        expect(result.apiResponse.items[0].dsname).toContain("IBMUSER.DS1");
        expect(DataSetUtils.listDataSets).toBeCalledTimes(1);
        expect(MvsApi.releaseConnection).toHaveBeenCalledTimes(0);
    });

    it("should list dataset members.", async () => {
        const response = [{ name: "M1" }, { name: "M2" }];
        DataSetUtils.listMembers = jest.fn().mockReturnValue(response);
        const mockParams = {
            dataSetName: "IBMUSER.DS1",
        };
        const result = await MvsApi.allMembers(mockParams.dataSetName);
        // eslint-disable-next-line @typescript-eslint/no-unsafe-member-access
        expect(result.apiResponse.items[0].member).toContain("M1");
        expect(DataSetUtils.listMembers).toBeCalledTimes(1);
        expect(MvsApi.releaseConnection).toBeCalled();
    });

    it("should view dataset content.", async () => {
        const localFile = tmp.tmpNameSync({ tmpdir: "/tmp" });
        const response = TestUtils.getSingleLineStream();
        DataSetUtils.downloadDataSet = jest.fn().mockReturnValue(response);

        const mockParams = {
            dataSetName: "IBMUSER.DS2",
            options: {
                file: localFile,
                encoding: "",
            },
        };
        const result = await MvsApi.getContents(mockParams.dataSetName, mockParams.options);
        // eslint-disable-next-line @typescript-eslint/no-unsafe-member-access
        expect(result.apiResponse.etag).toHaveLength(40);
        expect(DataSetUtils.downloadDataSet).toBeCalledTimes(1);
        expect(MvsApi.releaseConnection).toBeCalled();
        // eslint-disable-next-line @typescript-eslint/no-unsafe-member-access,@typescript-eslint/no-unsafe-call
        expect(response._readableState.buffer.head.data.toString()).toContain("Hello world");
    });

    it("should upload content to dataset.", async () => {
        const localFile = tmp.tmpNameSync({ tmpdir: "/tmp" });
        // eslint-disable-next-line @typescript-eslint/no-unsafe-member-access,@typescript-eslint/no-unsafe-call
        fs.writeFileSync(localFile, "hello");
        const response = TestUtils.getSingleLineStream();
        const response2 = [{ dsname: "IBMUSER.DS2", dsorg: "PS", lrecl: 2 }];
        DataSetUtils.listDataSets = jest.fn().mockReturnValue(response2);
        DataSetUtils.uploadDataSet = jest.fn().mockReturnValue(response);
        MvsApi.getContents = jest.fn().mockReturnValue({ apiResponse: { etag: "123" } });
        const mockParams = {
            inputFilePath: localFile,
            dataSetName: "   (IBMUSER).DS2",
            options: { encoding: "", returnEtag: true, etag: "utf8" },
        };
        jest.spyOn(MvsApi as any, "getContentsTag").mockReturnValue(undefined);
        jest.spyOn(fs, "readFileSync").mockReturnValue("test");
        jest.spyOn(Gui, "warningMessage").mockImplementation();
        const result = await MvsApi.putContents(mockParams.inputFilePath, mockParams.dataSetName, mockParams.options);
        expect(result.commandResponse).toContain("Data set uploaded successfully.");
        expect(DataSetUtils.listDataSets).toBeCalledTimes(1);
        expect(DataSetUtils.uploadDataSet).toBeCalledTimes(1);
        expect(MvsApi.releaseConnection).toBeCalled();
    });

    it("should create dataset.", async () => {
        DataSetUtils.allocateDataSet = jest.fn();
        const DATA_SET_SEQUENTIAL = 4;
        const mockParams = {
            dataSetName: "IBMUSER.DS3",
            dataSetType: DATA_SET_SEQUENTIAL,
        };
        const result = await MvsApi.createDataSet(mockParams.dataSetType, mockParams.dataSetName, {
            alcunit: "test",
            blksize: 3,
            dirblk: 4,
            dsorg: "test",
            lrecl: 1,
            primary: 3,
            recfm: "test",
            secondary: 2,
        });
        expect(result.commandResponse).toContain("Data set created successfully.");
        expect(DataSetUtils.allocateDataSet).toBeCalledTimes(1);
        expect(MvsApi.releaseConnection).toBeCalled();
    });

    it("should create dataset member.", async () => {
        DataSetUtils.uploadDataSet = jest.fn();
        const mockParams = {
            dataSetName: "IBMUSER.DS2(M1)",
            type: "file",
            options: { encoding: "" },
        };
        const result = await MvsApi.createDataSetMember(mockParams.dataSetName, mockParams.options);
        expect(result.commandResponse).toContain("Member created successfully.");
        expect(DataSetUtils.uploadDataSet).toBeCalledTimes(1);
        expect(MvsApi.releaseConnection).toBeCalled();
    });

    it("should fail to call getContents if an exception occurs in FtpClient.", async () => {
        DataSetUtils.uploadDataSet = jest.fn();
        const mockParams = {
            dataSetName: "IBMUSER.DS2(M1)",
            type: "file",
            options: { encoding: "" },
        };
        jest.spyOn(FTPConfig, "connectFromArguments").mockImplementationOnce((val) => {
            throw new Error("getContents example error");
        });
        try {
            await MvsApi.getContents(mockParams.dataSetName, mockParams.options);
        } catch (err) {
            expect(Gui.errorMessage).toHaveBeenCalledWith("Could not get a valid FTP connection.", {
                logger: ZoweLogger,
            });
        }
    });

    it("should rename dataset or dataset member.", async () => {
        DataSetUtils.renameDataSet = jest.fn();
        const mockParams = {
            currentDataSetName: "IBMUSER.DSOLD",
            newDataSetName: "IBMUSER.DSNEW",
            dataSetName: "IBMUSER.DS1",
            currentMemberName: "OLD",
            newMemberName: "NEW",
        };
        const result = await MvsApi.renameDataSet(mockParams.currentDataSetName, mockParams.newDataSetName);
        await MvsApi.renameDataSetMember(mockParams.dataSetName, mockParams.currentMemberName, mockParams.newMemberName);
        expect(result.commandResponse).toContain("Rename completed successfully.");
        expect(DataSetUtils.renameDataSet).toBeCalledTimes(2);
        expect(MvsApi.releaseConnection).toBeCalled();
    });

    it("should delete dataset.", async () => {
        DataSetUtils.deleteDataSet = jest.fn();
        const mockParams = {
            dataSetName: "IBMUSER.DS1",
        };
        const result = await MvsApi.deleteDataSet(mockParams.dataSetName);
        expect(result.commandResponse).toContain("Delete completed successfully.");
        expect(DataSetUtils.deleteDataSet).toBeCalledTimes(1);
        expect(MvsApi.releaseConnection).toBeCalled();
    });
<<<<<<< HEAD
    it("should give error copy datasets.", async () => {
        try {
            await MvsApi.copyDataSet(null, null);
        } catch (error) {
            // do nth
        }
        const copySpy = jest.spyOn(Gui, "errorMessage");
        expect(copySpy).toHaveBeenCalled();
=======

    it("should throw an error when hMigrateDataSet is called", async () => {
        jest.spyOn(Gui, "errorMessage").mockImplementation();
        await expect(MvsApi.hMigrateDataSet("test")).rejects.toThrowError();
    });

    it("should throw an error when hRecallDataSet is called", async () => {
        jest.spyOn(Gui, "errorMessage").mockImplementation();
        await expect(MvsApi.hRecallDataSet("test")).rejects.toThrowError();
    });

    it("should throw an error when allocateLikeDataset is called", async () => {
        jest.spyOn(Gui, "errorMessage").mockImplementation();
        await expect(MvsApi.allocateLikeDataSet("test", "test2")).rejects.toThrowError();
    });

    it("should throw an error when copyDataSetMember is called", async () => {
        jest.spyOn(Gui, "errorMessage").mockImplementation();
        await expect(MvsApi.copyDataSetMember({} as any, {} as any)).rejects.toThrowError();
>>>>>>> eaa3ed23
    });
});<|MERGE_RESOLUTION|>--- conflicted
+++ resolved
@@ -195,7 +195,6 @@
         expect(DataSetUtils.deleteDataSet).toBeCalledTimes(1);
         expect(MvsApi.releaseConnection).toBeCalled();
     });
-<<<<<<< HEAD
     it("should give error copy datasets.", async () => {
         try {
             await MvsApi.copyDataSet(null, null);
@@ -204,7 +203,7 @@
         }
         const copySpy = jest.spyOn(Gui, "errorMessage");
         expect(copySpy).toHaveBeenCalled();
-=======
+    });
 
     it("should throw an error when hMigrateDataSet is called", async () => {
         jest.spyOn(Gui, "errorMessage").mockImplementation();
@@ -224,6 +223,5 @@
     it("should throw an error when copyDataSetMember is called", async () => {
         jest.spyOn(Gui, "errorMessage").mockImplementation();
         await expect(MvsApi.copyDataSetMember({} as any, {} as any)).rejects.toThrowError();
->>>>>>> eaa3ed23
     });
 });