{
  "name": "eslint-plugin-zowe-explorer",
<<<<<<< HEAD
  "version": "2.0.0-next.202202281000",
=======
  "version": "2.0.0-SNAPSHOT",
>>>>>>> e9f5f68e
  "description": "Custom ESLint Rules for ZOWE Explorer",
  "keywords": [
    "eslint",
    "eslintplugin",
    "eslint-plugin"
  ],
  "author": "",
  "main": "lib/index.js",
  "scripts": {
    "clean": "echo \"eslint-plugin: nothing to clean.\"",
    "fresh-clone": "yarn clean && rimraf node_modules",
    "test": "jest",
    "madge": "madge --extensions js --circular ./lib",
    "build": "echo \"eslint-plugin: nothing to build.\"",
    "lint": "echo \"eslint-plugin: nothing to lint.\"",
    "lintErrors": "echo \"eslint-plugin: nothing to lint.\"",
    "pretty": "echo \"eslint-plugin: nothing to pretty.\"",
    "package": "echo \"eslint-plugin: nothing to package.\""
  },
  "dependencies": {
    "requireindex": "^1.1.0"
  },
  "devDependencies": {
    "eslint": "^4.18.2",
    "jest": "^26.0.1",
    "madge": "^5.0.1"
  },
  "engines": {
    "node": ">=0.10.0"
  },
  "license": "EPL-2.0"
}<|MERGE_RESOLUTION|>--- conflicted
+++ resolved
@@ -1,10 +1,6 @@
 {
   "name": "eslint-plugin-zowe-explorer",
-<<<<<<< HEAD
-  "version": "2.0.0-next.202202281000",
-=======
   "version": "2.0.0-SNAPSHOT",
->>>>>>> e9f5f68e
   "description": "Custom ESLint Rules for ZOWE Explorer",
   "keywords": [
     "eslint",
