--- conflicted
+++ resolved
@@ -6,14 +6,11 @@
 
 ### New features and enhancements
 
-<<<<<<< HEAD
 - Added `description` variable to `IZoweTreeNode` to prevent compilation errors when updating node descriptions.
 - Added `filtered` variable to `IZoweJobTreeNode` to track whether a job session node has been filtered.
 - Added copy datasets APIs. [#1550] (https://github.com/zowe/vscode-extension-for-zowe/issues/1550)
 - Fixed several linter errors throughout the codebase and consolidated linter rules. [#2184](https://github.com/zowe/vscode-extension-for-zowe/issues/2184)
 
-=======
->>>>>>> 6db89d28
 ### Bug fixes
 
 - Fixed credentials being updated for wrong v1 profile if multiple profiles had different types but same name.
