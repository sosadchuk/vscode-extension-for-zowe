# Change Log

All notable changes to the "zowe-explorer-api" extension will be documented in this file.

## TBD Release

### New features and enhancements

- Added optional `openDs` function to `IZoweDatasetTreeNode` to open a data set or member in the editor.
- Added optional `setEncoding` function to `IZoweDatasetTreeNode` and `IZoweUSSTreeNode` to set the encoding of a node to binary, text, or a custom codepage.
- Added optional properties `binary`, `encoding`, and `encodingMap` to tree node interfaces for storing the codepage of a data set or USS file.
- Deprecated `IZoweUSSTreeNode.binaryFiles` and `IZoweUSSTreeNode.setBinary` in favor of `IZoweUSSTreeNode.encodingMap` and `IZoweUSSTreeNode.setEncoding`.
- Deprecated `ZoweTreeNode.binary`, `ZoweTreeNode.binaryFiles`, and `ZoweTreeNode.shortLabel`. These properties are not applicable for all tree nodes and should be defined in subclasses of `ZoweTreeNode` if necessary.

### Bug fixes

<<<<<<< HEAD
- Update dependencies for technical currency purposes.
=======
- Added return type for `IZoweUSSTreeNode.openUSS`.
>>>>>>> f796e0f4

## `2.13.0`

### New features and enhancements

- Added new optional boolean parameter `hideFromAllTrees` to `IZoweTree.deleteSession` for specifying whether to hide from all trees or current tree. [#2567](https://github.com/zowe/vscode-extension-for-zowe/issues/2567)
- Added new optional parameter `provider` of type `IZoweTree<IZoweTreeNode>` for `IZoweTree.addSession` to specify a tree to add the profile to.
- Added optional `filter` and `actualJobs` variables to `IZoweJobTreeNode` to track local filter search.
- Added new optional record `openFiles` to `IZoweTree` to track opened files under a specific tree view. [#2597](https://github.com/zowe/vscode-extension-for-zowe/issues/2597)

## `2.12.2`

## `2.12.1`

## `2.12.0`

### New features and enhancements

- Added optional `getTag` function to `ZoweExplorerAPI.IUss` for getting the tag of a file on USS.
- Added new ProfilesCache API `getConfigArray` to allow extenders to get the registered profile type's metadata for team configuration file creation handled outside of Zowe Explorer views. [#2394](https://github.com/zowe/vscode-extension-for-zowe/issues/2394)
- Add `sort` and `filter` optional variables for storing sort/filter options alongside tree nodes. [#2420](https://github.com/zowe/vscode-extension-for-zowe/issues/2420)
- Add `stats` optional variable for storing dataset stats (such as user, modified date, etc.).
- Add option enums and types for sorting, filtering and sort direction in tree nodes. [#2420](https://github.com/zowe/vscode-extension-for-zowe/issues/2420)
- Added option for retaining context when generating webviews in Webview API.

## `2.11.2`

### Bug fixes

- Bundle Zowe Secrets for issues seen by extenders that use the ProfilesCache for profile management. [#2512](https://github.com/zowe/vscode-extension-for-zowe/issues/2512)

## `2.11.1`

## `2.11.0`

### New features and enhancements

- Added optional `pendingActions` record to `IZoweTreeNode` to allow nodes to track pending promises.
- Added optional `wasDoubleClicked` variable to `IZoweTreeNode` to track whether a node was double-clicked during an action.

### Bug fixes

- Bump `@zowe/secrets-for-zowe-sdk` to 7.18.4 to handle install errors gracefully and to allow running without MSVC redistributables.

## `2.10.0`

### New features and enhancements

- Added option to register callback to be called after making changes to team config profiles are made. [#2385](https://github.com/zowe/vscode-extension-for-zowe/issues/2385)
- Replaced `keytar` dependency with `keyring` module from [`@zowe/secrets-for-zowe-sdk`](https://github.com/zowe/zowe-cli/tree/master/packages/secrets). [#2358](https://github.com/zowe/vscode-extension-for-zowe/issues/2358) [#2348](https://github.com/zowe/vscode-extension-for-zowe/issues/2348)
- Added `WebView` class to allow Zowe Explorer and extenders to create enhanced webviews (choose any JavaScript bundler and JavaScript framework). [#2254](https://github.com/zowe/vscode-extension-for-zowe/issues/2254)

## `2.9.2`

## `2.9.1`

### New features and enhancements

- Added optional `profile` parameter to `IPromptCredentialsOptions` so developers can choose to skip rebuilding the profile with ProfilesCache.

### Bug fixes

- Fixed error when an extender's extension attempts to access the keyring in a remote VSCode session [#324](https://github.com/zowe/vscode-extension-for-cics/issues/324).
- Fixed issue where profiles with authentication tokens were breaking functionality for direct-to-service profiles after user interaction. [#2330](https://github.com/zowe/vscode-extension-for-zowe/issues/2330)
- Updated dependencies for security audits.

## `2.9.0`

### New features and enhancements

- Added optional IZoweTree functions, `addDsTemplate` and `getDSTemplates`.
- Added a new type `DataSetAllocTemplate` for data set attributes.
- Added optional `cancelJob` function to `ZoweExplorerApi.IJes` interface.
- Added z/OSMF API implementation for `cancelJob` function.
- Added optional `id` variable to `IZoweTreeNode` interface, which can be used to designate a unique ID for a tree node. [#2215](https://github.com/zowe/vscode-extension-for-zowe/issues/2215)
- Fixed error shown by API when accessing the `name` and `type` property of a profile when updating the profile arrays [#2334](https://github.com/zowe/vscode-extension-for-zowe/issues/2334).

## `2.8.1`

### Bug fixes

- Updated linter rules and addressed linter errors. [#2291](https://github.com/zowe/vscode-extension-for-zowe/issues/2291)
- Updated dependencies for security audits.

## `2.8.0`

### New features and enhancements

- Added `Gui.reportProgress` that can be used to notify users of action progress in conjunction with the `Gui.withProgress` call. [#2167](https://github.com/zowe/vscode-extension-for-zowe/issues/2167)
- Updated linter rules and addressed linter errors. [#2184](https://github.com/zowe/vscode-extension-for-zowe/issues/2184)
- Added checks to verify that `@zowe/cli` dependency exists before building. [#2199](https://github.com/zowe/vscode-extension-for-zowe/issues/2199)
- Added `ZoweVsCodeExtension.customLoggingPath` that can be used to get custom logging path defined in VS Code settings. [#2186](https://github.com/zowe/vscode-extension-for-zowe/issues/2186)
- Added `Poller` utility singleton for handling continuous poll requests: see `Poller.addRequest, Poller.removeRequest` functions.
- Added `pollData` optional function to `IZoweTree` class.
- Created a new optional API, `IJes.downloadSingleSpool`, that can be used to download a single spool file in text or binary formats. [#2060](https://github.com/zowe/vscode-extension-for-zowe/issues/2060)
- Added capability to download a single spool file to in text or binary formats for zOSMF profiles by adopting the new api, `ZosmfJesApi.downloadSingleSpool`. [#2060](https://github.com/zowe/vscode-extension-for-zowe/issues/2060)

### Bug fixes

- Fixed credentials being updated for wrong v1 profile if multiple profiles had different types but same name.
- Updated dependencies for security audits.
- Added fallback for `realPathSync` to resolve edge cases where the native call fails on Windows systems. [#1773](https://github.com/zowe/vscode-extension-for-zowe/issues/1773)

## `2.7.0`

### New features and enhancements

- Updated `IZoweTreeNode` with additional variable `description` to prevent compilation errors when updating node descriptions. [#2122](https://github.com/zowe/vscode-extension-for-zowe/issues/2122)
- Updated `IZoweJobTreeNode` with additional variable `filtered` to track whether a job session node has been filtered. [#2122](https://github.com/zowe/vscode-extension-for-zowe/issues/2122)
- Added new API `IMvs.copyDataSet`. [#1550](https://github.com/zowe/vscode-extension-for-zowe/issues/1550)

## `2.6.2`

### Bug fixes

- Updated dependencies for security audits.

## `2.6.0`

### New features and enhancements

- Refactored UI/UX methods into standalone `Gui` module for usability and maintainability. [#1967](https://github.com/zowe/vscode-extension-for-zowe/issues/1967)
- New API call `dataSetsMatchingPattern` to allow filtering datasets via a pattern.
- Added `copy` function to USS API to facilitate with copying files.

### Bug fixes

- Updated Imperative to fix failure to load schema when there is no profile of that type. [zowe/imperative#916](https://github.com/zowe/imperative/pull/916)
- Added missing overload for `Gui.setStatusBarMessage` to allow passing `Thenable` objects.

## `2.5.0`

- Copy and Paste added to IZoweTree API for files and directories on USS tree.

## `2.4.1`

### Bug fixes

- Added logging in places where errors were being caught and ignored.
- Fixed all existing ESLint errors within the API logic.
- Removed TSLint (as it is deprecated), and replaced all TSLint rules with their ESLint equivalents. [#2030](https://github.com/zowe/vscode-extension-for-zowe/issues/2030)

### New features and enhancements

- New API call `getJobsByParameters` to allow filtering jobs by status.
- Added `findEquivalentNode` function to IZoweTree to find a corresponding favorited/non-favorited node.
- Updated `IZoweTree`: changed `IZoweNodeType -> IZoweTreeNode` to prevent incompatibility w/ custom/future Zowe node types

## `2.4.1`

### Bug fixes

- Added an API to obtain an up to date array of Profiles from registered types, `ProfilesCache.fetchAllProfiles()`.
- Fixed `ZoweVsCodeExtension` failing to initialize in environment with empty workspace. [#1994](https://github.com/zowe/vscode-extension-for-zowe/issues/1994)

## `2.4.0`

- Fixed refresh for Zowe Explorer activation and Refresh Extension issues in web based editors. [#1807](https://github.com/zowe/vscode-extension-for-zowe/issues/1807)

## `2.2.1`

- Bugfix: Fix for extenders that call registerCustomProfileType() and recieved error when team configuration file was in place. [#1870](https://github.com/zowe/vscode-extension-for-zowe/issues/1870)

## `2.2.0`

- New API `ZoweVsCodeExtension.updateCredentials` for credential prompting that updates the ProfilesCache after obtaining credentials from user.
- New API `ProfilesCache.updateProfilesArrays` to update `ProfilesCache.allProfiles` for profiles that don't store credentials locally in profile file.
- New API `ProfilesCache.isCredentialsSecured` to check if credentials are stored securely.
- Deprecated `ZoweVsCodeExtension.promptCredentials` in favor of `ZoweVsCodeExtension.updateCredentials`.

## `2.0.0`

- Major: Introduced Team Profiles and more. See the prerelease items (if any) below for more details.

## `2.0.0-next.202204081040`

- Added documentation on promptCredentials(). [1728](https://github.com/zowe/vscode-extension-for-zowe/pull/1728)
- Updated ProfilesCache.refresh() to handle the merging on v1 and v2 profiles. [1729](https://github.com/zowe/vscode-extension-for-zowe/pull/1729)

## `2.0.0-next.202204041200`

- Added new API to expose `promptCredentials` for extender use. [#1699](https://github.com/zowe/vscode-extension-for-zowe/pull/1699)

## `1.17.0`

- Zowe Explorer extenders can now have their profile type's folder with meta file created in the /.zowe/profiles home directory upon initialization by calling the ZoweExplorerApiRegister.getExplorerExtenderApi().initForZowe(type: string, meta:imperative.ICommandProfileTypeConfiguration[]) during their activation with Zowe Explorer.

## `1.10.1`

- Initial release<|MERGE_RESOLUTION|>--- conflicted
+++ resolved
@@ -14,11 +14,8 @@
 
 ### Bug fixes
 
-<<<<<<< HEAD
 - Update dependencies for technical currency purposes.
-=======
 - Added return type for `IZoweUSSTreeNode.openUSS`.
->>>>>>> f796e0f4
 
 ## `2.13.0`
 
