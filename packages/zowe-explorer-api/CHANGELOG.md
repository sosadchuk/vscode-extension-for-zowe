--- conflicted
+++ resolved
@@ -18,12 +18,9 @@
 - Added `ZoweVsCodeExtension.customLoggingPath` that can be used to get custom logging path defined in VS Code settings. [#2186](https://github.com/zowe/vscode-extension-for-zowe/issues/2186)
 - Added `Poller` utility singleton for handling continuous poll requests: see `Poller.addRequest, Poller.removeRequest` functions.
 - Added `pollData` optional function to `IZoweTree` class.
-<<<<<<< HEAD
 - Added `ZosmfJesApi.downloadSingleSpool` optional api that can be used to download a single spool file in text or binary formats. [#2060](https://github.com/zowe/vscode-extension-for-zowe/issues/2060)
 - Added optional `id` variable to `IZoweTreeNode` interface, which can be used to designate a unique ID for a tree node. [#2215](https://github.com/zowe/vscode-extension-for-zowe/issues/2215)
-=======
 - Added new optional API, `IJes.downloadSingleSpool`, that can be used to download a single spool file in text or binary formats. [#2060](https://github.com/zowe/vscode-extension-for-zowe/issues/2060)
->>>>>>> eafacf7b
 
 ### Bug fixes
 
