--- conflicted
+++ resolved
@@ -6,13 +6,10 @@
 
 ### New features and enhancements
 
-<<<<<<< HEAD
 - Added new optional IZoweTree functions, `addDsTemplate` and `getDSTemplates`.
 - Added a new interface `CreateDSOptionsWithTemplate` that extends `@zowe/cli.ICreateDataSetOptions` adding a name field for data set allocation templates, and a new type `DataSetAllocTemplate` that uses the new interface.
-=======
 - Added optional `cancelJob` function to `ZoweExplorerApi.IJes` interface.
 - Added z/OSMF API implementation for `cancelJob` function.
->>>>>>> eb9dadd0
 
 ### Bug fixes
 
