--- conflicted
+++ resolved
@@ -8,17 +8,14 @@
 
 ### Bug fixes
 
-<<<<<<< HEAD
 - Fix login and logout operations when APIML dynamic tokens are enabled. [#2692](https://github.com/zowe/vscode-extension-for-zowe/pull/2692)
+- Fixed issue where `zosmf` profiles did not respect the `protocol` property. [#2703](https://github.com/zowe/vscode-extension-for-zowe/issues/2703)
+
+## `2.14.1`
+
+### Bug fixes
+
 - Update transitive dependencies for technical currency.
-- Fixed issue where `zosmf` profiles did not respect the `protocol` property. [#2703](https://github.com/zowe/vscode-extension-for-zowe/issues/2703)
-=======
-## `2.14.1`
-
-### Bug fixes
-
-- Update transitive dependencies for technical currency.
->>>>>>> d2bdd61c
 
 ## `2.14.0`
 
