# Change Log

All notable changes to the "zowe-explorer-api" extension will be documented in this file.

## TBD Release

### New features and enhancements

- Refactored UI/UX methods into standalone `Gui` module for usability and maintainability. [#1967](https://github.com/zowe/vscode-extension-for-zowe/issues/1967)
<<<<<<< HEAD
- Added `fileUtils` function to USS API to facilitate copying, moving and other file operations.
=======
- New API call `dataSetsMatchingPattern` to allow filtering datasets via a pattern.
>>>>>>> 4e867c4d

### Bug fixes

- Updated Imperative to fix failure to load schema when there is no profile of that type. [zowe/imperative#916](https://github.com/zowe/imperative/pull/916)

## `2.5.0`

- Copy and Paste added to IZoweTree API for files and directories on USS tree.

## `2.4.1`

### Bug fixes

- Added logging in places where errors were being caught and ignored.
- Fixed all existing ESLint errors within the API logic.
- Removed TSLint (as it is deprecated), and replaced all TSLint rules with their ESLint equivalents. [#2030](https://github.com/zowe/vscode-extension-for-zowe/issues/2030)

### New features and enhancements

- New API call `getJobsByParameters` to allow filtering jobs by status.
- Added `findEquivalentNode` function to IZoweTree to find a corresponding favorited/non-favorited node.
- Updated `IZoweTree`: changed `IZoweNodeType -> IZoweTreeNode` to prevent incompatibility w/ custom/future Zowe node types

## `2.4.1`

### Bug fixes

- Added an API to obtain an up to date array of Profiles from registered types, `ProfilesCache.fetchAllProfiles()`.
- Fixed `ZoweVsCodeExtension` failing to initialize in environment with empty workspace. [#1994](https://github.com/zowe/vscode-extension-for-zowe/issues/1994)

## `2.4.0`

- Fixed refresh for Zowe Explorer activation and Refresh Extension issues in web based editors. [#1807](https://github.com/zowe/vscode-extension-for-zowe/issues/1807)

## `2.2.1`

- Bugfix: Fix for extenders that call registerCustomProfileType() and recieved error when team configuration file was in place. [#1870](https://github.com/zowe/vscode-extension-for-zowe/issues/1870)

## `2.2.0`

- New API `ZoweVsCodeExtension.updateCredentials` for credential prompting that updates the ProfilesCache after obtaining credentials from user.
- New API `ProfilesCache.updateProfilesArrays` to update `ProfilesCache.allProfiles` for profiles that don't store credentials locally in profile file.
- New API `ProfilesCache.isCredentialsSecured` to check if credentials are stored securely.
- Deprecated `ZoweVsCodeExtension.promptCredentials` in favor of `ZoweVsCodeExtension.updateCredentials`.

## `2.0.0`

- Major: Introduced Team Profiles and more. See the prerelease items (if any) below for more details.

## `2.0.0-next.202204081040`

- Added documentation on promptCredentials(). [1728](https://github.com/zowe/vscode-extension-for-zowe/pull/1728)
- Updated ProfilesCache.refresh() to handle the merging on v1 and v2 profiles. [1729](https://github.com/zowe/vscode-extension-for-zowe/pull/1729)

## `2.0.0-next.202204041200`

- Added new API to expose `promptCredentials` for extender use. [#1699](https://github.com/zowe/vscode-extension-for-zowe/pull/1699)

## `1.17.0`

- Zowe Explorer extenders can now have their profile type's folder with meta file created in the /.zowe/profiles home directory upon initialization by calling the ZoweExplorerApiRegister.getExplorerExtenderApi().initForZowe(type: string, meta:imperative.ICommandProfileTypeConfiguration[]) during their activation with Zowe Explorer.

## `1.10.1`

- Initial release<|MERGE_RESOLUTION|>--- conflicted
+++ resolved
@@ -7,11 +7,8 @@
 ### New features and enhancements
 
 - Refactored UI/UX methods into standalone `Gui` module for usability and maintainability. [#1967](https://github.com/zowe/vscode-extension-for-zowe/issues/1967)
-<<<<<<< HEAD
+- New API call `dataSetsMatchingPattern` to allow filtering datasets via a pattern.
 - Added `fileUtils` function to USS API to facilitate copying, moving and other file operations.
-=======
-- New API call `dataSetsMatchingPattern` to allow filtering datasets via a pattern.
->>>>>>> 4e867c4d
 
 ### Bug fixes
 
