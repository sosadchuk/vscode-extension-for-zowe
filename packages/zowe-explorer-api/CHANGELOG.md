# Change Log

All notable changes to the "zowe-explorer-api" extension will be documented in this file.

## TBD Release

### New features and enhancements

- Added new optional boolean parameter `hideFromAllTrees` to `IZoweTree.deleteSession` for specifying whether to hide from all trees or current tree. [#2567](https://github.com/zowe/vscode-extension-for-zowe/issues/2567)
<<<<<<< HEAD
- Added new optional record `openFiles` to `IZoweTree` to track opened files under a specific tree view. [#2597](https://github.com/zowe/vscode-extension-for-zowe/issues/2597)
=======
- Added optional `filter` and `actualJobs` variables to `IZoweJobTreeNode` to track local filter search.
>>>>>>> 6972cc35

### Bug fixes

## `2.12.2`

## `2.12.1`

## `2.12.0`

### New features and enhancements

- Added optional `getTag` function to `ZoweExplorerAPI.IUss` for getting the tag of a file on USS.
- Added new ProfilesCache API `getConfigArray` to allow extenders to get the registered profile type's metadata for team configuration file creation handled outside of Zowe Explorer views. [#2394](https://github.com/zowe/vscode-extension-for-zowe/issues/2394)
- Add `sort` and `filter` optional variables for storing sort/filter options alongside tree nodes. [#2420](https://github.com/zowe/vscode-extension-for-zowe/issues/2420)
- Add `stats` optional variable for storing dataset stats (such as user, modified date, etc.).
- Add option enums and types for sorting, filtering and sort direction in tree nodes. [#2420](https://github.com/zowe/vscode-extension-for-zowe/issues/2420)
- Added option for retaining context when generating webviews in Webview API.

## `2.11.2`

### Bug fixes

- Bundle Zowe Secrets for issues seen by extenders that use the ProfilesCache for profile management. [#2512](https://github.com/zowe/vscode-extension-for-zowe/issues/2512)

## `2.11.1`

## `2.11.0`

### New features and enhancements

- Added optional `pendingActions` record to `IZoweTreeNode` to allow nodes to track pending promises.
- Added optional `wasDoubleClicked` variable to `IZoweTreeNode` to track whether a node was double-clicked during an action.

### Bug fixes

- Bump `@zowe/secrets-for-zowe-sdk` to 7.18.4 to handle install errors gracefully and to allow running without MSVC redistributables.

## `2.10.0`

### New features and enhancements

- Added option to register callback to be called after making changes to team config profiles are made. [#2385](https://github.com/zowe/vscode-extension-for-zowe/issues/2385)
- Replaced `keytar` dependency with `keyring` module from [`@zowe/secrets-for-zowe-sdk`](https://github.com/zowe/zowe-cli/tree/master/packages/secrets). [#2358](https://github.com/zowe/vscode-extension-for-zowe/issues/2358) [#2348](https://github.com/zowe/vscode-extension-for-zowe/issues/2348)
- Added `WebView` class to allow Zowe Explorer and extenders to create enhanced webviews (choose any JavaScript bundler and JavaScript framework). [#2254](https://github.com/zowe/vscode-extension-for-zowe/issues/2254)

## `2.9.2`

## `2.9.1`

### New features and enhancements

- Added optional `profile` parameter to `IPromptCredentialsOptions` so developers can choose to skip rebuilding the profile with ProfilesCache.

### Bug fixes

- Fixed error when an extender's extension attempts to access the keyring in a remote VSCode session [#324](https://github.com/zowe/vscode-extension-for-cics/issues/324).
- Fixed issue where profiles with authentication tokens were breaking functionality for direct-to-service profiles after user interaction. [#2330](https://github.com/zowe/vscode-extension-for-zowe/issues/2330)
- Updated dependencies for security audits.

## `2.9.0`

### New features and enhancements

- Added optional IZoweTree functions, `addDsTemplate` and `getDSTemplates`.
- Added a new type `DataSetAllocTemplate` for data set attributes.
- Added optional `cancelJob` function to `ZoweExplorerApi.IJes` interface.
- Added z/OSMF API implementation for `cancelJob` function.
- Added optional `id` variable to `IZoweTreeNode` interface, which can be used to designate a unique ID for a tree node. [#2215](https://github.com/zowe/vscode-extension-for-zowe/issues/2215)
- Fixed error shown by API when accessing the `name` and `type` property of a profile when updating the profile arrays [#2334](https://github.com/zowe/vscode-extension-for-zowe/issues/2334).

## `2.8.1`

### Bug fixes

- Updated linter rules and addressed linter errors. [#2291](https://github.com/zowe/vscode-extension-for-zowe/issues/2291)
- Updated dependencies for security audits.

## `2.8.0`

### New features and enhancements

- Added `Gui.reportProgress` that can be used to notify users of action progress in conjunction with the `Gui.withProgress` call. [#2167](https://github.com/zowe/vscode-extension-for-zowe/issues/2167)
- Updated linter rules and addressed linter errors. [#2184](https://github.com/zowe/vscode-extension-for-zowe/issues/2184)
- Added checks to verify that `@zowe/cli` dependency exists before building. [#2199](https://github.com/zowe/vscode-extension-for-zowe/issues/2199)
- Added `ZoweVsCodeExtension.customLoggingPath` that can be used to get custom logging path defined in VS Code settings. [#2186](https://github.com/zowe/vscode-extension-for-zowe/issues/2186)
- Added `Poller` utility singleton for handling continuous poll requests: see `Poller.addRequest, Poller.removeRequest` functions.
- Added `pollData` optional function to `IZoweTree` class.
- Created a new optional API, `IJes.downloadSingleSpool`, that can be used to download a single spool file in text or binary formats. [#2060](https://github.com/zowe/vscode-extension-for-zowe/issues/2060)
- Added capability to download a single spool file to in text or binary formats for zOSMF profiles by adopting the new api, `ZosmfJesApi.downloadSingleSpool`. [#2060](https://github.com/zowe/vscode-extension-for-zowe/issues/2060)

### Bug fixes

- Fixed credentials being updated for wrong v1 profile if multiple profiles had different types but same name.
- Updated dependencies for security audits.
- Added fallback for `realPathSync` to resolve edge cases where the native call fails on Windows systems. [#1773](https://github.com/zowe/vscode-extension-for-zowe/issues/1773)

## `2.7.0`

### New features and enhancements

- Updated `IZoweTreeNode` with additional variable `description` to prevent compilation errors when updating node descriptions. [#2122](https://github.com/zowe/vscode-extension-for-zowe/issues/2122)
- Updated `IZoweJobTreeNode` with additional variable `filtered` to track whether a job session node has been filtered. [#2122](https://github.com/zowe/vscode-extension-for-zowe/issues/2122)
- Added new API `IMvs.copyDataSet`. [#1550](https://github.com/zowe/vscode-extension-for-zowe/issues/1550)

## `2.6.2`

### Bug fixes

- Updated dependencies for security audits.

## `2.6.0`

### New features and enhancements

- Refactored UI/UX methods into standalone `Gui` module for usability and maintainability. [#1967](https://github.com/zowe/vscode-extension-for-zowe/issues/1967)
- New API call `dataSetsMatchingPattern` to allow filtering datasets via a pattern.
- Added `copy` function to USS API to facilitate with copying files.

### Bug fixes

- Updated Imperative to fix failure to load schema when there is no profile of that type. [zowe/imperative#916](https://github.com/zowe/imperative/pull/916)
- Added missing overload for `Gui.setStatusBarMessage` to allow passing `Thenable` objects.

## `2.5.0`

- Copy and Paste added to IZoweTree API for files and directories on USS tree.

## `2.4.1`

### Bug fixes

- Added logging in places where errors were being caught and ignored.
- Fixed all existing ESLint errors within the API logic.
- Removed TSLint (as it is deprecated), and replaced all TSLint rules with their ESLint equivalents. [#2030](https://github.com/zowe/vscode-extension-for-zowe/issues/2030)

### New features and enhancements

- New API call `getJobsByParameters` to allow filtering jobs by status.
- Added `findEquivalentNode` function to IZoweTree to find a corresponding favorited/non-favorited node.
- Updated `IZoweTree`: changed `IZoweNodeType -> IZoweTreeNode` to prevent incompatibility w/ custom/future Zowe node types

## `2.4.1`

### Bug fixes

- Added an API to obtain an up to date array of Profiles from registered types, `ProfilesCache.fetchAllProfiles()`.
- Fixed `ZoweVsCodeExtension` failing to initialize in environment with empty workspace. [#1994](https://github.com/zowe/vscode-extension-for-zowe/issues/1994)

## `2.4.0`

- Fixed refresh for Zowe Explorer activation and Refresh Extension issues in web based editors. [#1807](https://github.com/zowe/vscode-extension-for-zowe/issues/1807)

## `2.2.1`

- Bugfix: Fix for extenders that call registerCustomProfileType() and recieved error when team configuration file was in place. [#1870](https://github.com/zowe/vscode-extension-for-zowe/issues/1870)

## `2.2.0`

- New API `ZoweVsCodeExtension.updateCredentials` for credential prompting that updates the ProfilesCache after obtaining credentials from user.
- New API `ProfilesCache.updateProfilesArrays` to update `ProfilesCache.allProfiles` for profiles that don't store credentials locally in profile file.
- New API `ProfilesCache.isCredentialsSecured` to check if credentials are stored securely.
- Deprecated `ZoweVsCodeExtension.promptCredentials` in favor of `ZoweVsCodeExtension.updateCredentials`.

## `2.0.0`

- Major: Introduced Team Profiles and more. See the prerelease items (if any) below for more details.

## `2.0.0-next.202204081040`

- Added documentation on promptCredentials(). [1728](https://github.com/zowe/vscode-extension-for-zowe/pull/1728)
- Updated ProfilesCache.refresh() to handle the merging on v1 and v2 profiles. [1729](https://github.com/zowe/vscode-extension-for-zowe/pull/1729)

## `2.0.0-next.202204041200`

- Added new API to expose `promptCredentials` for extender use. [#1699](https://github.com/zowe/vscode-extension-for-zowe/pull/1699)

## `1.17.0`

- Zowe Explorer extenders can now have their profile type's folder with meta file created in the /.zowe/profiles home directory upon initialization by calling the ZoweExplorerApiRegister.getExplorerExtenderApi().initForZowe(type: string, meta:imperative.ICommandProfileTypeConfiguration[]) during their activation with Zowe Explorer.

## `1.10.1`

- Initial release<|MERGE_RESOLUTION|>--- conflicted
+++ resolved
@@ -7,11 +7,8 @@
 ### New features and enhancements
 
 - Added new optional boolean parameter `hideFromAllTrees` to `IZoweTree.deleteSession` for specifying whether to hide from all trees or current tree. [#2567](https://github.com/zowe/vscode-extension-for-zowe/issues/2567)
-<<<<<<< HEAD
+- Added optional `filter` and `actualJobs` variables to `IZoweJobTreeNode` to track local filter search.
 - Added new optional record `openFiles` to `IZoweTree` to track opened files under a specific tree view. [#2597](https://github.com/zowe/vscode-extension-for-zowe/issues/2597)
-=======
-- Added optional `filter` and `actualJobs` variables to `IZoweJobTreeNode` to track local filter search.
->>>>>>> 6972cc35
 
 ### Bug fixes
 
