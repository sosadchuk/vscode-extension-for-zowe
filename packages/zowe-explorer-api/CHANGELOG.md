# Change Log

All notable changes to the "zowe-explorer-api" extension will be documented in this file.

## TBD Release

### New features and enhancements

<<<<<<< HEAD
- New API call `getJobsByParameters` to allow filtering jobs by status.
- New API call `dataSetsMatchingPattern` to allow filtering datasets via a pattern.
- Added `findEquivalentNode` function to IZoweTree to find a corresponding favorited/non-favorited node.
- Updated `IZoweTree`: changed `IZoweNodeType -> IZoweTreeNode` to prevent incompatibility w/ custom/future Zowe node types
=======
### Bug fixes

## `2.5.0`

- Copy and Paste added to IZoweTree API for files and directories on USS tree.

## `2.4.1`
>>>>>>> 650616c6

### Bug fixes

- Added logging in places where errors were being caught and ignored.
- Fixed all existing ESLint errors within the API logic.

### New features and enhancements

- New API call `getJobsByParameters` to allow filtering jobs by status.
- Added `findEquivalentNode` function to IZoweTree to find a corresponding favorited/non-favorited node.
- Updated `IZoweTree`: changed `IZoweNodeType -> IZoweTreeNode` to prevent incompatibility w/ custom/future Zowe node types

## `2.4.1`

### Bug fixes

- Added an API to obtain an up to date array of Profiles from registered types, `ProfilesCache.fetchAllProfiles()`.
- Fixed `ZoweVsCodeExtension` failing to initialize in environment with empty workspace. [#1994](https://github.com/zowe/vscode-extension-for-zowe/issues/1994)

## `2.4.0`

- Fixed refresh for Zowe Explorer activation and Refresh Extension issues in web based editors. [#1807](https://github.com/zowe/vscode-extension-for-zowe/issues/1807)

## `2.2.1`

- Bugfix: Fix for extenders that call registerCustomProfileType() and recieved error when team configuration file was in place. [#1870](https://github.com/zowe/vscode-extension-for-zowe/issues/1870)

## `2.2.0`

- New API `ZoweVsCodeExtension.updateCredentials` for credential prompting that updates the ProfilesCache after obtaining credentials from user.
- New API `ProfilesCache.updateProfilesArrays` to update `ProfilesCache.allProfiles` for profiles that don't store credentials locally in profile file.
- New API `ProfilesCache.isCredentialsSecured` to check if credentials are stored securely.
- Deprecated `ZoweVsCodeExtension.promptCredentials` in favor of `ZoweVsCodeExtension.updateCredentials`.

## `2.0.0`

- Major: Introduced Team Profiles and more. See the prerelease items (if any) below for more details.

## `2.0.0-next.202204081040`

- Added documentation on promptCredentials(). [1728](https://github.com/zowe/vscode-extension-for-zowe/pull/1728)
- Updated ProfilesCache.refresh() to handle the merging on v1 and v2 profiles. [1729](https://github.com/zowe/vscode-extension-for-zowe/pull/1729)

## `2.0.0-next.202204041200`

- Added new API to expose `promptCredentials` for extender use. [#1699](https://github.com/zowe/vscode-extension-for-zowe/pull/1699)

## `1.17.0`

- Zowe Explorer extenders can now have their profile type's folder with meta file created in the /.zowe/profiles home directory upon initialization by calling the ZoweExplorerApiRegister.getExplorerExtenderApi().initForZowe(type: string, meta:imperative.ICommandProfileTypeConfiguration[]) during their activation with Zowe Explorer.

## `1.10.1`

- Initial release<|MERGE_RESOLUTION|>--- conflicted
+++ resolved
@@ -6,12 +6,8 @@
 
 ### New features and enhancements
 
-<<<<<<< HEAD
-- New API call `getJobsByParameters` to allow filtering jobs by status.
 - New API call `dataSetsMatchingPattern` to allow filtering datasets via a pattern.
-- Added `findEquivalentNode` function to IZoweTree to find a corresponding favorited/non-favorited node.
-- Updated `IZoweTree`: changed `IZoweNodeType -> IZoweTreeNode` to prevent incompatibility w/ custom/future Zowe node types
-=======
+
 ### Bug fixes
 
 ## `2.5.0`
@@ -19,7 +15,6 @@
 - Copy and Paste added to IZoweTree API for files and directories on USS tree.
 
 ## `2.4.1`
->>>>>>> 650616c6
 
 ### Bug fixes
 
