/*
 * This program and the accompanying materials are made available under the terms of the *
 * Eclipse Public License v2.0 which accompanies this distribution, and is available at *
 * https://www.eclipse.org/legal/epl-v20.html                                      *
 *                                                                                 *
 * SPDX-License-Identifier: EPL-2.0                                                *
 *                                                                                 *
 * Copyright Contributors to the Zowe Project.                                     *
 *                                                                                 *
 */

import * as semver from "semver";
import * as vscode from "vscode";
<<<<<<< HEAD
import { ProfilesCache, ZoweExplorerApi } from "../profiles";
import { IZoweLogger, MessageSeverityEnum } from "../logger/IZoweLogger";
import { ISession } from "@zowe/imperative";
import {
    IPromptCredentialsOptions,
    IPromptCredentialsReturnValue,
    IPromptUserPassOptions,
} from "./doc/IPromptCredentials";
=======
import * as path from "path";
import { ProfilesCache, ZoweExplorerApi } from "../profiles";
import { IZoweLogger, MessageSeverityEnum } from "../logger/IZoweLogger";
import { ISession, IProfileLoaded, Logger } from "@zowe/imperative";
import { IPromptCredentialsOptions, IPromptUserPassOptions } from "./doc/IPromptCredentials";
>>>>>>> e9f5f68e

/**
 * Collection of utility functions for writing Zowe Explorer VS Code extensions.
 */
export class ZoweVsCodeExtension {
    /**
     * @param {string} [requiredVersion] Optional semver string specifying the minimal required version
     *           of Zowe Explorer that needs to be installed for the API to be usable to the client.
     * @returns an initialized instance `ZoweExplorerApi.IApiRegisterClient` that extenders can use
     *          to access the Zowe Explorer APIs or `undefined`. Also `undefined` if requiredVersion
     *          is larger than the version of Zowe Explorer found.
     */
    private static profilesCache = new ProfilesCache(
        Logger.getAppLogger(),
        vscode.workspace.workspaceFolders?.[0].uri.fsPath
    );
    public static getZoweExplorerApi(requiredVersion?: string): ZoweExplorerApi.IApiRegisterClient {
        const zoweExplorerApi = vscode.extensions.getExtension("Zowe.vscode-extension-for-zowe");
        if (zoweExplorerApi?.exports) {
            const zoweExplorerVersion =
                ((zoweExplorerApi.packageJSON as Record<string, unknown>).version as string) || "15.0.0";
            if (requiredVersion && semver.valid(requiredVersion) && !semver.gte(zoweExplorerVersion, requiredVersion)) {
                return undefined;
            }
            return zoweExplorerApi.exports as ZoweExplorerApi.IApiRegisterClient;
        }
        return undefined;
    }

    /**
     * Reveal an error in VSCode, and log the error to the Imperative log
     *
     */
    public static showVsCodeMessage(message: string, severity: MessageSeverityEnum, logger: IZoweLogger): void {
        logger.logImperativeMessage(message, severity);

        let errorMessage;
        switch (true) {
            case severity < 3:
                errorMessage = `${logger.getExtensionName()}: ${message}`;
                void vscode.window.showInformationMessage(errorMessage);
                break;
            case severity === 3:
                errorMessage = `${logger.getExtensionName()}: ${message}`;
                void vscode.window.showWarningMessage(errorMessage);
                break;
            case severity > 3:
                errorMessage = `${logger.getExtensionName()}: ${message}`;
                void vscode.window.showErrorMessage(errorMessage);
                break;
        }
    }

<<<<<<< HEAD
    public static async promptCredentials(options: IPromptCredentialsOptions): Promise<IPromptCredentialsReturnValue> {
        const loadProfile = ProfilesCache.getLoadedProfConfig(options.sessionName.trim());
        const loadSession = loadProfile.profile as ISession;

        const creds = await ZoweVsCodeExtension.promptUserPass({ session: loadSession, rePrompt: options.rePrompt });
=======
    /**
     * Helper function to standardize the way we ask the user for credentials
     * @param options Set of options to use when prompting for credentials
     * @returns Instance of IProfileLoaded containing information about the updated profile
     */
    public static async promptCredentials(options: IPromptCredentialsOptions): Promise<IProfileLoaded> {
        const loadProfile = await this.profilesCache.getLoadedProfConfig(options.sessionName.trim());
        if (loadProfile == null) return undefined;
        const loadSession = loadProfile.profile as ISession;

        const creds = await ZoweVsCodeExtension.promptUserPass({ session: loadSession, ...options });
>>>>>>> e9f5f68e

        if (creds && creds.length > 0) {
            loadProfile.profile.user = loadSession.user = creds[0];
            loadProfile.profile.password = loadSession.password = creds[1];

            const upd = { profileName: loadProfile.name, profileType: loadProfile.type };
<<<<<<< HEAD
            await ProfilesCache.getConfigInstance().updateProperty({ ...upd, property: "user", value: creds[0] });
            await ProfilesCache.getConfigInstance().updateProperty({ ...upd, property: "password", value: creds[1] });

            const updSession = ZoweVsCodeExtension.getZoweExplorerApi().getMvsApi(loadProfile).getSession();
            return {
                user: updSession.ISession.user,
                password: updSession.ISession.password,
                base64EncodedAuth: updSession.ISession.base64EncodedAuth,
                creds: true,
                profile: loadProfile,
            };
        }
        return { creds: false, profile: loadProfile };
=======
            await (
                await this.profilesCache.getProfileInfo()
            ).updateProperty({ ...upd, property: "user", value: creds[0] });
            await (
                await this.profilesCache.getProfileInfo()
            ).updateProperty({ ...upd, property: "password", value: creds[1] });

            return loadProfile;
        }
        return undefined;
>>>>>>> e9f5f68e
    }

    public static async inputBox(inputBoxOptions: vscode.InputBoxOptions): Promise<string> {
        if (!inputBoxOptions.validateInput) {
            // adding this for the theia breaking changes with input boxes
<<<<<<< HEAD
            inputBoxOptions.validateInput = (value) => null;
        }
        return vscode.window.showInputBox(inputBoxOptions);
=======
            // eslint-disable-next-line @typescript-eslint/explicit-function-return-type
            inputBoxOptions.validateInput = (value) => null;
        }
        return await vscode.window.showInputBox(inputBoxOptions);
>>>>>>> e9f5f68e
    }

    private static async promptUserPass(options: IPromptUserPassOptions): Promise<string[] | undefined> {
        let newUser = options.session.user;
        if (!newUser || options.rePrompt) {
            newUser = await ZoweVsCodeExtension.inputBox({
                placeHolder: "User Name",
                prompt: "Enter the user name for the connection. Leave blank to not store.",
                ignoreFocusOut: true,
                value: newUser,
                ...(options.userInputBoxOptions ?? {}),
            });
            options.session.user = newUser;
        }
        if (!newUser || (options.rePrompt && newUser === "")) {
            return undefined;
        }

        let newPass = options.session.password;
        if (!newPass || options.rePrompt) {
            newPass = await ZoweVsCodeExtension.inputBox({
                placeHolder: "Password",
                prompt: "Enter the password for the connection. Leave blank to not store.",
                password: true,
                ignoreFocusOut: true,
                value: newPass,
                ...(options.passwordInputBoxOptions ?? {}),
            });
            options.session.password = newPass;
        }
        if (!newPass || (options.rePrompt && newPass === "")) {
            return undefined;
        }

        return [newUser.trim(), newPass.trim()];
    }
}<|MERGE_RESOLUTION|>--- conflicted
+++ resolved
@@ -11,22 +11,11 @@
 
 import * as semver from "semver";
 import * as vscode from "vscode";
-<<<<<<< HEAD
-import { ProfilesCache, ZoweExplorerApi } from "../profiles";
-import { IZoweLogger, MessageSeverityEnum } from "../logger/IZoweLogger";
-import { ISession } from "@zowe/imperative";
-import {
-    IPromptCredentialsOptions,
-    IPromptCredentialsReturnValue,
-    IPromptUserPassOptions,
-} from "./doc/IPromptCredentials";
-=======
 import * as path from "path";
 import { ProfilesCache, ZoweExplorerApi } from "../profiles";
 import { IZoweLogger, MessageSeverityEnum } from "../logger/IZoweLogger";
 import { ISession, IProfileLoaded, Logger } from "@zowe/imperative";
 import { IPromptCredentialsOptions, IPromptUserPassOptions } from "./doc/IPromptCredentials";
->>>>>>> e9f5f68e
 
 /**
  * Collection of utility functions for writing Zowe Explorer VS Code extensions.
@@ -80,13 +69,6 @@
         }
     }
 
-<<<<<<< HEAD
-    public static async promptCredentials(options: IPromptCredentialsOptions): Promise<IPromptCredentialsReturnValue> {
-        const loadProfile = ProfilesCache.getLoadedProfConfig(options.sessionName.trim());
-        const loadSession = loadProfile.profile as ISession;
-
-        const creds = await ZoweVsCodeExtension.promptUserPass({ session: loadSession, rePrompt: options.rePrompt });
-=======
     /**
      * Helper function to standardize the way we ask the user for credentials
      * @param options Set of options to use when prompting for credentials
@@ -98,28 +80,12 @@
         const loadSession = loadProfile.profile as ISession;
 
         const creds = await ZoweVsCodeExtension.promptUserPass({ session: loadSession, ...options });
->>>>>>> e9f5f68e
 
         if (creds && creds.length > 0) {
             loadProfile.profile.user = loadSession.user = creds[0];
             loadProfile.profile.password = loadSession.password = creds[1];
 
             const upd = { profileName: loadProfile.name, profileType: loadProfile.type };
-<<<<<<< HEAD
-            await ProfilesCache.getConfigInstance().updateProperty({ ...upd, property: "user", value: creds[0] });
-            await ProfilesCache.getConfigInstance().updateProperty({ ...upd, property: "password", value: creds[1] });
-
-            const updSession = ZoweVsCodeExtension.getZoweExplorerApi().getMvsApi(loadProfile).getSession();
-            return {
-                user: updSession.ISession.user,
-                password: updSession.ISession.password,
-                base64EncodedAuth: updSession.ISession.base64EncodedAuth,
-                creds: true,
-                profile: loadProfile,
-            };
-        }
-        return { creds: false, profile: loadProfile };
-=======
             await (
                 await this.profilesCache.getProfileInfo()
             ).updateProperty({ ...upd, property: "user", value: creds[0] });
@@ -130,22 +96,15 @@
             return loadProfile;
         }
         return undefined;
->>>>>>> e9f5f68e
     }
 
     public static async inputBox(inputBoxOptions: vscode.InputBoxOptions): Promise<string> {
         if (!inputBoxOptions.validateInput) {
             // adding this for the theia breaking changes with input boxes
-<<<<<<< HEAD
-            inputBoxOptions.validateInput = (value) => null;
-        }
-        return vscode.window.showInputBox(inputBoxOptions);
-=======
             // eslint-disable-next-line @typescript-eslint/explicit-function-return-type
             inputBoxOptions.validateInput = (value) => null;
         }
         return await vscode.window.showInputBox(inputBoxOptions);
->>>>>>> e9f5f68e
     }
 
     private static async promptUserPass(options: IPromptUserPassOptions): Promise<string[] | undefined> {
