--- conflicted
+++ resolved
@@ -169,25 +169,17 @@
     }
 
     public getProfileFromConfig(profileName: string): imperative.IProfAttrs {
-<<<<<<< HEAD
-        const configAllProfiles = ProfilesCache.getConfigInstance().getAllProfiles();
-=======
         const configAllProfiles = ProfilesCache.getConfigInstance()
             .getAllProfiles()
             .filter((temp) => temp.profLoc.osLoc.length !== 0);
->>>>>>> 52fe9f36
         const currentProfile = configAllProfiles.filter((temprofile) => temprofile.profName === profileName)[0];
         return currentProfile;
     }
 
     public getLoadedProfConfig(profileName: string): imperative.IProfileLoaded {
-<<<<<<< HEAD
-        const configAllProfiles = ProfilesCache.getConfigInstance().getAllProfiles();
-=======
         const configAllProfiles = ProfilesCache.getConfigInstance()
             .getAllProfiles()
             .filter((temp) => temp.profLoc.osLoc.length !== 0);
->>>>>>> 52fe9f36
         const currentProfile = configAllProfiles.filter((temprofile) => temprofile.profName === profileName.trim())[0];
         const mergedArgs = ProfilesCache.getConfigInstance().mergeArgsForProfile(currentProfile);
         const profile: imperative.IProfile = {};
