--- conflicted
+++ resolved
@@ -187,17 +187,13 @@
      * @deprecated Please use ProfilesCache.getLoadedProfConfig(...)
      */
     public getLoadedProfConfig(profileName: string): imperative.IProfileLoaded {
-<<<<<<< HEAD
+        return ProfilesCache.getLoadedProfConfig(profileName);
+    }
+
+    public static getLoadedProfConfig(profileName: string): imperative.IProfileLoaded {
         const configAllProfiles = ProfilesCache.getConfigInstance()
             .getAllProfiles()
             .filter((temp) => temp.profLoc.osLoc.length !== 0);
-=======
-        return ProfilesCache.getLoadedProfConfig(profileName);
-    }
-
-    public static getLoadedProfConfig(profileName: string): imperative.IProfileLoaded {
-        const configAllProfiles = ProfilesCache.getConfigInstance().getAllProfiles();
->>>>>>> e12b5989
         const currentProfile = configAllProfiles.filter((temprofile) => temprofile.profName === profileName.trim())[0];
         const mergedArgs = ProfilesCache.getConfigInstance().mergeArgsForProfile(currentProfile);
         const profile: imperative.IProfile = {};
