--- conflicted
+++ resolved
@@ -18,11 +18,7 @@
   },
   "dependencies": {
     "@types/vscode": "^1.53.2",
-<<<<<<< HEAD
-    "@zowe/cli": "7.21.0",
-=======
     "@zowe/cli": "7.21.1",
->>>>>>> 15d8aeba
     "@zowe/secrets-for-zowe-sdk": "7.18.6",
     "handlebars": "^4.7.7",
     "semver": "^7.5.3"
