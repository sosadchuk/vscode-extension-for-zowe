--- conflicted
+++ resolved
@@ -16,13 +16,9 @@
     "@types/semver": "^7.5.0"
   },
   "dependencies": {
-<<<<<<< HEAD
     "@types/vscode": "^1.80.0",
-    "@zowe/cli": "^7.16.6",
+    "@zowe/cli": "^7.18.0",
     "handlebars": "^4.7.7",
-=======
-    "@zowe/cli": "^7.18.0",
->>>>>>> b1e64067
     "semver": "^7.5.3"
   },
   "scripts": {
