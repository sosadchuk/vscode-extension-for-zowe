{
  "name": "@zowe/zowe-explorer-api",
<<<<<<< HEAD
  "version": "2.10.0-SNAPSHOT",
=======
  "version": "2.9.3-SNAPSHOT",
>>>>>>> 42ad3dff
  "description": "Extensibility API for Zowe Explorer.",
  "publisher": "Zowe",
  "author": "Zowe",
  "license": "EPL-2.0",
  "repository": {
    "url": "https://github.com/zowe/vscode-extension-for-zowe"
  },
  "main": "lib/index.js",
  "files": [
    "lib"
  ],
  "devDependencies": {
    "@types/semver": "^7.5.0"
  },
  "dependencies": {
    "@zowe/cli": "^7.16.6",
    "semver": "^7.5.3"
  },
  "scripts": {
    "build": "yarn check-cli && yarn clean && tsc -p ./ && yarn license",
    "test:unit": "jest \".*__tests__.*\\.unit\\.test\\.ts\" --coverage",
    "test": "yarn test:unit",
    "lint": "concurrently -n \"_eslint_,prettier\" \"eslint .\" \"prettier --check .\"",
    "lint:html": "eslint . --format html > results/eslint.html",
    "pretty": "prettier --write .",
    "check-cli": "node scripts/check-cli.js",
    "clean": "rimraf lib",
    "fresh-clone": "yarn clean && rimraf node_modules",
    "license": "node ../../scripts/updateLicenses.js",
    "package": "yarn build && npm pack && node ../../scripts/mv-pack.js zowe-zowe-explorer-api tgz"
  },
  "jest": {
    "moduleFileExtensions": [
      "js",
      "ts",
      "tsx"
    ],
    "testPathIgnorePatterns": [
      "<rootDir>/src/decorators"
    ],
    "watchPathIgnorePatterns": [
      "<rootDir>/results/unit"
    ],
    "transform": {
      "^.+\\.tsx?$": [
        "ts-jest",
        {
          "diagnostics": false,
          "tsconfig": "tsconfig-tests.json"
        }
      ]
    },
    "testRegex": "__tests__.*\\.(spec|test)\\.ts$",
    "modulePathIgnorePatterns": [
      "out/"
    ],
    "reporters": [
      "default",
      "jest-junit",
      "jest-stare",
      "jest-html-reporter"
    ],
    "coverageReporters": [
      "json",
      "lcov",
      "text",
      "cobertura"
    ],
    "coverageDirectory": "<rootDir>/results/unit/coverage",
    "preset": "ts-jest"
  },
  "jest-html-reporter": {
    "pageTitle": "Zowe Explorer API Tests",
    "outputPath": "results/unit/results.html"
  },
  "jest-stare": {
    "resultDir": "results/unit/jest-stare",
    "coverageLink": "../coverage/lcov-report/index.html"
  },
  "jest-junit": {
    "outputDirectory": "<rootDir>/results/unit",
    "outputName": "junit.xml"
  }
}<|MERGE_RESOLUTION|>--- conflicted
+++ resolved
@@ -1,10 +1,6 @@
 {
   "name": "@zowe/zowe-explorer-api",
-<<<<<<< HEAD
   "version": "2.10.0-SNAPSHOT",
-=======
-  "version": "2.9.3-SNAPSHOT",
->>>>>>> 42ad3dff
   "description": "Extensibility API for Zowe Explorer.",
   "publisher": "Zowe",
   "author": "Zowe",
