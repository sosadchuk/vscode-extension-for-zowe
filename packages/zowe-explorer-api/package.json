{
  "name": "@zowe/zowe-explorer-api",
<<<<<<< HEAD
  "version": "2.0.0-next.202107151328",
=======
  "version": "1.17.0",
>>>>>>> dd3feaef
  "description": "Extensibility API for Zowe Explorer.",
  "publisher": "Zowe",
  "author": "Zowe",
  "license": "EPL-2.0",
  "repository": {
    "url": "https://github.com/zowe/vscode-extension-for-zowe"
  },
  "main": "lib/index.js",
  "files": [
    "lib",
    "src"
  ],
  "devDependencies": {
    "@types/semver": "^7.3.6"
  },
  "dependencies": {
    "semver": "^7.3.5"
  },
  "scripts": {
    "build": "yarn clean && tsc -p ./",
    "test": "echo \"zowe-explorer-api: coming soon.\"",
    "lint": "concurrently -n \"_eslint_,prettier\" \"eslint . --ext .ts\" \"prettier --check .\"",
    "lintErrors": "echo \"zowe-explorer-api: coming soon.\"",
    "pretty": "prettier --write .",
    "clean": "rimraf lib",
    "license": "node ../../scripts/license.js",
    "package": "yarn license && yarn lint && yarn build && npm pack && node ../../scripts/mv-pack.js zowe-zowe-explorer-api tgz"
  }
}<|MERGE_RESOLUTION|>--- conflicted
+++ resolved
@@ -1,10 +1,6 @@
 {
   "name": "@zowe/zowe-explorer-api",
-<<<<<<< HEAD
   "version": "2.0.0-next.202107151328",
-=======
-  "version": "1.17.0",
->>>>>>> dd3feaef
   "description": "Extensibility API for Zowe Explorer.",
   "publisher": "Zowe",
   "author": "Zowe",
