{
  "name": "vscode-extension-for-zowe",
  "displayName": "%displayName%",
  "description": "%description%",
  "version": "2.0.4-SNAPSHOT",
  "publisher": "Zowe",
  "author": "Zowe",
  "license": "EPL-2.0",
  "repository": {
    "url": "https://github.com/zowe/vscode-extension-for-zowe"
  },
  "icon": "resources/zowe_logo.png",
  "keywords": [
    "mainframe",
    "dataset",
    "Zowe",
    "explorer",
    "z/OS",
    "USS",
    "JES",
    "MVS"
  ],
  "categories": [
    "Other"
  ],
  "files": [
    "out",
    "README.md",
    "resources"
  ],
  "activationEvents": [
    "*"
  ],
  "main": "./out/src/extension",
  "contributes": {
    "viewsContainers": {
      "activitybar": [
        {
          "id": "zowe",
          "title": "%viewsContainers.activitybar%",
          "icon": "resources/zowe.svg"
        }
      ]
    },
    "views": {
      "zowe": [
        {
          "id": "zowe.ds.explorer",
          "name": "%zowe.ds.explorer%"
        },
        {
          "id": "zowe.uss.explorer",
          "name": "%zowe.uss.explorer%"
        },
        {
          "id": "zowe.jobs.explorer",
          "name": "%zowe.jobs.explorer%"
        }
      ]
    },
    "keybindings": [
      {
        "command": "zowe.openRecentMember",
        "key": "ctrl+alt+r",
        "mac": "cmd+alt+r"
      },
      {
        "command": "zowe.searchInAllLoadedItems",
        "key": "ctrl+alt+p",
        "mac": "cmd+alt+p"
      },
      {
        "command": "zowe.jobs.deleteJob",
        "key": "delete",
        "when": "focusedView == zowe.jobs.explorer"
      },
      {
        "command": "zowe.ds.deleteDataset",
        "key": "delete",
        "when": "focusedView == zowe.ds.explorer && listSupportsMultiselect"
      },
      {
        "command": "zowe.uss.deleteNode",
        "key": "delete",
        "when": "focusedView == zowe.uss.explorer"
      },
      {
        "command": "zowe.extRefresh",
        "key": "ctrl+alt+z",
        "mac": "cmd+alt+z"
      }
    ],
    "commands": [
      {
        "command": "zowe.promptCredentials",
        "title": "%zowe.promptCredentials%",
        "category": "Zowe Explorer"
      },
      {
        "command": "zowe.extRefresh",
        "title": "%zowe.extRefresh%",
        "category": "Zowe Explorer",
        "icon": {
          "light": "./resources/light/refresh.svg",
          "dark": "./resources/dark/refresh.svg"
        }
      },
      {
        "command": "zowe.ds.disableValidation",
        "title": "%disableValidation%",
        "category": "Zowe Explorer"
      },
      {
        "command": "zowe.uss.disableValidation",
        "title": "%uss.disableValidation%",
        "category": "Zowe Explorer"
      },
      {
        "command": "zowe.jobs.disableValidation",
        "title": "%jobs.disableValidation%",
        "category": "Zowe Explorer"
      },
      {
        "command": "zowe.ds.enableValidation",
        "title": "%enableValidation%",
        "category": "Zowe Explorer"
      },
      {
        "command": "zowe.uss.enableValidation",
        "title": "%uss.enableValidation%",
        "category": "Zowe Explorer"
      },
      {
        "command": "zowe.jobs.enableValidation",
        "title": "%jobs.enableValidation%",
        "category": "Zowe Explorer"
      },
      {
        "command": "zowe.ds.ssoLogin",
        "title": "%ssoLogin%",
        "category": "Zowe Explorer"
      },
      {
        "command": "zowe.uss.ssoLogin",
        "title": "%uss.ssoLogin%",
        "category": "Zowe Explorer"
      },
      {
        "command": "zowe.jobs.ssoLogin",
        "title": "%jobs.ssoLogin%",
        "category": "Zowe Explorer"
      },
      {
        "command": "zowe.ds.ssoLogout",
        "title": "%ssoLogout%",
        "category": "Zowe Explorer"
      },
      {
        "command": "zowe.uss.ssoLogout",
        "title": "%uss.ssoLogout%",
        "category": "Zowe Explorer"
      },
      {
        "command": "zowe.jobs.ssoLogout",
        "title": "%jobs.ssoLogout%",
        "category": "Zowe Explorer"
      },
      {
        "command": "zowe.uss.copyPath",
        "title": "%uss.copyPath%",
        "category": "Zowe Explorer"
      },
      {
        "command": "zowe.uss.createFile",
        "title": "%uss.createFile%",
        "category": "Zowe Explorer"
      },
      {
        "command": "zowe.uss.createFolder",
        "title": "%uss.createFolder%",
        "category": "Zowe Explorer"
      },
      {
        "command": "zowe.uss.deleteNode",
        "title": "%uss.deleteNode%",
        "category": "Zowe Explorer"
      },
      {
        "command": "zowe.uss.renameNode",
        "title": "%uss.renameNode%",
        "category": "Zowe Explorer"
      },
      {
        "command": "zowe.ds.addFavorite",
        "title": "%addFavorite%",
        "category": "Zowe Explorer",
        "icon": {
          "dark": "./resources/dark/favorites-open-dark.svg",
          "light": "./resources/light/favorites-open-light.svg"
        }
      },
      {
        "command": "zowe.uss.addFavorite",
        "title": "%uss.addFavorite%",
        "category": "Zowe Explorer",
        "icon": {
          "dark": "./resources/dark/favorites-open-dark.svg",
          "light": "./resources/light/favorites-open-light.svg"
        }
      },
      {
        "command": "zowe.ds.addSession",
        "title": "%addSession%",
        "category": "Zowe Explorer",
        "icon": {
          "light": "./resources/light/plus.svg",
          "dark": "./resources/dark/plus.svg"
        }
      },
      {
        "command": "zowe.ds.editSession",
        "title": "%editSession%",
        "category": "Zowe Explorer",
        "icon": {
          "light": "./resources/light/edit.svg",
          "dark": "./resources/dark/edit.svg"
        }
      },
      {
        "command": "zowe.ds.deleteProfile",
        "title": "%deleteProfile%",
        "category": "Zowe Explorer"
      },
      {
        "command": "zowe.cmd.deleteProfile",
        "title": "%cmd.deleteProfile%",
        "category": "Zowe Explorer"
      },
      {
        "command": "zowe.ds.createDataset",
        "title": "%createDataset%",
        "category": "Zowe Explorer",
        "icon": {
          "light": "./resources/light/newfile.svg",
          "dark": "./resources/dark/newfile.svg"
        }
      },
      {
        "command": "zowe.ds.createMember",
        "title": "%createMember%",
        "category": "Zowe Explorer"
      },
      {
        "command": "zowe.ds.showDSAttributes",
        "title": "%showDSAttributes%",
        "category": "Zowe Explorer"
      },
      {
        "command": "zowe.ds.renameDataSet",
        "title": "%renameDataSet%",
        "category": "Zowe Explorer"
      },
      {
        "command": "zowe.ds.copyMember",
        "title": "%copyMember%",
        "category": "Zowe Explorer"
      },
      {
        "command": "zowe.ds.copyDataSet",
        "title": "%copyDataSet%",
        "category": "Zowe Explorer"
      },
      {
        "command": "zowe.ds.hMigrateDataSet",
        "title": "%hMigrateDataSet%",
        "category": "Zowe Explorer"
      },
      {
        "command": "zowe.ds.hRecallDataSet",
        "title": "%hRecallDataSet%",
        "category": "Zowe Explorer"
      },
      {
        "command": "zowe.ds.pasteMember",
        "title": "%paste%",
        "category": "Zowe Explorer"
      },
      {
        "command": "zowe.ds.renameDataSetMember",
        "title": "%renameMember%",
        "category": "Zowe Explorer"
      },
      {
        "command": "zowe.ds.deleteDataset",
        "title": "%deleteDataset%",
        "category": "Zowe Explorer"
      },
      {
        "command": "zowe.ds.deleteMember",
        "title": "%deleteMember%",
        "category": "Zowe Explorer"
      },
      {
        "command": "zowe.ds.allocateLike",
        "title": "%allocateLike%",
        "category": "Zowe Explorer"
      },
      {
        "command": "zowe.ds.uploadDialog",
        "title": "%uploadDialog%",
        "category": "Zowe Explorer"
      },
      {
        "command": "zowe.ds.editDataSet",
        "title": "%editDataSet%",
        "category": "Zowe Explorer",
        "icon": {
          "light": "./resources/light/edit.svg",
          "dark": "./resources/dark/edit.svg"
        }
      },
      {
        "command": "zowe.ds.editMember",
        "title": "%editMember%",
        "category": "Zowe Explorer",
        "icon": {
          "light": "./resources/light/edit.svg",
          "dark": "./resources/dark/edit.svg"
        }
      },
      {
        "command": "zowe.ds.pattern",
        "title": "%pattern%",
        "category": "Zowe Explorer",
        "icon": {
          "light": "./resources/light/pattern.svg",
          "dark": "./resources/dark/pattern.svg"
        }
      },
      {
        "command": "zowe.ds.refreshAll",
        "title": "%refreshAll%",
        "category": "Zowe Explorer",
        "icon": {
          "light": "./resources/light/refresh.svg",
          "dark": "./resources/dark/refresh.svg"
        }
      },
      {
        "command": "zowe.ds.refreshNode",
        "title": "%refreshNode%",
        "category": "Zowe Explorer",
        "icon": {
          "light": "./resources/light/download.svg",
          "dark": "./resources/dark/download.svg"
        }
      },
      {
        "command": "zowe.ds.refreshDataset",
        "title": "%refreshDataset%",
        "category": "Zowe Explorer",
        "icon": {
          "light": "./resources/light/download.svg",
          "dark": "./resources/dark/download.svg"
        }
      },
      {
        "command": "zowe.ds.removeFavorite",
        "title": "%removeFavorite%",
        "category": "Zowe Explorer",
        "icon": {
          "dark": "./resources/dark/favorites-close-dark.svg",
          "light": "./resources/light/favorites-close-light.svg"
        }
      },
      {
        "command": "zowe.ds.removeFavProfile",
        "title": "%removeFavProfile%",
        "category": "Zowe Explorer"
      },
      {
        "command": "zowe.uss.removeFavorite",
        "title": "%uss.removeFavorite%",
        "category": "Zowe Explorer",
        "icon": {
          "dark": "./resources/dark/favorites-close-dark.svg",
          "light": "./resources/light/favorites-close-light.svg"
        }
      },
      {
        "command": "zowe.uss.removeFavProfile",
        "title": "%removeFavProfile%",
        "category": "Zowe Explorer"
      },
      {
        "command": "zowe.ds.removeSavedSearch",
        "title": "%removeSavedSearch%",
        "category": "Zowe Explorer",
        "icon": {
          "dark": "./resources/dark/favorites-close-dark.svg",
          "light": "./resources/light/favorites-close-light.svg"
        }
      },
      {
        "command": "zowe.ds.removeSession",
        "title": "%removeSession%",
        "category": "Zowe Explorer"
      },
      {
        "command": "zowe.ds.saveSearch",
        "title": "%saveSearch%",
        "category": "Zowe Explorer"
      },
      {
        "command": "zowe.ds.submitJcl",
        "title": "%submitJcl%",
        "category": "Zowe Explorer"
      },
      {
        "command": "zowe.ds.submitMember",
        "title": "%submitMember%",
        "category": "Zowe Explorer"
      },
      {
        "command": "zowe.uss.addSession",
        "title": "%uss.addSession%",
        "category": "Zowe Explorer",
        "icon": {
          "light": "./resources/light/plus.svg",
          "dark": "./resources/dark/plus.svg"
        }
      },
      {
        "command": "zowe.uss.editSession",
        "title": "%editSession%",
        "category": "Zowe Explorer",
        "icon": {
          "light": "./resources/light/edit.svg",
          "dark": "./resources/dark/edit.svg"
        }
      },
      {
        "command": "zowe.uss.deleteProfile",
        "title": "%deleteProfile%",
        "category": "Zowe Explorer"
      },
      {
        "command": "zowe.uss.editFile",
        "title": "%uss.editFile%",
        "category": "Zowe Explorer",
        "icon": {
          "light": "./resources/light/edit.svg",
          "dark": "./resources/dark/edit.svg"
        }
      },
      {
        "command": "zowe.uss.fullPath",
        "title": "%uss.fullPath%",
        "category": "Zowe Explorer",
        "icon": {
          "light": "./resources/light/pattern.svg",
          "dark": "./resources/dark/pattern.svg"
        }
      },
      {
        "command": "zowe.uss.refreshAll",
        "title": "%uss.refreshAll%",
        "category": "Zowe Explorer",
        "icon": {
          "light": "./resources/light/refresh.svg",
          "dark": "./resources/dark/refresh.svg"
        }
      },
      {
        "command": "zowe.uss.refreshUSS",
        "title": "%uss.refreshUSS%",
        "category": "Zowe Explorer",
        "icon": {
          "light": "./resources/light/download.svg",
          "dark": "./resources/dark/download.svg"
        }
      },
      {
        "command": "zowe.uss.refreshDirectory",
        "title": "%uss.refreshDirectory%",
        "category": "Zowe Explorer",
        "icon": {
          "light": "./resources/light/download.svg",
          "dark": "./resources/dark/download.svg"
        }
      },
      {
        "command": "zowe.uss.removeSession",
        "title": "%uss.removeSession%",
        "category": "Zowe Explorer"
      },
      {
        "command": "zowe.uss.saveSearch",
        "title": "%saveSearch%",
        "category": "Zowe Explorer"
      },
      {
        "command": "zowe.uss.removeSavedSearch",
        "title": "%removeSavedSearch%",
        "category": "Zowe Explorer",
        "icon": {
          "dark": "./resources/dark/favorites-close-dark.svg",
          "light": "./resources/light/favorites-close-light.svg"
        }
      },
      {
        "command": "zowe.uss.binary",
        "title": "%uss.binary%",
        "category": "Zowe Explorer"
      },
      {
        "command": "zowe.uss.uploadDialog",
        "title": "%uss.uploadDialog%",
        "category": "Zowe Explorer"
      },
      {
        "command": "zowe.uss.text",
        "title": "%uss.text%",
        "category": "Zowe Explorer"
      },
      {
        "command": "zowe.jobs.deleteJob",
        "title": "%deleteJob%",
        "category": "Zowe Explorer",
        "icon": {
          "dark": "./resources/dark/trash.svg",
          "light": "./resources/light/trash.svg"
        }
      },
      {
        "command": "zowe.jobs.addFavorite",
        "title": "%addFavorite%",
        "category": "Zowe Explorer",
        "icon": {
          "dark": "./resources/dark/favorites-open-dark.svg",
          "light": "./resources/light/favorites-open-light.svg"
        }
      },
      {
        "command": "zowe.jobs.removeFavorite",
        "title": "%removeFavorite%",
        "category": "Zowe Explorer",
        "icon": {
          "dark": "./resources/dark/favorites-close-dark.svg",
          "light": "./resources/light/favorites-close-light.svg"
        }
      },
      {
        "command": "zowe.jobs.removeSearchFavorite",
        "title": "%removeSavedSearch%",
        "category": "Zowe Explorer",
        "icon": {
          "dark": "./resources/dark/favorites-close-dark.svg",
          "light": "./resources/light/favorites-close-light.svg"
        }
      },
      {
        "command": "zowe.jobs.removeFavProfile",
        "title": "%removeFavProfile%",
        "category": "Zowe Explorer"
      },
      {
        "command": "zowe.jobs.saveSearch",
        "title": "%saveSearch%",
        "category": "Zowe Explorer"
      },
      {
        "command": "zowe.jobs.runModifyCommand",
        "title": "%runModifyCommand%",
        "category": "Zowe Explorer"
      },
      {
        "command": "zowe.jobs.runStopCommand",
        "title": "%runStopCommand%",
        "category": "Zowe Explorer"
      },
      {
        "command": "zowe.jobs.setOwner",
        "title": "%setOwner%",
        "category": "Zowe Explorer"
      },
      {
        "command": "zowe.jobs.setPrefix",
        "title": "%setPrefix%",
        "category": "Zowe Explorer"
      },
      {
        "command": "zowe.jobs.refreshJobsServer",
        "title": "%refreshJobsServer%",
        "category": "Zowe Explorer",
        "icon": {
          "light": "./resources/light/refresh.svg",
          "dark": "./resources/dark/refresh.svg"
        }
      },
      {
        "command": "zowe.jobs.editSession",
        "title": "%editSession%",
        "category": "Zowe Explorer",
        "icon": {
          "light": "./resources/light/edit.svg",
          "dark": "./resources/dark/edit.svg"
        }
      },
      {
        "command": "zowe.jobs.deleteProfile",
        "title": "%deleteProfile%",
        "category": "Zowe Explorer"
      },
      {
        "command": "zowe.jobs.refreshAllJobs",
        "title": "%refreshAllJobs%",
        "category": "Zowe Explorer",
        "icon": {
          "light": "./resources/light/refresh.svg",
          "dark": "./resources/dark/refresh.svg"
        }
      },
      {
        "command": "zowe.jobs.addJobsSession",
        "title": "%addJobsSession%",
        "category": "Zowe Explorer",
        "icon": {
          "light": "./resources/light/plus.svg",
          "dark": "./resources/dark/plus.svg"
        }
      },
      {
        "command": "zowe.jobs.removeJobsSession",
        "title": "%removeJobsSession%",
        "category": "Zowe Explorer"
      },
      {
        "command": "zowe.jobs.downloadSpool",
        "title": "%downloadSpool%",
        "category": "Zowe Explorer",
        "icon": {
          "light": "./resources/light/download.svg",
          "dark": "./resources/dark/download.svg"
        }
      },
      {
        "command": "zowe.jobs.getJobJcl",
        "title": "%getJobJcl%",
        "category": "Zowe Explorer"
      },
      {
        "command": "zowe.jobs.setJobSpool",
        "title": "%setJobSpool%",
        "category": "Zowe Explorer"
      },
      {
        "command": "zowe.issueTsoCmd",
        "title": "%issueTsoCmd%",
        "category": "Zowe Explorer"
      },
      {
        "command": "zowe.issueMvsCmd",
        "title": "%issueMvsCmd%",
        "category": "Zowe Explorer"
      },
      {
        "command": "zowe.jobs.search",
        "title": "%jobs.search%",
        "category": "Zowe Explorer",
        "icon": {
          "light": "./resources/light/pattern.svg",
          "dark": "./resources/dark/pattern.svg"
        }
      },
      {
        "command": "zowe.all.config.init",
        "title": "%all.configInit%",
        "category": "Zowe Explorer"
      },
      {
        "command": "zowe.jobs.refreshJob",
        "title": "%jobs.refreshJob%",
        "category": "Zowe Explorer"
      },
      {
        "command": "zowe.jobs.refreshSpool",
        "title": "%jobs.refreshSpool%",
        "category": "Zowe Explorer"
      }
    ],
    "menus": {
      "view/title": [
        {
          "when": "view == zowe.ds.explorer",
          "command": "zowe.ds.refreshAll",
          "group": "navigation"
        },
        {
          "when": "view == zowe.ds.explorer",
          "command": "zowe.ds.addSession",
          "group": "navigation"
        },
        {
          "when": "view == zowe.uss.explorer",
          "command": "zowe.uss.refreshAll",
          "group": "navigation"
        },
        {
          "when": "view == zowe.uss.explorer",
          "command": "zowe.uss.addSession",
          "group": "navigation"
        },
        {
          "when": "view == zowe.jobs.explorer",
          "command": "zowe.jobs.refreshAllJobs",
          "group": "navigation"
        },
        {
          "when": "view == zowe.jobs.explorer",
          "command": "zowe.jobs.addJobsSession",
          "group": "navigation"
        }
      ],
      "view/item/context": [
        {
          "when": "viewItem =~ /^(?!.*_fav.*)ussSession.*/",
          "command": "zowe.uss.fullPath",
          "group": "inline"
        },
        {
          "when": "view == zowe.uss.explorer && viewItem =~ /^(?!.*_fav.*)(textFile.*|binaryFile.*|directory.*)/",
          "command": "zowe.uss.addFavorite",
          "group": "inline"
        },
        {
          "when": "view == zowe.uss.explorer && viewItem =~ /^(?!(ussSession.*|profile.*)).*_fav.*/",
          "command": "zowe.uss.removeFavorite",
          "group": "inline"
        },
        {
          "when": "view == zowe.uss.explorer && viewItem =~ /^ussSession.*_fav.*/",
          "command": "zowe.uss.removeSavedSearch",
          "group": "inline"
        },
        {
          "when": "view == zowe.uss.explorer && viewItem =~ /^(directory.*|ussSession.*)/",
          "command": "zowe.uss.refreshDirectory",
          "group": "000_zowe_ussMainframeInteraction@1"
        },
        {
          "when": "viewItem =~ /^(?!.*_fav.*)ussSession.*/",
          "command": "zowe.uss.fullPath",
          "group": "000_zowe_ussMainframeInteraction@0"
        },
        {
          "when": "view == zowe.uss.explorer && viewItem =~ /^(?!.*_fav.*)ussSession.*/",
          "command": "zowe.issueMvsCmd",
          "group": "000_zowe_ussMainframeInteraction@2"
        },
        {
          "when": "view == zowe.uss.explorer && viewItem =~ /^(?!.*_fav.*)ussSession.*/",
          "command": "zowe.issueTsoCmd",
          "group": "000_zowe_ussMainframeInteraction@3"
        },
        {
          "when": "view == zowe.uss.explorer && viewItem =~ /^(?!(directory|ussSession|favorite|profile_fav))/",
          "command": "zowe.uss.refreshUSS",
          "group": "000_zowe_ussMainframeInteraction@3"
        },
        {
          "when": "view == zowe.uss.explorer && viewItem =~ /^(directory|(?!.*_fav.*)ussSession.*)/",
          "command": "zowe.uss.createFolder",
          "group": "001_zowe_ussCreate@1"
        },
        {
          "when": "view == zowe.uss.explorer && viewItem =~ /^(directory|(?!.*_fav.*)ussSession.*)/",
          "command": "zowe.uss.createFile",
          "group": "001_zowe_ussCreate@2"
        },
        {
          "when": "view == zowe.uss.explorer && viewItem =~ /^directory.*/",
          "command": "zowe.uss.uploadDialog",
          "group": "001_zowe_ussCreate@3"
        },
        {
          "when": "view == zowe.uss.explorer && viewItem =~ /^textFile.*/",
          "command": "zowe.uss.binary",
          "group": "002_zowe_ussSystemSpecific@1"
        },
        {
          "when": "view == zowe.uss.explorer && viewItem =~ /^binaryFile.*/",
          "command": "zowe.uss.text",
          "group": "002_zowe_ussSystemSpecific@2"
        },
        {
          "when": "view == zowe.uss.explorer && viewItem =~ /^(?!(ussSession|favorite|profile_fav))/",
          "command": "zowe.uss.copyPath",
          "group": "002_zowe_ussSystemSpecific@4"
        },
        {
          "when": "view == zowe.uss.explorer && viewItem =~ /^(?!.*_fav.*)(textFile.*|binaryFile.*|directory.*)/",
          "command": "zowe.uss.addFavorite",
          "group": "003_zowe_ussWorkspace@0"
        },
        {
          "when": "view == zowe.uss.explorer && viewItem =~ /^(?!(ussSession.*|profile.*)).*_fav.*/",
          "command": "zowe.uss.removeFavorite",
          "group": "003_zowe_ussWorkspace@1"
        },
        {
          "when": "view == zowe.uss.explorer && viewItem =~ /^(?!.*_fav.*)ussSession.*/",
          "command": "zowe.uss.addFavorite",
          "group": "003_zowe_ussWorkspace@3"
        },
        {
          "when": "view == zowe.uss.explorer && viewItem =~ /^ussSession.*_fav.*/",
          "command": "zowe.uss.removeSavedSearch",
          "group": "003_zowe_ussWorkspace@4"
        },
        {
          "when": "view == zowe.uss.explorer && viewItem == profile_fav",
          "command": "zowe.uss.removeFavProfile",
          "group": "003_zowe_ussWorkspace@5"
        },
        {
          "when": "view == zowe.uss.explorer && viewItem =~ /^textFile|binaryFile/",
          "command": "zowe.uss.editFile",
          "group": "099_zowe_ussModification:@0"
        },
        {
          "when": "view == zowe.uss.explorer && viewItem =~ /^(?!(ussSession|favorite|profile_fav))/",
          "command": "zowe.uss.renameNode",
          "group": "099_zowe_ussModification:@3"
        },
        {
          "when": "view == zowe.uss.explorer && viewItem =~ /^(?!(ussSession|favorite|.*_fav))/",
          "command": "zowe.uss.deleteNode",
          "group": "099_zowe_ussModification:@4"
        },
        {
          "when": "view == zowe.uss.explorer && viewItem =~ /^(?=.*_validate=true.*)ussSession.*/",
          "command": "zowe.uss.disableValidation",
          "group": "098_zowe_ussProfileAuthentication@1"
        },
        {
          "when": "view == zowe.uss.explorer && viewItem =~ /^(?=.*_validate=false.*)ussSession.*/",
          "command": "zowe.uss.enableValidation",
          "group": "098_zowe_ussProfileAuthentication@2"
        },
        {
          "when": "view == zowe.uss.explorer && viewItem =~ /^(?!.*_fav.*)ussSession.*/",
          "command": "zowe.promptCredentials",
          "group": "098_zowe_ussProfileAuthentication@3"
        },
        {
          "when": "view == zowe.uss.explorer && viewItem =~ /^(?!.*_fav.*)ussSession.*/",
          "command": "zowe.uss.ssoLogin",
          "group": "098_zowe_ussProfileAuthentication@4"
        },
        {
          "when": "view == zowe.uss.explorer && viewItem =~ /^(?!.*_fav.*)ussSession.*/",
          "command": "zowe.uss.ssoLogout",
          "group": "098_zowe_ussProfileAuthentication@5"
        },
        {
          "when": "viewItem =~ /^(?!.*_fav.*)ussSession.*/",
          "command": "zowe.uss.editSession",
          "group": "099_zowe_ussProfileModification@1"
        },
        {
          "when": "viewItem =~ /^(?!.*_fav.*)ussSession.*/",
          "command": "zowe.uss.removeSession",
          "group": "099_zowe_ussProfileModification@98"
        },
        {
          "when": "viewItem =~ /^(?!.*_fav.*)ussSession.*/",
          "command": "zowe.uss.deleteProfile",
          "group": "099_zowe_ussProfileModification@99"
        },
        {
          "when": "view == zowe.ds.explorer && viewItem =~ /^(?!.*_fav.*)session.*/",
          "command": "zowe.ds.pattern",
          "group": "inline"
        },
        {
          "when": "view == zowe.ds.explorer && viewItem =~ /^(pds|ds|migr).*_fav.*/",
          "command": "zowe.ds.removeFavorite",
          "group": "inline"
        },
        {
          "when": "view == zowe.ds.explorer && viewItem =~ /^(?!.*_fav|.*isFilterSearch)(member|migr|ds|pds).*/",
          "command": "zowe.ds.addFavorite",
          "group": "inline"
        },
        {
          "when": "view == zowe.ds.explorer && viewItem =~ /^session.*_fav.*/",
          "command": "zowe.ds.removeSavedSearch",
          "group": "inline"
        },
        {
          "when": "view == zowe.ds.explorer && viewItem =~ /^(?!.*_fav.*)session.*/",
          "command": "zowe.ds.pattern",
          "group": "000_zowe_dsMainframeInteraction@0"
        },
        {
          "when": "view == zowe.ds.explorer && viewItem =~ /^(?!.*_fav.*)session.*/",
          "command": "zowe.issueMvsCmd",
          "group": "000_zowe_dsMainframeInteraction@1"
        },
        {
          "when": "view == zowe.ds.explorer && viewItem =~ /^(?!.*_fav.*)session.*/",
          "command": "zowe.issueTsoCmd",
          "group": "000_zowe_dsMainframeInteraction@2"
        },
        {
          "when": "view == zowe.ds.explorer && viewItem =~ /^pds.*/",
          "command": "zowe.ds.refreshDataset",
          "group": "000_zowe_dsMainframeInteraction@3"
        },
        {
          "when": "view == zowe.ds.explorer && viewItem =~ /^(member.*|ds.*)/",
          "command": "zowe.ds.refreshNode",
          "group": "000_zowe_dsMainframeInteraction@3"
        },
        {
          "when": "view == zowe.ds.explorer && viewItem =~ /^ds.*/",
          "command": "zowe.ds.submitMember",
          "group": "000_zowe_dsMainframeInteraction@8"
        },
        {
          "when": "view == zowe.ds.explorer && viewItem =~ /^member.*/",
          "command": "zowe.ds.submitMember",
          "group": "000_zowe_dsMainframeInteraction@8"
        },
        {
          "when": "view == zowe.ds.explorer && viewItem =~ /^(pds|migr|ds|vsam).*/",
          "command": "zowe.ds.showDSAttributes",
          "group": "001_zowe_dsCreate@1"
        },
        {
          "when": "view == zowe.ds.explorer && viewItem =~ /^(?!.*_fav.*)session.*/",
          "command": "zowe.ds.createDataset",
          "group": "001_zowe_dsCreate@2"
        },
        {
          "when": "view == zowe.ds.explorer && viewItem =~ /^(ds|pds).*/",
          "command": "zowe.ds.allocateLike",
          "group": "001_zowe_dsCreate@3"
        },
        {
          "when": "view == zowe.ds.explorer && viewItem =~ /^pds.*/",
          "command": "zowe.ds.createMember",
          "group": "001_zowe_dsCreate@4"
        },
        {
          "when": "view == zowe.ds.explorer && viewItem =~ /^pds.*/",
          "command": "zowe.ds.uploadDialog",
          "group": "001_zowe_dsCreate@5"
        },
        {
          "when": "view == zowe.ds.explorer && viewItem =~ /^member.*/",
          "command": "zowe.ds.copyMember",
          "group": "001_zowe_dsCreate@6"
        },
        {
          "when": "view == zowe.ds.explorer && viewItem =~ /^ds.*/",
          "command": "zowe.ds.copyDataSet",
          "group": "001_zowe_dsCreate@6"
        },
        {
          "when": "view == zowe.ds.explorer && viewItem =~ /^pds.*/",
          "command": "zowe.ds.pasteMember",
          "group": "001_zowe_dsCreate@7"
        },
        {
          "when": "view == zowe.ds.explorer && viewItem =~ /^(?!.*_fav.*)session.*/",
          "command": "zowe.ds.saveSearch",
          "group": "002_zowe_dsWorkspace@0"
        },
        {
          "when": "view == zowe.ds.explorer && viewItem =~ /^(?!.*_fav|.*isFilterSearch)(member|migr|ds|pds).*/",
          "command": "zowe.ds.addFavorite",
          "group": "002_zowe_dsWorkspace@0"
        },
        {
          "when": "view == zowe.ds.explorer && viewItem =~ /^session.*_fav.*/",
          "command": "zowe.ds.removeSavedSearch",
          "group": "002_zowe_dsWorkspace@1"
        },
        {
          "when": "view == zowe.ds.explorer && viewItem =~ /^(pds|ds|migr).*_fav.*/",
          "command": "zowe.ds.removeFavorite",
          "group": "002_zowe_dsWorkspace@1"
        },
        {
          "when": "view == zowe.ds.explorer && viewItem == profile_fav",
          "command": "zowe.ds.removeFavProfile",
          "group": "002_zowe_dsWorkspace@4"
        },
        {
          "when": "view == zowe.ds.explorer && viewItem =~ /^migr.*/",
          "command": "zowe.ds.hRecallDataSet",
          "group": "099_zowe_dsModification@0"
        },
        {
          "when": "view == zowe.ds.explorer && viewItem =~ /^(ds.*|^pds.*)/",
          "command": "zowe.ds.hMigrateDataSet",
          "group": "099_zowe_dsModification@0"
        },
        {
          "when": "view == zowe.ds.explorer && viewItem =~ /^ds.*/",
          "command": "zowe.ds.editDataSet",
          "group": "099_zowe_dsModification@1"
        },
        {
          "when": "view == zowe.ds.explorer && viewItem =~ /^member.*/",
          "command": "zowe.ds.editMember",
          "group": "099_zowe_dsModification@1"
        },
        {
          "when": "view == zowe.ds.explorer && viewItem =~ /^member.*/",
          "command": "zowe.ds.renameDataSetMember",
          "group": "099_zowe_dsModification@2"
        },
        {
          "when": "view == zowe.ds.explorer && viewItem =~ /^ds.*/",
          "command": "zowe.ds.renameDataSet",
          "group": "099_zowe_dsModification@2"
        },
        {
          "when": "view == zowe.ds.explorer && viewItem =~ /^pds.*/",
          "command": "zowe.ds.renameDataSet",
          "group": "099_zowe_dsModification@2"
        },
        {
          "when": "view == zowe.ds.explorer && viewItem =~ /^ds.*/",
          "command": "zowe.ds.deleteDataset",
          "group": "099_zowe_dsModification@5"
        },
        {
          "when": "view == zowe.ds.explorer && viewItem =~ /^member.*/",
          "command": "zowe.ds.deleteMember",
          "group": "099_zowe_dsModification@5"
        },
        {
          "when": "view == zowe.ds.explorer && viewItem =~ /^pds.*/",
          "command": "zowe.ds.deleteDataset",
          "group": "099_zowe_dsModification@5"
        },
        {
          "when": "view == zowe.ds.explorer && viewItem =~ /^(?=.*_validate=true.*)session.*/",
          "command": "zowe.ds.disableValidation",
          "group": "098_zowe_dsProfileAuthentication@6"
        },
        {
          "when": "view == zowe.ds.explorer && viewItem =~ /^(?=.*_validate=false.*)session.*/",
          "command": "zowe.ds.enableValidation",
          "group": "098_zowe_dsProfileAuthentication@7"
        },
        {
          "when": "view == zowe.ds.explorer && viewItem =~ /^(?!.*_fav.*)session.*/",
          "command": "zowe.promptCredentials",
          "group": "098_zowe_dsProfileAuthentication@8"
        },
        {
          "when": "view == zowe.ds.explorer && viewItem =~ /^(?!.*_fav.*)session.*/",
          "command": "zowe.ds.ssoLogin",
          "group": "098_zowe_dsProfileAuthentication@9"
        },
        {
          "when": "view == zowe.ds.explorer && viewItem =~ /^(?!.*_fav.*)session.*/",
          "command": "zowe.ds.ssoLogout",
          "group": "098_zowe_dsProfileAuthentication@10"
        },
        {
          "when": "view == zowe.ds.explorer && viewItem =~ /^(?!.*_fav.*)session.*/",
          "command": "zowe.ds.editSession",
          "group": "099_zowe_dsProfileModification@0"
        },
        {
          "when": "view == zowe.ds.explorer && viewItem =~ /^(?!.*_fav.*)session.*/",
          "command": "zowe.ds.removeSession",
          "group": "099_zowe_dsProfileModification@98"
        },
        {
          "when": "view == zowe.ds.explorer && viewItem =~ /^(?!.*_fav.*)session.*/",
          "command": "zowe.ds.deleteProfile",
          "group": "099_zowe_dsProfileModification@99"
        },
        {
          "when": "view == zowe.jobs.explorer && viewItem =~ /^(?!.*_fav.*)server.*/",
          "command": "zowe.jobs.search",
          "group": "inline"
        },
        {
          "when": "view == zowe.jobs.explorer && viewItem =~ /^(?!.*_fav.*)job.*/",
          "command": "zowe.jobs.addFavorite",
          "group": "inline"
        },
        {
          "when": "view == zowe.jobs.explorer && viewItem =~ /^job.*_fav.*/",
          "command": "zowe.jobs.removeFavorite",
          "group": "inline"
        },
        {
          "when": "view == zowe.jobs.explorer && viewItem =~ /^server.*_fav.*/",
          "command": "zowe.jobs.removeSearchFavorite",
          "group": "inline"
        },
        {
          "when": "view == zowe.jobs.explorer && viewItem =~ /^(?!.*_fav.*)server.*/",
          "command": "zowe.jobs.search",
          "group": "000_zowe_jobsMainframeInteraction@0"
        },
        {
          "when": "view == zowe.jobs.explorer && viewItem =~ /^(?!.*_fav.*)server.*/",
          "command": "zowe.jobs.refreshJobsServer",
          "group": "000_zowe_jobsMainframeInteraction@1"
        },
        {
          "when": "view == zowe.jobs.explorer && viewItem =~ /^(?!.*_fav.*)server.*/",
          "command": "zowe.issueMvsCmd",
          "group": "000_zowe_jobsMainframeInteraction@2"
        },
        {
          "when": "view == zowe.jobs.explorer && viewItem =~ /^(?!.*_fav.*)server.*/",
          "command": "zowe.issueTsoCmd",
          "group": "000_zowe_jobsMainframeInteraction@3"
        },
        {
          "when": "view == zowe.jobs.explorer && viewItem =~ /^(?!.*_fav.*)job.*/",
          "command": "zowe.jobs.refreshJob",
          "group": "000_zowe_jobsMainframeInteraction@0"
        },
        {
          "when": "view == zowe.jobs.explorer && viewItem =~ /^(?!.*_fav.*)job.*/",
          "command": "zowe.jobs.getJobJcl",
          "group": "000_zowe_jobsMainframeInteraction@1"
        },
        {
          "when": "view == zowe.jobs.explorer && viewItem =~ /^(?!.*_fav.*)job.*/",
          "command": "zowe.jobs.downloadSpool",
          "group": "000_zowe_jobsMainframeInteraction@2"
        },
        {
          "when": "view == zowe.jobs.explorer && viewItem =~ /^(?!.*_fav.*)job.*/",
          "command": "zowe.jobs.runModifyCommand",
          "group": "001_zowe_jobsSystemSpecific@2"
        },
        {
          "when": "view == zowe.jobs.explorer && viewItem =~ /^(?!.*_fav.*)job.*/",
          "command": "zowe.jobs.runStopCommand",
          "group": "001_zowe_jobsSystemSpecific@2"
        },
        {
          "when": "view == zowe.jobs.explorer && viewItem =~ /^(?!.*_fav.*)(server|job).*/",
          "command": "zowe.jobs.addFavorite",
          "group": "002_zowe_jobsWorkspace@0"
        },
        {
          "when": "view == zowe.jobs.explorer && viewItem =~ /^job.*_fav.*/",
          "command": "zowe.jobs.removeFavorite",
          "group": "002_zowe_jobsWorkspace@2"
        },
        {
          "when": "view == zowe.jobs.explorer && viewItem =~ /^server.*_fav.*/",
          "command": "zowe.jobs.removeSearchFavorite",
          "group": "002_zowe_jobsWorkspace@0"
        },
        {
          "when": "view == zowe.jobs.explorer && viewItem == profile_fav",
          "command": "zowe.jobs.removeFavProfile",
          "group": "002_zowe_jobsWorkspace"
        },
        {
          "when": "view == zowe.jobs.explorer && viewItem =~ /^spool.*/",
          "command": "zowe.jobs.refreshSpool",
          "group": "003_zowe_jobsMainframeInteraction@0"
        },
        {
          "when": "view == zowe.jobs.explorer && viewItem =~ /^(?!.*_fav.*)job.*/",
          "command": "zowe.jobs.deleteJob",
          "group": "099_zowe_jobsModification"
        },
        {
          "when": "view == zowe.jobs.explorer && viewItem =~ /^(?=.*_validate=true.*)server.*/",
          "command": "zowe.jobs.disableValidation",
          "group": "098_zowe_jobsProfileAuthentication@3"
        },
        {
          "when": "view == zowe.jobs.explorer && viewItem =~ /^(?=.*_validate=false.*)server.*/",
          "command": "zowe.jobs.enableValidation",
          "group": "098_zowe_jobsProfileAuthentication@4"
        },
        {
          "when": "view == zowe.jobs.explorer && viewItem =~ /^(?!.*_fav.*)server.*/",
          "command": "zowe.promptCredentials",
          "group": "098_zowe_jobsProfileAuthentication@5"
        },
        {
          "when": "view == zowe.jobs.explorer && viewItem =~ /^(?!.*_fav.*)server.*/",
          "command": "zowe.jobs.ssoLogin",
          "group": "098_zowe_jobsProfileAuthentication@6"
        },
        {
          "when": "view == zowe.jobs.explorer && viewItem =~ /^(?!.*_fav.*)server.*/",
          "command": "zowe.jobs.ssoLogout",
          "group": "098_zowe_jobsProfileAuthentication@7"
        },
        {
          "when": "view == zowe.jobs.explorer && viewItem =~ /^(?!.*_fav.*)server.*/",
          "command": "zowe.jobs.editSession",
          "group": "099_zowe_jobsProfileModification@0"
        },
        {
          "when": "view == zowe.jobs.explorer && viewItem =~ /^(?!.*_fav.*)server.*/",
          "command": "zowe.jobs.removeJobsSession",
          "group": "099_zowe_jobsProfileModification@98"
        },
        {
          "when": "view == zowe.jobs.explorer && viewItem =~ /^(?!.*_fav.*)server.*/",
          "command": "zowe.jobs.deleteProfile",
          "group": "099_zowe_jobsProfileModification@99"
        }
      ],
      "commandPalette": [
        {
          "command": "zowe.ds.pattern",
          "when": "never"
        },
        {
          "command": "zowe.ds.refreshNode",
          "when": "never"
        },
        {
          "command": "zowe.ds.refreshDataset",
          "when": "never"
        },
        {
          "command": "zowe.ds.createDataset",
          "when": "never"
        },
        {
          "command": "zowe.ds.copyDataSet",
          "when": "never"
        },
        {
          "command": "zowe.ds.showDSAttributes",
          "when": "never"
        },
        {
          "command": "zowe.ds.editSession",
          "when": "never"
        },
        {
          "command": "zowe.ds.createMember",
          "when": "never"
        },
        {
          "command": "zowe.ds.uploadDialog",
          "when": "never"
        },
        {
          "command": "zowe.ds.copyMember",
          "when": "never"
        },
        {
          "command": "zowe.ds.pasteMember",
          "when": "never"
        },
        {
          "command": "zowe.ds.editMember",
          "when": "never"
        },
        {
          "command": "zowe.ds.renameDataSetMember",
          "when": "never"
        },
        {
          "command": "zowe.ds.deleteMember",
          "when": "never"
        },
        {
          "command": "zowe.ds.editDataSet",
          "when": "never"
        },
        {
          "command": "zowe.ds.renameDataSet",
          "when": "never"
        },
        {
          "command": "zowe.ds.deleteDataset",
          "when": "never"
        },
        {
          "command": "zowe.ds.hMigrateDataSet",
          "when": "never"
        },
        {
          "command": "zowe.ds.hRecallDataSet",
          "when": "never"
        },
        {
          "command": "zowe.ds.addFavorite",
          "when": "never"
        },
        {
          "command": "zowe.ds.removeFavorite",
          "when": "never"
        },
        {
          "command": "zowe.ds.removeSession",
          "when": "never"
        },
        {
          "command": "zowe.ds.removeFavProfile",
          "when": "never"
        },
        {
          "command": "zowe.ds.deleteProfile",
          "when": "never"
        },
        {
          "command": "zowe.ds.disableValidation",
          "when": "never"
        },
        {
          "command": "zowe.ds.enableValidation",
          "when": "never"
        },
        {
          "command": "zowe.uss.disableValidation",
          "when": "never"
        },
        {
          "command": "zowe.uss.enableValidation",
          "when": "never"
        },
        {
          "command": "zowe.jobs.disableValidation",
          "when": "never"
        },
        {
          "command": "zowe.jobs.enableValidation",
          "when": "never"
        },
        {
          "command": "zowe.ds.ssoLogin",
          "when": "never"
        },
        {
          "command": "zowe.ds.ssoLogout",
          "when": "never"
        },
        {
          "command": "zowe.uss.ssoLogin",
          "when": "never"
        },
        {
          "command": "zowe.uss.ssoLogout",
          "when": "never"
        },
        {
          "command": "zowe.jobs.ssoLogin",
          "when": "never"
        },
        {
          "command": "zowe.jobs.ssoLogout",
          "when": "never"
        },
        {
          "command": "zowe.ds.saveSearch",
          "when": "never"
        },
        {
          "command": "zowe.ds.removeSavedSearch",
          "when": "never"
        },
        {
          "command": "zowe.uss.fullPath",
          "when": "never"
        },
        {
          "command": "zowe.uss.copyPath",
          "when": "never"
        },
        {
          "command": "zowe.jobs.search",
          "when": "never"
        },
        {
          "command": "zowe.uss.refreshUSS",
          "when": "never"
        },
        {
          "command": "zowe.uss.refreshDirectory",
          "when": "never"
        },
        {
          "command": "zowe.uss.createFolder",
          "when": "never"
        },
        {
          "command": "zowe.uss.createFile",
          "when": "never"
        },
        {
          "command": "zowe.uss.uploadDialog",
          "when": "never"
        },
        {
          "command": "zowe.uss.editFile",
          "when": "never"
        },
        {
          "command": "zowe.uss.binary",
          "when": "never"
        },
        {
          "command": "zowe.uss.text",
          "when": "never"
        },
        {
          "command": "zowe.uss.renameNode",
          "when": "never"
        },
        {
          "command": "zowe.uss.deleteNode",
          "when": "never"
        },
        {
          "command": "zowe.uss.saveSearch",
          "when": "never"
        },
        {
          "command": "zowe.uss.editSession",
          "when": "never"
        },
        {
          "command": "zowe.uss.deleteProfile",
          "when": "never"
        },
        {
          "command": "zowe.uss.removeSavedSearch",
          "when": "never"
        },
        {
          "command": "zowe.uss.removeSession",
          "when": "never"
        },
        {
          "command": "zowe.ds.submitMember",
          "when": "never"
        },
        {
          "command": "zowe.uss.addFavorite",
          "when": "never"
        },
        {
          "command": "zowe.uss.removeFavorite",
          "when": "never"
        },
        {
          "command": "zowe.uss.removeFavProfile",
          "when": "never"
        },
        {
          "command": "zowe.jobs.setPrefix",
          "when": "never"
        },
        {
          "command": "zowe.jobs.setOwner",
          "when": "never"
        },
        {
          "command": "zowe.jobs.setJobSpool",
          "when": "never"
        },
        {
          "command": "zowe.jobs.refreshJobsServer",
          "when": "never"
        },
        {
          "command": "zowe.jobs.addFavorite",
          "when": "never"
        },
        {
          "command": "zowe.jobs.removeFavorite",
          "when": "never"
        },
        {
          "command": "zowe.jobs.removeSearchFavorite",
          "when": "never"
        },
        {
          "command": "zowe.jobs.removeFavProfile",
          "when": "never"
        },
        {
          "command": "zowe.jobs.saveSearch",
          "when": "never"
        },
        {
          "command": "zowe.jobs.getJobJcl",
          "when": "never"
        },
        {
          "command": "zowe.jobs.runModifyCommand",
          "when": "never"
        },
        {
          "command": "zowe.jobs.runStopCommand",
          "when": "never"
        },
        {
          "command": "zowe.jobs.downloadSpool",
          "when": "never"
        },
        {
          "command": "zowe.jobs.editSession",
          "when": "never"
        },
        {
          "command": "zowe.jobs.removeJobsSession",
          "when": "never"
        },
        {
          "command": "zowe.jobs.deleteProfile",
          "when": "never"
        },
        {
          "command": "zowe.jobs.refreshJob",
          "when": "never"
        },
        {
<<<<<<< HEAD
          "command": "zowe.jobs.refreshSpool",
=======
          "command": "zowe.jobs.deleteJob",
>>>>>>> 3c192ab5
          "when": "never"
        }
      ]
    },
    "configuration": {
      "type": "object",
      "title": "%configuration.title%",
      "properties": {
        "zowe.files.temporaryDownloadsFolder.hide": {
          "type": "boolean",
          "default": false,
          "description": "%zowe.files.temporaryDownloadsFolder.hide%",
          "scope": "window"
        },
        "zowe.files.temporaryDownloadsFolder.cleanup": {
          "type": "boolean",
          "default": true,
          "description": "%zowe.files.temporaryDownloadsFolder.cleanup%",
          "scope": "window"
        },
        "zowe.ds.default.binary": {
          "default": {
            "dsorg": "PO",
            "alcunit": "CYL",
            "primary": 10,
            "secondary": 10,
            "dirblk": 25,
            "recfm": "U",
            "blksize": 27998,
            "lrecl": 27998
          },
          "description": "%zowe.ds.default.binary%",
          "scope": "resource"
        },
        "zowe.ds.default.c": {
          "default": {
            "dsorg": "PO",
            "alcunit": "CYL",
            "primary": 1,
            "secondary": 1,
            "dirblk": 25,
            "recfm": "VB",
            "blksize": 32760,
            "lrecl": 260
          },
          "description": "%zowe.ds.default.c%",
          "scope": "resource"
        },
        "zowe.ds.default.classic": {
          "default": {
            "dsorg": "PO",
            "alcunit": "CYL",
            "primary": 1,
            "secondary": 1,
            "dirblk": 25,
            "recfm": "FB",
            "blksize": 6160,
            "lrecl": 80
          },
          "description": "%zowe.ds.default.classic%",
          "scope": "resource"
        },
        "zowe.ds.default.pds": {
          "default": {
            "dsorg": "PO",
            "alcunit": "CYL",
            "primary": 1,
            "secondary": 1,
            "dirblk": 5,
            "recfm": "FB",
            "blksize": 6160,
            "lrecl": 80
          },
          "description": "%zowe.ds.default.pds%",
          "scope": "resource"
        },
        "zowe.ds.default.ps": {
          "default": {
            "dsorg": "PS",
            "alcunit": "CYL",
            "primary": 1,
            "secondary": 1,
            "recfm": "FB",
            "blksize": 6160,
            "lrecl": 80
          },
          "description": "%zowe.ds.default.ps%",
          "scope": "resource"
        },
        "zowe.ds.history": {
          "default": {
            "persistence": true,
            "favorites": [],
            "history": [],
            "sessions": []
          },
          "description": "%zowe.ds.history%",
          "scope": "application"
        },
        "zowe.files.temporaryDownloadsFolder.path": {
          "type": "string",
          "default": "",
          "description": "%zowe.files.temporaryDownloadsFolder.path%",
          "scope": "window"
        },
        "zowe.uss.history": {
          "default": {
            "persistence": true,
            "favorites": [],
            "history": [],
            "sessions": []
          },
          "description": "%zowe.uss.history%",
          "scope": "application"
        },
        "zowe.jobs.history": {
          "default": {
            "persistence": true,
            "favorites": [],
            "history": [],
            "sessions": []
          },
          "description": "%zowe.jobs.history%",
          "scope": "application"
        },
        "zowe.commands.alwaysEdit": {
          "type": "boolean",
          "default": true,
          "description": "Allow editing of commands before submitting",
          "scope": "window"
        },
        "zowe.commands.history": {
          "default": {
            "persistence": true,
            "history": []
          },
          "description": "%zowe.commands.history%",
          "scope": "application"
        },
        "zowe.automaticProfileValidation": {
          "type": "boolean",
          "default": true,
          "description": "%zowe.automaticProfileValidation%",
          "scope": "window"
        },
        "zowe.settings.version": {
          "type": "integer",
          "description": "%zowe.settings.version%",
          "scope": "window"
        }
      }
    }
  },
  "scripts": {
    "vscode:prepublish": "yarn createTestProfileData && gulp build && yarn license && yarn lint && webpack --mode production && yarn updateStrings",
    "build": "yarn createTestProfileData && gulp build && yarn license && webpack --mode development",
    "build:integration": "yarn createTestProfileData && gulp build && yarn license && tsc --build --pretty",
    "test:unit": "jest \".*__tests__.*\\.unit\\.test\\.ts\" --coverage",
    "test:theia": "mocha ./out/__tests__/__theia__/*.theia.test.js --timeout 50000",
    "test": "yarn test:unit",
    "updateStrings": "node ../../scripts/stringUpdateScript.js && prettier --write  --loglevel warn ./i18n package.nls*",
    "package": "vsce package --allow-star-activation --yarn && node ../../scripts/mv-pack.js vscode-extension-for-zowe vsix",
    "license": "node ../../scripts/license.js",
    "watch": "yarn createTestProfileData && gulp build && webpack --mode development --watch --info-verbosity verbose",
    "compile": "tsc -b",
    "markdown": "markdownlint CHANGELOG.md README.md",
    "lint:pretty": "prettier --check .",
    "lint": "yarn lint:src && yarn lint:tests && yarn lint:pretty && yarn markdown",
    "lint:src": "tslint --format stylish --exclude [\"**/__tests__/**/*.ts\",\"node_modules/**/*\"] \"src/**/*.ts\"",
    "lint:tests": "tslint --format stylish \"**/__tests__/**/*.ts\" --exclude \"node_modules/**/*\" && eslint \"__tests__/**\"",
    "clean": "gulp clean",
    "fresh-clone": "yarn clean && rimraf node_modules",
    "lintErrors": "echo \"zowe-explorer: lintErrors coming soon with eslint.\"",
    "pretty": "prettier --write .",
    "createTestProfileData": "ts-node ./scripts/createTestProfileData.ts",
    "createDemoNodes": "ts-node ./scripts/createDemoNodes.ts"
  },
  "engines": {
    "vscode": "^1.53.2"
  },
  "devDependencies": {
    "@types/chai": "^4.2.6",
    "@types/chai-as-promised": "^7.1.0",
    "@types/expect": "^1.20.3",
    "@types/fs-extra": "^7.0.0",
    "@types/jest": "^25.1.0",
    "@types/promise-queue": "^2.2.0",
    "@types/selenium-webdriver": "^3.0.4",
    "@types/yargs": "^11.0.0",
    "eslint-plugin-zowe-explorer": "2.0.4-SNAPSHOT",
    "@typescript-eslint/eslint-plugin": "^2.31.0",
    "@typescript-eslint/parser": "^2.31.0",
    "eslint": "^6.8.0",
    "chai": "^4.1.2",
    "chai-as-promised": "^7.1.1",
    "chalk": "^2.4.1",
    "cross-env": "^5.2.0",
    "del": "^4.1.1",
    "event-stream": "^4.0.1",
    "expect": "^24.8.0",
    "geckodriver": "^1.19.1",
    "glob": "^7.1.6",
    "gulp": "^4.0.2",
    "gulp-cli": "^2.2.0",
    "gulp-filter": "^5.1.0",
    "gulp-fs": "^0.0.2",
    "gulp-sourcemaps": "^2.6.5",
    "gulp-typescript": "^5.0.1",
    "jest": "^25.1.0",
    "jest-html-reporter": "^3.3.0",
    "jest-junit": "^10.0.0",
    "jest-stare": "^2.2.0",
    "jsdoc": "^3.6.3",
    "jsdom": "^16.0.0",
    "keytar": "^7.2.0",
    "log4js": "^6.4.6",
    "markdownlint-cli": "^0.31.1",
    "mem": "^6.0.1",
    "run-sequence": "^2.2.1",
    "selenium-webdriver": "^3.6.0",
    "sinon": "^6.1.0",
    "ts-jest": "^25.3.0",
    "ts-loader": "^7.0.1",
    "ts-node": "^8.10.1",
    "tslint": "^5.17.0",
    "webpack": "^4.42.1",
    "webpack-cli": "^3.3.11"
  },
  "dependencies": {
    "@zowe/zowe-explorer-api": "2.0.4-SNAPSHOT",
    "fs-extra": "8.0.1",
    "isbinaryfile": "4.0.4",
    "js-yaml": "3.13.1",
    "moment": "2.29.2",
    "promise-queue": "2.2.5",
    "yamljs": "0.3.0"
  },
  "jest": {
    "moduleFileExtensions": [
      "ts",
      "tsx",
      "js"
    ],
    "testPathIgnorePatterns": [
      "<rootDir>/src/decorators"
    ],
    "watchPathIgnorePatterns": [
      "<rootDir>/results/unit"
    ],
    "transform": {
      "^.+\\.(ts|tsx)$": "ts-jest"
    },
    "globals": {
      "ts-jest": {
        "tsConfig": "tsconfig.json",
        "diagnostics": false
      }
    },
    "testRegex": "__tests__.*\\.(spec|test)\\.ts$",
    "modulePathIgnorePatterns": [
      "__tests__/__integration__/",
      "__tests__/__theia__/",
      "out/"
    ],
    "reporters": [
      "default",
      "jest-junit",
      "jest-stare",
      "jest-html-reporter"
    ],
    "coverageReporters": [
      "json",
      "lcov",
      "text",
      "cobertura"
    ],
    "coverageDirectory": "<rootDir>/results/unit/coverage",
    "setupFilesAfterEnv": [
      "<rootDir>/__tests__/__unit__/jest.setup.ts"
    ]
  },
  "jest-html-reporter": {
    "pageTitle": "Zowe Extension Tests",
    "outputPath": "results/unit/results.html"
  },
  "jest-stare": {
    "resultDir": "results/unit/jest-stare",
    "coverageLink": "../coverage/lcov-report/index.html"
  },
  "jest-junit": {
    "outputDirectory": "<rootDir>/results/unit",
    "outputName": "junit.xml"
  }
}<|MERGE_RESOLUTION|>--- conflicted
+++ resolved
@@ -1534,11 +1534,11 @@
           "when": "never"
         },
         {
-<<<<<<< HEAD
           "command": "zowe.jobs.refreshSpool",
-=======
+          "when": "never"
+        },
+        {
           "command": "zowe.jobs.deleteJob",
->>>>>>> 3c192ab5
           "when": "never"
         }
       ]
