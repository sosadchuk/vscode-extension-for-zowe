--- conflicted
+++ resolved
@@ -1823,11 +1823,7 @@
     "chalk": "^2.4.1",
     "cross-env": "^5.2.0",
     "del": "^4.1.1",
-<<<<<<< HEAD
     "eslint-plugin-zowe-explorer": "2.7.0-SNAPSHOT",
-=======
-    "eslint-plugin-zowe-explorer": "2.6.1-SNAPSHOT",
->>>>>>> 12d48186
     "event-stream": "^4.0.1",
     "expect": "^24.8.0",
     "geckodriver": "^1.19.1",
