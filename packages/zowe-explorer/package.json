--- conflicted
+++ resolved
@@ -1816,11 +1816,7 @@
     "webpack-cli": "^3.3.11"
   },
   "dependencies": {
-<<<<<<< HEAD
-    "@zowe/zowe-explorer-api": "file: ../../../zowe-explorer-api",
-=======
     "@zowe/zowe-explorer-api": "2.5.0-SNAPSHOT",
->>>>>>> e6a52457
     "fs-extra": "8.0.1",
     "isbinaryfile": "4.0.4",
     "js-yaml": "3.13.1",
