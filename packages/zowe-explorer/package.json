{
  "name": "vscode-extension-for-zowe",
  "displayName": "%displayName%",
  "description": "%description%",
  "version": "2.6.0-SNAPSHOT",
  "publisher": "Zowe",
  "author": "Zowe",
  "license": "EPL-2.0",
  "repository": {
    "url": "https://github.com/zowe/vscode-extension-for-zowe"
  },
  "icon": "resources/zowe_logo.png",
  "keywords": [
    "mainframe",
    "dataset",
    "Zowe",
    "explorer",
    "z/OS",
    "USS",
    "JES",
    "MVS"
  ],
  "categories": [
    "Other"
  ],
  "files": [
    "out",
    "README.md",
    "resources"
  ],
  "activationEvents": [
    "*"
  ],
  "main": "./out/src/extension",
  "browser": "./out/src/web/extension",
  "contributes": {
    "viewsContainers": {
      "activitybar": [
        {
          "id": "zowe",
          "title": "%viewsContainers.activitybar%",
          "icon": "resources/zowe.svg"
        }
      ]
    },
    "views": {
      "zowe": [
        {
          "id": "zowe.ds.explorer",
          "name": "%zowe.ds.explorer%"
        },
        {
          "id": "zowe.uss.explorer",
          "name": "%zowe.uss.explorer%"
        },
        {
          "id": "zowe.jobs.explorer",
          "name": "%zowe.jobs.explorer%"
        }
      ]
    },
    "keybindings": [
      {
        "command": "zowe.openRecentMember",
        "key": "ctrl+alt+r",
        "mac": "cmd+alt+r"
      },
      {
        "command": "zowe.searchInAllLoadedItems",
        "key": "ctrl+alt+p",
        "mac": "cmd+alt+p"
      },
      {
        "command": "zowe.jobs.deleteJob",
        "key": "delete",
        "when": "focusedView == zowe.jobs.explorer"
      },
      {
        "command": "zowe.ds.deleteDataset",
        "key": "delete",
        "when": "focusedView == zowe.ds.explorer && listSupportsMultiselect"
      },
      {
        "command": "zowe.uss.deleteNode",
        "key": "delete",
        "when": "focusedView == zowe.uss.explorer"
      },
      {
        "command": "zowe.extRefresh",
        "key": "ctrl+alt+z",
        "mac": "cmd+alt+z"
      },
      {
        "command": "zowe.uss.copyUssFile",
        "key": "ctrl+c",
        "mac": "cmd+c",
        "when": "focusedView == zowe.uss.explorer || viewItem =~ /^(?!.*_fav.*)(textFile.*|binaryFile.*)/"
      },
      {
        "command": "zowe.uss.pasteUssFile",
        "key": "ctrl+v",
        "mac": "cmd+v",
        "when": "focusedView == zowe.uss.explorer || viewItem =~ /^(directory.*|ussSession.*)/ && !listSupportsMultiselect"
      },
      {
        "command": "zowe.ds.copyDataSet",
        "key": "ctrl+c",
        "mac": "cmd+c",
        "when": "focusedView == zowe.ds.explorer"
      },
      {
        "command": "zowe.ds.pasteDataSet",
        "key": "ctrl+v",
        "mac": "cmd+v",
        "when": "focusedView == zowe.ds.explorer"
      }
    ],
    "commands": [
      {
        "command": "zowe.promptCredentials",
        "title": "%zowe.promptCredentials%",
        "category": "Zowe Explorer"
      },
      {
        "command": "zowe.extRefresh",
        "title": "%zowe.extRefresh%",
        "category": "Zowe Explorer",
        "icon": {
          "light": "./resources/light/refresh.svg",
          "dark": "./resources/dark/refresh.svg"
        }
      },
      {
        "command": "zowe.ds.disableValidation",
        "title": "%disableValidation%",
        "category": "Zowe Explorer"
      },
      {
        "command": "zowe.uss.disableValidation",
        "title": "%uss.disableValidation%",
        "category": "Zowe Explorer"
      },
      {
        "command": "zowe.jobs.disableValidation",
        "title": "%jobs.disableValidation%",
        "category": "Zowe Explorer"
      },
      {
        "command": "zowe.ds.enableValidation",
        "title": "%enableValidation%",
        "category": "Zowe Explorer"
      },
      {
        "command": "zowe.uss.enableValidation",
        "title": "%uss.enableValidation%",
        "category": "Zowe Explorer"
      },
      {
        "command": "zowe.jobs.enableValidation",
        "title": "%jobs.enableValidation%",
        "category": "Zowe Explorer"
      },
      {
        "command": "zowe.ds.ssoLogin",
        "title": "%ssoLogin%",
        "category": "Zowe Explorer"
      },
      {
        "command": "zowe.uss.ssoLogin",
        "title": "%uss.ssoLogin%",
        "category": "Zowe Explorer"
      },
      {
        "command": "zowe.jobs.ssoLogin",
        "title": "%jobs.ssoLogin%",
        "category": "Zowe Explorer"
      },
      {
        "command": "zowe.ds.ssoLogout",
        "title": "%ssoLogout%",
        "category": "Zowe Explorer"
      },
      {
        "command": "zowe.uss.ssoLogout",
        "title": "%uss.ssoLogout%",
        "category": "Zowe Explorer"
      },
      {
        "command": "zowe.jobs.ssoLogout",
        "title": "%jobs.ssoLogout%",
        "category": "Zowe Explorer"
      },
      {
        "command": "zowe.uss.copyPath",
        "title": "%uss.copyPath%",
        "category": "Zowe Explorer"
      },
      {
        "command": "zowe.uss.createFile",
        "title": "%uss.createFile%",
        "category": "Zowe Explorer"
      },
      {
        "command": "zowe.uss.createFolder",
        "title": "%uss.createFolder%",
        "category": "Zowe Explorer"
      },
      {
        "command": "zowe.uss.deleteNode",
        "title": "%uss.deleteNode%",
        "category": "Zowe Explorer"
      },
      {
        "command": "zowe.uss.renameNode",
        "title": "%uss.renameNode%",
        "category": "Zowe Explorer"
      },
      {
        "command": "zowe.ds.addFavorite",
        "title": "%addFavorite%",
        "category": "Zowe Explorer",
        "icon": {
          "dark": "./resources/dark/favorites-open-dark.svg",
          "light": "./resources/light/favorites-open-light.svg"
        }
      },
      {
        "command": "zowe.uss.addFavorite",
        "title": "%uss.addFavorite%",
        "category": "Zowe Explorer",
        "icon": {
          "dark": "./resources/dark/favorites-open-dark.svg",
          "light": "./resources/light/favorites-open-light.svg"
        }
      },
      {
        "command": "zowe.ds.addSession",
        "title": "%addSession%",
        "category": "Zowe Explorer",
        "icon": {
          "light": "./resources/light/plus.svg",
          "dark": "./resources/dark/plus.svg"
        }
      },
      {
        "command": "zowe.ds.editSession",
        "title": "%editSession%",
        "category": "Zowe Explorer",
        "icon": {
          "light": "./resources/light/edit.svg",
          "dark": "./resources/dark/edit.svg"
        }
      },
      {
        "command": "zowe.ds.deleteProfile",
        "title": "%deleteProfile%",
        "category": "Zowe Explorer"
      },
      {
        "command": "zowe.cmd.deleteProfile",
        "title": "%cmd.deleteProfile%",
        "category": "Zowe Explorer"
      },
      {
        "command": "zowe.ds.createDataset",
        "title": "%createDataset%",
        "category": "Zowe Explorer",
        "icon": {
          "light": "./resources/light/newfile.svg",
          "dark": "./resources/dark/newfile.svg"
        }
      },
      {
        "command": "zowe.ds.createMember",
        "title": "%createMember%",
        "category": "Zowe Explorer"
      },
      {
        "command": "zowe.ds.showAttributes",
        "title": "%showAttributes%",
        "category": "Zowe Explorer"
      },
      {
        "command": "zowe.ds.renameDataSet",
        "title": "%renameDataSet%",
        "category": "Zowe Explorer"
      },
      {
        "command": "zowe.ds.copyDataSet",
        "title": "%copyFile%",
        "category": "Zowe Explorer"
      },
      {
        "command": "zowe.ds.hMigrateDataSet",
        "title": "%hMigrateDataSet%",
        "category": "Zowe Explorer"
      },
      {
        "command": "zowe.ds.hRecallDataSet",
        "title": "%hRecallDataSet%",
        "category": "Zowe Explorer"
      },
      {
<<<<<<< HEAD
        "command": "zowe.ds.pasteDataSet",
=======
        "command": "zowe.ds.showFileErrorDetails",
        "title": "%showFileErrorDetails%",
        "category": "Zowe Explorer"
      },
      {
        "command": "zowe.ds.pasteMember",
>>>>>>> 4e867c4d
        "title": "%paste%",
        "category": "Zowe Explorer"
      },
      {
        "command": "zowe.ds.renameDataSetMember",
        "title": "%renameMember%",
        "category": "Zowe Explorer"
      },
      {
        "command": "zowe.ds.deleteDataset",
        "title": "%deleteDataset%",
        "category": "Zowe Explorer"
      },
      {
        "command": "zowe.ds.deleteMember",
        "title": "%deleteMember%",
        "category": "Zowe Explorer"
      },
      {
        "command": "zowe.ds.allocateLike",
        "title": "%allocateLike%",
        "category": "Zowe Explorer"
      },
      {
        "command": "zowe.ds.uploadDialog",
        "title": "%uploadDialog%",
        "category": "Zowe Explorer"
      },
      {
        "command": "zowe.ds.editDataSet",
        "title": "%editDataSet%",
        "category": "Zowe Explorer",
        "icon": {
          "light": "./resources/light/edit.svg",
          "dark": "./resources/dark/edit.svg"
        }
      },
      {
        "command": "zowe.ds.editMember",
        "title": "%editMember%",
        "category": "Zowe Explorer",
        "icon": {
          "light": "./resources/light/edit.svg",
          "dark": "./resources/dark/edit.svg"
        }
      },
      {
        "command": "zowe.ds.pattern",
        "title": "%pattern%",
        "category": "Zowe Explorer",
        "icon": {
          "light": "./resources/light/pattern.svg",
          "dark": "./resources/dark/pattern.svg"
        }
      },
      {
        "command": "zowe.ds.refreshAll",
        "title": "%refreshAll%",
        "category": "Zowe Explorer",
        "icon": {
          "light": "./resources/light/refresh.svg",
          "dark": "./resources/dark/refresh.svg"
        }
      },
      {
        "command": "zowe.ds.refreshNode",
        "title": "%refreshNode%",
        "category": "Zowe Explorer",
        "icon": {
          "light": "./resources/light/download.svg",
          "dark": "./resources/dark/download.svg"
        }
      },
      {
        "command": "zowe.ds.refreshDataset",
        "title": "%refreshDataset%",
        "category": "Zowe Explorer",
        "icon": {
          "light": "./resources/light/download.svg",
          "dark": "./resources/dark/download.svg"
        }
      },
      {
        "command": "zowe.ds.removeFavorite",
        "title": "%removeFavorite%",
        "category": "Zowe Explorer",
        "icon": {
          "dark": "./resources/dark/favorites-close-dark.svg",
          "light": "./resources/light/favorites-close-light.svg"
        }
      },
      {
        "command": "zowe.ds.removeFavProfile",
        "title": "%removeFavProfile%",
        "category": "Zowe Explorer"
      },
      {
        "command": "zowe.uss.removeFavorite",
        "title": "%uss.removeFavorite%",
        "category": "Zowe Explorer",
        "icon": {
          "dark": "./resources/dark/favorites-close-dark.svg",
          "light": "./resources/light/favorites-close-light.svg"
        }
      },
      {
        "command": "zowe.uss.removeFavProfile",
        "title": "%removeFavProfile%",
        "category": "Zowe Explorer"
      },
      {
        "command": "zowe.ds.removeSavedSearch",
        "title": "%removeSavedSearch%",
        "category": "Zowe Explorer",
        "icon": {
          "dark": "./resources/dark/favorites-close-dark.svg",
          "light": "./resources/light/favorites-close-light.svg"
        }
      },
      {
        "command": "zowe.ds.removeSession",
        "title": "%removeSession%",
        "category": "Zowe Explorer"
      },
      {
        "command": "zowe.ds.saveSearch",
        "title": "%saveSearch%",
        "category": "Zowe Explorer"
      },
      {
        "command": "zowe.ds.submitJcl",
        "title": "%submitJcl%",
        "category": "Zowe Explorer"
      },
      {
        "command": "zowe.ds.submitMember",
        "title": "%submitMember%",
        "category": "Zowe Explorer"
      },
      {
        "command": "zowe.uss.addSession",
        "title": "%uss.addSession%",
        "category": "Zowe Explorer",
        "icon": {
          "light": "./resources/light/plus.svg",
          "dark": "./resources/dark/plus.svg"
        }
      },
      {
        "command": "zowe.uss.editSession",
        "title": "%editSession%",
        "category": "Zowe Explorer",
        "icon": {
          "light": "./resources/light/edit.svg",
          "dark": "./resources/dark/edit.svg"
        }
      },
      {
        "command": "zowe.uss.deleteProfile",
        "title": "%deleteProfile%",
        "category": "Zowe Explorer"
      },
      {
        "command": "zowe.uss.editFile",
        "title": "%uss.editFile%",
        "category": "Zowe Explorer",
        "icon": {
          "light": "./resources/light/edit.svg",
          "dark": "./resources/dark/edit.svg"
        }
      },
      {
        "command": "zowe.uss.fullPath",
        "title": "%uss.fullPath%",
        "category": "Zowe Explorer",
        "icon": {
          "light": "./resources/light/pattern.svg",
          "dark": "./resources/dark/pattern.svg"
        }
      },
      {
        "command": "zowe.uss.refreshAll",
        "title": "%uss.refreshAll%",
        "category": "Zowe Explorer",
        "icon": {
          "light": "./resources/light/refresh.svg",
          "dark": "./resources/dark/refresh.svg"
        }
      },
      {
        "command": "zowe.uss.refreshUSS",
        "title": "%uss.refreshUSS%",
        "category": "Zowe Explorer",
        "icon": {
          "light": "./resources/light/download.svg",
          "dark": "./resources/dark/download.svg"
        }
      },
      {
        "command": "zowe.uss.refreshDirectory",
        "title": "%uss.refreshDirectory%",
        "category": "Zowe Explorer",
        "icon": {
          "light": "./resources/light/download.svg",
          "dark": "./resources/dark/download.svg"
        }
      },
      {
        "command": "zowe.uss.removeSession",
        "title": "%uss.removeSession%",
        "category": "Zowe Explorer"
      },
      {
        "command": "zowe.uss.saveSearch",
        "title": "%saveSearch%",
        "category": "Zowe Explorer"
      },
      {
        "command": "zowe.uss.removeSavedSearch",
        "title": "%removeSavedSearch%",
        "category": "Zowe Explorer",
        "icon": {
          "dark": "./resources/dark/favorites-close-dark.svg",
          "light": "./resources/light/favorites-close-light.svg"
        }
      },
      {
        "command": "zowe.uss.binary",
        "title": "%uss.binary%",
        "category": "Zowe Explorer"
      },
      {
        "command": "zowe.uss.uploadDialog",
        "title": "%uss.uploadDialog%",
        "category": "Zowe Explorer"
      },
      {
        "command": "zowe.uss.text",
        "title": "%uss.text%",
        "category": "Zowe Explorer"
      },
      {
        "command": "zowe.uss.copyUssFile",
        "title": "%copyFile%",
        "category": "Zowe Explorer"
      },
      {
        "command": "zowe.uss.pasteUssFile",
        "title": "%pasteFile%",
        "category": "Zowe Explorer"
      },
      {
        "command": "zowe.jobs.deleteJob",
        "title": "%deleteJob%",
        "category": "Zowe Explorer",
        "icon": {
          "dark": "./resources/dark/trash.svg",
          "light": "./resources/light/trash.svg"
        }
      },
      {
        "command": "zowe.jobs.addFavorite",
        "title": "%addFavorite%",
        "category": "Zowe Explorer",
        "icon": {
          "dark": "./resources/dark/favorites-open-dark.svg",
          "light": "./resources/light/favorites-open-light.svg"
        }
      },
      {
        "command": "zowe.jobs.removeFavorite",
        "title": "%removeFavorite%",
        "category": "Zowe Explorer",
        "icon": {
          "dark": "./resources/dark/favorites-close-dark.svg",
          "light": "./resources/light/favorites-close-light.svg"
        }
      },
      {
        "command": "zowe.jobs.removeSearchFavorite",
        "title": "%removeSavedSearch%",
        "category": "Zowe Explorer",
        "icon": {
          "dark": "./resources/dark/favorites-close-dark.svg",
          "light": "./resources/light/favorites-close-light.svg"
        }
      },
      {
        "command": "zowe.jobs.removeFavProfile",
        "title": "%removeFavProfile%",
        "category": "Zowe Explorer"
      },
      {
        "command": "zowe.jobs.saveSearch",
        "title": "%saveSearch%",
        "category": "Zowe Explorer"
      },
      {
        "command": "zowe.jobs.runModifyCommand",
        "title": "%runModifyCommand%",
        "category": "Zowe Explorer"
      },
      {
        "command": "zowe.jobs.runStopCommand",
        "title": "%runStopCommand%",
        "category": "Zowe Explorer"
      },
      {
        "command": "zowe.jobs.setOwner",
        "title": "%setOwner%",
        "category": "Zowe Explorer"
      },
      {
        "command": "zowe.jobs.setPrefix",
        "title": "%setPrefix%",
        "category": "Zowe Explorer"
      },
      {
        "command": "zowe.jobs.refreshJobsServer",
        "title": "%refreshJobsServer%",
        "category": "Zowe Explorer",
        "icon": {
          "light": "./resources/light/refresh.svg",
          "dark": "./resources/dark/refresh.svg"
        }
      },
      {
        "command": "zowe.jobs.editSession",
        "title": "%editSession%",
        "category": "Zowe Explorer",
        "icon": {
          "light": "./resources/light/edit.svg",
          "dark": "./resources/dark/edit.svg"
        }
      },
      {
        "command": "zowe.jobs.deleteProfile",
        "title": "%deleteProfile%",
        "category": "Zowe Explorer"
      },
      {
        "command": "zowe.jobs.refreshAllJobs",
        "title": "%refreshAllJobs%",
        "category": "Zowe Explorer",
        "icon": {
          "light": "./resources/light/refresh.svg",
          "dark": "./resources/dark/refresh.svg"
        }
      },
      {
        "command": "zowe.jobs.addJobsSession",
        "title": "%addJobsSession%",
        "category": "Zowe Explorer",
        "icon": {
          "light": "./resources/light/plus.svg",
          "dark": "./resources/dark/plus.svg"
        }
      },
      {
        "command": "zowe.jobs.removeJobsSession",
        "title": "%removeJobsSession%",
        "category": "Zowe Explorer"
      },
      {
        "command": "zowe.jobs.downloadSpool",
        "title": "%downloadSpool%",
        "category": "Zowe Explorer",
        "icon": {
          "light": "./resources/light/download.svg",
          "dark": "./resources/dark/download.svg"
        }
      },
      {
        "command": "zowe.jobs.getJobJcl",
        "title": "%getJobJcl%",
        "category": "Zowe Explorer"
      },
      {
        "command": "zowe.jobs.setJobSpool",
        "title": "%setJobSpool%",
        "category": "Zowe Explorer"
      },
      {
        "command": "zowe.issueTsoCmd",
        "title": "%issueTsoCmd%",
        "category": "Zowe Explorer"
      },
      {
        "command": "zowe.issueMvsCmd",
        "title": "%issueMvsCmd%",
        "category": "Zowe Explorer"
      },
      {
        "command": "zowe.jobs.search",
        "title": "%jobs.search%",
        "category": "Zowe Explorer",
        "icon": {
          "light": "./resources/light/pattern.svg",
          "dark": "./resources/dark/pattern.svg"
        }
      },
      {
        "command": "zowe.all.config.init",
        "title": "%all.configInit%",
        "category": "Zowe Explorer"
      },
      {
        "command": "zowe.jobs.refreshJob",
        "title": "%jobs.refreshJob%",
        "category": "Zowe Explorer"
      },
      {
        "command": "zowe.jobs.refreshSpool",
        "title": "%jobs.refreshSpool%",
        "category": "Zowe Explorer"
      }
    ],
    "menus": {
      "view/title": [
        {
          "when": "view == zowe.ds.explorer",
          "command": "zowe.ds.refreshAll",
          "group": "navigation"
        },
        {
          "when": "view == zowe.ds.explorer",
          "command": "zowe.ds.addSession",
          "group": "navigation"
        },
        {
          "when": "view == zowe.uss.explorer",
          "command": "zowe.uss.refreshAll",
          "group": "navigation"
        },
        {
          "when": "view == zowe.uss.explorer",
          "command": "zowe.uss.addSession",
          "group": "navigation"
        },
        {
          "when": "view == zowe.jobs.explorer",
          "command": "zowe.jobs.refreshAllJobs",
          "group": "navigation"
        },
        {
          "when": "view == zowe.jobs.explorer",
          "command": "zowe.jobs.addJobsSession",
          "group": "navigation"
        }
      ],
      "view/item/context": [
        {
          "when": "viewItem =~ /^(?!.*_fav.*)ussSession.*/ && !listMultiSelection",
          "command": "zowe.uss.fullPath",
          "group": "inline"
        },
        {
          "when": "view == zowe.uss.explorer && viewItem =~ /^(?!.*_fav.*)(textFile.*|binaryFile.*|directory.*)/",
          "command": "zowe.uss.addFavorite",
          "group": "inline"
        },
        {
          "when": "view == zowe.uss.explorer && viewItem =~ /^(?!(ussSession.*|profile.*|directory.*)).*_fav.*/",
          "command": "zowe.uss.removeFavorite",
          "group": "inline"
        },
        {
          "when": "view == zowe.uss.explorer && viewItem =~ /^ussSession.*_fav.*/ && !listMultiSelection",
          "command": "zowe.uss.removeSavedSearch",
          "group": "inline"
        },
        {
          "when": "view == zowe.uss.explorer && viewItem =~ /^directory.*/",
          "command": "zowe.uss.refreshDirectory",
          "group": "000_zowe_ussMainframeInteraction@1"
        },
        {
          "when": "view == zowe.uss.explorer && viewItem =~ /^ussSession.*/ && !listMultiSelection",
          "command": "zowe.uss.refreshDirectory",
          "group": "inline"
        },
        {
          "when": "viewItem =~ /^(?!.*_fav.*)ussSession.*/ && !listMultiSelection",
          "command": "zowe.uss.fullPath",
          "group": "000_zowe_ussMainframeInteraction@0"
        },
        {
          "when": "view == zowe.uss.explorer && viewItem =~ /^(?!.*_fav.*)ussSession.*/ && !listMultiSelection",
          "command": "zowe.issueMvsCmd",
          "group": "000_zowe_ussMainframeInteraction@2"
        },
        {
          "when": "view == zowe.uss.explorer && viewItem =~ /^(?!.*_fav.*)ussSession.*/ && !listMultiSelection",
          "command": "zowe.issueTsoCmd",
          "group": "000_zowe_ussMainframeInteraction@3"
        },
        {
          "when": "view == zowe.uss.explorer && viewItem =~ /^(?!(directory|ussSession|favorite|profile_fav))/",
          "command": "zowe.uss.refreshUSS",
          "group": "000_zowe_ussMainframeInteraction@3"
        },
        {
          "when": "view == zowe.uss.explorer && viewItem =~ /^(directory|(?!.*_fav.*)ussSession.*)/ && !listMultiSelection",
          "command": "zowe.uss.createFolder",
          "group": "001_zowe_ussCreate@1"
        },
        {
          "when": "view == zowe.uss.explorer && viewItem =~ /^(directory|(?!.*_fav.*)ussSession.*)/ && !listMultiSelection",
          "command": "zowe.uss.createFile",
          "group": "001_zowe_ussCreate@2"
        },
        {
          "when": "view == zowe.uss.explorer && viewItem =~ /^directory.*/ && !listMultiSelection",
          "command": "zowe.uss.uploadDialog",
          "group": "001_zowe_ussCreate@3"
        },
        {
          "when": "view == zowe.uss.explorer && viewItem =~ /^(?!.*_fav.*)(textFile.*|binaryFile.*|directory.*)/",
          "command": "zowe.uss.copyUssFile",
          "group": "001_zowe_ussCreate@4"
        },
        {
          "when": "view == zowe.uss.explorer && viewItem =~ /^(?!.*_fav.*)(textFile.*|binaryFile.*|directory.*)/",
          "command": "zowe.uss.pasteUssFile",
          "group": "001_zowe_ussCreate@5"
        },
        {
          "when": "view == zowe.uss.explorer && viewItem =~ /^textFile.*/",
          "command": "zowe.uss.binary",
          "group": "002_zowe_ussSystemSpecific@1"
        },
        {
          "when": "view == zowe.uss.explorer && viewItem =~ /^binaryFile.*/",
          "command": "zowe.uss.text",
          "group": "002_zowe_ussSystemSpecific@2"
        },
        {
          "when": "view == zowe.uss.explorer && viewItem =~ /^(?!(ussSession|favorite|profile_fav))/ && !listMultiSelection",
          "command": "zowe.uss.copyPath",
          "group": "002_zowe_ussSystemSpecific@4"
        },
        {
          "when": "view == zowe.uss.explorer && viewItem =~ /^(?!.*_fav.*)(textFile.*|binaryFile.*|directory.*)/",
          "command": "zowe.uss.addFavorite",
          "group": "003_zowe_ussWorkspace@0"
        },
        {
          "when": "view == zowe.uss.explorer && viewItem =~ /^(?!(ussSession.*|profile.*)).*_fav.*/",
          "command": "zowe.uss.removeFavorite",
          "group": "003_zowe_ussWorkspace@1"
        },
        {
          "when": "view == zowe.uss.explorer && viewItem =~ /^(?!.*_fav.*)ussSession.*/ && !listMultiSelection",
          "command": "zowe.uss.addFavorite",
          "group": "003_zowe_ussWorkspace@3"
        },
        {
          "when": "view == zowe.uss.explorer && viewItem =~ /^ussSession.*_fav.*/ && !listMultiSelection",
          "command": "zowe.uss.removeSavedSearch",
          "group": "003_zowe_ussWorkspace@4"
        },
        {
          "when": "view == zowe.uss.explorer && viewItem == profile_fav && !listMultiSelection",
          "command": "zowe.uss.removeFavProfile",
          "group": "003_zowe_ussWorkspace@5"
        },
        {
          "when": "view == zowe.uss.explorer && viewItem =~ /^textFile|binaryFile/ && !listMultiSelection",
          "command": "zowe.uss.editFile",
          "group": "099_zowe_ussModification:@0"
        },
        {
          "when": "view == zowe.uss.explorer && viewItem =~ /^(?!(ussSession|favorite|profile_fav))/ && !listMultiSelection",
          "command": "zowe.uss.renameNode",
          "group": "099_zowe_ussModification:@3"
        },
        {
          "when": "view == zowe.uss.explorer && viewItem =~ /^(?!(ussSession|favorite|.*_fav))/",
          "command": "zowe.uss.deleteNode",
          "group": "099_zowe_ussModification:@4"
        },
        {
          "when": "view == zowe.uss.explorer && viewItem =~ /^(?=.*_validate=true.*)ussSession.*/ && !listMultiSelection",
          "command": "zowe.uss.disableValidation",
          "group": "098_zowe_ussProfileAuthentication@1"
        },
        {
          "when": "view == zowe.uss.explorer && viewItem =~ /^(?=.*_validate=false.*)ussSession.*/ && !listMultiSelection",
          "command": "zowe.uss.enableValidation",
          "group": "098_zowe_ussProfileAuthentication@2"
        },
        {
          "when": "view == zowe.uss.explorer && viewItem =~ /^(?!.*_fav.*)ussSession.*/ && !listMultiSelection",
          "command": "zowe.promptCredentials",
          "group": "098_zowe_ussProfileAuthentication@3"
        },
        {
          "when": "view == zowe.uss.explorer && viewItem =~ /^(?!.*_fav.*)ussSession.*/ && !listMultiSelection",
          "command": "zowe.uss.ssoLogin",
          "group": "098_zowe_ussProfileAuthentication@4"
        },
        {
          "when": "view == zowe.uss.explorer && viewItem =~ /^(?!.*_fav.*)ussSession.*/ && !listMultiSelection",
          "command": "zowe.uss.ssoLogout",
          "group": "098_zowe_ussProfileAuthentication@5"
        },
        {
          "when": "viewItem =~ /^(?!.*_fav.*)ussSession.*/ && !listMultiSelection",
          "command": "zowe.uss.editSession",
          "group": "099_zowe_ussProfileModification@1"
        },
        {
          "when": "viewItem =~ /^(?!.*_fav.*)ussSession.*/",
          "command": "zowe.uss.removeSession",
          "group": "099_zowe_ussProfileModification@98"
        },
        {
          "when": "viewItem =~ /^(?!.*_fav.*)ussSession.*/  && !listMultiSelection",
          "command": "zowe.uss.deleteProfile",
          "group": "099_zowe_ussProfileModification@99"
        },
        {
          "when": "view == zowe.ds.explorer && viewItem =~ /^(?!.*_fav.*)session.*/ && !listMultiSelection",
          "command": "zowe.ds.pattern",
          "group": "inline"
        },
        {
          "when": "view == zowe.ds.explorer && viewItem =~ /^(pds|ds|migr).*_fav.*/",
          "command": "zowe.ds.removeFavorite",
          "group": "inline"
        },
        {
          "when": "view == zowe.ds.explorer && viewItem =~ /^(?!.*_fav|.*isFilterSearch)(member|migr|ds|pds).*/",
          "command": "zowe.ds.addFavorite",
          "group": "inline"
        },
        {
          "when": "view == zowe.ds.explorer && viewItem =~ /^session.*_fav.*/ && !listMultiSelection",
          "command": "zowe.ds.removeSavedSearch",
          "group": "inline"
        },
        {
          "when": "view == zowe.ds.explorer && viewItem =~ /^(?!.*_fav.*)session.*/ && !listMultiSelection",
          "command": "zowe.ds.pattern",
          "group": "000_zowe_dsMainframeInteraction@0"
        },
        {
          "when": "view == zowe.ds.explorer && viewItem =~ /^(?!.*_fav.*)session.*/ && !listMultiSelection",
          "command": "zowe.issueMvsCmd",
          "group": "000_zowe_dsMainframeInteraction@1"
        },
        {
          "when": "view == zowe.ds.explorer && viewItem =~ /^(?!.*_fav.*)session.*/ && !listMultiSelection",
          "command": "zowe.issueTsoCmd",
          "group": "000_zowe_dsMainframeInteraction@2"
        },
        {
          "when": "view == zowe.ds.explorer && viewItem =~ /^pds.*/",
          "command": "zowe.ds.refreshDataset",
          "group": "000_zowe_dsMainframeInteraction@3"
        },
        {
          "when": "view == zowe.ds.explorer && viewItem =~ /^(member.*|ds.*)/",
          "command": "zowe.ds.refreshNode",
          "group": "000_zowe_dsMainframeInteraction@3"
        },
        {
          "when": "view == zowe.ds.explorer && viewItem =~ /^ds.*/ && !listMultiSelection",
          "command": "zowe.ds.submitMember",
          "group": "000_zowe_dsMainframeInteraction@8"
        },
        {
          "when": "view == zowe.ds.explorer && viewItem =~ /^member.*/ && !listMultiSelection",
          "command": "zowe.ds.submitMember",
          "group": "000_zowe_dsMainframeInteraction@8"
        },
        {
          "when": "view == zowe.ds.explorer && viewItem =~ /^(pds|migr|member|ds|vsam).*/",
          "command": "zowe.ds.showAttributes",
          "group": "001_zowe_dsCreate@1"
        },
        {
          "when": "view == zowe.ds.explorer && viewItem =~ /^(?!.*_fav.*)session.*/ && !listMultiSelection",
          "command": "zowe.ds.createDataset",
          "group": "001_zowe_dsCreate@2"
        },
        {
          "when": "view == zowe.ds.explorer && viewItem =~ /^(ds|pds).*/ && !listMultiSelection",
          "command": "zowe.ds.allocateLike",
          "group": "001_zowe_dsCreate@3"
        },
        {
          "when": "view == zowe.ds.explorer && viewItem =~ /^pds.*/ && !listMultiSelection",
          "command": "zowe.ds.createMember",
          "group": "001_zowe_dsCreate@4"
        },
        {
          "when": "view == zowe.ds.explorer && viewItem =~ /^pds.*/ && !listMultiSelection",
          "command": "zowe.ds.uploadDialog",
          "group": "001_zowe_dsCreate@5"
        },
        {
          "when": "view == zowe.ds.explorer && viewItem =~ /^(ds|member|pds).*/",
          "command": "zowe.ds.copyDataSet",
          "group": "001_zowe_dsCreate@6"
        },
        {
          "when": "view == zowe.ds.explorer && viewItem =~ /^(session|pds).*/",
          "command": "zowe.ds.pasteDataSet",
          "group": "001_zowe_dsCreate@7"
        },
        {
          "when": "view == zowe.ds.explorer && viewItem =~ /^(?!.*_fav.*)session.*/ && !listMultiSelection",
          "command": "zowe.ds.saveSearch",
          "group": "002_zowe_dsWorkspace@0"
        },
        {
          "when": "view == zowe.ds.explorer && viewItem =~ /^(?!.*_fav|.*isFilterSearch)(member|migr|ds|pds).*/",
          "command": "zowe.ds.addFavorite",
          "group": "002_zowe_dsWorkspace@0"
        },
        {
          "when": "view == zowe.ds.explorer && viewItem =~ /^session.*_fav.*/ && !listMultiSelection",
          "command": "zowe.ds.removeSavedSearch",
          "group": "002_zowe_dsWorkspace@1"
        },
        {
          "when": "view == zowe.ds.explorer && viewItem =~ /^(pds|ds|migr).*_fav.*/",
          "command": "zowe.ds.removeFavorite",
          "group": "002_zowe_dsWorkspace@1"
        },
        {
          "when": "view == zowe.ds.explorer && viewItem == profile_fav && !listMultiSelection",
          "command": "zowe.ds.removeFavProfile",
          "group": "002_zowe_dsWorkspace@4"
        },
        {
          "when": "view == zowe.ds.explorer && viewItem =~ /^fileError.*/",
          "command": "zowe.ds.showFileErrorDetails",
          "group": "099_zowe_dsModification@0"
        },
        {
          "when": "view == zowe.ds.explorer && viewItem =~ /^migr.*/",
          "command": "zowe.ds.hRecallDataSet",
          "group": "099_zowe_dsModification@0"
        },
        {
          "when": "view == zowe.ds.explorer && viewItem =~ /^(ds.*|^pds.*)/",
          "command": "zowe.ds.hMigrateDataSet",
          "group": "099_zowe_dsModification@0"
        },
        {
          "when": "view == zowe.ds.explorer && viewItem =~ /^ds.*/",
          "command": "zowe.ds.editDataSet",
          "group": "099_zowe_dsModification@1"
        },
        {
          "when": "view == zowe.ds.explorer && viewItem =~ /^member.*/",
          "command": "zowe.ds.editMember",
          "group": "099_zowe_dsModification@1"
        },
        {
          "when": "view == zowe.ds.explorer && viewItem =~ /^member.*/  && !listMultiSelection",
          "command": "zowe.ds.renameDataSetMember",
          "group": "099_zowe_dsModification@2"
        },
        {
          "when": "view == zowe.ds.explorer && viewItem =~ /^ds.*/ && !listMultiSelection",
          "command": "zowe.ds.renameDataSet",
          "group": "099_zowe_dsModification@2"
        },
        {
          "when": "view == zowe.ds.explorer && viewItem =~ /^pds.*/ && !listMultiSelection",
          "command": "zowe.ds.renameDataSet",
          "group": "099_zowe_dsModification@2"
        },
        {
          "when": "view == zowe.ds.explorer && viewItem =~ /^ds.*/",
          "command": "zowe.ds.deleteDataset",
          "group": "099_zowe_dsModification@5"
        },
        {
          "when": "view == zowe.ds.explorer && viewItem =~ /^member.*/",
          "command": "zowe.ds.deleteMember",
          "group": "099_zowe_dsModification@5"
        },
        {
          "when": "view == zowe.ds.explorer && viewItem =~ /^pds.*/",
          "command": "zowe.ds.deleteDataset",
          "group": "099_zowe_dsModification@5"
        },
        {
          "when": "view == zowe.ds.explorer && viewItem =~ /^(?=.*_validate=true.*)session.*/ && !listMultiSelection",
          "command": "zowe.ds.disableValidation",
          "group": "098_zowe_dsProfileAuthentication@6"
        },
        {
          "when": "view == zowe.ds.explorer && viewItem =~ /^(?=.*_validate=false.*)session.*/ && !listMultiSelection",
          "command": "zowe.ds.enableValidation",
          "group": "098_zowe_dsProfileAuthentication@7"
        },
        {
          "when": "view == zowe.ds.explorer && viewItem =~ /^(?!.*_fav.*)session.*/ && !listMultiSelection",
          "command": "zowe.promptCredentials",
          "group": "098_zowe_dsProfileAuthentication@8"
        },
        {
          "when": "view == zowe.ds.explorer && viewItem =~ /^(?!.*_fav.*)session.*/ && !listMultiSelection",
          "command": "zowe.ds.ssoLogin",
          "group": "098_zowe_dsProfileAuthentication@9"
        },
        {
          "when": "view == zowe.ds.explorer && viewItem =~ /^(?!.*_fav.*)session.*/ && !listMultiSelection",
          "command": "zowe.ds.ssoLogout",
          "group": "098_zowe_dsProfileAuthentication@10"
        },
        {
          "when": "view == zowe.ds.explorer && viewItem =~ /^(?!.*_fav.*)session.*/ && !listMultiSelection",
          "command": "zowe.ds.editSession",
          "group": "099_zowe_dsProfileModification@0"
        },
        {
          "when": "view == zowe.ds.explorer && viewItem =~ /^(?!.*_fav.*)session.*/",
          "command": "zowe.ds.removeSession",
          "group": "099_zowe_dsProfileModification@98"
        },
        {
          "when": "view == zowe.ds.explorer && viewItem =~ /^(?!.*_fav.*)session.*/ && !listMultiSelection",
          "command": "zowe.ds.deleteProfile",
          "group": "099_zowe_dsProfileModification@99"
        },
        {
          "when": "view == zowe.jobs.explorer && viewItem =~ /^(?!.*_fav.*)server.*/ && !listMultiSelection",
          "command": "zowe.jobs.search",
          "group": "inline"
        },
        {
          "when": "view == zowe.jobs.explorer && viewItem =~ /^(?!.*_fav.*)job.*/",
          "command": "zowe.jobs.addFavorite",
          "group": "inline"
        },
        {
          "when": "view == zowe.jobs.explorer && viewItem =~ /^job.*_fav.*/",
          "command": "zowe.jobs.removeFavorite",
          "group": "inline"
        },
        {
          "when": "view == zowe.jobs.explorer && viewItem =~ /^server.*_fav.*/ && !listMultiSelection",
          "command": "zowe.jobs.removeSearchFavorite",
          "group": "inline"
        },
        {
          "when": "view == zowe.jobs.explorer && viewItem =~ /^(?!.*_fav.*)server.*/ && !listMultiSelection",
          "command": "zowe.jobs.search",
          "group": "000_zowe_jobsMainframeInteraction@0"
        },
        {
          "when": "view == zowe.jobs.explorer && viewItem =~ /^(?!.*_fav.*)server.*/ && !listMultiSelection",
          "command": "zowe.jobs.refreshJobsServer",
          "group": "000_zowe_jobsMainframeInteraction@1"
        },
        {
          "when": "view == zowe.jobs.explorer && viewItem =~ /^(?!.*_fav.*)server.*/ && !listMultiSelection",
          "command": "zowe.issueMvsCmd",
          "group": "000_zowe_jobsMainframeInteraction@2"
        },
        {
          "when": "view == zowe.jobs.explorer && viewItem =~ /^(?!.*_fav.*)server.*/ && !listMultiSelection",
          "command": "zowe.issueTsoCmd",
          "group": "000_zowe_jobsMainframeInteraction@3"
        },
        {
          "when": "view == zowe.jobs.explorer && viewItem =~ /^(?!.*_fav.*)job.*/",
          "command": "zowe.jobs.refreshJob",
          "group": "000_zowe_jobsMainframeInteraction@0"
        },
        {
          "when": "view == zowe.jobs.explorer && viewItem =~ /^(?!.*_fav.*)job.*/",
          "command": "zowe.jobs.getJobJcl",
          "group": "000_zowe_jobsMainframeInteraction@1"
        },
        {
          "when": "view == zowe.jobs.explorer && viewItem =~ /^(?!.*_fav.*)job.*/",
          "command": "zowe.jobs.downloadSpool",
          "group": "000_zowe_jobsMainframeInteraction@2"
        },
        {
          "when": "view == zowe.jobs.explorer && viewItem =~ /^(?!.*_fav.*)job.*/ && !listMultiSelection",
          "command": "zowe.jobs.runModifyCommand",
          "group": "001_zowe_jobsSystemSpecific@2"
        },
        {
          "when": "view == zowe.jobs.explorer && viewItem =~ /^(?!.*_fav.*)job.*/",
          "command": "zowe.jobs.runStopCommand",
          "group": "001_zowe_jobsSystemSpecific@2"
        },
        {
          "when": "view == zowe.jobs.explorer && viewItem =~ /^(?!.*_fav.*)(server|job).*/",
          "command": "zowe.jobs.addFavorite",
          "group": "002_zowe_jobsWorkspace@0"
        },
        {
          "when": "view == zowe.jobs.explorer && viewItem =~ /^job.*_fav.*/",
          "command": "zowe.jobs.removeFavorite",
          "group": "002_zowe_jobsWorkspace@2"
        },
        {
          "when": "view == zowe.jobs.explorer && viewItem =~ /^server.*_fav.*/ && !listMultiSelection",
          "command": "zowe.jobs.removeSearchFavorite",
          "group": "002_zowe_jobsWorkspace@0"
        },
        {
          "when": "view == zowe.jobs.explorer && viewItem == profile_fav && !listMultiSelection",
          "command": "zowe.jobs.removeFavProfile",
          "group": "002_zowe_jobsWorkspace"
        },
        {
          "when": "view == zowe.jobs.explorer && viewItem =~ /^spool.*/",
          "command": "zowe.jobs.refreshSpool",
          "group": "003_zowe_jobsMainframeInteraction@0"
        },
        {
          "when": "view == zowe.jobs.explorer && viewItem =~ /^(?!.*_fav.*)job.*/",
          "command": "zowe.jobs.deleteJob",
          "group": "099_zowe_jobsModification"
        },
        {
          "when": "view == zowe.jobs.explorer && viewItem =~ /^(?=.*_validate=true.*)server.*/ && !listMultiSelection",
          "command": "zowe.jobs.disableValidation",
          "group": "098_zowe_jobsProfileAuthentication@3"
        },
        {
          "when": "view == zowe.jobs.explorer && viewItem =~ /^(?=.*_validate=false.*)server.*/ && !listMultiSelection",
          "command": "zowe.jobs.enableValidation",
          "group": "098_zowe_jobsProfileAuthentication@4"
        },
        {
          "when": "view == zowe.jobs.explorer && viewItem =~ /^(?!.*_fav.*)server.*/ && !listMultiSelection",
          "command": "zowe.promptCredentials",
          "group": "098_zowe_jobsProfileAuthentication@5"
        },
        {
          "when": "view == zowe.jobs.explorer && viewItem =~ /^(?!.*_fav.*)server.*/ && !listMultiSelection",
          "command": "zowe.jobs.ssoLogin",
          "group": "098_zowe_jobsProfileAuthentication@6"
        },
        {
          "when": "view == zowe.jobs.explorer && viewItem =~ /^(?!.*_fav.*)server.*/ && !listMultiSelection",
          "command": "zowe.jobs.ssoLogout",
          "group": "098_zowe_jobsProfileAuthentication@7"
        },
        {
          "when": "view == zowe.jobs.explorer && viewItem =~ /^(?!.*_fav.*)server.*/ && !listMultiSelection",
          "command": "zowe.jobs.editSession",
          "group": "099_zowe_jobsProfileModification@0"
        },
        {
          "when": "view == zowe.jobs.explorer && viewItem =~ /^(?!.*_fav.*)server.*/",
          "command": "zowe.jobs.removeJobsSession",
          "group": "099_zowe_jobsProfileModification@98"
        },
        {
          "when": "view == zowe.jobs.explorer && viewItem =~ /^(?!.*_fav.*)server.*/  && !listMultiSelection",
          "command": "zowe.jobs.deleteProfile",
          "group": "099_zowe_jobsProfileModification@99"
        }
      ],
      "commandPalette": [
        {
          "command": "zowe.ds.pattern",
          "when": "never"
        },
        {
          "command": "zowe.ds.refreshNode",
          "when": "never"
        },
        {
          "command": "zowe.ds.refreshDataset",
          "when": "never"
        },
        {
          "command": "zowe.ds.createDataset",
          "when": "never"
        },
        {
          "command": "zowe.ds.copyDataSet",
          "when": "never"
        },
        {
          "command": "zowe.ds.showAttributes",
          "when": "never"
        },
        {
          "command": "zowe.ds.editSession",
          "when": "never"
        },
        {
          "command": "zowe.ds.createMember",
          "when": "never"
        },
        {
          "command": "zowe.ds.uploadDialog",
          "when": "never"
        },
        {
          "command": "zowe.ds.pasteDataSet",
          "when": "never"
        },
        {
          "command": "zowe.ds.editMember",
          "when": "never"
        },
        {
          "command": "zowe.ds.renameDataSetMember",
          "when": "never"
        },
        {
          "command": "zowe.ds.deleteMember",
          "when": "never"
        },
        {
          "command": "zowe.ds.editDataSet",
          "when": "never"
        },
        {
          "command": "zowe.ds.renameDataSet",
          "when": "never"
        },
        {
          "command": "zowe.ds.deleteDataset",
          "when": "never"
        },
        {
          "command": "zowe.ds.hMigrateDataSet",
          "when": "never"
        },
        {
          "command": "zowe.ds.hRecallDataSet",
          "when": "never"
        },
        {
          "command": "zowe.ds.showFileErrorDetails",
          "when": "never"
        },
        {
          "command": "zowe.ds.addFavorite",
          "when": "never"
        },
        {
          "command": "zowe.ds.removeFavorite",
          "when": "never"
        },
        {
          "command": "zowe.ds.removeSession",
          "when": "never"
        },
        {
          "command": "zowe.ds.removeFavProfile",
          "when": "never"
        },
        {
          "command": "zowe.ds.deleteProfile",
          "when": "never"
        },
        {
          "command": "zowe.ds.disableValidation",
          "when": "never"
        },
        {
          "command": "zowe.ds.enableValidation",
          "when": "never"
        },
        {
          "command": "zowe.uss.disableValidation",
          "when": "never"
        },
        {
          "command": "zowe.uss.enableValidation",
          "when": "never"
        },
        {
          "command": "zowe.jobs.disableValidation",
          "when": "never"
        },
        {
          "command": "zowe.jobs.enableValidation",
          "when": "never"
        },
        {
          "command": "zowe.ds.ssoLogin",
          "when": "never"
        },
        {
          "command": "zowe.ds.ssoLogout",
          "when": "never"
        },
        {
          "command": "zowe.uss.ssoLogin",
          "when": "never"
        },
        {
          "command": "zowe.uss.ssoLogout",
          "when": "never"
        },
        {
          "command": "zowe.jobs.ssoLogin",
          "when": "never"
        },
        {
          "command": "zowe.jobs.ssoLogout",
          "when": "never"
        },
        {
          "command": "zowe.ds.saveSearch",
          "when": "never"
        },
        {
          "command": "zowe.ds.removeSavedSearch",
          "when": "never"
        },
        {
          "command": "zowe.uss.fullPath",
          "when": "never"
        },
        {
          "command": "zowe.uss.copyPath",
          "when": "never"
        },
        {
          "command": "zowe.jobs.search",
          "when": "never"
        },
        {
          "command": "zowe.uss.refreshUSS",
          "when": "never"
        },
        {
          "command": "zowe.uss.refreshDirectory",
          "when": "never"
        },
        {
          "command": "zowe.uss.createFolder",
          "when": "never"
        },
        {
          "command": "zowe.uss.createFile",
          "when": "never"
        },
        {
          "command": "zowe.uss.uploadDialog",
          "when": "never"
        },
        {
          "command": "zowe.uss.copyUssFile",
          "when": "never"
        },
        {
          "command": "zowe.uss.pasteUssFile",
          "when": "never"
        },
        {
          "command": "zowe.uss.editFile",
          "when": "never"
        },
        {
          "command": "zowe.uss.binary",
          "when": "never"
        },
        {
          "command": "zowe.uss.text",
          "when": "never"
        },
        {
          "command": "zowe.uss.renameNode",
          "when": "never"
        },
        {
          "command": "zowe.uss.deleteNode",
          "when": "never"
        },
        {
          "command": "zowe.uss.saveSearch",
          "when": "never"
        },
        {
          "command": "zowe.uss.editSession",
          "when": "never"
        },
        {
          "command": "zowe.uss.deleteProfile",
          "when": "never"
        },
        {
          "command": "zowe.uss.removeSavedSearch",
          "when": "never"
        },
        {
          "command": "zowe.uss.removeSession",
          "when": "never"
        },
        {
          "command": "zowe.ds.submitMember",
          "when": "never"
        },
        {
          "command": "zowe.uss.addFavorite",
          "when": "never"
        },
        {
          "command": "zowe.uss.removeFavorite",
          "when": "never"
        },
        {
          "command": "zowe.uss.removeFavProfile",
          "when": "never"
        },
        {
          "command": "zowe.jobs.setPrefix",
          "when": "never"
        },
        {
          "command": "zowe.jobs.setOwner",
          "when": "never"
        },
        {
          "command": "zowe.jobs.setJobSpool",
          "when": "never"
        },
        {
          "command": "zowe.jobs.refreshJobsServer",
          "when": "never"
        },
        {
          "command": "zowe.jobs.addFavorite",
          "when": "never"
        },
        {
          "command": "zowe.jobs.removeFavorite",
          "when": "never"
        },
        {
          "command": "zowe.jobs.removeSearchFavorite",
          "when": "never"
        },
        {
          "command": "zowe.jobs.removeFavProfile",
          "when": "never"
        },
        {
          "command": "zowe.jobs.saveSearch",
          "when": "never"
        },
        {
          "command": "zowe.jobs.getJobJcl",
          "when": "never"
        },
        {
          "command": "zowe.jobs.runModifyCommand",
          "when": "never"
        },
        {
          "command": "zowe.jobs.runStopCommand",
          "when": "never"
        },
        {
          "command": "zowe.jobs.downloadSpool",
          "when": "never"
        },
        {
          "command": "zowe.jobs.editSession",
          "when": "never"
        },
        {
          "command": "zowe.jobs.removeJobsSession",
          "when": "never"
        },
        {
          "command": "zowe.jobs.deleteProfile",
          "when": "never"
        },
        {
          "command": "zowe.jobs.refreshJob",
          "when": "never"
        },
        {
          "command": "zowe.jobs.refreshSpool",
          "when": "never"
        },
        {
          "command": "zowe.jobs.deleteJob",
          "when": "never"
        }
      ]
    },
    "configuration": {
      "type": "object",
      "title": "%configuration.title%",
      "properties": {
        "zowe.files.temporaryDownloadsFolder.hide": {
          "type": "boolean",
          "default": false,
          "description": "%zowe.files.temporaryDownloadsFolder.hide%",
          "scope": "window"
        },
        "zowe.files.temporaryDownloadsFolder.cleanup": {
          "type": "boolean",
          "default": true,
          "description": "%zowe.files.temporaryDownloadsFolder.cleanup%",
          "scope": "window"
        },
        "zowe.ds.default.binary": {
          "default": {
            "dsorg": "PO",
            "alcunit": "CYL",
            "primary": 10,
            "secondary": 10,
            "dirblk": 25,
            "recfm": "U",
            "blksize": 27998,
            "lrecl": 27998
          },
          "description": "%zowe.ds.default.binary%",
          "scope": "resource"
        },
        "zowe.ds.default.c": {
          "default": {
            "dsorg": "PO",
            "alcunit": "CYL",
            "primary": 1,
            "secondary": 1,
            "dirblk": 25,
            "recfm": "VB",
            "blksize": 32760,
            "lrecl": 260
          },
          "description": "%zowe.ds.default.c%",
          "scope": "resource"
        },
        "zowe.ds.default.classic": {
          "default": {
            "dsorg": "PO",
            "alcunit": "CYL",
            "primary": 1,
            "secondary": 1,
            "dirblk": 25,
            "recfm": "FB",
            "blksize": 6160,
            "lrecl": 80
          },
          "description": "%zowe.ds.default.classic%",
          "scope": "resource"
        },
        "zowe.ds.default.pds": {
          "default": {
            "dsorg": "PO",
            "alcunit": "CYL",
            "primary": 1,
            "secondary": 1,
            "dirblk": 5,
            "recfm": "FB",
            "blksize": 6160,
            "lrecl": 80
          },
          "description": "%zowe.ds.default.pds%",
          "scope": "resource"
        },
        "zowe.ds.default.ps": {
          "default": {
            "dsorg": "PS",
            "alcunit": "CYL",
            "primary": 1,
            "secondary": 1,
            "recfm": "FB",
            "blksize": 6160,
            "lrecl": 80
          },
          "description": "%zowe.ds.default.ps%",
          "scope": "resource"
        },
        "zowe.ds.history": {
          "default": {
            "persistence": true,
            "favorites": [],
            "history": [],
            "sessions": []
          },
          "description": "%zowe.ds.history%",
          "scope": "application"
        },
        "zowe.files.temporaryDownloadsFolder.path": {
          "type": "string",
          "default": "",
          "description": "%zowe.files.temporaryDownloadsFolder.path%",
          "scope": "window"
        },
        "zowe.uss.history": {
          "default": {
            "persistence": true,
            "favorites": [],
            "history": [],
            "sessions": []
          },
          "description": "%zowe.uss.history%",
          "scope": "application"
        },
        "zowe.jobs.history": {
          "default": {
            "persistence": true,
            "favorites": [],
            "history": [],
            "sessions": []
          },
          "description": "%zowe.jobs.history%",
          "scope": "application"
        },
        "zowe.jobs.confirmSubmission": {
          "type": "string",
          "default": "%zowe.jobs.confirmSubmission.allJobs%",
          "enum": [
            "%zowe.jobs.confirmSubmission.disabled%",
            "%zowe.jobs.confirmSubmission.yourJobs%",
            "%zowe.jobs.confirmSubmission.otherUserJobs%",
            "%zowe.jobs.confirmSubmission.allJobs%"
          ],
          "enumDescriptions": [
            "%zowe.jobs.confirmSubmission.disabled.desc%",
            "%zowe.jobs.confirmSubmission.yourJobs.desc%",
            "%zowe.jobs.confirmSubmission.otherUserJobs.desc%",
            "%zowe.jobs.confirmSubmission.allJobs.desc%"
          ],
          "description": "%zowe.jobs.confirmSubmission%",
          "scope": "window"
        },
        "zowe.commands.alwaysEdit": {
          "type": "boolean",
          "default": true,
          "description": "Allow editing of commands before submitting",
          "scope": "window"
        },
        "zowe.commands.history": {
          "default": {
            "persistence": true,
            "history": []
          },
          "description": "%zowe.commands.history%",
          "scope": "application"
        },
        "zowe.automaticProfileValidation": {
          "type": "boolean",
          "default": true,
          "description": "%zowe.automaticProfileValidation%",
          "scope": "window"
        },
        "zowe.settings.version": {
          "type": "integer",
          "description": "%zowe.settings.version%",
          "scope": "window"
        },
        "zowe.security.secureCredentialsEnabled": {
          "default": true,
          "type": "boolean",
          "description": "%zowe.security.secureCredentialsEnabled%",
          "scope": "window"
        }
      }
    },
    "languages": [
      {
        "id": "jsonc",
        "filenamePatterns": [
          "zowe.config*.json"
        ]
      }
    ]
  },
  "scripts": {
    "vscode:prepublish": "yarn createTestProfileData && gulp build && yarn license && yarn lint && webpack --mode production && yarn updateStrings && yarn run compile-web",
    "build": "yarn createTestProfileData && gulp build && yarn license && webpack --mode development",
    "build:integration": "yarn createTestProfileData && gulp build && yarn license && tsc --build --pretty",
    "test:unit": "jest \".*__tests__.*\\.unit\\.test\\.ts\" --coverage",
    "test:theia": "mocha ./out/__tests__/__theia__/*.theia.test.js --timeout 50000 --reporter mocha-multi-reporters --reporter-options configFile=.mocharc.json",
    "test": "yarn test:unit",
    "updateStrings": "node ../../scripts/stringUpdateScript.js && prettier --write  --loglevel warn ./i18n package.nls*",
    "package": "vsce package --allow-star-activation --yarn && node ../../scripts/mv-pack.js vscode-extension-for-zowe vsix",
    "license": "node ../../scripts/license.js",
    "watch": "yarn createTestProfileData && gulp build && webpack --mode development --watch --info-verbosity verbose",
    "compile": "tsc -b",
    "compile-web": "webpack --target webworker --entry ./src/web/extension.ts --output-path ./out/src/web",
    "markdown": "markdownlint CHANGELOG.md README.md",
    "lint:pretty": "prettier --check .",
    "lint": "yarn lint:src && yarn lint:pretty && yarn markdown",
    "lint:src": "eslint --format stylish src/**/*.ts",
    "lint:tests": "eslint --format stylish __tests__/**/*.ts",
    "clean": "gulp clean",
    "fresh-clone": "yarn clean && rimraf node_modules",
    "lintErrors": "echo \"zowe-explorer: lintErrors coming soon with eslint.\"",
    "pretty": "prettier --write .",
    "createTestProfileData": "ts-node ./scripts/createTestProfileData.ts",
    "createDemoNodes": "ts-node ./scripts/createDemoNodes.ts"
  },
  "engines": {
    "vscode": "^1.53.2"
  },
  "devDependencies": {
    "@types/chai": "^4.2.6",
    "@types/chai-as-promised": "^7.1.0",
    "@types/expect": "^1.20.3",
    "@types/fs-extra": "^7.0.0",
    "@types/promise-queue": "^2.2.0",
    "@types/selenium-webdriver": "^3.0.4",
    "@types/yargs": "^11.0.0",
    "eslint-plugin-zowe-explorer": "2.6.0-SNAPSHOT",
    "@typescript-eslint/eslint-plugin": "^2.31.0",
    "@typescript-eslint/parser": "^2.31.0",
    "chai": "^4.1.2",
    "chai-as-promised": "^7.1.1",
    "chalk": "^2.4.1",
    "cross-env": "^5.2.0",
    "del": "^4.1.1",
    "eslint": "^6.8.0",
    "event-stream": "^4.0.1",
    "expect": "^24.8.0",
    "geckodriver": "^1.19.1",
    "glob": "^7.1.6",
    "gulp": "^4.0.2",
    "gulp-cli": "^2.2.0",
    "gulp-filter": "^5.1.0",
    "gulp-fs": "^0.0.2",
    "gulp-sourcemaps": "^2.6.5",
    "gulp-typescript": "^5.0.1",
    "jsdoc": "^3.6.3",
    "jsdom": "^16.0.0",
    "keytar": "^7.2.0",
    "log4js": "^6.4.6",
    "markdownlint-cli": "^0.31.1",
    "mem": "^6.0.1",
    "run-sequence": "^2.2.1",
    "selenium-webdriver": "^3.6.0",
    "sinon": "^6.1.0",
    "ts-loader": "^7.0.1",
    "ts-node": "^8.10.1",
    "webpack": "^4.42.1",
    "webpack-cli": "^3.3.11"
  },
  "dependencies": {
    "@zowe/zowe-explorer-api": "2.6.0-SNAPSHOT",
    "fs-extra": "8.0.1",
    "isbinaryfile": "4.0.4",
    "js-yaml": "3.13.1",
    "promise-queue": "2.2.5",
    "yamljs": "0.3.0"
  },
  "jest": {
    "moduleFileExtensions": [
      "js",
      "ts",
      "tsx"
    ],
    "testPathIgnorePatterns": [
      "<rootDir>/src/decorators"
    ],
    "watchPathIgnorePatterns": [
      "<rootDir>/results/unit"
    ],
    "transform": {
      "^.+\\.(ts|tsx)$": [
        "ts-jest",
        {
          "tsconfig": "tsconfig.json",
          "diagnostics": false
        }
      ]
    },
    "testRegex": "__tests__.*\\.(spec|test)\\.ts$",
    "modulePathIgnorePatterns": [
      "__tests__/__integration__/",
      "__tests__/__theia__/",
      "out/"
    ],
    "reporters": [
      "default",
      "jest-junit",
      "jest-stare",
      "jest-html-reporter"
    ],
    "coverageReporters": [
      "json",
      "lcov",
      "text",
      "cobertura"
    ],
    "coverageDirectory": "<rootDir>/results/unit/coverage",
    "setupFilesAfterEnv": [
      "<rootDir>/__tests__/__unit__/jest.setup.ts"
    ],
    "preset": "ts-jest"
  },
  "jest-html-reporter": {
    "pageTitle": "Zowe Extension Tests",
    "outputPath": "results/unit/results.html"
  },
  "jest-stare": {
    "resultDir": "results/unit/jest-stare",
    "coverageLink": "../coverage/lcov-report/index.html"
  },
  "jest-junit": {
    "outputDirectory": "<rootDir>/results/unit",
    "outputName": "junit.xml"
  }
}<|MERGE_RESOLUTION|>--- conflicted
+++ resolved
@@ -301,16 +301,12 @@
         "category": "Zowe Explorer"
       },
       {
-<<<<<<< HEAD
-        "command": "zowe.ds.pasteDataSet",
-=======
         "command": "zowe.ds.showFileErrorDetails",
         "title": "%showFileErrorDetails%",
         "category": "Zowe Explorer"
       },
       {
         "command": "zowe.ds.pasteMember",
->>>>>>> 4e867c4d
         "title": "%paste%",
         "category": "Zowe Explorer"
       },
