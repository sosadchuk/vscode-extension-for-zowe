--- conflicted
+++ resolved
@@ -654,16 +654,12 @@
           "group": "3_workspace@4"
         },
         {
-<<<<<<< HEAD
-          "when": "view == zowe.uss.explorer && viewItem =~ /^(?!(ussSession|favorite))/",
-=======
           "when": "view == zowe.uss.explorer && viewItem == profile_fav",
           "command": "zowe.uss.removeFavProfile",
           "group": "3_workspace"
         },
         {
-          "when": "view == zowe.uss.explorer && viewItem =~ /^(?!(ussSession|favorite|profile_fav))/",
->>>>>>> 39728082
+          "when": "view == zowe.uss.explorer && viewItem =~ /^(?!(ussSession|favorite))/",
           "command": "zowe.uss.copyPath",
           "group": "4_copyPath"
         },
@@ -818,18 +814,13 @@
           "group": "5_workspace@3"
         },
         {
-<<<<<<< HEAD
+          "when": "view == zowe.explorer && viewItem == profile_fav",
+          "command": "zowe.removeFavProfile",
+          "group": "5_workspace@4"
+        },
+        {
           "when": "view == zowe.explorer && viewItem =~ /^member.*/",
           "command": "zowe.copyMember",
-=======
-          "when": "view == zowe.explorer && viewItem == profile_fav",
-          "command": "zowe.removeFavProfile",
-          "group": "5_workspace"
-        },
-        {
-          "when": "view == zowe.explorer && viewItem =~ /^(ds|pds).*/",
-          "command": "zowe.allocateLike",
->>>>>>> 39728082
           "group": "6_cutCopyPaste@0"
         },
         {
