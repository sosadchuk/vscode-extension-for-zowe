--- conflicted
+++ resolved
@@ -12,11 +12,8 @@
 - Added favorite job query to jobs view. [#1947](https://github.com/zowe/vscode-extension-for-zowe/issues/1947)
 - Added confirmation message for "Submit Job" feature as an option in extension settings (set to "All jobs" by default). [#998](https://github.com/zowe/vscode-extension-for-zowe/issues/998)
 - Updated UI/UX method calls to use standalone `Gui` module for better usability and maintainability. [#1967](https://github.com/zowe/vscode-extension-for-zowe/issues/1967)
-<<<<<<< HEAD
+- Updated error dialog when Zowe config is invalid, with option to "Show Config" within VS Code for diagnostics. [#1986](https://github.com/zowe/vscode-extension-for-zowe/issues/1986)
 - Fixed issue where responseTimeout (in Zowe config) was not provided for supported API calls. [#1907](https://github.com/zowe/vscode-extension-for-zowe/issues/1907)
-=======
-- Updated error dialog when Zowe config is invalid, with option to "Show Config" within VS Code for diagnostics. [#1986](https://github.com/zowe/vscode-extension-for-zowe/issues/1986)
->>>>>>> 1ade0e9d
 
 ### Bug fixes
 
