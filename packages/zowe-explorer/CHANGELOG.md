# Change Log

All notable changes to the "vscode-extension-for-zowe" extension will be documented in this file.

## TBD Release

### Bug fixes

- Fix issue with certain actions displaying profiles that are not registered with the tree that is providing the action. [#2534](https://github.com/zowe/vscode-extension-for-zowe/issues/2534)
- Update when the option to submit local file as JCL will be displayed in context menus. [#2541](https://github.com/zowe/vscode-extension-for-zowe/issues/2541)
<<<<<<< HEAD
- Solved issue with a conflicting keybinding for `Edit History`, changed keybinding to `Ctrl`+`Alt`+`y` for Windows and `⌘ Cmd`+`⌥ Opt`+`y` for macOS. [#2543](https://github.com/zowe/vscode-extension-for-zowe/issues/2543)
- Removed duplicate context menu items displayed on USS view that now exist within the `Manage Profile` option.[#2547](https://github.com/zowe/vscode-extension-for-zowe/issues/2547)
=======
- Solved issue with shortcut for `Edit History` view overlapping `Redo` shortcut [#2543](https://github.com/zowe/vscode-extension-for-zowe/issues/2543)
- Removed duplicate buttons displayed on USS view that now exist on `Manage Profile` view [#2547](https://github.com/zowe/vscode-extension-for-zowe/issues/2547)
- Fixed issue where sort PDS feature applied the date description to members without a valid date [#2552](https://github.com/zowe/vscode-extension-for-zowe/issues/2552)
>>>>>>> f2d5e10b

## `2.12.0`

### New features and enhancements

- Added "Sort Jobs" feature in Jobs tree view: accessible via sort icon or right-clicking on session node. [#2257](https://github.com/zowe/vscode-extension-for-zowe/issues/2257)
- Introduce a new user interface for managing profiles via right-click action "Manage Profile".
- Added new edit feature on `Edit Attributes` view for changing file tags on USS. [#2113](https://github.com/zowe/vscode-extension-for-zowe/issues/2113)
- Added new API {ZE Extender MetaData} to allow extenders to have the metadata of registered extenders to aid in team configuration file creation from a view that isn't Zowe Explorer's. [#2394](https://github.com/zowe/vscode-extension-for-zowe/issues/2394)
- Added ability to install extension from VS Code marketplace if custom credential manager extension is missing after defining it on `imperative.json`. [#2381](https://github.com/zowe/vscode-extension-for-zowe/issues/2381)
- Added new right-click action for `Submit as JCL` for local files in the VS Code file explorer as well as files opened in the VS Code text editor. [#2475](https://github.com/zowe/vscode-extension-for-zowe/issues/2475)
- Added "Sort PDS members" feature in Data Sets tree view: accessible via sort icon on session node, or by right-clicking a PDS or session. [#2420](https://github.com/zowe/vscode-extension-for-zowe/issues/2420)
- Added "Filter PDS members" feature in Data Sets tree view: accessible via filter icon on session node, or by right-clicking a PDS or session. [#2420](https://github.com/zowe/vscode-extension-for-zowe/issues/2420)
- Added descriptions to data set nodes if filtering and/or sorting is enabled (where applicable).
- Added webview for editing persistent items on Zowe Explorer. [#2488](https://github.com/zowe/vscode-extension-for-zowe/issues/2488)

### Bug fixes

- Fixed submitting local JCL using command pallet option `Zowe Explorer: Submit as JCL` by adding a check for chosen profile returned to continue the action. [#1625](https://github.com/zowe/vscode-extension-for-zowe/issues/1625)
- Fixed conflict resolution being skipped if local and remote file have different contents but are the same size. [#2496](https://github.com/zowe/vscode-extension-for-zowe/issues/2496)
- Fixed issue with token based auth for unsecure profiles in Zowe Explorer. [#2518](https://github.com/zowe/vscode-extension-for-zowe/issues/2518)

## `2.11.2`

### Bug fixes

- Update Zowe Explorer API dependency to pick up latest fixes for Zowe Secrets. [#2512](https://github.com/zowe/vscode-extension-for-zowe/issues/2512)

## `2.11.1`

### Bug fixes

- Fixed issue where USS nodes were not removed from tree during deletion. [#2479](https://github.com/zowe/vscode-extension-for-zowe/issues/2479)
- Fixed issue where new USS nodes from a paste operation were not shown in tree until refreshed. [#2479](https://github.com/zowe/vscode-extension-for-zowe/issues/2479)
- Fixed issue where the "Delete Job" action showed a successful deletion message, even if the API returned an error.
- USS directories, PDS nodes, job nodes and session nodes now update with their respective "collapsed icon" when collapsed.
- Fixed bug where the list of datasets from a filter search was not re-sorted after a new data set was created in Zowe Explorer. [#2473](https://github.com/zowe/vscode-extension-for-zowe/issues/2473)

## `2.11.0`

### New features and enhancements

- Allow deleting migrated datasets [#2447](https://github.com/zowe/vscode-extension-for-zowe/issues/2447)

### Bug fixes

- Fixed issue with favorited Job filter search. [#2440](https://github.com/zowe/vscode-extension-for-zowe/issues/2440)
- Remove the 'Show Attributes' context menu action for migrated datasets. [#2033](https://github.com/zowe/vscode-extension-for-zowe/issues/2033)
- Fixed issue with endless credential prompt loop when logging out. [#2262](https://github.com/zowe/vscode-extension-for-zowe/issues/2262)
- Bump `@zowe/secrets-for-zowe-sdk` to 7.18.4 to handle install errors gracefully and to allow running without MSVC redistributables.
- Fixed issue where data set content does not always appear as soon as the editor is opened. [#2427](https://github.com/zowe/vscode-extension-for-zowe/issues/2427)
- Adjust scope of "Security: Secure Credentials Enabled" setting to `machine-overridable` so it appears again in certain cloud IDEs.
- Fixed issue where disabling "Automatic Profile Validation" caused the search prompts to stop appearing for all tree views. [#2454](https://github.com/zowe/vscode-extension-for-zowe/issues/2454)

## `2.10.0`

### New features and enhancements

- Added call to callback if defined by extenders when a change to the team config profile is made. [#2385](https://github.com/zowe/vscode-extension-for-zowe/issues/2385)
- Replaced `keytar` dependency with `keyring` module from [`@zowe/secrets-for-zowe-sdk`](https://github.com/zowe/zowe-cli/tree/master/packages/secrets). [#2358](https://github.com/zowe/vscode-extension-for-zowe/issues/2358) [#2348](https://github.com/zowe/vscode-extension-for-zowe/issues/2348)
- Added "Edit Attributes" option for USS files and folders. [#2254](https://github.com/zowe/vscode-extension-for-zowe/issues/2254)

### Bug fixes

- Fix the USS refresh icon (replacing "download" with "refresh")
- Fix error for Theia check when token authentication returns 401. [#2407](https://github.com/zowe/vscode-extension-for-zowe/issues/2407)

## `2.9.2`

### Bug fixes

- Added jobs not found message when no results are returned from filter [#2362](https://github.com/zowe/vscode-extension-for-zowe/issues/2362)
- Fixed loop when user selects Cancel on the Check Credentials message. [#2262](https://github.com/zowe/vscode-extension-for-zowe/issues/2262)
- Fixed issue where job session nodes were not adding new job nodes when refreshed. [#2370](https://github.com/zowe/vscode-extension-for-zowe/issues/2370)
- Fixed error when listing data set members that include control characters in the name.

## `2.9.1`

### Bug fixes

- Optimized fetching and caching of child nodes across the primary tree views (Data Sets, Unix System Services, Jobs). [#2347](https://github.com/zowe/vscode-extension-for-zowe/issues/2347)
- Fixed issue where profiles with authentication tokens were breaking functionality for direct-to-service profiles after user interaction. [#2330](https://github.com/zowe/vscode-extension-for-zowe/issues/2330)
- Fixed profile watcher for browser based environments. [#2211](https://github.com/zowe/vscode-extension-for-zowe/issues/2211)
- Updated dependencies for security audits.

## `2.9.0`

### New features and enhancements

- Added option to save unique data set attributes as a template after allocation for future use. [#1425](https://github.com/zowe/vscode-extension-for-zowe/issues/1425)
- Added "Cancel Job" feature for job nodes in Jobs tree view. [#2251](https://github.com/zowe/vscode-extension-for-zowe/issues/2251)
- Enhanced ID generation for parent tree nodes to ensure uniqueness.
- Added support for custom credential manager extensions in Zowe Explorer [#2212](https://github.com/zowe/vscode-extension-for-zowe/issues/2212)

### Bug fixes

- Fixed issue where the "Disable Validation for Profile" context menu option did not update to "Enable Validation for Profile" after use. [#1897](https://github.com/zowe/vscode-extension-for-zowe/issues/1897)
- Fixed parameters passed to `path.join()` calls [#2172](https://github.com/zowe/vscode-extension-for-zowe/issues/2172)
- Fixed issue handling job files with the same DD names across different steps. [#2279](https://github.com/zowe/vscode-extension-for-zowe/issues/2279)
- Fixed issue handling job files with unnamed steps. [#2315](https://github.com/zowe/vscode-extension-for-zowe/issues/2315)
- Fixed issue with Windows path when uploading a file to a data set. [#2323](https://github.com/zowe/vscode-extension-for-zowe/issues/2323)
- Fixed an issue where the mismatch etag error returned was not triggering the diff editor, resulting in possible loss of data due to the issue. [#2277](https://github.com/zowe/vscode-extension-for-zowe/issues/2277)
- Fixed issue where refreshing views collapsed the respective trees. [#2215](https://github.com/zowe/vscode-extension-for-zowe/issues/2215)
- Fixed an issue where user would not get prompted when authentication error is thrown. [#2334](https://github.com/zowe/vscode-extension-for-zowe/issues/2334)
- Fixed issue where profiles with authentication tokens were breaking functionality for direct-to-service profiles after user interaction. [#2111](https://github.com/zowe/vscode-extension-for-zowe/issues/2111)

## `2.8.2`

### Bug fixes

- Fixed `zowe.settings.version` being added to settings.json in workspaces. [#2312](https://github.com/zowe/vscode-extension-for-zowe/issues/2312)

## `2.8.1`

### Bug fixes

- Fixed an issue with updating imperative.json file's Credential Manager value. [#2289](https://github.com/zowe/vscode-extension-for-zowe/issues/2289)
- Fixed an issue with "Zowe Explorer: Poll Content in Active Editor" keybind interfering with debug capabilities in VScode. The keybind to poll JES Spool file content will require the spool file to be active in the text editor. [#2285](https://github.com/zowe/vscode-extension-for-zowe/issues/2285)
- Updated linter rules and addressed linter errors. [#2291](https://github.com/zowe/vscode-extension-for-zowe/issues/2291)
- Fixed an issue with `zowe.settings.version` setting being updated with incorrect type. [#2166](https://github.com/zowe/vscode-extension-for-zowe/issues/2166)
- Updated dependencies for security audits.

## `2.8.0`

### New features and enhancements

- Added a new Zowe Explorer setting, `zowe.logger`, with a default setting of `INFO`.
- Added an output channel, `Zowe Explorer`, for logging within VS Code's Output view. The log level is set by the new Zowe Explorer setting, `zowe.logger`.
- Added a new setting `zowe.files.logsFolder.path` that can be used to override Zowe Explorer logs folder if default location is read-only. [#2186](https://github.com/zowe/vscode-extension-for-zowe/issues/2186)
- Opening a dialog for Upload or Download of files will now open at the project level directory or the user's home directory if no project is opened. [#2203](https://github.com/zowe/vscode-extension-for-zowe/issues/2203)
- Updated linter rules and addressed linter errors. [#2184](https://github.com/zowe/vscode-extension-for-zowe/issues/2184)
- Added polling options for JES Spool files. Spool files can be polled manually by clicking on the spool file name or automatic polling can be set with `Start Polling` option in context menu. [#1952](https://github.com/zowe/vscode-extension-for-zowe/issues/1952)
- Added the JOBS context menu option to download all spool files in binary format. [#2060](https://github.com/zowe/vscode-extension-for-zowe/issues/2060)
- Added two new options to download a single spool file from a Job in plain text or in binary format. [#2060](https://github.com/zowe/vscode-extension-for-zowe/issues/2060)
- Added the option for secure credential storage to be enable in Theia environment.

### Bug fixes

- Fixed issue with silent failures when uploading members into a data set. [#2167](https://github.com/zowe/vscode-extension-for-zowe/issues/2167)
- Fixed an issue where VSCode did not provide all context menu options for a profile node after a multi-select operation. [#2108](https://github.com/zowe/vscode-extension-for-zowe/pull/2108)
- Fixed an issue where the "Paste" option is shown for a multi-select operation in the "Data Sets" view.
- Fixed a z/OSMF issue for Data Sets and Jobs with special characters in the names. [#2175](https://github.com/zowe/vscode-extension-for-zowe/issues/2175)
- Fixed redundant text in error messages that included the same error details twice.
- Fixed issue where a spool file would open a duplicate tab when clicked between updates. [#1952](https://github.com/zowe/vscode-extension-for-zowe/issues/1952)
- Fixed issue where a job search query would not expand the session node after it has been filtered.
- Fixed error message when no data sets found that match pattern.
- Fixed secure credential storage not possible to enable in Theia.

## `2.7.0`

### New features and enhancements

- Added Job search query label to the session in the Jobs tree. [#2062](https://github.com/zowe/vscode-extension-for-zowe/pull/2064)
- Added feature to copy datasets (pds, sequential, members across pds) with multi-select capabilities. [#1150](https://github.com/zowe/vscode-extension-for-zowe/issues/1550)

### Bug fixes

- Fixed issue where job search queries were not working properly when favorited. [#2122](https://github.com/zowe/vscode-extension-for-zowe/issues/2122)
- Fixed issues where document changes may fail to upload if the environment has a slow filesystem or mainframe connection, or when VS Code exits during an upload operation. [#1948](https://github.com/zowe/vscode-extension-for-zowe/issues/1948)
- Fixed custom credential manager in `~/.zowe/settings/imperative.json` file being overwritten with invalid JSON. [#2187](https://github.com/zowe/vscode-extension-for-zowe/issues/2187)
- Fixed several linter errors throughout the codebase and consolidated linter rules. [#2184](https://github.com/zowe/vscode-extension-for-zowe/issues/2184)

## `2.6.2`

### Bug fixes

- Updated dependencies for security audits.

## `2.6.1`

### Bug fixes

- Removed excess pop-ups when listing/opening USS files, and replaced required pop-ups with status bar items to improve UX. [#2091](https://github.com/zowe/vscode-extension-for-zowe/issues/2091)
- Prevented creation of duplicate session after executing a favorited search query. [#1029](https://github.com/zowe/vscode-extension-for-zowe/issues/1029)
- Resolved an issue where VS Code did not provide all context menu options for a profile node after a multi-select operation. [#2108](https://github.com/zowe/vscode-extension-for-zowe/pull/2108)
- Fixed issue with standardization of old v1 settings in Zowe Explorer during activation. [#1520](https://github.com/zowe/vscode-extension-for-zowe/issues/1520)
- Fixed bug where a JSON error occurs for job nodes when collapsing or expanding with a single click. [#2121](https://github.com/zowe/vscode-extension-for-zowe/issues/2121)
- Fixed possible data loss when file is saved but fails to upload and VS Code does not detect unsaved changes. [#2099](https://github.com/zowe/vscode-extension-for-zowe/issues/2099)

## `2.6.0`

### New features and enhancements

- Added Job search prefix validator [1971](https://github.com/zowe/vscode-extension-for-zowe/issues/1971)
- Added file association for `zowe.config.json` and `zowe.config.user.json` to automatically detect them as JSON with Comments. [#1997](https://github.com/zowe/vscode-extension-for-zowe/issues/1997)
- Added the ability to list all datasets, even those with Imperative Errors. [#235](https://github.com/zowe/vscode-extension-for-zowe/issues/235) & [#2036](https://github.com/zowe/vscode-extension-for-zowe/issues/2036)
- Added favorite job query to jobs view. [#1947](https://github.com/zowe/vscode-extension-for-zowe/issues/1947)
- Added confirmation message for "Submit Job" feature as an option in extension settings (set to "All jobs" by default). [#998](https://github.com/zowe/vscode-extension-for-zowe/issues/998)
- Updated UI/UX method calls to use standalone `Gui` module for better usability and maintainability. [#1967](https://github.com/zowe/vscode-extension-for-zowe/issues/1967)
- Updated error dialog when Zowe config is invalid, with option to "Show Config" within VS Code for diagnostics. [#1986](https://github.com/zowe/vscode-extension-for-zowe/issues/1986)
- Added support for pasting at top-level of USS tree (if filtered), and optimized copy/paste operations to avoid using local paths when possible. [#2041](https://github.com/zowe/vscode-extension-for-zowe/issues/2041)

### Bug fixes

- Updated check for Theia environment to reduce false positives in different environments. [#2079](https://github.com/zowe/vscode-extension-for-zowe/issues/2079)
- Fixed issue where responseTimeout (in Zowe config) was not provided for supported API calls. [#1907](https://github.com/zowe/vscode-extension-for-zowe/issues/1907)
- Fixed issue where "Show Attributes" feature used conflicting colors with light VS Code themes. [#2048](https://github.com/zowe/vscode-extension-for-zowe/issues/2048)
- Fixed settings not persisting in Theia versions >=1.29.0. [#2065](https://github.com/zowe/vscode-extension-for-zowe/pull/2065)
- Removed TSLint (as it is deprecated), and replaced all TSLint rules with their ESLint equivalents. [#2030](https://github.com/zowe/vscode-extension-for-zowe/issues/2030)
- Fixed issue with a success message being returned along with error for Job deletion. [#2075](https://github.com/zowe/vscode-extension-for-zowe/issues/2075)
- Removed extra files from the VSIX bundle to reduce download size by 64%. [#2042](https://github.com/zowe/vscode-extension-for-zowe/pull/2042)
- Surfaced any errors from a dataset Recall/Migrate operation. [#2032](https://github.com/zowe/vscode-extension-for-zowe/issues/2032)
- Re-implemented regular dataset API call if the dataSetsMatching does not exist. [#2084](https://github.com/zowe/vscode-extension-for-zowe/issues/2084)

## `2.5.0`

### New features and enhancements

- Added ability to filter jobs by status. Improved Job filtering User experience. [#1925](https://github.com/zowe/vscode-extension-for-zowe/issues/1925)
- Added option to view PDS member attributes, and updated formatting for attributes webview. [#1577](https://github.com/zowe/vscode-extension-for-zowe/issues/1577)
- Streamlined attribute viewing options into one feature - "Show Attributes".
- Added multiple select copy/paste feature on uss view [#1549](https://github.com/zowe/vscode-extension-for-zowe/issues/1549)
- Added multiple select for hide session [#1555](https://github.com/zowe/vscode-extension-for-zowe/issues/1555)

### Bug fixes

- Fixed missing localization for certain VScode error/info/warning messages. [#1722](https://github.com/zowe/vscode-extension-for-zowe/issues/1722)
- Fixed "Allocate Like" error that prevented proper execution. [#1973](https://github.com/zowe/vscode-extension-for-zowe/issues/1973)
- Fixed de-sync issue between Data Set and Favorites panels when adding or deleting datasets/members that were favorited. [#1488](https://github.com/zowe/vscode-extension-for-zowe/issues/1488)
- Added logging in places where errors were being caught and ignored.
- Fixed issue where parent in Jobs list closes after single/multiple job deletion. [#1676](https://github.com/zowe/vscode-extension-for-zowe/issues/1676)

## `2.4.1`

### Bug fixes

- Bugfix: Added validation check while creating, renaming and using allocate alike feature for datasets [#1849](https://github.com/zowe/vscode-extension-for-zowe/issues/1849)
- Fixed login/logout errors from Team config file watcher. [#1924](https://github.com/zowe/vscode-extension-for-zowe/issues/1924)
- Fixed the loading of previously saved profiles in the tree views.
- Fixed default zosmf profile being added to tree view when no previous sessions have been added. [#1992](https://github.com/zowe/vscode-extension-for-zowe/issues/1992)
- Fixed the `Secure Credentials Enabled` setting to update the `~/.zowe/settings/imperative.json` file upon change of the setting without overwriting preexisting data in the file.
- Fixed errors encountered from not having Zowe CLI installed by creating the `~/.zowe/settings/imperative.json` file during activation if it doesn't already exist. This file is for Zowe Explorer to know the Security Credential Manager used for secure profile information and removes the Zowe CLI installation prerequisite. [#1850](https://github.com/zowe/vscode-extension-for-zowe/issues/1850)
- Fixed Zowe Explorer failing to activate in environment with empty workspace. [#1994](https://github.com/zowe/vscode-extension-for-zowe/issues/1994)

## `2.4.0`

### New features and enhancements

- Added check for existing team configuration file in location during create, prompting user to continue with the create action. [#1923](https://github.com/zowe/vscode-extension-for-zowe/issues/1923)
- Added a solution to allow Zowe Explorer extensions with a dependency on Zowe Explorer to work as web extension without Zowe Explorer functionality in vscode.dev. [#1953](https://github.com/zowe/vscode-extension-for-zowe/issues/1953)
- Added a new setting `Secure Credentials Enabled`, default value is selected for security and will have to be unselected to allow creation of team configuration files without default secure arrays to support environments that don't have access to Zowe CLI's Secure Credential Management.

### Bug fixes

- Fixed activation and Refresh Extension issues in web based editors, ie. Theia. [#1807](https://github.com/zowe/vscode-extension-for-zowe/issues/1807)
- Fix refresh job & spool file pull from mainframe doesn't update job status [#1936](https://github.com/zowe/vscode-extension-for-zowe/pull/1936)
- Fix for serial saving of data sets and files to avoid conflict error. [#1868](https://github.com/zowe/vscode-extension-for-zowe/issues/1868)

## `2.3.0`

### New features and enhancements

- Added option to edit team configuration file via the + button for easy access. [#1896](https://github.com/zowe/vscode-extension-for-zowe/issues/1896)
- Added multiple selection to manage context menu of Datasets, USS, and Jobs views. [#1428](https://github.com/zowe/vscode-extension-for-zowe/issues/1428)
- Added Spool file attribute information to a hover over the Spool file's name. [#1832](https://github.com/zowe/vscode-extension-for-zowe/issues/1832)
- Added support for CLI home directory environment variable in Team Config file watcher, and support watching Team Config files named zowe.config.json and zowe.config.user.json at both locations. [#1913](https://github.com/zowe/vscode-extension-for-zowe/issues/1913)
- Update to Job's View Spool file label to display PROCSTEP if available, if PROCSTEP isn't available the label will display the Spool file's record count. [#1889](https://github.com/zowe/vscode-extension-for-zowe/issues/1889) [#1832](https://github.com/zowe/vscode-extension-for-zowe/issues/1832)

### Bug fixes

- Fixed extension being slow to load large team config files. [#1911](https://github.com/zowe/vscode-extension-for-zowe/issues/1911)
- Fixed issue with cached profile information after updates to profiles. [#1915](https://github.com/zowe/vscode-extension-for-zowe/issues/1915)
- Fixed issue with saving credentials to v1 profile's yaml file when un-secure and save is selected after credential prompting. [#1886](https://github.com/zowe/vscode-extension-for-zowe/issues/1886)
- Fixed issue with outdated cached information after Update Credentials. [#1858](https://github.com/zowe/vscode-extension-for-zowe/issues/1858)
- Fixed issue with support for ZOWE_CLI_HOME environment variable. [#1747](https://github.com/zowe/vscode-extension-for-zowe/issues/1747)

## `2.2.1`

- Bugfix: Fixed activation failure when error reading team configuration file. [#1876](https://github.com/zowe/vscode-extension-for-zowe/issues/1876)
- Bugfix: Fixed Profile IO errors by refactoring use of Imperative's CliProfileManager. [#1851](https://github.com/zowe/vscode-extension-for-zowe/issues/1851)
- Bugfix: Fixed runtime error found in initForZowe call used by extenders. [#1872](https://github.com/zowe/vscode-extension-for-zowe/issues/1872)
- Bugfix: Added error notification for users when OS case sensitivitiy is not set up to avoid issues found with USS files in single directory of same name but different case. [#1484](https://github.com/zowe/vscode-extension-for-zowe/issues/1484)
- Bugfix: Added file watcher for team configuration files to fix v2 profile update issues experienced during creation, updating, and deletion of global or project level configuration files in VS Code. [#1760](https://github.com/zowe/vscode-extension-for-zowe/issues/1760)
- Bugfix: Updated dependencies for improved security. [#1878](https://github.com/zowe/vscode-extension-for-zowe/pull/1878)

## `2.2.0`

- Optimized saving of files on DS/USS when utilizing autosave or experiencing slow upload speeds.
- Updates to use new Zowe Explorer APIs `ZoweVsCodeExtension.updateCredentials` for credential prompting and `ProfilesCache.updateProfilesArrays` for profiles that don't store credentials locally in profile file.

## `2.1.0`

- Added: `Pull from Mainframe` option added for JES spool files. [#1837](https://github.com/zowe/vscode-extension-for-zowe/pull/1837)
- Added: Updated Licenses. [#1841](https://github.com/zowe/vscode-extension-for-zowe/issues/1841)
- Bugfix: Updated imports to use the imperative instance provided by the CLI package. [#1842](https://github.com/zowe/vscode-extension-for-zowe/issues/1842)
- Bugfix: Fixed unwanted requests made by tree node when closing folder. [#754](https://github.com/zowe/vscode-extension-for-zowe/issues/754)
- Bugfix: Fix for credentials not being updated after the invalid credentials error is displayed. [#1799](https://github.com/zowe/vscode-extension-for-zowe/issues/1799)
- Bugfix: Fixed hyperlink for Job submitted when profile is not already in JOBS view. [#1751](https://github.com/zowe/vscode-extension-for-zowe/issues/1751)
- Bugfix: Fixed keybindings for `Refresh Zowe Explorer` to not override default VSC keybinding. See [README.md](https://github.com/zowe/vscode-extension-for-zowe/blob/main/packages/zowe-explorer/README.md#keyboard-shortcuts) for new keybindings. [#1826](https://github.com/zowe/vscode-extension-for-zowe/issues/1826)
- Bugfix: Fixed `Update Profile` issue for missing non-secure credentials. [#1804](https://github.com/zowe/vscode-extension-for-zowe/issues/1804)
- Bugfix: Fixed errors when operation cancelled during credential prompt. [#1827](https://github.com/zowe/vscode-extension-for-zowe/issues/1827)
- Bugfix: Login and Logout operations no longer require a restart of Zowe Explorer or VSC. [#1750](https://github.com/zowe/vscode-extension-for-zowe/issues/1750)
- Bugfix: Fix for Login token always being stored in plain text. [#1840](https://github.com/zowe/vscode-extension-for-zowe/issues/1840)
- Bugfix: Fixed Theia tests. [#1665](https://github.com/zowe/vscode-extension-for-zowe/issues/1665)

## `2.0.3`

- Bugfix: Fixed Quick-key Delete in USS and Jobs trees. [#1821](https://github.com/zowe/vscode-extension-for-zowe/pull/1821)
- Bugfix: Fixed issue with Zowe Explorer crashing during initialization due to Zowe config file errors. [#1822](https://github.com/zowe/vscode-extension-for-zowe/pull/1822)
- Bugfix: Fixed issue where Spool files failed to open when credentials were not stored in a profile. [#1823](https://github.com/zowe/vscode-extension-for-zowe/pull/1823)
- Bugfix: Fixed extra space in the Invalid Credentials dialog, at profile validation profilename. [#1824](https://github.com/zowe/vscode-extension-for-zowe/pull/1824)
- Bugfix: Updated dependencies for improved security. [#1819](https://github.com/zowe/vscode-extension-for-zowe/pull/1819)

## `2.0.2`

- Bugfix: Fixed USS search filter fails on credential-less profiles. [#1811](https://github.com/zowe/vscode-extension-for-zowe/pull/1811)
- Bugfix: Fixed Zowe Explorer recognizing environment variable ZOWE_CLI_HOME. [#1803](https://github.com/zowe/vscode-extension-for-zowe/pull/1803)
- Bugfix: Fixed Zowe Explorer prompting for TSO Account number when saved in config file's TSO profile. [#1801](https://github.com/zowe/vscode-extension-for-zowe/pull/1801)

## `2.0.1`

- BugFix: Improved logging information to help diagnose Team Profile issues. [#1776](https://github.com/zowe/vscode-extension-for-zowe/pull/1776)
- BugFix: Fixed adding profiles to the tree view on Theia. [#1774](https://github.com/zowe/vscode-extension-for-zowe/issues/1774)
- BugFix: Updated Log4js version to resolve initialization problem on Eclipse Che. [#1692](https://github.com/zowe/vscode-extension-for-zowe/issues/1692)
- BugFix: Fixed dataset upload issue by trimming labels. [#1789](https://github.com/zowe/vscode-extension-for-zowe/issues/1789)
- BugFix: Fixed duplicate jobs appearing in the jobs view upon making an owner/prefix filter search for extenders. [#1780](https://github.com/zowe/vscode-extension-for-zowe/pull/1780)
- BugFix: Fixed error displayed when opening a job file for extenders. [#1701](https://github.com/zowe/vscode-extension-for-zowe/pull/1701)

## `2.0.0`

- Major: Introduced Team Profiles and more. See the prerelease items (if any) below for more details.

## 2.0.0-next.202204202000

- Updated Imperative to gather information from the corresponding base profile. [#1757](https://github.com/zowe/vscode-extension-for-zowe/pull/1757)
- Fixed issue when first Team Config profile management file is created. [#1754](https://github.com/zowe/vscode-extension-for-zowe/pull/1754)
- Fixed `Failed to find property user` on load or refresh. [#1757](https://github.com/zowe/vscode-extension-for-zowe/pull/1757)
- Fixed getting credentials from the wrong base profile. [#1757](https://github.com/zowe/vscode-extension-for-zowe/pull/1757)
- Fixed writing tokens to the wrong base profile. [#1757](https://github.com/zowe/vscode-extension-for-zowe/pull/1757)
- Fixed Windows not being able to share Tokens between CLI and ZE. [#1757](https://github.com/zowe/vscode-extension-for-zowe/pull/1757)
- Fixed Login info written to global file if proifle name is the same as project level profile. [#1761](https://github.com/zowe/vscode-extension-for-zowe/pull/1761)

## 2.0.0-next.202204180940

- Refactored the PRofilesCache to reduce maintenance efforts going forward. [#1715](https://github.com/zowe/vscode-extension-for-zowe/issues/1715)
- Updated CLI to consume security related fixes and more. [#1740](https://github.com/zowe/vscode-extension-for-zowe/pull/1740)
- Added differentiation between project and global level profiles. [#1727](https://github.com/zowe/vscode-extension-for-zowe/issues/1727)
- Removed the Secure Credential setting. [#1739](https://github.com/zowe/vscode-extension-for-zowe/issues/1739), [#722](https://github.com/zowe/vscode-extension-for-zowe/issues/722), [#820](https://github.com/zowe/vscode-extension-for-zowe/issues/820), and [#1223](https://github.com/zowe/vscode-extension-for-zowe/issues/1223)
- Synchronized the ZE preferred Security service with the CLI. [#1736](https://github.com/zowe/vscode-extension-for-zowe/issues/1736)
- Fixed APIML token not working between clients (ZE and CLI). [#1713](https://github.com/zowe/vscode-extension-for-zowe/issues/1713)

## 2.0.0-next.202204081040

- Fixed TSO commands in when using teamConfig. [#1731](https://github.com/zowe/vscode-extension-for-zowe/pull/1731)
- Fixed `Zowe Explorer: Refresh Zowe Explorer` command palette option. [1735](https://github.com/zowe/vscode-extension-for-zowe/pull/1735)

## 2.0.0-next.202204041200

- Added Secure Credential support, allowing users to update credentials using GUI. [#1699](https://github.com/zowe/vscode-extension-for-zowe/pull/1693)
- Update Zowe Explorer 2.0 settings migration. [1714](https://github.com/zowe/vscode-extension-for-zowe/pull/1714)
- Update Zowe Explorer SSO logout check for extenders. [#1711](https://github.com/zowe/vscode-extension-for-zowe/pull/1711)
- Update Zowe SDK dependency. [#1699](https://github.com/zowe/vscode-extension-for-zowe/pull/1693)
- Updated dependencies for improved security. [#1702](https://github.com/zowe/vscode-extension-for-zowe/pull/1702)

## `v2.0.0-next.202202281000`

- Update Zowe CLI SDK to version 7.0.0-next.202202242016.
- Fixed the bug that overwrites like-named profiles in a nested config.

## `v2.0.0-next.202202221200`

- Added extender's type info to config schema during config file creation and removed Zowe CLI installation dependency. [#1629](https://github.com/zowe/vscode-extension-for-zowe/pull/1629)
- Added support for Login and Logout using the config file. [#1637](https://github.com/zowe/vscode-extension-for-zowe/pull/1637)
- Added capability to refresh Zowe Explorer updating the Views to reflect different profile handling to include the config file. [#1650](https://github.com/zowe/vscode-extension-for-zowe/pull/1650)
- Updated Zowe SDK dependency. [#1624](https://github.com/zowe/vscode-extension-for-zowe/pull/1624)

## `1.22.0`

- Added: Extensible Login and Logout capabilities for Zowe extenders to utilize for token based authentication. [#1606](https://github.com/zowe/vscode-extension-for-zowe/pull/1606) and [#1255](https://github.com/zowe/vscode-extension-for-zowe/issues/1255).
- Added: Eclipse Public License file. Users can view the license file in the root directory of the Zowe Explorer repository [#1626](https://github.com/zowe/vscode-extension-for-zowe/pull/1626).
- Updated: Supported Node.js version was changed to v12 or higher. We no longer support running the product on earlier versions (10.x and earlier) of Node.js [#1640](https://github.com/zowe/vscode-extension-for-zowe/pull/1640).
- Updated: Security updates for `copy-props`, `nanoid`, and `markdown-it` dependencies were changed to improve security alerting [#1638](https://github.com/zowe/vscode-extension-for-zowe/pull/1638), [#1636](https://github.com/zowe/vscode-extension-for-zowe/pull/1636), and [#1649](https://github.com/zowe/vscode-extension-for-zowe/pull/1649).
- Updated: A work around was developed to help developers debug Zowe Explorer VS Code extension on Theia. For more information, see **Work around for debugging in Theia** [#1576](https://github.com/zowe/vscode-extension-for-zowe/pull/1576).
- Fixed: The Zowe Explorer deployment script was updated to use vsce (Visual Studio Code Extension Manager) version 1.103.1 to help ensure that it is compatible with Node v12 [#1608](https://github.com/zowe/vscode-extension-for-zowe/pull/1608).
- Fixed: Fixed the Theia input box issue that caused entered values to be validated incorrectly [#1580](https://github.com/zowe/vscode-extension-for-zowe/pull/1580).

## `1.21.0`

- Add a progress bar for the simultaneous deletion of multiple jobs [#1583](https://github.com/zowe/vscode-extension-for-zowe/pull/1583). Thanks @uzuko01
- Added the note about the deprecation of the associate profile feature to the Associate Profile section of Zowe Docs and to the Zowe Explorer Readme [#1575](https://github.com/zowe/vscode-extension-for-zowe/pull/1575). Thanks @IgorCATech
- Changed the `DataSet uploaded successfully` message type. Now messages are shown in the status bar instead of the notification pop-up [#1542](https://github.com/zowe/vscode-extension-for-zowe/pull/1542). Thanks @anokhikastiaIBM
- Updated dependencies for improved security [#1591](https://github.com/zowe/vscode-extension-for-zowe/pull/1591) and [#1601](https://github.com/zowe/vscode-extension-for-zowe/pull/1601). Thanks @lauren-li
- Updated Theia tests to use the latest Theia version [#1566](https://github.com/zowe/vscode-extension-for-zowe/pull/1566). Thanks @JillieBeanSim
- Fixed the issue that caused JCL errors in the JOBS tree to be displayed as `undefined:undefined(undefined)` [#1584](https://github.com/zowe/vscode-extension-for-zowe/pull/1584). Thanks @roman-kupriyanov
- Fixed the Theia input box issue that caused entered values to be incorrectly validated [#1580](https://github.com/zowe/vscode-extension-for-zowe/pull/1580). Thanks @JillieBeanSim
- Fixed the issue that caused the removal of unsaved credentials of a profile in the Jobs tree after deleting a job. Now when you delete a job from the Jobs tree with a profile that does not have the stored credentials, the profile keeps the cached credentials [#1524](https://github.com/zowe/vscode-extension-for-zowe/pull/1524). Thanks @nickImbirev

## `1.20.0`

- Added a Github action bot that automates the issue triage [#1530](https://github.com/zowe/vscode-extension-for-zowe/pull/1530). Thanks @crawr
- Updated the @zowe/cli version to 6.33.3 to fix the SSH2 audit failure [#1522](https://github.com/zowe/vscode-extension-for-zowe/pull/1522). Thanks @JillieBeanSim
- Updated the Jobs Issue Stop and Issue Modify commands so that they can be consumed by Extenders with the `issueMvsCommand` API [#1508](https://github.com/zowe/vscode-extension-for-zowe/pull/1508). Thanks @JillieBeanSim
- Use Visual Studio Code's standard confirmation prompt for the Data Sets, USS, and Job trees when clicking on a Favorited profile that does not exist [#1506](https://github.com/zowe/vscode-extension-for-zowe/pull/1506). Thanks @JillieBeanSim
- Updated the deletion prompt for the USS and Jobs trees [#1505](https://github.com/zowe/vscode-extension-for-zowe/pull/1505). Thanks @JillieBeanSim
- Updated the placeholder text in the `Add Profile` entry field [#1490](https://github.com/zowe/vscode-extension-for-zowe/pull/1490). Thanks @anokhikastiaIBM
- Fixed the Not Found issue that resulted from attempts to delete a member whose parent data set was already deleted using multi-delete [#1525](https://github.com/zowe/vscode-extension-for-zowe/pull/1525). Thanks @JillieBeanSim

## `1.19.0`

- Added a check to ensure that a base profile exists before running the function that combines base and service profiles [#1500](https://github.com/zowe/vscode-extension-for-zowe/pull/1500). Thanks @lauren-li
- Added Imperative logger access for extenders [#1433](https://github.com/zowe/vscode-extension-for-zowe/pull/1433). Thanks @katelynienaber
- Added documentation for Imperative logger for extenders [#1467](https://github.com/zowe/vscode-extension-for-zowe/pull/1467). Thanks @katelynienaber
- Implemented separate console windows for TSO and MVS commands [#1478](https://github.com/zowe/vscode-extension-for-zowe/pull/1478). Thanks @katelynienaber
- Fixed the bug that caused the check credentials pop-up to disappear too quickly [#1486](https://github.com/zowe/vscode-extension-for-zowe/pull/1486). Thanks @JillieBeanSim
- Fixed the bug that kept the command text box while escaping the process of entering a TSO command. Now the command text box does not pop up if you cancel entering a TSO command [#1479](https://github.com/zowe/vscode-extension-for-zowe/pull/1479). Thanks @katelynienaber
- Fixed the bug that caused issues with deleting data set members in Ecplipse Theia or Che [#1487](https://github.com/zowe/vscode-extension-for-zowe/pull/1478). Thanks @phaumer
- Fixed the bug that caused the deletion of selected data sets while removing a single data set member by using the right-click action. [#1483](https://github.com/zowe/vscode-extension-for-zowe/pull/1483). Thanks @JillieBeanSim

## `1.18.0`

- Added the ability to register custom profile types in `ProfilesCache` for extenders [#1419](https://github.com/zowe/vscode-extension-for-zowe/pull/1419). Thanks @phaumer
- Added the ability to pass account and other information from tso profile [#1378](https://github.com/zowe/vscode-extension-for-zowe/pull/1378). Thanks @fswarbrick
- Added profiles cache to extenders [#1390](https://github.com/zowe/vscode-extension-for-zowe/pull/1390). Thanks @phaumer
- Status icons now reset when refreshing the explorer views [#1404](https://github.com/zowe/vscode-extension-for-zowe/pull/1404). Thanks @lauren-li
- Fixed the issue that prevented the expected error message `No valid value for z/OS URL. Operation Cancelled` from being displayed while escaping the host text box during the creation or update of a profile [#1426](https://github.com/zowe/vscode-extension-for-zowe/pull/1426). Thanks @JillieBeanSim
- Fixed the issue that invoked profile validation before updating a profile. Now a profile is validated only after the update [#1415](https://github.com/zowe/vscode-extension-for-zowe/pull/1415). Thanks @JillieBeanSim
- Fixed the issue of Zowe profiles encoding value when opening a USS file in the text editor [#1400](https://github.com/zowe/vscode-extension-for-zowe/pull/1400). Thanks @JillieBeanSim

## `1.17.0`

- Added the feature that automatically includes a missing profile in the Jobs view when submitting a job [#1386](https://github.com/zowe/vscode-extension-for-zowe/pull/1386). Thanks @nickImbirev
- Added the extender documentation for KeytarApi for Secure Credential Store [#1384](https://github.com/zowe/vscode-extension-for-zowe/pull/1384). Thanks @JillieBeanSim
- Added a new setting that enables you to hide Zowe Explorer's temporary downloads folder from a workspace [#1373](https://github.com/zowe/vscode-extension-for-zowe/pull/1373). Thanks @crawr
- Added the command to refresh a particular job and get the latest information and content for its spool files [#1363](https://github.com/zowe/vscode-extension-for-zowe/pull/1363). Thanks @nickImbirev
- Added the function that enables you to delete multiple datasets and data set members [#1323](https://github.com/zowe/vscode-extension-for-zowe/pull/1323). Thanks @katelynienaber
- Added the feature that enables you to use multiple VS Code windows for files opened via Zowe Explorer [#1347](https://github.com/zowe/vscode-extension-for-zowe/pull/1347). Thanks @JillieBeanSim
- Added the command to refresh USS directory file names without the entire tree collapsing [#1369](https://github.com/zowe/vscode-extension-for-zowe/pull/1369). Thanks @rudyflores
- Removed non-functioning code from invalid credentials for Theia [#1371](https://github.com/zowe/vscode-extension-for-zowe/pull/1371). Thanks @lauren-li
- Fixed the issue with USS Search and Update Profile errors for profiles without credentials [#1391](https://github.com/zowe/vscode-extension-for-zowe/pull/1391). Thanks @lauren-li

## `1.16.0`

- Added the refresh data set member names option. You can now retrieve a new list of members from the mainframe [#1343](https://github.com/zowe/vscode-extension-for-zowe/pull/1343). Thanks @rudyflores
- Added the best practice documentation for error handling [#1335](https://github.com/zowe/vscode-extension-for-zowe/pull/1335). Thanks @katelynienaber
- Added the developer guide for adding commands to core Zowe Explorer menus [#1332](https://github.com/zowe/vscode-extension-for-zowe/pull/1332). Thanks @lauren-li
- Standardized context group names [#1340](https://github.com/zowe/vscode-extension-for-zowe/pull/1340). Thanks @lauren-li
- Fixed the error message that popped up when accessing a profile from Favorites [#1344](https://github.com/zowe/vscode-extension-for-zowe/pull/1344). Thanks @rudyflores
- Fixed the issue that prevented the Allocate Like feature from working correctly [#1322](https://github.com/zowe/vscode-extension-for-zowe/pull/1322). Thanks @katelynienaber

## `1.15.1`

- Fixed the issue that required the vscode module to be imported in the API package [#1318](https://github.com/zowe/vscode-extension-for-zowe/pull/1318). Thanks @JillieBeanSim

## `1.15.0`

- Added the secure credentials support for Extenders API [#1306](https://github.com/zowe/vscode-extension-for-zowe/pull/1306). Thanks @JillieBeanSim
- Improved Zowe Explorer extenders. Zowe Explorer extenders can now utilize Extender API to have profile folder and meta file created upon initialization [#1282](https://github.com/zowe/vscode-extension-for-zowe/pull/1282). Thanks @JillieBeanSim
- Improved the Command Palette by adding "Zowe Explorer:" before all commands that are related to the extension. Removed some commands from the palette that caused issues [#1308](https://github.com/zowe/vscode-extension-for-zowe/pull/1308). Thanks @lauren-li
- Updated Theia Tests. Now you need to have Zowe CLI 6.31.0 and the latest .vsix file in the `theia/plugins` folder to run Theia tests [#1268](https://github.com/zowe/vscode-extension-for-zowe/pull/1268). Thanks @deepali-hub
- Fixed the issue that prevented the `issue STOP command` function from executing correctly [#1304](https://github.com/zowe/vscode-extension-for-zowe/pull/1304). Thanks
  @nickImbirev
- Fixed the issue that caused the Add Profile icon to disappear [#1307](https://github.com/zowe/vscode-extension-for-zowe/pull/1307). Thanks @lauren-li
- Fixed the vulnerability in NPM Audit [#1309](https://github.com/zowe/vscode-extension-for-zowe/pull/1309). Thanks @JillieBeanSim
- Fixed the issue that doubled the occurrence of the port prompt [#1298](https://github.com/zowe/vscode-extension-for-zowe/pull/1298). Thanks @katelynienaber
- Fixed the issue that triggered the `Delete Job` command even outside Zowe Explorer views [#1310](https://github.com/zowe/vscode-extension-for-zowe/pull/1310). @crawr
- Fixed the trailing slash issue that caused issues with USS search [#1313](https://github.com/zowe/vscode-extension-for-zowe/pull/1313). Thanks @katelynienaber

## `1.14.0`

- Added the Issue TSO Commands feature [#1245](https://github.com/zowe/vscode-extension-for-zowe/pull/1245). Thanks @JillieBeanSim
- Fixed the issue that caused the USS tree to collapse after renaming a folder [#1259](https://github.com/zowe/vscode-extension-for-zowe/pull/1259). Thanks @lauren-li
- Fixed the issue that prevented jobs with an octothorpe (#) in the name from opening [#1253](https://github.com/zowe/vscode-extension-for-zowe/issues/1253). Thanks @katelynienaber

## `1.13.1`

- Updated the dialog text for issuing MVS commands. Now the text of the function is `Zowe: Issue MVS Command` [#1230](https://github.com/zowe/vscode-extension-for-zowe/pull/1230). Thanks @JillieBeanSim
- Added the prompt for credentials when issuing MVS commands, using the right click action, against profiles with missing credentials [#1231](https://github.com/zowe/vscode-extension-for-zowe/pull/1231). Thanks @JillieBeanSim
- Added the Prerequisites section to the Zowe Explorer Extension for FTP ReadMe [#1246](https://github.com/zowe/vscode-extension-for-zowe/pull/1246). Thanks @lauren-li
- Added Open VSX to the deployment pipeline [#1240](https://github.com/zowe/vscode-extension-for-zowe/pull/1240). Thanks @zFernand0

## `1.13.0`

- Added the monorepo landing Readme that contains the high-level overview of the repository folders such as `packages` folder, instructions on how to contribute to the project and links to Medium articles providing additional useful information about Zowe Explorer and Zowe [#1199](https://github.com/zowe/vscode-extension-for-zowe/pull/1199). Thanks @IgorCATech
- Fixed the issue that prevented the list of recently opened files from being displayed upon request. You can access a list of recently opened files by pressing the Ctrl+Alt+R (Windows) or Command+Option+R (Mac) key combination [#1208](https://github.com/zowe/vscode-extension-for-zowe/pull/#1208). Thanks @jellypuno
- Fixed the issue that prevented file picker from functioning. The file picker feature lets you filter your datasets in the tree by pressing the Ctrl+Alt+P (Windows) or Command+Option+P (Mac) key combination [#992](https://github.com/zowe/vscode-extension-for-zowe/issues/992). Thanks @katelynienaber
- Fixed the issue that caused the content from a previously filtered USS directory instead of the currently filtered USS directory to be served [#1134](https://github.com/zowe/vscode-extension-for-zowe/issues/1134). Thanks @lauren-li
- Added the previously selected `RejectUnauthorized` value to the placeholder text of the entry field while updating an existing profile. In addition, the value is highlighted and shown at the top of the selection list [#1218](https://github.com/zowe/vscode-extension-for-zowe/pull/1218). Thanks @JillieBeanSim
- Added the pre-filled and pre-selected filename of the copied member to the entry field while performing the paste member action [#1183](https://github.com/zowe/vscode-extension-for-zowe/pull/1183). Thanks @JillieBeanSim
- Added the multiple deletion of jobs feature [#1128](https://github.com/zowe/vscode-extension-for-zowe/pull/1128). Thanks @crawr
- Improved error handling for the data set copy/paste member, migrate, and recall functions [#1219](https://github.com/zowe/vscode-extension-for-zowe/pull/1219). Thanks @tiantn

## `1.12.1`

- Fixed the issue that prevented edited profile base paths from being saved [#989](https://github.com/zowe/vscode-extension-for-zowe/issues/989). Thanks @katelynienaber
- Fixed the issue that prevented Zowe Explorer from storing empty values for optional profile fields, such as `user`, `password`, `timeout`, and `encoding`. This is done to be consistent with the way Zowe CLI stores profile information when creating and editing profiles [#1016](https://github.com/zowe/vscode-extension-for-zowe/issues/1016). Thanks @katelynienaber
- Fixed the issue that caused repeated credential prompting if a user refused to authenticate [#1147](https://github.com/zowe/vscode-extension-for-zowe/issues/1147). Thanks @katelynienaber
- Fixed the issue that caused removed favorite profiles to be favorited again in subsequent IDE sessions [#1144](https://github.com/zowe/vscode-extension-for-zowe/issues/1144). Thanks @lauren-li
- Fixed the issue that prevented updated credential prompting from occurring when a profile was marked “invalid” [#1095](https://github.com/zowe/vscode-extension-for-zowe/issues/1095). Thanks @katelynienaber

## `1.12.0`

- Added the ability to edit data set attributes before allocation [#1031](https://github.com/zowe/vscode-extension-for-zowe/issues/1031). Thanks @katelynienaber
- Allowed filtering of member names from the Data Sets search bar [#868](https://github.com/zowe/vscode-extension-for-zowe/issues/868). Thanks @JillieBeanSim
- Reorganized the context menus and streamlined the visible icons [#1052](https://github.com/zowe/vscode-extension-for-zowe/issues/1052). Thanks @katelynienaber
- Fixed the messaging displayed when handling inactive profiles and when updating profiles [#1065](https://github.com/zowe/vscode-extension-for-zowe/issues/1065) [#1096](https://github.com/zowe/vscode-extension-for-zowe/issues/1096). Thanks @jellypuno
- Fixed the issue causing tree restructure when renaming a USS file or directory [#757](https://github.com/zowe/vscode-extension-for-zowe/issues/757). Thanks @katelynienaber
- Fixed the issue preventing issuing of commands when using profiles with tokens [#1051](https://github.com/zowe/vscode-extension-for-zowe/issues/1051). Thanks @crawr
- Refactored refresh functions. Thanks @lauren-li @JillieBeanSim
- Updated FTP and API Readme documentation. Thanks @phaumer
- Added regression tests for profiles in Theia. Thanks @deepali-hub

## `1.11.1`

- Updated Keytar and Jest dev deps for Node 14. Thanks @t1m0thyj

## `1.11.0`

- Added login and logout functions for base profiles. You can now log in to API Mediation Layer and generate a token for your base profile. [#914](https://github.com/zowe/vscode-extension-for-zowe/issues/914). Thanks @crawr
- Fixed the empty profile folders in Favorites issue. [#1026](https://github.com/zowe/vscode-extension-for-zowe/issues/1026). Thanks @lauren-li
- Fixed the initialization error that occurred when base profiles were used while being logged out from API ML. [1063](https://github.com/zowe/vscode-extension-for-zowe/issues/1063). Thanks @jellypuno
- Fixed the issue preventing the tree refresh function from updating extender profiles. [1078](https://github.com/zowe/vscode-extension-for-zowe/issues/1078). Thanks @lauren-li
- Fixed the issue causing jobs retrieval failure when using profiles with tokens. [1088](https://github.com/zowe/vscode-extension-for-zowe/issues/1088). Thanks @jellypuno

## `1.10.1`

- Updated arguments to keep the order of precedence consistent between service and base profile. [#1055](https://github.com/zowe/vscode-extension-for-zowe/issues/1055). Thanks @JillieBeanSim

## `1.10.0`

- Added Base Profile support. [#1037](https://github.com/zowe/vscode-extension-for-zowe/issues/1037). Thanks @katelynienaber, @jellypuno, @JillieBeanSim, @lauren-li, @crawr, @phaumer

## `1.9.0`

- Added the Allocate Like feature. [#904](https://github.com/zowe/vscode-extension-for-zowe/issues/904). Thanks @katelynienaber
- Added the ability to disable/enable profile validation. [#922](https://github.com/zowe/vscode-extension-for-zowe/issues/922). Thanks @JillieBeanSim
- Added the ability to access other profiles during profile validation. [#953](https://github.com/zowe/vscode-extension-for-zowe/issues/953). Thanks @JillieBeanSim
- Grouped Favorites by profile for Datasets, USS, and Jobs. [#168](https://github.com/zowe/vscode-extension-for-zowe/issues/168). Thanks @lauren-li
- Fixed USS renaming issues. [#911](https://github.com/zowe/vscode-extension-for-zowe/issues/911). Thanks @katelynienaber and @lauren-li
- Fixed the deletion of datasets issue. [#963](https://github.com/zowe/vscode-extension-for-zowe/issues/963). Thanks @katelynienaber
- Once entered, datasets and members are displayed in uppercase. [#962](https://github.com/zowe/vscode-extension-for-zowe/issues/962). Thanks @AndrewTwydell and @Pranay154
- Removed errors in Favorites items caused by profiles that are created by other extensions. [#968](https://github.com/zowe/vscode-extension-for-zowe/issues/968). Thanks @lauren-li
- Updated the environment check for Theia compatibility. [#1009](https://github.com/zowe/vscode-extension-for-zowe/issues/1009). Thanks @lauren-li

## `1.8.0`

- Webpack working with localization and logging. Thanks @lauren-li
- Allow extenders to load their saved profile sessions upon their activation. Thanks @lauren-li
- Provide a re-validation for invalid profiles automatically. Thanks @JillieBeanSim
- Bug fix related to saving USS files. Thanks @JillieBeanSim.
- Bug fix related to the deletion of datasets. Thanks @katelynienaber

## `1.7.1`

- Fixed USS save operation. Thanks @JillieBeanSim
- Added validation information message. Thanks @JillieBeanSim
- Restructured Readme. Thanks @IgorCATech

## `1.7.0`

- Disallow multiple profiles with same name but different capitalizations. Thanks @katelynienaber
- Improvements for Optional Credentials. Thanks @crawr @jellypuno
- Reorganize Data Sets context menu. Thanks @katelynienaber
- Adding star icon for favorites. Thanks @katelynienaber
- Profile Validation. Thanks @jellypuno
- Updating Credentials via Check Credentials. Thanks @JillieBeanSim
- Favorites get loaded and opened into new files. Thanks @phaumer
- Improve messaging of confirmation dialogues. Thanks @crawr
- Enable editing of filters. Thanks @katelynienaber
- Update Codecov settings. Thanks @jellypuno
- Handle encoding value from z/OSMF Profiles. Thanks @dkelosky
- Enable editing of ASCII files in USS. Thanks @Colin-Stone
- Refactor unit test and add more integration tests. Thanks @katelynienaber

## `1.6.0`

- Create connections with any registered profile type. Thanks @JillieBeanSim
- Streamline first profile creation. Thanks @crawr
- Add recall options for migrated datasets. Thanks @Pranay154
- Fix persistent data after recall functionality. Thanks @katelynienaber
- Fix deleting and editing connection not considering other profile types. Thanks @phaumer
- Fix multiple prompts when escaping/canceling editing session. Thanks @jellypuno
- Fix failure to load optional secure fields from profiles. Thanks @tjohnsonBCM
- Fixed issue when manually editing/deleting associated profiles. Thanks @Colin-Stone
- Refactor unit tests. Thanks @stepanzharychevbroadcom, @katelynienaber

## `1.5.2`

- Fix undefined profile error message. Thanks @JillieBeanSim

## `1.5.1`

- Fix failure to load optional secure fields from profiles. Thanks @tjohnsonBCM
- Fix pressing Escape does not abort Edit profile dialogue. Thanks @jellypuno
- Fix editing of Credentials when setting them to spaces. Thanks @jellypuno
- Fix deletion of profiles not considering all extensibility use cases. Thanks @phaumer

## `1.5.0`

- Fixes for saving of Datasets from Favourites section. Thanks @stepanzharychevbroadcom
- Management of Theia specific merge conflict resolution. Thanks @Alexandru-Dumitru
- Add to recall when PS File opened. Thanks @katelynienaber
- Provide edit support for Profile credentials. Thanks @jellypuno
- Support for profile deletion. Thanks @crawr
- Addressed USS file merge conflict triggering issue. Thanks @Alexandru-Dumitru
- Provide refresh all method for Zowe Explorer - Extenders. Thanks @phaumer
- Extender guidelines and documentation. Thanks @Colin-Stone
- Provision of profile association links to support extenders of Zowe Explorer. Thanks @Colin-Stone
- Creation of an extender API for extenders of Zowe Explorer. Thanks @Colin-Stone
- Management of VSAM files within Dataset explorer. Thanks @Colin-Stone
- VSCode context now based on Regular expression for flexibility. Thanks @Colin-Stone
- Vsix file deployment via Theia pipeline. Thanks @crawr
- Reduction in size of extension.ts file. Thanks @katelynienaber
- ContextValue of undefined error addressed for new members. Thanks @katelynienaber
- Fixed when Pull from mainframe didn't work on USS Files. Thanks @stepanzharychevbroadcom
- Fixed Bug submitting JCL from Command Palette. Thanks @stepanzharychevbroadcom
- Refactoring of testing for accuracy and maintainability. Thanks @stepanzharychevbroadcom

## `1.4.1`

- Fix for USS files not saving correctly. Thanks @phaumer
- Icon update for migrated files only. Thanks @Colin-Stone

## `1.4.0`

- Added support for large datasets and PDS members. Thanks @jellypuno
- Fixed inconsistent behavior when renaming USS file and directories. Thanks @stepanzharychevbroadcom
- Fixed deleting a USS file. Thanks @Colin-Stone
- Fixed profiles not automatically updating values when changed externally. Thanks @jellypuno
- Fixed load error when file names had special characters. Thanks @jellypuno
- Fixed load os USS file list. Thanks @jellypuno
- Improved user experience of USS file navigation #461. Thanks @stepanzharychevbroadcom
- Fixed tab name when renaming dataset. Thanks @stepanzharychevbroadcom
- Improved performance when renaming datasets and members. Thanks @CForrest97
- Added prompting of credentials if previous credentials where entered incorrectly. Thanks @jellypuno
- Added support for VSCode Quick Open shortcut. Thanks @katelynienaber
- Added support for VSCode Open Recent Files shortcut. Thanks @katelynienaber
- Fixed USS Favorites not being remembered. Thanks @Colin-Stone
- Setup automated regression testing on a Theia environment. Thanks @crawr
- Fixed copying dataset on temporary folder #635. Thanks @Colin-Stone
- Made dataset terminology more consistent. Thanks @stepanzharychevbroadcom
- Fixed uploading files to USS. Thanks @stepanzharychevbroadcom
- Fixed searching/filtering data. Thanks @Colin-Stone
- Refactored code to include interfaces and abstract classes. Thanks @Colin-Stone
- Refactored icon retrieval process. Thanks @stepanzharychevbroadcom
- Updated Zowe Explorer video. Thanks @IgorCATech
- Revised pipeline to use shared libraries. Thanks @zFernand0

## `1.3.1`

- Updated Zowe Icon. Thanks @stepanzharychevbroadcom
- Address VSC tree expand behavior changes. Thanks @phaumer
- Refresh all action includes profiles. Thanks @jellypuno
- Consistent handling of renaming USS files. Thanks @stepanzharychevbroadcom
- Renaming datasets should update open tab. Thanks @stepanzharychevbroadcom
- USS delete function reinstated. Thanks @Colin-Stone
- Issue with uploadBinaryFile API not being correctly redirected. Thanks @Colin-Stone
- OnSave Upload trigger correction for USSFile . Thanks Alexandru-Dumitru

## `1.3.0`

- Dependency on ~/.zowe folder existing removed. Thanks @tjohnsonBCM
- Label changes for specific dataset functionality. Thanks @CForrest97
- Zowe Explorer to incorporate @zowe CLI implementation. Thanks @zFernand0
- Profiles manage other profile types apart from zosmf. Thanks @Colin-Stone
- Exploit imperative bundled keytar for secure credentials when standalone. Thanks @Colin-Stone

## `1.2.4`

- Fix to Credentials initialization to wait on promise. Thanks @Colin-Stone

## `1.2.3`

- Secure credentials backwards compatibility. Thanks @tjohnsonBCM

## `1.2.2`

- Fix requirement of ~/.zowe folder. Thanks @phaumer

## `1.2.1`

- Fix for automatic release of VSIX. Thanks @awharn
- Fixed creating data sets causes tree to lose expand behavior issue. Thanks @katelynienaber
- Fixed issue with undefined node. Thanks @Colin-Stone

## `1.2.0`

- Support CLI plugin extensibility. Thanks @phaumer
- Fixed Issue for filters after creating dataset. Thanks @phaumer
- Managing text/binary download choice. Thanks @stepanzharychevbroadcom
- Addressed 'Uploading zip file (binary)' silent failures. Thanks @stepanzharychevbroadcom
- Consistency updates for context menu. Thanks @sladyn98
- Automatically use Changelog contents in pipeline as release description. Thanks @awharn
- Provision of warning message after two failed login attempts. Thanks @jellypuno
- Consistency, added filter tip to convey ability to add multiple filters entries. Thanks @katelynienaber
- Tree view refresh when dataset member added or deleted. Thanks @katelynienaber
- Code improvement - Centralized error handling. Thanks @crawr
- Integration Script updates. Thanks @zFernand0
- Keytar (Secure credentials) compatibility support. Thanks @Colin-Stone
- Improved usability of MVS Command feature including 'Recall' function. Thanks @Colin-Stone
- Fixed issue where Job folder did not auto-expand. Thanks @Colin-Stone
- Use Progress indicator wrapper around longer running list functions. Thanks @Colin-Stone

## `1.1.0`

- Updates to Readme to include links to Theia Readme. Thanks @IgorCATech
- Fix for incorrect profile name in some favorites. Thanks @lauren-li
- Update dataset filters on dataset creation. Thanks @katelynienaber
- Include VSIX in Github release. Thanks @zFernand0
- Fix dataset delete fails silently bug. Thanks @Colin-Stone
- Fix to handle "Show Dataset Attributes" in Favorites. Thanks @katelynienaber
- Enhancements to profile creation. Thanks @jellypuno
- Theia specific QuickPick modifications. Thanks @phaumer
- Update incorrect profile message. Thanks @lauren-li
- Fix Copy and paste dataset menu duplication. Thanks @lauren-li

## `1.0.1`

- Remove duplicate commands #376. Thanks @lauren-li
- Update localization for v1.0.0 #374. Thanks @lauren-li
- Update keywords #383. @zFernand0
- Update package json files #391. @zFernand0
- Fixed adding sessions in Theia #382. Thanks @phaumer
- Add validation for undefined username and password + more cosmetic fix #378. Thanks @jellypuno
- Update incorrect profile message #387. Thanks @lauren-li

## `1.0.0`

- VSCode centric Connection settings. Thanks @crawr, @jellypuno
  - Credential prompting in profiles and favorite . Thanks @crawr, @jellypuno
- Dataset and Dataset member copy and renaming function. Thanks @CForrest97
- Theia support including documentation.
- Save improvements implementing improved Safe Save functionality as the default behavior. Thanks Alexandru-Dumitru
- Reliability and Resilience updates:
  - for default profiles
  - for deleting a dataset in use
  - testing improvements and coverage
  - rationalizing deliverables
  - performance improvements

## 0.29.0

- Provide ability to rename datasets. Thanks @CForrest97
- Fix URL parsing. @MarkAckert
- Fixed `AppSettings` error message. @jellypuno

## 0.28.0

- Provide ability to add new profiles in explorer. Thanks @crawr, @jellypuno
- Recognize migrated dataset context. Thanks @Colin-Stone
- Fix dataset delete fails silently bug. Thanks @Colin-Stone

## 0.27.0

- Name change to Zowe Explorer
- Enhancements to the History recall 'QuickPick' dialogs. Thanks @Colin-Stone
- Favorites are now sorted. Thanks @Colin-Stone

## 0.26.1

- Fix vulnerabilities related to brightside-core

## 0.26.0

- Added Persistence for profiles selection. Thanks @Colin-Stone
- Performance enhancements for Profile loading operations. Thanks @Colin-Stone
- Filter rewording. Thanks @Colin-Stone

## 0.25.0

- Add Edit to context menu for MVS and USS Tree. Thanks to Rodney-Wilson
- Restructured all search and filters dialogs to incorporate a recall/history function. Thanks @Colin-Stone
- Added Search Favorite for USS Favorites. Thanks @Colin-Stone
- Added Job and Search Favorite for Jobs. Thanks @Colin-Stone
- Provided support for specifying jobs by job id. Thanks @Colin-Stone
- Fixed issue with submitting datasets job link. Thanks @Colin-Stone
- Fixed label for Jobs Refresh All. Thanks @Colin-Stone
- Minor icon improvement to distinguish Favorites from LPAR's. Thanks @Colin-Stone
- Support copy path Thanks @lauren-li
- Progress Bar animation on opening large files. Thanks to Rodney-Wilson

## 0.24.1

- Fixed issue when saving USS files

## 0.24.0

- Updated Localization Documentation and Added Update Dictionary Script. Thanks to @evannwu20
- Show stepname or procstep alongside spool name. Thanks @crshnburn
- Add command to issue TSO command. Thanks @crshnburn
- Added icons for files and folders. Thanks to @Colin-Stone

## 0.23.2

- Fixed issue when saving datasets in Windows

## 0.23.1

- Refined dataset suffix solution by restricting to explicit names only

## 0.23.0

- Add support for localization. Thanks to @evannwu20
- Correctly determine if file is binary for saving. Thanks @crshnburn
- Fix Default profile error message with friendlier version. Thanks @lauren-li
- Context menu grouping for MVS and USS. Thanks @lauren-li
- Preference to Specify Temp Folder. Thanks to @adambattenburg
- Store local version of dataset with a suffix if appropriate to enable syntax highlighting. Thanks to @Colin-Stone

## 0.22.0

- Add ability to create directories or files on the root node. Thanks to @kristinochka
- Add ability to upload files through regular OS browse dialog on regular nodes and favorites. Thanks to @kristinochka
- Add USS File Refresh and USS Safe Save. Thanks to @adambattenburg
- Honor the file tag (binary or ascii) if not specified. Thanks to @Colin-Stone

## 0.21.0

- Added the Upload member to datasets. Thanks Kristina Mayo
- Addressed same file issue with Favorites in USS explorer. Thanks to Rodney-Wilson and Lauren-Li
- USS Favorites. Ensure file deletion synchronisation. Thanks to Rodney-Wilson and Lauren-Li

## 0.20.0

- Combined Spool files with Jobs in Jobs view. Thanks Colin Stone

## 0.19.1

- Fix error when files exist in the profiles folder (such as `.DS_Store` which is automatically generated on macOS)

## 0.19.0

- Added the rename USS files. Thanks Kristina Mayo

## 0.18.0

- Added the ability to submit JCL from physical sequential data sets

## 0.17.0

- Add Favorites to USS explorer. Thanks to Rodney-Wilson and Lauren-Li
- Add ability to obtain the raw JCL from a job on spool and resubmit. Thanks @crshnburn

## 0.16.3

- Fix behavior when the user cancels "quick pick" dialogs, including selecting profiles and deleting data sets.

## 0.16.2

- Add the stderr of the getDefaultProfile or getAllProfiles process to display in the error message to the user

## 0.16.1

- Attempt to fix an issue where saving data sets ceases to work without any error message

## 0.16.0

- Add the ability to display data set attributes by right clicking on a data set
- Add the ability to save all spool content by clicking a download icon next to the job. Thanks @crshnburn

## 0.15.1

- Add a delete session menu item for sessions in the jobs view. Thanks @crshnburn
- Prevent the delete menu item for USS files and directories appearing on the context menu for sessions. Thanks @crshnburn
- Fixed an issue where adding a profile to the USS explorer incorrectly referenced data sets

## 0.15.0

- The extension is now compatible with installations which use a secure credential management plugin for profiles in Zowe CLI

## 0.14.0

- All zowe views now part of single Zowe view container. Thanks Colin Stone

## 0.13.0

- Added the ability to list and view spool of z/OS Jobs. Thanks @crshnburn

## 0.12.0

- Added GIFs to README for USS use cases. Thanks Colin Stone
- Added the ability to toggle binary mode or text mode on USS files. Thanks @crshnburn

## 0.11.0

- Create and delete functionality for USS Files and directories added as menu items.

## 0.10.4

- Add additional log messages

## 0.10.3

- Use path.sep rather than "/".

## 0.10.2

- VSCode-USS-extension-for-zowe fixed general USS file name error. Thanks Colin Stone

## 0.10.1

- VSCode-USS-extension-for-zowe merged in. Thanks Colin Stone

## 0.9.1

- Fix documentation links in Readme. Thanks Brandon Jenkins

## 0.9.0

- Display an informational message when no data set patterns are found. Thanks @crshnburn

## 0.8.4

- Fixed an issue where the submit JCL function was looking for user profiles in the wrong directory

## 0.8.3

- Fixed an issue where labels did not correctly display the name of the Zowe CLI profile

## 0.8.2

- Fixed for compatibility with the current version of the Zowe CLI. If you are having issues retrieving user name or password using this extension, please update your zowe CLI to the latest available version, recreate your profiles, and update this extension. That should solve any issues you are having.

## 0.8.0

- Introduced capability to submit jobs from the editor. Thanks @crshnburn

## 0.7.0

- Updated for compatibility with Zowe CLI >=2.0.0. You must now have plain text profiles and Zowe CLI 2.0.0 or greater to use this extension. If you have previously created profiles, please update or recreate them with Zowe CLI.
- Log files now go to `~/.vscode/extensions/zowe.vscode-extension-for-zowe-x.x.x/logs`

## 0.6.5

- Fixed issue with platform-specific folder separator, added progress bar when saving

## 0.6.4

- Make favorites persistent after upgrading the extension

## 0.6.3

- Updates to README

## 0.6.2

- Updates to README

## 0.6.1

- Updates to README

## 0.5.0

- Initial release<|MERGE_RESOLUTION|>--- conflicted
+++ resolved
@@ -8,14 +8,9 @@
 
 - Fix issue with certain actions displaying profiles that are not registered with the tree that is providing the action. [#2534](https://github.com/zowe/vscode-extension-for-zowe/issues/2534)
 - Update when the option to submit local file as JCL will be displayed in context menus. [#2541](https://github.com/zowe/vscode-extension-for-zowe/issues/2541)
-<<<<<<< HEAD
 - Solved issue with a conflicting keybinding for `Edit History`, changed keybinding to `Ctrl`+`Alt`+`y` for Windows and `⌘ Cmd`+`⌥ Opt`+`y` for macOS. [#2543](https://github.com/zowe/vscode-extension-for-zowe/issues/2543)
-- Removed duplicate context menu items displayed on USS view that now exist within the `Manage Profile` option.[#2547](https://github.com/zowe/vscode-extension-for-zowe/issues/2547)
-=======
-- Solved issue with shortcut for `Edit History` view overlapping `Redo` shortcut [#2543](https://github.com/zowe/vscode-extension-for-zowe/issues/2543)
-- Removed duplicate buttons displayed on USS view that now exist on `Manage Profile` view [#2547](https://github.com/zowe/vscode-extension-for-zowe/issues/2547)
+- Removed duplicate context menu items displayed in USS view that now exist within the `Manage Profile` option.[#2547](https://github.com/zowe/vscode-extension-for-zowe/issues/2547)
 - Fixed issue where sort PDS feature applied the date description to members without a valid date [#2552](https://github.com/zowe/vscode-extension-for-zowe/issues/2552)
->>>>>>> f2d5e10b
 
 ## `2.12.0`
 
