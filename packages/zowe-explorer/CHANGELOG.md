# Change Log

All notable changes to the "vscode-extension-for-zowe" extension will be documented in this file.

## TBD Release

### New features and enhancements

### Bug fixes

<<<<<<< HEAD
- Fixed the allocate-like functionality by removing the inclusion of DS item in the filter history. [#2620](https://github.com/zowe/vscode-extension-for-zowe/issues/2620)
=======
- Fixed issue with `Submit JCL` losing focus on JCL being submitted, causing the wrong job submission. [#2616](https://github.com/zowe/vscode-extension-for-zowe/issues/2616)
>>>>>>> 14452fb4

## `2.13.0`

### New features and enhancements

- Added support for hiding a Zowe profile across all trees [#2567](https://github.com/zowe/vscode-extension-for-zowe/issues/2567)
- Added support for enabling/disabling validation for a Zowe profile across all trees [#2570](https://github.com/zowe/vscode-extension-for-zowe/issues/2570)
- Added Display confirmation dialog when submitting local JCL. [#2061](https://github.com/zowe/vscode-extension-for-zowe/issues/2061)
- Added support for adding a Zowe profile across all trees [#2603](https://github.com/zowe/vscode-extension-for-zowe/issues/2603)
- Added "Filter Jobs" feature in Jobs tree view: accessible via filter icon or right-clicking on session node. [#2599](https://github.com/zowe/vscode-extension-for-zowe/issues/2599)
- PROC and PROCLIB datasets are recognized as JCL files for syntax highlighting [#2614](https://github.com/zowe/vscode-extension-for-zowe/issues/2614)

### Bug fixes

- Fixed dataset allocation issue when secondary space (or other numeric values that did not exists in the dataset-template) where specified [#2591](https://github.com/zowe/vscode-extension-for-zowe/issues/2591)
- Fixed issue where an opened USS file or data set could not be saved once a user changes their search pattern in the Side Bar. [#2597](https://github.com/zowe/vscode-extension-for-zowe/issues/2597)

## `2.12.2`

### Bug fixes

- Fixed issue where etag was not updated for USS files after conflict is detected and user selects Overwrite option.

## `2.12.1`

### Bug fixes

- Fix issue with certain actions displaying profiles that are not registered with the tree that is providing the action. [#2534](https://github.com/zowe/vscode-extension-for-zowe/issues/2534)
- Update when the option to submit local file as JCL will be displayed in context menus. [#2541](https://github.com/zowe/vscode-extension-for-zowe/issues/2541)
- Solved issue with a conflicting keybinding for `Edit History`, changed keybinding to `Ctrl`+`Alt`+`y` for Windows and `⌘ Cmd`+`⌥ Opt`+`y` for macOS. [#2543](https://github.com/zowe/vscode-extension-for-zowe/issues/2543)
- Removed duplicate context menu items displayed in USS view that now exist within the `Manage Profile` option.[#2547](https://github.com/zowe/vscode-extension-for-zowe/issues/2547)
- Fixed issue where sort PDS feature applied the date description to members without a valid date [#2552](https://github.com/zowe/vscode-extension-for-zowe/issues/2552)
- Fixed VSC Compare function, not working with Favorites from Zowe Explorer. [#2549](https://github.com/zowe/vscode-extension-for-zowe/pull/2549)
- Fixed issue where setting `zowe.security.checkForCustomCredentialManagers` appeared in all scopes instead of just the user scope [#2555](https://github.com/zowe/vscode-extension-for-zowe/issues/2555)

## `2.12.0`

### New features and enhancements

- Introduce a new user interface for managing profiles via right-click action "Manage Profile".
- Added new edit feature on `Edit Attributes` view for changing file tags on USS. [#2113](https://github.com/zowe/vscode-extension-for-zowe/issues/2113)
- Added new API {ZE Extender MetaData} to allow extenders to have the metadata of registered extenders to aid in team configuration file creation from a view that isn't Zowe Explorer's. [#2394](https://github.com/zowe/vscode-extension-for-zowe/issues/2394)
- Added ability to install extension from VS Code marketplace if custom credential manager extension is missing after defining it on `imperative.json`. [#2381](https://github.com/zowe/vscode-extension-for-zowe/issues/2381)
- Added new right-click action for `Submit as JCL` for local files in the VS Code file explorer as well as files opened in the VS Code text editor. [#2475](https://github.com/zowe/vscode-extension-for-zowe/issues/2475)
- Added "Sort PDS members" feature in Data Sets tree view: accessible via sort icon on session node, or by right-clicking a PDS or session. [#2420](https://github.com/zowe/vscode-extension-for-zowe/issues/2420)
- Added "Filter PDS members" feature in Data Sets tree view: accessible via filter icon on session node, or by right-clicking a PDS or session. [#2420](https://github.com/zowe/vscode-extension-for-zowe/issues/2420)
- Added descriptions to data set nodes if filtering and/or sorting is enabled (where applicable).
- Added webview for editing persistent items on Zowe Explorer. [#2488](https://github.com/zowe/vscode-extension-for-zowe/issues/2488)

### Bug fixes

- Fixed submitting local JCL using command pallet option `Zowe Explorer: Submit as JCL` by adding a check for chosen profile returned to continue the action. [#1625](https://github.com/zowe/vscode-extension-for-zowe/issues/1625)
- Fixed conflict resolution being skipped if local and remote file have different contents but are the same size. [#2496](https://github.com/zowe/vscode-extension-for-zowe/issues/2496)
- Fixed issue with token based auth for unsecure profiles in Zowe Explorer. [#2518](https://github.com/zowe/vscode-extension-for-zowe/issues/2518)

## `2.11.2`

### Bug fixes

- Update Zowe Explorer API dependency to pick up latest fixes for Zowe Secrets. [#2512](https://github.com/zowe/vscode-extension-for-zowe/issues/2512)

## `2.11.1`

### Bug fixes

- Fixed issue where USS nodes were not removed from tree during deletion. [#2479](https://github.com/zowe/vscode-extension-for-zowe/issues/2479)
- Fixed issue where new USS nodes from a paste operation were not shown in tree until refreshed. [#2479](https://github.com/zowe/vscode-extension-for-zowe/issues/2479)
- Fixed issue where the "Delete Job" action showed a successful deletion message, even if the API returned an error.
- USS directories, PDS nodes, job nodes and session nodes now update with their respective "collapsed icon" when collapsed.
- Fixed bug where the list of datasets from a filter search was not re-sorted after a new data set was created in Zowe Explorer. [#2473](https://github.com/zowe/vscode-extension-for-zowe/issues/2473)

## `2.11.0`

### New features and enhancements

- Allow deleting migrated datasets [#2447](https://github.com/zowe/vscode-extension-for-zowe/issues/2447)

### Bug fixes

- Fixed issue with favorited Job filter search. [#2440](https://github.com/zowe/vscode-extension-for-zowe/issues/2440)
- Remove the 'Show Attributes' context menu action for migrated datasets. [#2033](https://github.com/zowe/vscode-extension-for-zowe/issues/2033)
- Fixed issue with endless credential prompt loop when logging out. [#2262](https://github.com/zowe/vscode-extension-for-zowe/issues/2262)
- Bump `@zowe/secrets-for-zowe-sdk` to 7.18.4 to handle install errors gracefully and to allow running without MSVC redistributables.
- Fixed issue where data set content does not always appear as soon as the editor is opened. [#2427](https://github.com/zowe/vscode-extension-for-zowe/issues/2427)
- Adjust scope of "Security: Secure Credentials Enabled" setting to `machine-overridable` so it appears again in certain cloud IDEs.
- Fixed issue where disabling "Automatic Profile Validation" caused the search prompts to stop appearing for all tree views. [#2454](https://github.com/zowe/vscode-extension-for-zowe/issues/2454)

## `2.10.0`

### New features and enhancements

- Added call to callback if defined by extenders when a change to the team config profile is made. [#2385](https://github.com/zowe/vscode-extension-for-zowe/issues/2385)
- Replaced `keytar` dependency with `keyring` module from [`@zowe/secrets-for-zowe-sdk`](https://github.com/zowe/zowe-cli/tree/master/packages/secrets). [#2358](https://github.com/zowe/vscode-extension-for-zowe/issues/2358) [#2348](https://github.com/zowe/vscode-extension-for-zowe/issues/2348)
- Added "Edit Attributes" option for USS files and folders. [#2254](https://github.com/zowe/vscode-extension-for-zowe/issues/2254)

### Bug fixes

- Fix the USS refresh icon (replacing "download" with "refresh")
- Fix error for Theia check when token authentication returns 401. [#2407](https://github.com/zowe/vscode-extension-for-zowe/issues/2407)

## `2.9.2`

### Bug fixes

- Added jobs not found message when no results are returned from filter [#2362](https://github.com/zowe/vscode-extension-for-zowe/issues/2362)
- Fixed loop when user selects Cancel on the Check Credentials message. [#2262](https://github.com/zowe/vscode-extension-for-zowe/issues/2262)
- Fixed issue where job session nodes were not adding new job nodes when refreshed. [#2370](https://github.com/zowe/vscode-extension-for-zowe/issues/2370)
- Fixed error when listing data set members that include control characters in the name.

## `2.9.1`

### Bug fixes

- Optimized fetching and caching of child nodes across the primary tree views (Data Sets, Unix System Services, Jobs). [#2347](https://github.com/zowe/vscode-extension-for-zowe/issues/2347)
- Fixed issue where profiles with authentication tokens were breaking functionality for direct-to-service profiles after user interaction. [#2330](https://github.com/zowe/vscode-extension-for-zowe/issues/2330)
- Fixed profile watcher for browser based environments. [#2211](https://github.com/zowe/vscode-extension-for-zowe/issues/2211)
- Updated dependencies for security audits.

## `2.9.0`

### New features and enhancements

- Added option to save unique data set attributes as a template after allocation for future use. [#1425](https://github.com/zowe/vscode-extension-for-zowe/issues/1425)
- Added "Cancel Job" feature for job nodes in Jobs tree view. [#2251](https://github.com/zowe/vscode-extension-for-zowe/issues/2251)
- Enhanced ID generation for parent tree nodes to ensure uniqueness.
- Added support for custom credential manager extensions in Zowe Explorer [#2212](https://github.com/zowe/vscode-extension-for-zowe/issues/2212)

### Bug fixes

- Fixed issue where the "Disable Validation for Profile" context menu option did not update to "Enable Validation for Profile" after use. [#1897](https://github.com/zowe/vscode-extension-for-zowe/issues/1897)
- Fixed parameters passed to `path.join()` calls [#2172](https://github.com/zowe/vscode-extension-for-zowe/issues/2172)
- Fixed issue handling job files with the same DD names across different steps. [#2279](https://github.com/zowe/vscode-extension-for-zowe/issues/2279)
- Fixed issue handling job files with unnamed steps. [#2315](https://github.com/zowe/vscode-extension-for-zowe/issues/2315)
- Fixed issue with Windows path when uploading a file to a data set. [#2323](https://github.com/zowe/vscode-extension-for-zowe/issues/2323)
- Fixed an issue where the mismatch etag error returned was not triggering the diff editor, resulting in possible loss of data due to the issue. [#2277](https://github.com/zowe/vscode-extension-for-zowe/issues/2277)
- Fixed issue where refreshing views collapsed the respective trees. [#2215](https://github.com/zowe/vscode-extension-for-zowe/issues/2215)
- Fixed an issue where user would not get prompted when authentication error is thrown. [#2334](https://github.com/zowe/vscode-extension-for-zowe/issues/2334)
- Fixed issue where profiles with authentication tokens were breaking functionality for direct-to-service profiles after user interaction. [#2111](https://github.com/zowe/vscode-extension-for-zowe/issues/2111)

## `2.8.2`

### Bug fixes

- Fixed `zowe.settings.version` being added to settings.json in workspaces. [#2312](https://github.com/zowe/vscode-extension-for-zowe/issues/2312)

## `2.8.1`

### Bug fixes

- Fixed an issue with updating imperative.json file's Credential Manager value. [#2289](https://github.com/zowe/vscode-extension-for-zowe/issues/2289)
- Fixed an issue with "Zowe Explorer: Poll Content in Active Editor" keybind interfering with debug capabilities in VScode. The keybind to poll JES Spool file content will require the spool file to be active in the text editor. [#2285](https://github.com/zowe/vscode-extension-for-zowe/issues/2285)
- Updated linter rules and addressed linter errors. [#2291](https://github.com/zowe/vscode-extension-for-zowe/issues/2291)
- Fixed an issue with `zowe.settings.version` setting being updated with incorrect type. [#2166](https://github.com/zowe/vscode-extension-for-zowe/issues/2166)
- Updated dependencies for security audits.

## `2.8.0`

### New features and enhancements

- Added a new Zowe Explorer setting, `zowe.logger`, with a default setting of `INFO`.
- Added an output channel, `Zowe Explorer`, for logging within VS Code's Output view. The log level is set by the new Zowe Explorer setting, `zowe.logger`.
- Added a new setting `zowe.files.logsFolder.path` that can be used to override Zowe Explorer logs folder if default location is read-only. [#2186](https://github.com/zowe/vscode-extension-for-zowe/issues/2186)
- Opening a dialog for Upload or Download of files will now open at the project level directory or the user's home directory if no project is opened. [#2203](https://github.com/zowe/vscode-extension-for-zowe/issues/2203)
- Updated linter rules and addressed linter errors. [#2184](https://github.com/zowe/vscode-extension-for-zowe/issues/2184)
- Added polling options for JES Spool files. Spool files can be polled manually by clicking on the spool file name or automatic polling can be set with `Start Polling` option in context menu. [#1952](https://github.com/zowe/vscode-extension-for-zowe/issues/1952)
- Added the JOBS context menu option to download all spool files in binary format. [#2060](https://github.com/zowe/vscode-extension-for-zowe/issues/2060)
- Added two new options to download a single spool file from a Job in plain text or in binary format. [#2060](https://github.com/zowe/vscode-extension-for-zowe/issues/2060)
- Added the option for secure credential storage to be enable in Theia environment.

### Bug fixes

- Fixed issue with silent failures when uploading members into a data set. [#2167](https://github.com/zowe/vscode-extension-for-zowe/issues/2167)
- Fixed an issue where VSCode did not provide all context menu options for a profile node after a multi-select operation. [#2108](https://github.com/zowe/vscode-extension-for-zowe/pull/2108)
- Fixed an issue where the "Paste" option is shown for a multi-select operation in the "Data Sets" view.
- Fixed a z/OSMF issue for Data Sets and Jobs with special characters in the names. [#2175](https://github.com/zowe/vscode-extension-for-zowe/issues/2175)
- Fixed redundant text in error messages that included the same error details twice.
- Fixed issue where a spool file would open a duplicate tab when clicked between updates. [#1952](https://github.com/zowe/vscode-extension-for-zowe/issues/1952)
- Fixed issue where a job search query would not expand the session node after it has been filtered.
- Fixed error message when no data sets found that match pattern.
- Fixed secure credential storage not possible to enable in Theia.

## `2.7.0`

### New features and enhancements

- Added Job search query label to the session in the Jobs tree. [#2062](https://github.com/zowe/vscode-extension-for-zowe/pull/2064)
- Added feature to copy datasets (pds, sequential, members across pds) with multi-select capabilities. [#1150](https://github.com/zowe/vscode-extension-for-zowe/issues/1550)

### Bug fixes

- Fixed issue where job search queries were not working properly when favorited. [#2122](https://github.com/zowe/vscode-extension-for-zowe/issues/2122)
- Fixed issues where document changes may fail to upload if the environment has a slow filesystem or mainframe connection, or when VS Code exits during an upload operation. [#1948](https://github.com/zowe/vscode-extension-for-zowe/issues/1948)
- Fixed custom credential manager in `~/.zowe/settings/imperative.json` file being overwritten with invalid JSON. [#2187](https://github.com/zowe/vscode-extension-for-zowe/issues/2187)
- Fixed several linter errors throughout the codebase and consolidated linter rules. [#2184](https://github.com/zowe/vscode-extension-for-zowe/issues/2184)

## `2.6.2`

### Bug fixes

- Updated dependencies for security audits.

## `2.6.1`

### Bug fixes

- Removed excess pop-ups when listing/opening USS files, and replaced required pop-ups with status bar items to improve UX. [#2091](https://github.com/zowe/vscode-extension-for-zowe/issues/2091)
- Prevented creation of duplicate session after executing a favorited search query. [#1029](https://github.com/zowe/vscode-extension-for-zowe/issues/1029)
- Resolved an issue where VS Code did not provide all context menu options for a profile node after a multi-select operation. [#2108](https://github.com/zowe/vscode-extension-for-zowe/pull/2108)
- Fixed issue with standardization of old v1 settings in Zowe Explorer during activation. [#1520](https://github.com/zowe/vscode-extension-for-zowe/issues/1520)
- Fixed bug where a JSON error occurs for job nodes when collapsing or expanding with a single click. [#2121](https://github.com/zowe/vscode-extension-for-zowe/issues/2121)
- Fixed possible data loss when file is saved but fails to upload and VS Code does not detect unsaved changes. [#2099](https://github.com/zowe/vscode-extension-for-zowe/issues/2099)

## `2.6.0`

### New features and enhancements

- Added Job search prefix validator [1971](https://github.com/zowe/vscode-extension-for-zowe/issues/1971)
- Added file association for `zowe.config.json` and `zowe.config.user.json` to automatically detect them as JSON with Comments. [#1997](https://github.com/zowe/vscode-extension-for-zowe/issues/1997)
- Added the ability to list all datasets, even those with Imperative Errors. [#235](https://github.com/zowe/vscode-extension-for-zowe/issues/235) & [#2036](https://github.com/zowe/vscode-extension-for-zowe/issues/2036)
- Added favorite job query to jobs view. [#1947](https://github.com/zowe/vscode-extension-for-zowe/issues/1947)
- Added confirmation message for "Submit Job" feature as an option in extension settings (set to "All jobs" by default). [#998](https://github.com/zowe/vscode-extension-for-zowe/issues/998)
- Updated UI/UX method calls to use standalone `Gui` module for better usability and maintainability. [#1967](https://github.com/zowe/vscode-extension-for-zowe/issues/1967)
- Updated error dialog when Zowe config is invalid, with option to "Show Config" within VS Code for diagnostics. [#1986](https://github.com/zowe/vscode-extension-for-zowe/issues/1986)
- Added support for pasting at top-level of USS tree (if filtered), and optimized copy/paste operations to avoid using local paths when possible. [#2041](https://github.com/zowe/vscode-extension-for-zowe/issues/2041)

### Bug fixes

- Updated check for Theia environment to reduce false positives in different environments. [#2079](https://github.com/zowe/vscode-extension-for-zowe/issues/2079)
- Fixed issue where responseTimeout (in Zowe config) was not provided for supported API calls. [#1907](https://github.com/zowe/vscode-extension-for-zowe/issues/1907)
- Fixed issue where "Show Attributes" feature used conflicting colors with light VS Code themes. [#2048](https://github.com/zowe/vscode-extension-for-zowe/issues/2048)
- Fixed settings not persisting in Theia versions >=1.29.0. [#2065](https://github.com/zowe/vscode-extension-for-zowe/pull/2065)
- Removed TSLint (as it is deprecated), and replaced all TSLint rules with their ESLint equivalents. [#2030](https://github.com/zowe/vscode-extension-for-zowe/issues/2030)
- Fixed issue with a success message being returned along with error for Job deletion. [#2075](https://github.com/zowe/vscode-extension-for-zowe/issues/2075)
- Removed extra files from the VSIX bundle to reduce download size by 64%. [#2042](https://github.com/zowe/vscode-extension-for-zowe/pull/2042)
- Surfaced any errors from a dataset Recall/Migrate operation. [#2032](https://github.com/zowe/vscode-extension-for-zowe/issues/2032)
- Re-implemented regular dataset API call if the dataSetsMatching does not exist. [#2084](https://github.com/zowe/vscode-extension-for-zowe/issues/2084)

## `2.5.0`

### New features and enhancements

- Added ability to filter jobs by status. Improved Job filtering User experience. [#1925](https://github.com/zowe/vscode-extension-for-zowe/issues/1925)
- Added option to view PDS member attributes, and updated formatting for attributes webview. [#1577](https://github.com/zowe/vscode-extension-for-zowe/issues/1577)
- Streamlined attribute viewing options into one feature - "Show Attributes".
- Added multiple select copy/paste feature on uss view [#1549](https://github.com/zowe/vscode-extension-for-zowe/issues/1549)
- Added multiple select for hide session [#1555](https://github.com/zowe/vscode-extension-for-zowe/issues/1555)

### Bug fixes

- Fixed missing localization for certain VScode error/info/warning messages. [#1722](https://github.com/zowe/vscode-extension-for-zowe/issues/1722)
- Fixed "Allocate Like" error that prevented proper execution. [#1973](https://github.com/zowe/vscode-extension-for-zowe/issues/1973)
- Fixed de-sync issue between Data Set and Favorites panels when adding or deleting datasets/members that were favorited. [#1488](https://github.com/zowe/vscode-extension-for-zowe/issues/1488)
- Added logging in places where errors were being caught and ignored.
- Fixed issue where parent in Jobs list closes after single/multiple job deletion. [#1676](https://github.com/zowe/vscode-extension-for-zowe/issues/1676)

## `2.4.1`

### Bug fixes

- Bugfix: Added validation check while creating, renaming and using allocate alike feature for datasets [#1849](https://github.com/zowe/vscode-extension-for-zowe/issues/1849)
- Fixed login/logout errors from Team config file watcher. [#1924](https://github.com/zowe/vscode-extension-for-zowe/issues/1924)
- Fixed the loading of previously saved profiles in the tree views.
- Fixed default zosmf profile being added to tree view when no previous sessions have been added. [#1992](https://github.com/zowe/vscode-extension-for-zowe/issues/1992)
- Fixed the `Secure Credentials Enabled` setting to update the `~/.zowe/settings/imperative.json` file upon change of the setting without overwriting preexisting data in the file.
- Fixed errors encountered from not having Zowe CLI installed by creating the `~/.zowe/settings/imperative.json` file during activation if it doesn't already exist. This file is for Zowe Explorer to know the Security Credential Manager used for secure profile information and removes the Zowe CLI installation prerequisite. [#1850](https://github.com/zowe/vscode-extension-for-zowe/issues/1850)
- Fixed Zowe Explorer failing to activate in environment with empty workspace. [#1994](https://github.com/zowe/vscode-extension-for-zowe/issues/1994)

## `2.4.0`

### New features and enhancements

- Added check for existing team configuration file in location during create, prompting user to continue with the create action. [#1923](https://github.com/zowe/vscode-extension-for-zowe/issues/1923)
- Added a solution to allow Zowe Explorer extensions with a dependency on Zowe Explorer to work as web extension without Zowe Explorer functionality in vscode.dev. [#1953](https://github.com/zowe/vscode-extension-for-zowe/issues/1953)
- Added a new setting `Secure Credentials Enabled`, default value is selected for security and will have to be unselected to allow creation of team configuration files without default secure arrays to support environments that don't have access to Zowe CLI's Secure Credential Management.

### Bug fixes

- Fixed activation and Refresh Extension issues in web based editors, ie. Theia. [#1807](https://github.com/zowe/vscode-extension-for-zowe/issues/1807)
- Fix refresh job & spool file pull from mainframe doesn't update job status [#1936](https://github.com/zowe/vscode-extension-for-zowe/pull/1936)
- Fix for serial saving of data sets and files to avoid conflict error. [#1868](https://github.com/zowe/vscode-extension-for-zowe/issues/1868)

## `2.3.0`

### New features and enhancements

- Added option to edit team configuration file via the + button for easy access. [#1896](https://github.com/zowe/vscode-extension-for-zowe/issues/1896)
- Added multiple selection to manage context menu of Datasets, USS, and Jobs views. [#1428](https://github.com/zowe/vscode-extension-for-zowe/issues/1428)
- Added Spool file attribute information to a hover over the Spool file's name. [#1832](https://github.com/zowe/vscode-extension-for-zowe/issues/1832)
- Added support for CLI home directory environment variable in Team Config file watcher, and support watching Team Config files named zowe.config.json and zowe.config.user.json at both locations. [#1913](https://github.com/zowe/vscode-extension-for-zowe/issues/1913)
- Update to Job's View Spool file label to display PROCSTEP if available, if PROCSTEP isn't available the label will display the Spool file's record count. [#1889](https://github.com/zowe/vscode-extension-for-zowe/issues/1889) [#1832](https://github.com/zowe/vscode-extension-for-zowe/issues/1832)

### Bug fixes

- Fixed extension being slow to load large team config files. [#1911](https://github.com/zowe/vscode-extension-for-zowe/issues/1911)
- Fixed issue with cached profile information after updates to profiles. [#1915](https://github.com/zowe/vscode-extension-for-zowe/issues/1915)
- Fixed issue with saving credentials to v1 profile's yaml file when un-secure and save is selected after credential prompting. [#1886](https://github.com/zowe/vscode-extension-for-zowe/issues/1886)
- Fixed issue with outdated cached information after Update Credentials. [#1858](https://github.com/zowe/vscode-extension-for-zowe/issues/1858)
- Fixed issue with support for ZOWE_CLI_HOME environment variable. [#1747](https://github.com/zowe/vscode-extension-for-zowe/issues/1747)

## `2.2.1`

- Bugfix: Fixed activation failure when error reading team configuration file. [#1876](https://github.com/zowe/vscode-extension-for-zowe/issues/1876)
- Bugfix: Fixed Profile IO errors by refactoring use of Imperative's CliProfileManager. [#1851](https://github.com/zowe/vscode-extension-for-zowe/issues/1851)
- Bugfix: Fixed runtime error found in initForZowe call used by extenders. [#1872](https://github.com/zowe/vscode-extension-for-zowe/issues/1872)
- Bugfix: Added error notification for users when OS case sensitivitiy is not set up to avoid issues found with USS files in single directory of same name but different case. [#1484](https://github.com/zowe/vscode-extension-for-zowe/issues/1484)
- Bugfix: Added file watcher for team configuration files to fix v2 profile update issues experienced during creation, updating, and deletion of global or project level configuration files in VS Code. [#1760](https://github.com/zowe/vscode-extension-for-zowe/issues/1760)
- Bugfix: Updated dependencies for improved security. [#1878](https://github.com/zowe/vscode-extension-for-zowe/pull/1878)

## `2.2.0`

- Optimized saving of files on DS/USS when utilizing autosave or experiencing slow upload speeds.
- Updates to use new Zowe Explorer APIs `ZoweVsCodeExtension.updateCredentials` for credential prompting and `ProfilesCache.updateProfilesArrays` for profiles that don't store credentials locally in profile file.

## `2.1.0`

- Added: `Pull from Mainframe` option added for JES spool files. [#1837](https://github.com/zowe/vscode-extension-for-zowe/pull/1837)
- Added: Updated Licenses. [#1841](https://github.com/zowe/vscode-extension-for-zowe/issues/1841)
- Bugfix: Updated imports to use the imperative instance provided by the CLI package. [#1842](https://github.com/zowe/vscode-extension-for-zowe/issues/1842)
- Bugfix: Fixed unwanted requests made by tree node when closing folder. [#754](https://github.com/zowe/vscode-extension-for-zowe/issues/754)
- Bugfix: Fix for credentials not being updated after the invalid credentials error is displayed. [#1799](https://github.com/zowe/vscode-extension-for-zowe/issues/1799)
- Bugfix: Fixed hyperlink for Job submitted when profile is not already in JOBS view. [#1751](https://github.com/zowe/vscode-extension-for-zowe/issues/1751)
- Bugfix: Fixed keybindings for `Refresh Zowe Explorer` to not override default VSC keybinding. See [README.md](https://github.com/zowe/vscode-extension-for-zowe/blob/main/packages/zowe-explorer/README.md#keyboard-shortcuts) for new keybindings. [#1826](https://github.com/zowe/vscode-extension-for-zowe/issues/1826)
- Bugfix: Fixed `Update Profile` issue for missing non-secure credentials. [#1804](https://github.com/zowe/vscode-extension-for-zowe/issues/1804)
- Bugfix: Fixed errors when operation cancelled during credential prompt. [#1827](https://github.com/zowe/vscode-extension-for-zowe/issues/1827)
- Bugfix: Login and Logout operations no longer require a restart of Zowe Explorer or VSC. [#1750](https://github.com/zowe/vscode-extension-for-zowe/issues/1750)
- Bugfix: Fix for Login token always being stored in plain text. [#1840](https://github.com/zowe/vscode-extension-for-zowe/issues/1840)
- Bugfix: Fixed Theia tests. [#1665](https://github.com/zowe/vscode-extension-for-zowe/issues/1665)

## `2.0.3`

- Bugfix: Fixed Quick-key Delete in USS and Jobs trees. [#1821](https://github.com/zowe/vscode-extension-for-zowe/pull/1821)
- Bugfix: Fixed issue with Zowe Explorer crashing during initialization due to Zowe config file errors. [#1822](https://github.com/zowe/vscode-extension-for-zowe/pull/1822)
- Bugfix: Fixed issue where Spool files failed to open when credentials were not stored in a profile. [#1823](https://github.com/zowe/vscode-extension-for-zowe/pull/1823)
- Bugfix: Fixed extra space in the Invalid Credentials dialog, at profile validation profilename. [#1824](https://github.com/zowe/vscode-extension-for-zowe/pull/1824)
- Bugfix: Updated dependencies for improved security. [#1819](https://github.com/zowe/vscode-extension-for-zowe/pull/1819)

## `2.0.2`

- Bugfix: Fixed USS search filter fails on credential-less profiles. [#1811](https://github.com/zowe/vscode-extension-for-zowe/pull/1811)
- Bugfix: Fixed Zowe Explorer recognizing environment variable ZOWE_CLI_HOME. [#1803](https://github.com/zowe/vscode-extension-for-zowe/pull/1803)
- Bugfix: Fixed Zowe Explorer prompting for TSO Account number when saved in config file's TSO profile. [#1801](https://github.com/zowe/vscode-extension-for-zowe/pull/1801)

## `2.0.1`

- BugFix: Improved logging information to help diagnose Team Profile issues. [#1776](https://github.com/zowe/vscode-extension-for-zowe/pull/1776)
- BugFix: Fixed adding profiles to the tree view on Theia. [#1774](https://github.com/zowe/vscode-extension-for-zowe/issues/1774)
- BugFix: Updated Log4js version to resolve initialization problem on Eclipse Che. [#1692](https://github.com/zowe/vscode-extension-for-zowe/issues/1692)
- BugFix: Fixed dataset upload issue by trimming labels. [#1789](https://github.com/zowe/vscode-extension-for-zowe/issues/1789)
- BugFix: Fixed duplicate jobs appearing in the jobs view upon making an owner/prefix filter search for extenders. [#1780](https://github.com/zowe/vscode-extension-for-zowe/pull/1780)
- BugFix: Fixed error displayed when opening a job file for extenders. [#1701](https://github.com/zowe/vscode-extension-for-zowe/pull/1701)

## `2.0.0`

- Major: Introduced Team Profiles and more. See the prerelease items (if any) below for more details.

## 2.0.0-next.202204202000

- Updated Imperative to gather information from the corresponding base profile. [#1757](https://github.com/zowe/vscode-extension-for-zowe/pull/1757)
- Fixed issue when first Team Config profile management file is created. [#1754](https://github.com/zowe/vscode-extension-for-zowe/pull/1754)
- Fixed `Failed to find property user` on load or refresh. [#1757](https://github.com/zowe/vscode-extension-for-zowe/pull/1757)
- Fixed getting credentials from the wrong base profile. [#1757](https://github.com/zowe/vscode-extension-for-zowe/pull/1757)
- Fixed writing tokens to the wrong base profile. [#1757](https://github.com/zowe/vscode-extension-for-zowe/pull/1757)
- Fixed Windows not being able to share Tokens between CLI and ZE. [#1757](https://github.com/zowe/vscode-extension-for-zowe/pull/1757)
- Fixed Login info written to global file if proifle name is the same as project level profile. [#1761](https://github.com/zowe/vscode-extension-for-zowe/pull/1761)

## 2.0.0-next.202204180940

- Refactored the PRofilesCache to reduce maintenance efforts going forward. [#1715](https://github.com/zowe/vscode-extension-for-zowe/issues/1715)
- Updated CLI to consume security related fixes and more. [#1740](https://github.com/zowe/vscode-extension-for-zowe/pull/1740)
- Added differentiation between project and global level profiles. [#1727](https://github.com/zowe/vscode-extension-for-zowe/issues/1727)
- Removed the Secure Credential setting. [#1739](https://github.com/zowe/vscode-extension-for-zowe/issues/1739), [#722](https://github.com/zowe/vscode-extension-for-zowe/issues/722), [#820](https://github.com/zowe/vscode-extension-for-zowe/issues/820), and [#1223](https://github.com/zowe/vscode-extension-for-zowe/issues/1223)
- Synchronized the ZE preferred Security service with the CLI. [#1736](https://github.com/zowe/vscode-extension-for-zowe/issues/1736)
- Fixed APIML token not working between clients (ZE and CLI). [#1713](https://github.com/zowe/vscode-extension-for-zowe/issues/1713)

## 2.0.0-next.202204081040

- Fixed TSO commands in when using teamConfig. [#1731](https://github.com/zowe/vscode-extension-for-zowe/pull/1731)
- Fixed `Zowe Explorer: Refresh Zowe Explorer` command palette option. [1735](https://github.com/zowe/vscode-extension-for-zowe/pull/1735)

## 2.0.0-next.202204041200

- Added Secure Credential support, allowing users to update credentials using GUI. [#1699](https://github.com/zowe/vscode-extension-for-zowe/pull/1693)
- Update Zowe Explorer 2.0 settings migration. [1714](https://github.com/zowe/vscode-extension-for-zowe/pull/1714)
- Update Zowe Explorer SSO logout check for extenders. [#1711](https://github.com/zowe/vscode-extension-for-zowe/pull/1711)
- Update Zowe SDK dependency. [#1699](https://github.com/zowe/vscode-extension-for-zowe/pull/1693)
- Updated dependencies for improved security. [#1702](https://github.com/zowe/vscode-extension-for-zowe/pull/1702)

## `v2.0.0-next.202202281000`

- Update Zowe CLI SDK to version 7.0.0-next.202202242016.
- Fixed the bug that overwrites like-named profiles in a nested config.

## `v2.0.0-next.202202221200`

- Added extender's type info to config schema during config file creation and removed Zowe CLI installation dependency. [#1629](https://github.com/zowe/vscode-extension-for-zowe/pull/1629)
- Added support for Login and Logout using the config file. [#1637](https://github.com/zowe/vscode-extension-for-zowe/pull/1637)
- Added capability to refresh Zowe Explorer updating the Views to reflect different profile handling to include the config file. [#1650](https://github.com/zowe/vscode-extension-for-zowe/pull/1650)
- Updated Zowe SDK dependency. [#1624](https://github.com/zowe/vscode-extension-for-zowe/pull/1624)

## `1.22.0`

- Added: Extensible Login and Logout capabilities for Zowe extenders to utilize for token based authentication. [#1606](https://github.com/zowe/vscode-extension-for-zowe/pull/1606) and [#1255](https://github.com/zowe/vscode-extension-for-zowe/issues/1255).
- Added: Eclipse Public License file. Users can view the license file in the root directory of the Zowe Explorer repository [#1626](https://github.com/zowe/vscode-extension-for-zowe/pull/1626).
- Updated: Supported Node.js version was changed to v12 or higher. We no longer support running the product on earlier versions (10.x and earlier) of Node.js [#1640](https://github.com/zowe/vscode-extension-for-zowe/pull/1640).
- Updated: Security updates for `copy-props`, `nanoid`, and `markdown-it` dependencies were changed to improve security alerting [#1638](https://github.com/zowe/vscode-extension-for-zowe/pull/1638), [#1636](https://github.com/zowe/vscode-extension-for-zowe/pull/1636), and [#1649](https://github.com/zowe/vscode-extension-for-zowe/pull/1649).
- Updated: A work around was developed to help developers debug Zowe Explorer VS Code extension on Theia. For more information, see **Work around for debugging in Theia** [#1576](https://github.com/zowe/vscode-extension-for-zowe/pull/1576).
- Fixed: The Zowe Explorer deployment script was updated to use vsce (Visual Studio Code Extension Manager) version 1.103.1 to help ensure that it is compatible with Node v12 [#1608](https://github.com/zowe/vscode-extension-for-zowe/pull/1608).
- Fixed: Fixed the Theia input box issue that caused entered values to be validated incorrectly [#1580](https://github.com/zowe/vscode-extension-for-zowe/pull/1580).

## `1.21.0`

- Add a progress bar for the simultaneous deletion of multiple jobs [#1583](https://github.com/zowe/vscode-extension-for-zowe/pull/1583). Thanks @uzuko01
- Added the note about the deprecation of the associate profile feature to the Associate Profile section of Zowe Docs and to the Zowe Explorer Readme [#1575](https://github.com/zowe/vscode-extension-for-zowe/pull/1575). Thanks @IgorCATech
- Changed the `DataSet uploaded successfully` message type. Now messages are shown in the status bar instead of the notification pop-up [#1542](https://github.com/zowe/vscode-extension-for-zowe/pull/1542). Thanks @anokhikastiaIBM
- Updated dependencies for improved security [#1591](https://github.com/zowe/vscode-extension-for-zowe/pull/1591) and [#1601](https://github.com/zowe/vscode-extension-for-zowe/pull/1601). Thanks @lauren-li
- Updated Theia tests to use the latest Theia version [#1566](https://github.com/zowe/vscode-extension-for-zowe/pull/1566). Thanks @JillieBeanSim
- Fixed the issue that caused JCL errors in the JOBS tree to be displayed as `undefined:undefined(undefined)` [#1584](https://github.com/zowe/vscode-extension-for-zowe/pull/1584). Thanks @roman-kupriyanov
- Fixed the Theia input box issue that caused entered values to be incorrectly validated [#1580](https://github.com/zowe/vscode-extension-for-zowe/pull/1580). Thanks @JillieBeanSim
- Fixed the issue that caused the removal of unsaved credentials of a profile in the Jobs tree after deleting a job. Now when you delete a job from the Jobs tree with a profile that does not have the stored credentials, the profile keeps the cached credentials [#1524](https://github.com/zowe/vscode-extension-for-zowe/pull/1524). Thanks @nickImbirev

## `1.20.0`

- Added a Github action bot that automates the issue triage [#1530](https://github.com/zowe/vscode-extension-for-zowe/pull/1530). Thanks @crawr
- Updated the @zowe/cli version to 6.33.3 to fix the SSH2 audit failure [#1522](https://github.com/zowe/vscode-extension-for-zowe/pull/1522). Thanks @JillieBeanSim
- Updated the Jobs Issue Stop and Issue Modify commands so that they can be consumed by Extenders with the `issueMvsCommand` API [#1508](https://github.com/zowe/vscode-extension-for-zowe/pull/1508). Thanks @JillieBeanSim
- Use Visual Studio Code's standard confirmation prompt for the Data Sets, USS, and Job trees when clicking on a Favorited profile that does not exist [#1506](https://github.com/zowe/vscode-extension-for-zowe/pull/1506). Thanks @JillieBeanSim
- Updated the deletion prompt for the USS and Jobs trees [#1505](https://github.com/zowe/vscode-extension-for-zowe/pull/1505). Thanks @JillieBeanSim
- Updated the placeholder text in the `Add Profile` entry field [#1490](https://github.com/zowe/vscode-extension-for-zowe/pull/1490). Thanks @anokhikastiaIBM
- Fixed the Not Found issue that resulted from attempts to delete a member whose parent data set was already deleted using multi-delete [#1525](https://github.com/zowe/vscode-extension-for-zowe/pull/1525). Thanks @JillieBeanSim

## `1.19.0`

- Added a check to ensure that a base profile exists before running the function that combines base and service profiles [#1500](https://github.com/zowe/vscode-extension-for-zowe/pull/1500). Thanks @lauren-li
- Added Imperative logger access for extenders [#1433](https://github.com/zowe/vscode-extension-for-zowe/pull/1433). Thanks @katelynienaber
- Added documentation for Imperative logger for extenders [#1467](https://github.com/zowe/vscode-extension-for-zowe/pull/1467). Thanks @katelynienaber
- Implemented separate console windows for TSO and MVS commands [#1478](https://github.com/zowe/vscode-extension-for-zowe/pull/1478). Thanks @katelynienaber
- Fixed the bug that caused the check credentials pop-up to disappear too quickly [#1486](https://github.com/zowe/vscode-extension-for-zowe/pull/1486). Thanks @JillieBeanSim
- Fixed the bug that kept the command text box while escaping the process of entering a TSO command. Now the command text box does not pop up if you cancel entering a TSO command [#1479](https://github.com/zowe/vscode-extension-for-zowe/pull/1479). Thanks @katelynienaber
- Fixed the bug that caused issues with deleting data set members in Ecplipse Theia or Che [#1487](https://github.com/zowe/vscode-extension-for-zowe/pull/1478). Thanks @phaumer
- Fixed the bug that caused the deletion of selected data sets while removing a single data set member by using the right-click action. [#1483](https://github.com/zowe/vscode-extension-for-zowe/pull/1483). Thanks @JillieBeanSim

## `1.18.0`

- Added the ability to register custom profile types in `ProfilesCache` for extenders [#1419](https://github.com/zowe/vscode-extension-for-zowe/pull/1419). Thanks @phaumer
- Added the ability to pass account and other information from tso profile [#1378](https://github.com/zowe/vscode-extension-for-zowe/pull/1378). Thanks @fswarbrick
- Added profiles cache to extenders [#1390](https://github.com/zowe/vscode-extension-for-zowe/pull/1390). Thanks @phaumer
- Status icons now reset when refreshing the explorer views [#1404](https://github.com/zowe/vscode-extension-for-zowe/pull/1404). Thanks @lauren-li
- Fixed the issue that prevented the expected error message `No valid value for z/OS URL. Operation Cancelled` from being displayed while escaping the host text box during the creation or update of a profile [#1426](https://github.com/zowe/vscode-extension-for-zowe/pull/1426). Thanks @JillieBeanSim
- Fixed the issue that invoked profile validation before updating a profile. Now a profile is validated only after the update [#1415](https://github.com/zowe/vscode-extension-for-zowe/pull/1415). Thanks @JillieBeanSim
- Fixed the issue of Zowe profiles encoding value when opening a USS file in the text editor [#1400](https://github.com/zowe/vscode-extension-for-zowe/pull/1400). Thanks @JillieBeanSim

## `1.17.0`

- Added the feature that automatically includes a missing profile in the Jobs view when submitting a job [#1386](https://github.com/zowe/vscode-extension-for-zowe/pull/1386). Thanks @nickImbirev
- Added the extender documentation for KeytarApi for Secure Credential Store [#1384](https://github.com/zowe/vscode-extension-for-zowe/pull/1384). Thanks @JillieBeanSim
- Added a new setting that enables you to hide Zowe Explorer's temporary downloads folder from a workspace [#1373](https://github.com/zowe/vscode-extension-for-zowe/pull/1373). Thanks @crawr
- Added the command to refresh a particular job and get the latest information and content for its spool files [#1363](https://github.com/zowe/vscode-extension-for-zowe/pull/1363). Thanks @nickImbirev
- Added the function that enables you to delete multiple datasets and data set members [#1323](https://github.com/zowe/vscode-extension-for-zowe/pull/1323). Thanks @katelynienaber
- Added the feature that enables you to use multiple VS Code windows for files opened via Zowe Explorer [#1347](https://github.com/zowe/vscode-extension-for-zowe/pull/1347). Thanks @JillieBeanSim
- Added the command to refresh USS directory file names without the entire tree collapsing [#1369](https://github.com/zowe/vscode-extension-for-zowe/pull/1369). Thanks @rudyflores
- Removed non-functioning code from invalid credentials for Theia [#1371](https://github.com/zowe/vscode-extension-for-zowe/pull/1371). Thanks @lauren-li
- Fixed the issue with USS Search and Update Profile errors for profiles without credentials [#1391](https://github.com/zowe/vscode-extension-for-zowe/pull/1391). Thanks @lauren-li

## `1.16.0`

- Added the refresh data set member names option. You can now retrieve a new list of members from the mainframe [#1343](https://github.com/zowe/vscode-extension-for-zowe/pull/1343). Thanks @rudyflores
- Added the best practice documentation for error handling [#1335](https://github.com/zowe/vscode-extension-for-zowe/pull/1335). Thanks @katelynienaber
- Added the developer guide for adding commands to core Zowe Explorer menus [#1332](https://github.com/zowe/vscode-extension-for-zowe/pull/1332). Thanks @lauren-li
- Standardized context group names [#1340](https://github.com/zowe/vscode-extension-for-zowe/pull/1340). Thanks @lauren-li
- Fixed the error message that popped up when accessing a profile from Favorites [#1344](https://github.com/zowe/vscode-extension-for-zowe/pull/1344). Thanks @rudyflores
- Fixed the issue that prevented the Allocate Like feature from working correctly [#1322](https://github.com/zowe/vscode-extension-for-zowe/pull/1322). Thanks @katelynienaber

## `1.15.1`

- Fixed the issue that required the vscode module to be imported in the API package [#1318](https://github.com/zowe/vscode-extension-for-zowe/pull/1318). Thanks @JillieBeanSim

## `1.15.0`

- Added the secure credentials support for Extenders API [#1306](https://github.com/zowe/vscode-extension-for-zowe/pull/1306). Thanks @JillieBeanSim
- Improved Zowe Explorer extenders. Zowe Explorer extenders can now utilize Extender API to have profile folder and meta file created upon initialization [#1282](https://github.com/zowe/vscode-extension-for-zowe/pull/1282). Thanks @JillieBeanSim
- Improved the Command Palette by adding "Zowe Explorer:" before all commands that are related to the extension. Removed some commands from the palette that caused issues [#1308](https://github.com/zowe/vscode-extension-for-zowe/pull/1308). Thanks @lauren-li
- Updated Theia Tests. Now you need to have Zowe CLI 6.31.0 and the latest .vsix file in the `theia/plugins` folder to run Theia tests [#1268](https://github.com/zowe/vscode-extension-for-zowe/pull/1268). Thanks @deepali-hub
- Fixed the issue that prevented the `issue STOP command` function from executing correctly [#1304](https://github.com/zowe/vscode-extension-for-zowe/pull/1304). Thanks
  @nickImbirev
- Fixed the issue that caused the Add Profile icon to disappear [#1307](https://github.com/zowe/vscode-extension-for-zowe/pull/1307). Thanks @lauren-li
- Fixed the vulnerability in NPM Audit [#1309](https://github.com/zowe/vscode-extension-for-zowe/pull/1309). Thanks @JillieBeanSim
- Fixed the issue that doubled the occurrence of the port prompt [#1298](https://github.com/zowe/vscode-extension-for-zowe/pull/1298). Thanks @katelynienaber
- Fixed the issue that triggered the `Delete Job` command even outside Zowe Explorer views [#1310](https://github.com/zowe/vscode-extension-for-zowe/pull/1310). @crawr
- Fixed the trailing slash issue that caused issues with USS search [#1313](https://github.com/zowe/vscode-extension-for-zowe/pull/1313). Thanks @katelynienaber

## `1.14.0`

- Added the Issue TSO Commands feature [#1245](https://github.com/zowe/vscode-extension-for-zowe/pull/1245). Thanks @JillieBeanSim
- Fixed the issue that caused the USS tree to collapse after renaming a folder [#1259](https://github.com/zowe/vscode-extension-for-zowe/pull/1259). Thanks @lauren-li
- Fixed the issue that prevented jobs with an octothorpe (#) in the name from opening [#1253](https://github.com/zowe/vscode-extension-for-zowe/issues/1253). Thanks @katelynienaber

## `1.13.1`

- Updated the dialog text for issuing MVS commands. Now the text of the function is `Zowe: Issue MVS Command` [#1230](https://github.com/zowe/vscode-extension-for-zowe/pull/1230). Thanks @JillieBeanSim
- Added the prompt for credentials when issuing MVS commands, using the right click action, against profiles with missing credentials [#1231](https://github.com/zowe/vscode-extension-for-zowe/pull/1231). Thanks @JillieBeanSim
- Added the Prerequisites section to the Zowe Explorer Extension for FTP ReadMe [#1246](https://github.com/zowe/vscode-extension-for-zowe/pull/1246). Thanks @lauren-li
- Added Open VSX to the deployment pipeline [#1240](https://github.com/zowe/vscode-extension-for-zowe/pull/1240). Thanks @zFernand0

## `1.13.0`

- Added the monorepo landing Readme that contains the high-level overview of the repository folders such as `packages` folder, instructions on how to contribute to the project and links to Medium articles providing additional useful information about Zowe Explorer and Zowe [#1199](https://github.com/zowe/vscode-extension-for-zowe/pull/1199). Thanks @IgorCATech
- Fixed the issue that prevented the list of recently opened files from being displayed upon request. You can access a list of recently opened files by pressing the Ctrl+Alt+R (Windows) or Command+Option+R (Mac) key combination [#1208](https://github.com/zowe/vscode-extension-for-zowe/pull/#1208). Thanks @jellypuno
- Fixed the issue that prevented file picker from functioning. The file picker feature lets you filter your datasets in the tree by pressing the Ctrl+Alt+P (Windows) or Command+Option+P (Mac) key combination [#992](https://github.com/zowe/vscode-extension-for-zowe/issues/992). Thanks @katelynienaber
- Fixed the issue that caused the content from a previously filtered USS directory instead of the currently filtered USS directory to be served [#1134](https://github.com/zowe/vscode-extension-for-zowe/issues/1134). Thanks @lauren-li
- Added the previously selected `RejectUnauthorized` value to the placeholder text of the entry field while updating an existing profile. In addition, the value is highlighted and shown at the top of the selection list [#1218](https://github.com/zowe/vscode-extension-for-zowe/pull/1218). Thanks @JillieBeanSim
- Added the pre-filled and pre-selected filename of the copied member to the entry field while performing the paste member action [#1183](https://github.com/zowe/vscode-extension-for-zowe/pull/1183). Thanks @JillieBeanSim
- Added the multiple deletion of jobs feature [#1128](https://github.com/zowe/vscode-extension-for-zowe/pull/1128). Thanks @crawr
- Improved error handling for the data set copy/paste member, migrate, and recall functions [#1219](https://github.com/zowe/vscode-extension-for-zowe/pull/1219). Thanks @tiantn

## `1.12.1`

- Fixed the issue that prevented edited profile base paths from being saved [#989](https://github.com/zowe/vscode-extension-for-zowe/issues/989). Thanks @katelynienaber
- Fixed the issue that prevented Zowe Explorer from storing empty values for optional profile fields, such as `user`, `password`, `timeout`, and `encoding`. This is done to be consistent with the way Zowe CLI stores profile information when creating and editing profiles [#1016](https://github.com/zowe/vscode-extension-for-zowe/issues/1016). Thanks @katelynienaber
- Fixed the issue that caused repeated credential prompting if a user refused to authenticate [#1147](https://github.com/zowe/vscode-extension-for-zowe/issues/1147). Thanks @katelynienaber
- Fixed the issue that caused removed favorite profiles to be favorited again in subsequent IDE sessions [#1144](https://github.com/zowe/vscode-extension-for-zowe/issues/1144). Thanks @lauren-li
- Fixed the issue that prevented updated credential prompting from occurring when a profile was marked “invalid” [#1095](https://github.com/zowe/vscode-extension-for-zowe/issues/1095). Thanks @katelynienaber

## `1.12.0`

- Added the ability to edit data set attributes before allocation [#1031](https://github.com/zowe/vscode-extension-for-zowe/issues/1031). Thanks @katelynienaber
- Allowed filtering of member names from the Data Sets search bar [#868](https://github.com/zowe/vscode-extension-for-zowe/issues/868). Thanks @JillieBeanSim
- Reorganized the context menus and streamlined the visible icons [#1052](https://github.com/zowe/vscode-extension-for-zowe/issues/1052). Thanks @katelynienaber
- Fixed the messaging displayed when handling inactive profiles and when updating profiles [#1065](https://github.com/zowe/vscode-extension-for-zowe/issues/1065) [#1096](https://github.com/zowe/vscode-extension-for-zowe/issues/1096). Thanks @jellypuno
- Fixed the issue causing tree restructure when renaming a USS file or directory [#757](https://github.com/zowe/vscode-extension-for-zowe/issues/757). Thanks @katelynienaber
- Fixed the issue preventing issuing of commands when using profiles with tokens [#1051](https://github.com/zowe/vscode-extension-for-zowe/issues/1051). Thanks @crawr
- Refactored refresh functions. Thanks @lauren-li @JillieBeanSim
- Updated FTP and API Readme documentation. Thanks @phaumer
- Added regression tests for profiles in Theia. Thanks @deepali-hub

## `1.11.1`

- Updated Keytar and Jest dev deps for Node 14. Thanks @t1m0thyj

## `1.11.0`

- Added login and logout functions for base profiles. You can now log in to API Mediation Layer and generate a token for your base profile. [#914](https://github.com/zowe/vscode-extension-for-zowe/issues/914). Thanks @crawr
- Fixed the empty profile folders in Favorites issue. [#1026](https://github.com/zowe/vscode-extension-for-zowe/issues/1026). Thanks @lauren-li
- Fixed the initialization error that occurred when base profiles were used while being logged out from API ML. [1063](https://github.com/zowe/vscode-extension-for-zowe/issues/1063). Thanks @jellypuno
- Fixed the issue preventing the tree refresh function from updating extender profiles. [1078](https://github.com/zowe/vscode-extension-for-zowe/issues/1078). Thanks @lauren-li
- Fixed the issue causing jobs retrieval failure when using profiles with tokens. [1088](https://github.com/zowe/vscode-extension-for-zowe/issues/1088). Thanks @jellypuno

## `1.10.1`

- Updated arguments to keep the order of precedence consistent between service and base profile. [#1055](https://github.com/zowe/vscode-extension-for-zowe/issues/1055). Thanks @JillieBeanSim

## `1.10.0`

- Added Base Profile support. [#1037](https://github.com/zowe/vscode-extension-for-zowe/issues/1037). Thanks @katelynienaber, @jellypuno, @JillieBeanSim, @lauren-li, @crawr, @phaumer

## `1.9.0`

- Added the Allocate Like feature. [#904](https://github.com/zowe/vscode-extension-for-zowe/issues/904). Thanks @katelynienaber
- Added the ability to disable/enable profile validation. [#922](https://github.com/zowe/vscode-extension-for-zowe/issues/922). Thanks @JillieBeanSim
- Added the ability to access other profiles during profile validation. [#953](https://github.com/zowe/vscode-extension-for-zowe/issues/953). Thanks @JillieBeanSim
- Grouped Favorites by profile for Datasets, USS, and Jobs. [#168](https://github.com/zowe/vscode-extension-for-zowe/issues/168). Thanks @lauren-li
- Fixed USS renaming issues. [#911](https://github.com/zowe/vscode-extension-for-zowe/issues/911). Thanks @katelynienaber and @lauren-li
- Fixed the deletion of datasets issue. [#963](https://github.com/zowe/vscode-extension-for-zowe/issues/963). Thanks @katelynienaber
- Once entered, datasets and members are displayed in uppercase. [#962](https://github.com/zowe/vscode-extension-for-zowe/issues/962). Thanks @AndrewTwydell and @Pranay154
- Removed errors in Favorites items caused by profiles that are created by other extensions. [#968](https://github.com/zowe/vscode-extension-for-zowe/issues/968). Thanks @lauren-li
- Updated the environment check for Theia compatibility. [#1009](https://github.com/zowe/vscode-extension-for-zowe/issues/1009). Thanks @lauren-li

## `1.8.0`

- Webpack working with localization and logging. Thanks @lauren-li
- Allow extenders to load their saved profile sessions upon their activation. Thanks @lauren-li
- Provide a re-validation for invalid profiles automatically. Thanks @JillieBeanSim
- Bug fix related to saving USS files. Thanks @JillieBeanSim.
- Bug fix related to the deletion of datasets. Thanks @katelynienaber

## `1.7.1`

- Fixed USS save operation. Thanks @JillieBeanSim
- Added validation information message. Thanks @JillieBeanSim
- Restructured Readme. Thanks @IgorCATech

## `1.7.0`

- Disallow multiple profiles with same name but different capitalizations. Thanks @katelynienaber
- Improvements for Optional Credentials. Thanks @crawr @jellypuno
- Reorganize Data Sets context menu. Thanks @katelynienaber
- Adding star icon for favorites. Thanks @katelynienaber
- Profile Validation. Thanks @jellypuno
- Updating Credentials via Check Credentials. Thanks @JillieBeanSim
- Favorites get loaded and opened into new files. Thanks @phaumer
- Improve messaging of confirmation dialogues. Thanks @crawr
- Enable editing of filters. Thanks @katelynienaber
- Update Codecov settings. Thanks @jellypuno
- Handle encoding value from z/OSMF Profiles. Thanks @dkelosky
- Enable editing of ASCII files in USS. Thanks @Colin-Stone
- Refactor unit test and add more integration tests. Thanks @katelynienaber

## `1.6.0`

- Create connections with any registered profile type. Thanks @JillieBeanSim
- Streamline first profile creation. Thanks @crawr
- Add recall options for migrated datasets. Thanks @Pranay154
- Fix persistent data after recall functionality. Thanks @katelynienaber
- Fix deleting and editing connection not considering other profile types. Thanks @phaumer
- Fix multiple prompts when escaping/canceling editing session. Thanks @jellypuno
- Fix failure to load optional secure fields from profiles. Thanks @tjohnsonBCM
- Fixed issue when manually editing/deleting associated profiles. Thanks @Colin-Stone
- Refactor unit tests. Thanks @stepanzharychevbroadcom, @katelynienaber

## `1.5.2`

- Fix undefined profile error message. Thanks @JillieBeanSim

## `1.5.1`

- Fix failure to load optional secure fields from profiles. Thanks @tjohnsonBCM
- Fix pressing Escape does not abort Edit profile dialogue. Thanks @jellypuno
- Fix editing of Credentials when setting them to spaces. Thanks @jellypuno
- Fix deletion of profiles not considering all extensibility use cases. Thanks @phaumer

## `1.5.0`

- Fixes for saving of Datasets from Favourites section. Thanks @stepanzharychevbroadcom
- Management of Theia specific merge conflict resolution. Thanks @Alexandru-Dumitru
- Add to recall when PS File opened. Thanks @katelynienaber
- Provide edit support for Profile credentials. Thanks @jellypuno
- Support for profile deletion. Thanks @crawr
- Addressed USS file merge conflict triggering issue. Thanks @Alexandru-Dumitru
- Provide refresh all method for Zowe Explorer - Extenders. Thanks @phaumer
- Extender guidelines and documentation. Thanks @Colin-Stone
- Provision of profile association links to support extenders of Zowe Explorer. Thanks @Colin-Stone
- Creation of an extender API for extenders of Zowe Explorer. Thanks @Colin-Stone
- Management of VSAM files within Dataset explorer. Thanks @Colin-Stone
- VSCode context now based on Regular expression for flexibility. Thanks @Colin-Stone
- Vsix file deployment via Theia pipeline. Thanks @crawr
- Reduction in size of extension.ts file. Thanks @katelynienaber
- ContextValue of undefined error addressed for new members. Thanks @katelynienaber
- Fixed when Pull from mainframe didn't work on USS Files. Thanks @stepanzharychevbroadcom
- Fixed Bug submitting JCL from Command Palette. Thanks @stepanzharychevbroadcom
- Refactoring of testing for accuracy and maintainability. Thanks @stepanzharychevbroadcom

## `1.4.1`

- Fix for USS files not saving correctly. Thanks @phaumer
- Icon update for migrated files only. Thanks @Colin-Stone

## `1.4.0`

- Added support for large datasets and PDS members. Thanks @jellypuno
- Fixed inconsistent behavior when renaming USS file and directories. Thanks @stepanzharychevbroadcom
- Fixed deleting a USS file. Thanks @Colin-Stone
- Fixed profiles not automatically updating values when changed externally. Thanks @jellypuno
- Fixed load error when file names had special characters. Thanks @jellypuno
- Fixed load os USS file list. Thanks @jellypuno
- Improved user experience of USS file navigation #461. Thanks @stepanzharychevbroadcom
- Fixed tab name when renaming dataset. Thanks @stepanzharychevbroadcom
- Improved performance when renaming datasets and members. Thanks @CForrest97
- Added prompting of credentials if previous credentials where entered incorrectly. Thanks @jellypuno
- Added support for VSCode Quick Open shortcut. Thanks @katelynienaber
- Added support for VSCode Open Recent Files shortcut. Thanks @katelynienaber
- Fixed USS Favorites not being remembered. Thanks @Colin-Stone
- Setup automated regression testing on a Theia environment. Thanks @crawr
- Fixed copying dataset on temporary folder #635. Thanks @Colin-Stone
- Made dataset terminology more consistent. Thanks @stepanzharychevbroadcom
- Fixed uploading files to USS. Thanks @stepanzharychevbroadcom
- Fixed searching/filtering data. Thanks @Colin-Stone
- Refactored code to include interfaces and abstract classes. Thanks @Colin-Stone
- Refactored icon retrieval process. Thanks @stepanzharychevbroadcom
- Updated Zowe Explorer video. Thanks @IgorCATech
- Revised pipeline to use shared libraries. Thanks @zFernand0

## `1.3.1`

- Updated Zowe Icon. Thanks @stepanzharychevbroadcom
- Address VSC tree expand behavior changes. Thanks @phaumer
- Refresh all action includes profiles. Thanks @jellypuno
- Consistent handling of renaming USS files. Thanks @stepanzharychevbroadcom
- Renaming datasets should update open tab. Thanks @stepanzharychevbroadcom
- USS delete function reinstated. Thanks @Colin-Stone
- Issue with uploadBinaryFile API not being correctly redirected. Thanks @Colin-Stone
- OnSave Upload trigger correction for USSFile . Thanks Alexandru-Dumitru

## `1.3.0`

- Dependency on ~/.zowe folder existing removed. Thanks @tjohnsonBCM
- Label changes for specific dataset functionality. Thanks @CForrest97
- Zowe Explorer to incorporate @zowe CLI implementation. Thanks @zFernand0
- Profiles manage other profile types apart from zosmf. Thanks @Colin-Stone
- Exploit imperative bundled keytar for secure credentials when standalone. Thanks @Colin-Stone

## `1.2.4`

- Fix to Credentials initialization to wait on promise. Thanks @Colin-Stone

## `1.2.3`

- Secure credentials backwards compatibility. Thanks @tjohnsonBCM

## `1.2.2`

- Fix requirement of ~/.zowe folder. Thanks @phaumer

## `1.2.1`

- Fix for automatic release of VSIX. Thanks @awharn
- Fixed creating data sets causes tree to lose expand behavior issue. Thanks @katelynienaber
- Fixed issue with undefined node. Thanks @Colin-Stone

## `1.2.0`

- Support CLI plugin extensibility. Thanks @phaumer
- Fixed Issue for filters after creating dataset. Thanks @phaumer
- Managing text/binary download choice. Thanks @stepanzharychevbroadcom
- Addressed 'Uploading zip file (binary)' silent failures. Thanks @stepanzharychevbroadcom
- Consistency updates for context menu. Thanks @sladyn98
- Automatically use Changelog contents in pipeline as release description. Thanks @awharn
- Provision of warning message after two failed login attempts. Thanks @jellypuno
- Consistency, added filter tip to convey ability to add multiple filters entries. Thanks @katelynienaber
- Tree view refresh when dataset member added or deleted. Thanks @katelynienaber
- Code improvement - Centralized error handling. Thanks @crawr
- Integration Script updates. Thanks @zFernand0
- Keytar (Secure credentials) compatibility support. Thanks @Colin-Stone
- Improved usability of MVS Command feature including 'Recall' function. Thanks @Colin-Stone
- Fixed issue where Job folder did not auto-expand. Thanks @Colin-Stone
- Use Progress indicator wrapper around longer running list functions. Thanks @Colin-Stone

## `1.1.0`

- Updates to Readme to include links to Theia Readme. Thanks @IgorCATech
- Fix for incorrect profile name in some favorites. Thanks @lauren-li
- Update dataset filters on dataset creation. Thanks @katelynienaber
- Include VSIX in Github release. Thanks @zFernand0
- Fix dataset delete fails silently bug. Thanks @Colin-Stone
- Fix to handle "Show Dataset Attributes" in Favorites. Thanks @katelynienaber
- Enhancements to profile creation. Thanks @jellypuno
- Theia specific QuickPick modifications. Thanks @phaumer
- Update incorrect profile message. Thanks @lauren-li
- Fix Copy and paste dataset menu duplication. Thanks @lauren-li

## `1.0.1`

- Remove duplicate commands #376. Thanks @lauren-li
- Update localization for v1.0.0 #374. Thanks @lauren-li
- Update keywords #383. @zFernand0
- Update package json files #391. @zFernand0
- Fixed adding sessions in Theia #382. Thanks @phaumer
- Add validation for undefined username and password + more cosmetic fix #378. Thanks @jellypuno
- Update incorrect profile message #387. Thanks @lauren-li

## `1.0.0`

- VSCode centric Connection settings. Thanks @crawr, @jellypuno
  - Credential prompting in profiles and favorite . Thanks @crawr, @jellypuno
- Dataset and Dataset member copy and renaming function. Thanks @CForrest97
- Theia support including documentation.
- Save improvements implementing improved Safe Save functionality as the default behavior. Thanks Alexandru-Dumitru
- Reliability and Resilience updates:
  - for default profiles
  - for deleting a dataset in use
  - testing improvements and coverage
  - rationalizing deliverables
  - performance improvements

## 0.29.0

- Provide ability to rename datasets. Thanks @CForrest97
- Fix URL parsing. @MarkAckert
- Fixed `AppSettings` error message. @jellypuno

## 0.28.0

- Provide ability to add new profiles in explorer. Thanks @crawr, @jellypuno
- Recognize migrated dataset context. Thanks @Colin-Stone
- Fix dataset delete fails silently bug. Thanks @Colin-Stone

## 0.27.0

- Name change to Zowe Explorer
- Enhancements to the History recall 'QuickPick' dialogs. Thanks @Colin-Stone
- Favorites are now sorted. Thanks @Colin-Stone

## 0.26.1

- Fix vulnerabilities related to brightside-core

## 0.26.0

- Added Persistence for profiles selection. Thanks @Colin-Stone
- Performance enhancements for Profile loading operations. Thanks @Colin-Stone
- Filter rewording. Thanks @Colin-Stone

## 0.25.0

- Add Edit to context menu for MVS and USS Tree. Thanks to Rodney-Wilson
- Restructured all search and filters dialogs to incorporate a recall/history function. Thanks @Colin-Stone
- Added Search Favorite for USS Favorites. Thanks @Colin-Stone
- Added Job and Search Favorite for Jobs. Thanks @Colin-Stone
- Provided support for specifying jobs by job id. Thanks @Colin-Stone
- Fixed issue with submitting datasets job link. Thanks @Colin-Stone
- Fixed label for Jobs Refresh All. Thanks @Colin-Stone
- Minor icon improvement to distinguish Favorites from LPAR's. Thanks @Colin-Stone
- Support copy path Thanks @lauren-li
- Progress Bar animation on opening large files. Thanks to Rodney-Wilson

## 0.24.1

- Fixed issue when saving USS files

## 0.24.0

- Updated Localization Documentation and Added Update Dictionary Script. Thanks to @evannwu20
- Show stepname or procstep alongside spool name. Thanks @crshnburn
- Add command to issue TSO command. Thanks @crshnburn
- Added icons for files and folders. Thanks to @Colin-Stone

## 0.23.2

- Fixed issue when saving datasets in Windows

## 0.23.1

- Refined dataset suffix solution by restricting to explicit names only

## 0.23.0

- Add support for localization. Thanks to @evannwu20
- Correctly determine if file is binary for saving. Thanks @crshnburn
- Fix Default profile error message with friendlier version. Thanks @lauren-li
- Context menu grouping for MVS and USS. Thanks @lauren-li
- Preference to Specify Temp Folder. Thanks to @adambattenburg
- Store local version of dataset with a suffix if appropriate to enable syntax highlighting. Thanks to @Colin-Stone

## 0.22.0

- Add ability to create directories or files on the root node. Thanks to @kristinochka
- Add ability to upload files through regular OS browse dialog on regular nodes and favorites. Thanks to @kristinochka
- Add USS File Refresh and USS Safe Save. Thanks to @adambattenburg
- Honor the file tag (binary or ascii) if not specified. Thanks to @Colin-Stone

## 0.21.0

- Added the Upload member to datasets. Thanks Kristina Mayo
- Addressed same file issue with Favorites in USS explorer. Thanks to Rodney-Wilson and Lauren-Li
- USS Favorites. Ensure file deletion synchronisation. Thanks to Rodney-Wilson and Lauren-Li

## 0.20.0

- Combined Spool files with Jobs in Jobs view. Thanks Colin Stone

## 0.19.1

- Fix error when files exist in the profiles folder (such as `.DS_Store` which is automatically generated on macOS)

## 0.19.0

- Added the rename USS files. Thanks Kristina Mayo

## 0.18.0

- Added the ability to submit JCL from physical sequential data sets

## 0.17.0

- Add Favorites to USS explorer. Thanks to Rodney-Wilson and Lauren-Li
- Add ability to obtain the raw JCL from a job on spool and resubmit. Thanks @crshnburn

## 0.16.3

- Fix behavior when the user cancels "quick pick" dialogs, including selecting profiles and deleting data sets.

## 0.16.2

- Add the stderr of the getDefaultProfile or getAllProfiles process to display in the error message to the user

## 0.16.1

- Attempt to fix an issue where saving data sets ceases to work without any error message

## 0.16.0

- Add the ability to display data set attributes by right clicking on a data set
- Add the ability to save all spool content by clicking a download icon next to the job. Thanks @crshnburn

## 0.15.1

- Add a delete session menu item for sessions in the jobs view. Thanks @crshnburn
- Prevent the delete menu item for USS files and directories appearing on the context menu for sessions. Thanks @crshnburn
- Fixed an issue where adding a profile to the USS explorer incorrectly referenced data sets

## 0.15.0

- The extension is now compatible with installations which use a secure credential management plugin for profiles in Zowe CLI

## 0.14.0

- All zowe views now part of single Zowe view container. Thanks Colin Stone

## 0.13.0

- Added the ability to list and view spool of z/OS Jobs. Thanks @crshnburn

## 0.12.0

- Added GIFs to README for USS use cases. Thanks Colin Stone
- Added the ability to toggle binary mode or text mode on USS files. Thanks @crshnburn

## 0.11.0

- Create and delete functionality for USS Files and directories added as menu items.

## 0.10.4

- Add additional log messages

## 0.10.3

- Use path.sep rather than "/".

## 0.10.2

- VSCode-USS-extension-for-zowe fixed general USS file name error. Thanks Colin Stone

## 0.10.1

- VSCode-USS-extension-for-zowe merged in. Thanks Colin Stone

## 0.9.1

- Fix documentation links in Readme. Thanks Brandon Jenkins

## 0.9.0

- Display an informational message when no data set patterns are found. Thanks @crshnburn

## 0.8.4

- Fixed an issue where the submit JCL function was looking for user profiles in the wrong directory

## 0.8.3

- Fixed an issue where labels did not correctly display the name of the Zowe CLI profile

## 0.8.2

- Fixed for compatibility with the current version of the Zowe CLI. If you are having issues retrieving user name or password using this extension, please update your zowe CLI to the latest available version, recreate your profiles, and update this extension. That should solve any issues you are having.

## 0.8.0

- Introduced capability to submit jobs from the editor. Thanks @crshnburn

## 0.7.0

- Updated for compatibility with Zowe CLI >=2.0.0. You must now have plain text profiles and Zowe CLI 2.0.0 or greater to use this extension. If you have previously created profiles, please update or recreate them with Zowe CLI.
- Log files now go to `~/.vscode/extensions/zowe.vscode-extension-for-zowe-x.x.x/logs`

## 0.6.5

- Fixed issue with platform-specific folder separator, added progress bar when saving

## 0.6.4

- Make favorites persistent after upgrading the extension

## 0.6.3

- Updates to README

## 0.6.2

- Updates to README

## 0.6.1

- Updates to README

## 0.5.0

- Initial release<|MERGE_RESOLUTION|>--- conflicted
+++ resolved
@@ -8,11 +8,8 @@
 
 ### Bug fixes
 
-<<<<<<< HEAD
 - Fixed the allocate-like functionality by removing the inclusion of DS item in the filter history. [#2620](https://github.com/zowe/vscode-extension-for-zowe/issues/2620)
-=======
 - Fixed issue with `Submit JCL` losing focus on JCL being submitted, causing the wrong job submission. [#2616](https://github.com/zowe/vscode-extension-for-zowe/issues/2616)
->>>>>>> 14452fb4
 
 ## `2.13.0`
 
