# Change Log

All notable changes to the "vscode-extension-for-zowe" extension will be documented in this file.

## TBD Release

### New features and enhancements

### Bug fixes

<<<<<<< HEAD
- Fixed issue with silent failures when uploading members into a data set. [#2167](https://github.com/zowe/vscode-extension-for-zowe/issues/2167)
=======
- Added back fix that was accidentally removed between updates: Resolved an issue where VSCode did not provide all context menu options for a profile node after a multi-select operation. [#2108](https://github.com/zowe/vscode-extension-for-zowe/pull/2108)
- Fixed issue where "Paste" option is shown for a multi-select operation in the "Data Sets" pane.
>>>>>>> d1406239

## `2.7.0`

### New features and enhancements

- Added Job search query label to the session in the Jobs tree. [#2062](https://github.com/zowe/vscode-extension-for-zowe/pull/2064)
- Added feature to copy datasets (pds, sequential, members across pds) with multi-select capabilities. [#1150](https://github.com/zowe/vscode-extension-for-zowe/issues/1550)

### Bug fixes

- Fixed issue where job search queries were not working properly when favorited. [#2122](https://github.com/zowe/vscode-extension-for-zowe/issues/2122)
- Fixed issues where document changes may fail to upload if the environment has a slow filesystem or mainframe connection, or when VS Code exits during an upload operation. [#1948](https://github.com/zowe/vscode-extension-for-zowe/issues/1948)
- Fixed custom credential manager in `~/.zowe/settings/imperative.json` file being overwritten with invalid JSON. [#2187](https://github.com/zowe/vscode-extension-for-zowe/issues/2187)

## `2.6.2`

### Bug fixes

- Updated dependencies for security audits.

## `2.6.1`

### Bug fixes

- Removed excess pop-ups when listing/opening USS files, and replaced required pop-ups with status bar items to improve UX. [#2091](https://github.com/zowe/vscode-extension-for-zowe/issues/2091)
- Prevented creation of duplicate session after executing a favorited search query. [#1029](https://github.com/zowe/vscode-extension-for-zowe/issues/1029)
- Resolved an issue where VS Code did not provide all context menu options for a profile node after a multi-select operation. [#2108](https://github.com/zowe/vscode-extension-for-zowe/pull/2108)
- Fixed issue with standardization of old v1 settings in Zowe Explorer during activation. [#1520](https://github.com/zowe/vscode-extension-for-zowe/issues/1520)
- Fixed bug where a JSON error occurs for job nodes when collapsing or expanding with a single click. [#2121](https://github.com/zowe/vscode-extension-for-zowe/issues/2121)
- Fixed possible data loss when file is saved but fails to upload and VS Code does not detect unsaved changes. [#2099](https://github.com/zowe/vscode-extension-for-zowe/issues/2099)

## `2.6.0`

### New features and enhancements

- Added Job search prefix validator [1971](https://github.com/zowe/vscode-extension-for-zowe/issues/1971)
- Added file association for `zowe.config.json` and `zowe.config.user.json` to automatically detect them as JSON with Comments. [#1997](https://github.com/zowe/vscode-extension-for-zowe/issues/1997)
- Added the ability to list all datasets, even those with Imperative Errors. [#235](https://github.com/zowe/vscode-extension-for-zowe/issues/235) & [#2036](https://github.com/zowe/vscode-extension-for-zowe/issues/2036)
- Added favorite job query to jobs view. [#1947](https://github.com/zowe/vscode-extension-for-zowe/issues/1947)
- Added confirmation message for "Submit Job" feature as an option in extension settings (set to "All jobs" by default). [#998](https://github.com/zowe/vscode-extension-for-zowe/issues/998)
- Updated UI/UX method calls to use standalone `Gui` module for better usability and maintainability. [#1967](https://github.com/zowe/vscode-extension-for-zowe/issues/1967)
- Updated error dialog when Zowe config is invalid, with option to "Show Config" within VS Code for diagnostics. [#1986](https://github.com/zowe/vscode-extension-for-zowe/issues/1986)
- Added support for pasting at top-level of USS tree (if filtered), and optimized copy/paste operations to avoid using local paths when possible. [#2041](https://github.com/zowe/vscode-extension-for-zowe/issues/2041)

### Bug fixes

- Updated check for Theia environment to reduce false positives in different environments. [#2079](https://github.com/zowe/vscode-extension-for-zowe/issues/2079)
- Fixed issue where responseTimeout (in Zowe config) was not provided for supported API calls. [#1907](https://github.com/zowe/vscode-extension-for-zowe/issues/1907)
- Fixed issue where "Show Attributes" feature used conflicting colors with light VS Code themes. [#2048](https://github.com/zowe/vscode-extension-for-zowe/issues/2048)
- Fixed settings not persisting in Theia versions >=1.29.0. [#2065](https://github.com/zowe/vscode-extension-for-zowe/pull/2065)
- Removed TSLint (as it is deprecated), and replaced all TSLint rules with their ESLint equivalents. [#2030](https://github.com/zowe/vscode-extension-for-zowe/issues/2030)
- Fixed issue with a success message being returned along with error for Job deletion. [#2075](https://github.com/zowe/vscode-extension-for-zowe/issues/2075)
- Removed extra files from the VSIX bundle to reduce download size by 64%. [#2042](https://github.com/zowe/vscode-extension-for-zowe/pull/2042)
- Surfaced any errors from a dataset Recall/Migrate operation. [#2032](https://github.com/zowe/vscode-extension-for-zowe/issues/2032)
- Re-implemented regular dataset API call if the dataSetsMatching does not exist. [#2084](https://github.com/zowe/vscode-extension-for-zowe/issues/2084)

## `2.5.0`

### New features and enhancements

- Added ability to filter jobs by status. Improved Job filtering User experience. [#1925](https://github.com/zowe/vscode-extension-for-zowe/issues/1925)
- Added option to view PDS member attributes, and updated formatting for attributes webview. [#1577](https://github.com/zowe/vscode-extension-for-zowe/issues/1577)
- Streamlined attribute viewing options into one feature - "Show Attributes".
- Added multiple select copy/paste feature on uss view [#1549](https://github.com/zowe/vscode-extension-for-zowe/issues/1549)
- Added multiple select for hide session [#1555](https://github.com/zowe/vscode-extension-for-zowe/issues/1555)

### Bug fixes

- Fixed missing localization for certain VScode error/info/warning messages. [#1722](https://github.com/zowe/vscode-extension-for-zowe/issues/1722)
- Fixed "Allocate Like" error that prevented proper execution. [#1973](https://github.com/zowe/vscode-extension-for-zowe/issues/1973)
- Fixed de-sync issue between Data Set and Favorites panels when adding or deleting datasets/members that were favorited. [#1488](https://github.com/zowe/vscode-extension-for-zowe/issues/1488)
- Added logging in places where errors were being caught and ignored.
- Fixed issue where parent in Jobs list closes after single/multiple job deletion. [#1676](https://github.com/zowe/vscode-extension-for-zowe/issues/1676)

## `2.4.1`

### Bug fixes

- Bugfix: Added validation check while creating, renaming and using allocate alike feature for datasets [#1849](https://github.com/zowe/vscode-extension-for-zowe/issues/1849)
- Fixed login/logout errors from Team config file watcher. [#1924](https://github.com/zowe/vscode-extension-for-zowe/issues/1924)
- Fixed the loading of previously saved profiles in the tree views.
- Fixed default zosmf profile being added to tree view when no previous sessions have been added. [#1992](https://github.com/zowe/vscode-extension-for-zowe/issues/1992)
- Fixed the `Secure Credentials Enabled` setting to update the `~/.zowe/settings/imperative.json` file upon change of the setting without overwriting preexisting data in the file.
- Fixed errors encountered from not having Zowe CLI installed by creating the `~/.zowe/settings/imperative.json` file during activation if it doesn't already exist. This file is for Zowe Explorer to know the Security Credential Manager used for secure profile information and removes the Zowe CLI installation prerequisite. [#1850](https://github.com/zowe/vscode-extension-for-zowe/issues/1850)
- Fixed Zowe Explorer failing to activate in environment with empty workspace. [#1994](https://github.com/zowe/vscode-extension-for-zowe/issues/1994)

## `2.4.0`

### New features and enhancements

- Added check for existing team configuration file in location during create, prompting user to continue with the create action. [#1923](https://github.com/zowe/vscode-extension-for-zowe/issues/1923)
- Added a solution to allow Zowe Explorer extensions with a dependency on Zowe Explorer to work as web extension without Zowe Explorer functionality in vscode.dev. [#1953](https://github.com/zowe/vscode-extension-for-zowe/issues/1953)
- Added a new setting `Secure Credentials Enabled`, default value is selected for security and will have to be unselected to allow creation of team configuration files without default secure arrays to support environments that don't have access to Zowe CLI's Secure Credential Management.

### Bug fixes

- Fixed activation and Refresh Extension issues in web based editors, ie. Theia. [#1807](https://github.com/zowe/vscode-extension-for-zowe/issues/1807)
- Fix refresh job & spool file pull from mainframe doesn't update job status [#1936](https://github.com/zowe/vscode-extension-for-zowe/pull/1936)
- Fix for serial saving of data sets and files to avoid conflict error. [#1868](https://github.com/zowe/vscode-extension-for-zowe/issues/1868)

## `2.3.0`

### New features and enhancements

- Added option to edit team configuration file via the + button for easy access. [#1896](https://github.com/zowe/vscode-extension-for-zowe/issues/1896)
- Added multiple selection to manage context menu of Datasets, USS, and Jobs views. [#1428](https://github.com/zowe/vscode-extension-for-zowe/issues/1428)
- Added Spool file attribute information to a hover over the Spool file's name. [#1832](https://github.com/zowe/vscode-extension-for-zowe/issues/1832)
- Added support for CLI home directory environment variable in Team Config file watcher, and support watching Team Config files named zowe.config.json and zowe.config.user.json at both locations. [#1913](https://github.com/zowe/vscode-extension-for-zowe/issues/1913)
- Update to Job's View Spool file label to display PROCSTEP if available, if PROCSTEP isn't available the label will display the Spool file's record count. [#1889](https://github.com/zowe/vscode-extension-for-zowe/issues/1889) [#1832](https://github.com/zowe/vscode-extension-for-zowe/issues/1832)

### Bug fixes

- Fixed extension being slow to load large team config files. [#1911](https://github.com/zowe/vscode-extension-for-zowe/issues/1911)
- Fixed issue with cached profile information after updates to profiles. [#1915](https://github.com/zowe/vscode-extension-for-zowe/issues/1915)
- Fixed issue with saving credentials to v1 profile's yaml file when un-secure and save is selected after credential prompting. [#1886](https://github.com/zowe/vscode-extension-for-zowe/issues/1886)
- Fixed issue with outdated cached information after Update Credentials. [#1858](https://github.com/zowe/vscode-extension-for-zowe/issues/1858)
- Fixed issue with support for ZOWE_CLI_HOME environment variable. [#1747](https://github.com/zowe/vscode-extension-for-zowe/issues/1747)

## `2.2.1`

- Bugfix: Fixed activation failure when error reading team configuration file. [#1876](https://github.com/zowe/vscode-extension-for-zowe/issues/1876)
- Bugfix: Fixed Profile IO errors by refactoring use of Imperative's CliProfileManager. [#1851](https://github.com/zowe/vscode-extension-for-zowe/issues/1851)
- Bugfix: Fixed runtime error found in initForZowe call used by extenders. [#1872](https://github.com/zowe/vscode-extension-for-zowe/issues/1872)
- Bugfix: Added error notification for users when OS case sensitivitiy is not set up to avoid issues found with USS files in single directory of same name but different case. [#1484](https://github.com/zowe/vscode-extension-for-zowe/issues/1484)
- Bugfix: Added file watcher for team configuration files to fix v2 profile update issues experienced during creation, updating, and deletion of global or project level configuration files in VS Code. [#1760](https://github.com/zowe/vscode-extension-for-zowe/issues/1760)
- Bugfix: Updated dependencies for improved security. [#1878](https://github.com/zowe/vscode-extension-for-zowe/pull/1878)

## `2.2.0`

- Optimized saving of files on DS/USS when utilizing autosave or experiencing slow upload speeds.
- Updates to use new Zowe Explorer APIs `ZoweVsCodeExtension.updateCredentials` for credential prompting and `ProfilesCache.updateProfilesArrays` for profiles that don't store credentials locally in profile file.

## `2.1.0`

- Added: `Pull from Mainframe` option added for JES spool files. [#1837](https://github.com/zowe/vscode-extension-for-zowe/pull/1837)
- Added: Updated Licenses. [#1841](https://github.com/zowe/vscode-extension-for-zowe/issues/1841)
- Bugfix: Updated imports to use the imperative instance provided by the CLI package. [#1842](https://github.com/zowe/vscode-extension-for-zowe/issues/1842)
- Bugfix: Fixed unwanted requests made by tree node when closing folder. [#754](https://github.com/zowe/vscode-extension-for-zowe/issues/754)
- Bugfix: Fix for credentials not being updated after the invalid credentials error is displayed. [#1799](https://github.com/zowe/vscode-extension-for-zowe/issues/1799)
- Bugfix: Fixed hyperlink for Job submitted when profile is not already in JOBS view. [#1751](https://github.com/zowe/vscode-extension-for-zowe/issues/1751)
- Bugfix: Fixed keybindings for `Refresh Zowe Explorer` to not override default VSC keybinding. See [README.md](https://github.com/zowe/vscode-extension-for-zowe/blob/main/packages/zowe-explorer/README.md#keyboard-shortcuts) for new keybindings. [#1826](https://github.com/zowe/vscode-extension-for-zowe/issues/1826)
- Bugfix: Fixed `Update Profile` issue for missing non-secure credentials. [#1804](https://github.com/zowe/vscode-extension-for-zowe/issues/1804)
- Bugfix: Fixed errors when operation cancelled during credential prompt. [#1827](https://github.com/zowe/vscode-extension-for-zowe/issues/1827)
- Bugfix: Login and Logout operations no longer require a restart of Zowe Explorer or VSC. [#1750](https://github.com/zowe/vscode-extension-for-zowe/issues/1750)
- Bugfix: Fix for Login token always being stored in plain text. [#1840](https://github.com/zowe/vscode-extension-for-zowe/issues/1840)
- Bugfix: Fixed Theia tests. [#1665](https://github.com/zowe/vscode-extension-for-zowe/issues/1665)

## `2.0.3`

- Bugfix: Fixed Quick-key Delete in USS and Jobs trees. [#1821](https://github.com/zowe/vscode-extension-for-zowe/pull/1821)
- Bugfix: Fixed issue with Zowe Explorer crashing during initialization due to Zowe config file errors. [#1822](https://github.com/zowe/vscode-extension-for-zowe/pull/1822)
- Bugfix: Fixed issue where Spool files failed to open when credentials were not stored in a profile. [#1823](https://github.com/zowe/vscode-extension-for-zowe/pull/1823)
- Bugfix: Fixed extra space in the Invalid Credentials dialog, at profile validation profilename. [#1824](https://github.com/zowe/vscode-extension-for-zowe/pull/1824)
- Bugfix: Updated dependencies for improved security. [#1819](https://github.com/zowe/vscode-extension-for-zowe/pull/1819)

## `2.0.2`

- Bugfix: Fixed USS search filter fails on credential-less profiles. [#1811](https://github.com/zowe/vscode-extension-for-zowe/pull/1811)
- Bugfix: Fixed Zowe Explorer recognizing environment variable ZOWE_CLI_HOME. [#1803](https://github.com/zowe/vscode-extension-for-zowe/pull/1803)
- Bugfix: Fixed Zowe Explorer prompting for TSO Account number when saved in config file's TSO profile. [#1801](https://github.com/zowe/vscode-extension-for-zowe/pull/1801)

## `2.0.1`

- BugFix: Improved logging information to help diagnose Team Profile issues. [#1776](https://github.com/zowe/vscode-extension-for-zowe/pull/1776)
- BugFix: Fixed adding profiles to the tree view on Theia. [#1774](https://github.com/zowe/vscode-extension-for-zowe/issues/1774)
- BugFix: Updated Log4js version to resolve initialization problem on Eclipse Che. [#1692](https://github.com/zowe/vscode-extension-for-zowe/issues/1692)
- BugFix: Fixed dataset upload issue by trimming labels. [#1789](https://github.com/zowe/vscode-extension-for-zowe/issues/1789)
- BugFix: Fixed duplicate jobs appearing in the jobs view upon making an owner/prefix filter search for extenders. [#1780](https://github.com/zowe/vscode-extension-for-zowe/pull/1780)
- BugFix: Fixed error displayed when opening a job file for extenders. [#1701](https://github.com/zowe/vscode-extension-for-zowe/pull/1701)

## `2.0.0`

- Major: Introduced Team Profiles and more. See the prerelease items (if any) below for more details.

## 2.0.0-next.202204202000

- Updated Imperative to gather information from the corresponding base profile. [#1757](https://github.com/zowe/vscode-extension-for-zowe/pull/1757)
- Fixed issue when first Team Config profile management file is created. [#1754](https://github.com/zowe/vscode-extension-for-zowe/pull/1754)
- Fixed `Failed to find property user` on load or refresh. [#1757](https://github.com/zowe/vscode-extension-for-zowe/pull/1757)
- Fixed getting credentials from the wrong base profile. [#1757](https://github.com/zowe/vscode-extension-for-zowe/pull/1757)
- Fixed writing tokens to the wrong base profile. [#1757](https://github.com/zowe/vscode-extension-for-zowe/pull/1757)
- Fixed Windows not being able to share Tokens between CLI and ZE. [#1757](https://github.com/zowe/vscode-extension-for-zowe/pull/1757)
- Fixed Login info written to global file if proifle name is the same as project level profile. [#1761](https://github.com/zowe/vscode-extension-for-zowe/pull/1761)

## 2.0.0-next.202204180940

- Refactored the PRofilesCache to reduce maintenance efforts going forward. [#1715](https://github.com/zowe/vscode-extension-for-zowe/issues/1715)
- Updated CLI to consume security related fixes and more. [#1740](https://github.com/zowe/vscode-extension-for-zowe/pull/1740)
- Added differentiation between project and global level profiles. [#1727](https://github.com/zowe/vscode-extension-for-zowe/issues/1727)
- Removed the Secure Credential setting. [#1739](https://github.com/zowe/vscode-extension-for-zowe/issues/1739), [#722](https://github.com/zowe/vscode-extension-for-zowe/issues/722), [#820](https://github.com/zowe/vscode-extension-for-zowe/issues/820), and [#1223](https://github.com/zowe/vscode-extension-for-zowe/issues/1223)
- Synchronized the ZE preferred Security service with the CLI. [#1736](https://github.com/zowe/vscode-extension-for-zowe/issues/1736)
- Fixed APIML token not working between clients (ZE and CLI). [#1713](https://github.com/zowe/vscode-extension-for-zowe/issues/1713)

## 2.0.0-next.202204081040

- Fixed TSO commands in when using teamConfig. [#1731](https://github.com/zowe/vscode-extension-for-zowe/pull/1731)
- Fixed `Zowe Explorer: Refresh Zowe Explorer` command palette option. [1735](https://github.com/zowe/vscode-extension-for-zowe/pull/1735)

## 2.0.0-next.202204041200

- Added Secure Credential support, allowing users to update credentials using GUI. [#1699](https://github.com/zowe/vscode-extension-for-zowe/pull/1693)
- Update Zowe Explorer 2.0 settings migration. [1714](https://github.com/zowe/vscode-extension-for-zowe/pull/1714)
- Update Zowe Explorer SSO logout check for extenders. [#1711](https://github.com/zowe/vscode-extension-for-zowe/pull/1711)
- Update Zowe SDK dependency. [#1699](https://github.com/zowe/vscode-extension-for-zowe/pull/1693)
- Updated dependencies for improved security. [#1702](https://github.com/zowe/vscode-extension-for-zowe/pull/1702)

## `v2.0.0-next.202202281000`

- Update Zowe CLI SDK to version 7.0.0-next.202202242016.
- Fixed the bug that overwrites like-named profiles in a nested config.

## `v2.0.0-next.202202221200`

- Added extender's type info to config schema during config file creation and removed Zowe CLI installation dependency. [#1629](https://github.com/zowe/vscode-extension-for-zowe/pull/1629)
- Added support for Login and Logout using the config file. [#1637](https://github.com/zowe/vscode-extension-for-zowe/pull/1637)
- Added capability to refresh Zowe Explorer updating the Views to reflect different profile handling to include the config file. [#1650](https://github.com/zowe/vscode-extension-for-zowe/pull/1650)
- Updated Zowe SDK dependency. [#1624](https://github.com/zowe/vscode-extension-for-zowe/pull/1624)

## `1.22.0`

- Added: Extensible Login and Logout capabilities for Zowe extenders to utilize for token based authentication. [#1606](https://github.com/zowe/vscode-extension-for-zowe/pull/1606) and [#1255](https://github.com/zowe/vscode-extension-for-zowe/issues/1255).
- Added: Eclipse Public License file. Users can view the license file in the root directory of the Zowe Explorer repository [#1626](https://github.com/zowe/vscode-extension-for-zowe/pull/1626).
- Updated: Supported Node.js version was changed to v12 or higher. We no longer support running the product on earlier versions (10.x and earlier) of Node.js [#1640](https://github.com/zowe/vscode-extension-for-zowe/pull/1640).
- Updated: Security updates for `copy-props`, `nanoid`, and `markdown-it` dependencies were changed to improve security alerting [#1638](https://github.com/zowe/vscode-extension-for-zowe/pull/1638), [#1636](https://github.com/zowe/vscode-extension-for-zowe/pull/1636), and [#1649](https://github.com/zowe/vscode-extension-for-zowe/pull/1649).
- Updated: A work around was developed to help developers debug Zowe Explorer VS Code extension on Theia. For more information, see **Work around for debugging in Theia** [#1576](https://github.com/zowe/vscode-extension-for-zowe/pull/1576).
- Fixed: The Zowe Explorer deployment script was updated to use vsce (Visual Studio Code Extension Manager) version 1.103.1 to help ensure that it is compatible with Node v12 [#1608](https://github.com/zowe/vscode-extension-for-zowe/pull/1608).
- Fixed: Fixed the Theia input box issue that caused entered values to be validated incorrectly [#1580](https://github.com/zowe/vscode-extension-for-zowe/pull/1580).

## `1.21.0`

- Add a progress bar for the simultaneous deletion of multiple jobs [#1583](https://github.com/zowe/vscode-extension-for-zowe/pull/1583). Thanks @uzuko01
- Added the note about the deprecation of the associate profile feature to the Associate Profile section of Zowe Docs and to the Zowe Explorer Readme [#1575](https://github.com/zowe/vscode-extension-for-zowe/pull/1575). Thanks @IgorCATech
- Changed the `DataSet uploaded successfully` message type. Now messages are shown in the status bar instead of the notification pop-up [#1542](https://github.com/zowe/vscode-extension-for-zowe/pull/1542). Thanks @anokhikastiaIBM
- Updated dependencies for improved security [#1591](https://github.com/zowe/vscode-extension-for-zowe/pull/1591) and [#1601](https://github.com/zowe/vscode-extension-for-zowe/pull/1601). Thanks @lauren-li
- Updated Theia tests to use the latest Theia version [#1566](https://github.com/zowe/vscode-extension-for-zowe/pull/1566). Thanks @JillieBeanSim
- Fixed the issue that caused JCL errors in the JOBS tree to be displayed as `undefined:undefined(undefined)` [#1584](https://github.com/zowe/vscode-extension-for-zowe/pull/1584). Thanks @roman-kupriyanov
- Fixed the Theia input box issue that caused entered values to be incorrectly validated [#1580](https://github.com/zowe/vscode-extension-for-zowe/pull/1580). Thanks @JillieBeanSim
- Fixed the issue that caused the removal of unsaved credentials of a profile in the Jobs tree after deleting a job. Now when you delete a job from the Jobs tree with a profile that does not have the stored credentials, the profile keeps the cached credentials [#1524](https://github.com/zowe/vscode-extension-for-zowe/pull/1524). Thanks @nickImbirev

## `1.20.0`

- Added a Github action bot that automates the issue triage [#1530](https://github.com/zowe/vscode-extension-for-zowe/pull/1530). Thanks @crawr
- Updated the @zowe/cli version to 6.33.3 to fix the SSH2 audit failure [#1522](https://github.com/zowe/vscode-extension-for-zowe/pull/1522). Thanks @JillieBeanSim
- Updated the Jobs Issue Stop and Issue Modify commands so that they can be consumed by Extenders with the `issueMvsCommand` API [#1508](https://github.com/zowe/vscode-extension-for-zowe/pull/1508). Thanks @JillieBeanSim
- Use Visual Studio Code's standard confirmation prompt for the Data Sets, USS, and Job trees when clicking on a Favorited profile that does not exist [#1506](https://github.com/zowe/vscode-extension-for-zowe/pull/1506). Thanks @JillieBeanSim
- Updated the deletion prompt for the USS and Jobs trees [#1505](https://github.com/zowe/vscode-extension-for-zowe/pull/1505). Thanks @JillieBeanSim
- Updated the placeholder text in the `Add Profile` entry field [#1490](https://github.com/zowe/vscode-extension-for-zowe/pull/1490). Thanks @anokhikastiaIBM
- Fixed the Not Found issue that resulted from attempts to delete a member whose parent data set was already deleted using multi-delete [#1525](https://github.com/zowe/vscode-extension-for-zowe/pull/1525). Thanks @JillieBeanSim

## `1.19.0`

- Added a check to ensure that a base profile exists before running the function that combines base and service profiles [#1500](https://github.com/zowe/vscode-extension-for-zowe/pull/1500). Thanks @lauren-li
- Added Imperative logger access for extenders [#1433](https://github.com/zowe/vscode-extension-for-zowe/pull/1433). Thanks @katelynienaber
- Added documentation for Imperative logger for extenders [#1467](https://github.com/zowe/vscode-extension-for-zowe/pull/1467). Thanks @katelynienaber
- Implemented separate console windows for TSO and MVS commands [#1478](https://github.com/zowe/vscode-extension-for-zowe/pull/1478). Thanks @katelynienaber
- Fixed the bug that caused the check credentials pop-up to disappear too quickly [#1486](https://github.com/zowe/vscode-extension-for-zowe/pull/1486). Thanks @JillieBeanSim
- Fixed the bug that kept the command text box while escaping the process of entering a TSO command. Now the command text box does not pop up if you cancel entering a TSO command [#1479](https://github.com/zowe/vscode-extension-for-zowe/pull/1479). Thanks @katelynienaber
- Fixed the bug that caused issues with deleting data set members in Ecplipse Theia or Che [#1487](https://github.com/zowe/vscode-extension-for-zowe/pull/1478). Thanks @phaumer
- Fixed the bug that caused the deletion of selected data sets while removing a single data set member by using the right-click action. [#1483](https://github.com/zowe/vscode-extension-for-zowe/pull/1483). Thanks @JillieBeanSim

## `1.18.0`

- Added the ability to register custom profile types in `ProfilesCache` for extenders [#1419](https://github.com/zowe/vscode-extension-for-zowe/pull/1419). Thanks @phaumer
- Added the ability to pass account and other information from tso profile [#1378](https://github.com/zowe/vscode-extension-for-zowe/pull/1378). Thanks @fswarbrick
- Added profiles cache to extenders [#1390](https://github.com/zowe/vscode-extension-for-zowe/pull/1390). Thanks @phaumer
- Status icons now reset when refreshing the explorer views [#1404](https://github.com/zowe/vscode-extension-for-zowe/pull/1404). Thanks @lauren-li
- Fixed the issue that prevented the expected error message `No valid value for z/OS URL. Operation Cancelled` from being displayed while escaping the host text box during the creation or update of a profile [#1426](https://github.com/zowe/vscode-extension-for-zowe/pull/1426). Thanks @JillieBeanSim
- Fixed the issue that invoked profile validation before updating a profile. Now a profile is validated only after the update [#1415](https://github.com/zowe/vscode-extension-for-zowe/pull/1415). Thanks @JillieBeanSim
- Fixed the issue of Zowe profiles encoding value when opening a USS file in the text editor [#1400](https://github.com/zowe/vscode-extension-for-zowe/pull/1400). Thanks @JillieBeanSim

## `1.17.0`

- Added the feature that automatically includes a missing profile in the Jobs view when submitting a job [#1386](https://github.com/zowe/vscode-extension-for-zowe/pull/1386). Thanks @nickImbirev
- Added the extender documentation for KeytarApi for Secure Credential Store [#1384](https://github.com/zowe/vscode-extension-for-zowe/pull/1384). Thanks @JillieBeanSim
- Added a new setting that enables you to hide Zowe Explorer's temporary downloads folder from a workspace [#1373](https://github.com/zowe/vscode-extension-for-zowe/pull/1373). Thanks @crawr
- Added the command to refresh a particular job and get the latest information and content for its spool files [#1363](https://github.com/zowe/vscode-extension-for-zowe/pull/1363). Thanks @nickImbirev
- Added the function that enables you to delete multiple datasets and data set members [#1323](https://github.com/zowe/vscode-extension-for-zowe/pull/1323). Thanks @katelynienaber
- Added the feature that enables you to use multiple VS Code windows for files opened via Zowe Explorer [#1347](https://github.com/zowe/vscode-extension-for-zowe/pull/1347). Thanks @JillieBeanSim
- Added the command to refresh USS directory file names without the entire tree collapsing [#1369](https://github.com/zowe/vscode-extension-for-zowe/pull/1369). Thanks @rudyflores
- Removed non-functioning code from invalid credentials for Theia [#1371](https://github.com/zowe/vscode-extension-for-zowe/pull/1371). Thanks @lauren-li
- Fixed the issue with USS Search and Update Profile errors for profiles without credentials [#1391](https://github.com/zowe/vscode-extension-for-zowe/pull/1391). Thanks @lauren-li

## `1.16.0`

- Added the refresh data set member names option. You can now retrieve a new list of members from the mainframe [#1343](https://github.com/zowe/vscode-extension-for-zowe/pull/1343). Thanks @rudyflores
- Added the best practice documentation for error handling [#1335](https://github.com/zowe/vscode-extension-for-zowe/pull/1335). Thanks @katelynienaber
- Added the developer guide for adding commands to core Zowe Explorer menus [#1332](https://github.com/zowe/vscode-extension-for-zowe/pull/1332). Thanks @lauren-li
- Standardized context group names [#1340](https://github.com/zowe/vscode-extension-for-zowe/pull/1340). Thanks @lauren-li
- Fixed the error message that popped up when accessing a profile from Favorites [#1344](https://github.com/zowe/vscode-extension-for-zowe/pull/1344). Thanks @rudyflores
- Fixed the issue that prevented the Allocate Like feature from working correctly [#1322](https://github.com/zowe/vscode-extension-for-zowe/pull/1322). Thanks @katelynienaber

## `1.15.1`

- Fixed the issue that required the vscode module to be imported in the API package [#1318](https://github.com/zowe/vscode-extension-for-zowe/pull/1318). Thanks @JillieBeanSim

## `1.15.0`

- Added the secure credentials support for Extenders API [#1306](https://github.com/zowe/vscode-extension-for-zowe/pull/1306). Thanks @JillieBeanSim
- Improved Zowe Explorer extenders. Zowe Explorer extenders can now utilize Extender API to have profile folder and meta file created upon initialization [#1282](https://github.com/zowe/vscode-extension-for-zowe/pull/1282). Thanks @JillieBeanSim
- Improved the Command Palette by adding "Zowe Explorer:" before all commands that are related to the extension. Removed some commands from the palette that caused issues [#1308](https://github.com/zowe/vscode-extension-for-zowe/pull/1308). Thanks @lauren-li
- Updated Theia Tests. Now you need to have Zowe CLI 6.31.0 and the latest .vsix file in the `theia/plugins` folder to run Theia tests [#1268](https://github.com/zowe/vscode-extension-for-zowe/pull/1268). Thanks @deepali-hub
- Fixed the issue that prevented the `issue STOP command` function from executing correctly [#1304](https://github.com/zowe/vscode-extension-for-zowe/pull/1304). Thanks
  @nickImbirev
- Fixed the issue that caused the Add Profile icon to disappear [#1307](https://github.com/zowe/vscode-extension-for-zowe/pull/1307). Thanks @lauren-li
- Fixed the vulnerability in NPM Audit [#1309](https://github.com/zowe/vscode-extension-for-zowe/pull/1309). Thanks @JillieBeanSim
- Fixed the issue that doubled the occurrence of the port prompt [#1298](https://github.com/zowe/vscode-extension-for-zowe/pull/1298). Thanks @katelynienaber
- Fixed the issue that triggered the `Delete Job` command even outside Zowe Explorer views [#1310](https://github.com/zowe/vscode-extension-for-zowe/pull/1310). @crawr
- Fixed the trailing slash issue that caused issues with USS search [#1313](https://github.com/zowe/vscode-extension-for-zowe/pull/1313). Thanks @katelynienaber

## `1.14.0`

- Added the Issue TSO Commands feature [#1245](https://github.com/zowe/vscode-extension-for-zowe/pull/1245). Thanks @JillieBeanSim
- Fixed the issue that caused the USS tree to collapse after renaming a folder [#1259](https://github.com/zowe/vscode-extension-for-zowe/pull/1259). Thanks @lauren-li
- Fixed the issue that prevented jobs with an octothorpe (#) in the name from opening [#1253](https://github.com/zowe/vscode-extension-for-zowe/issues/1253). Thanks @katelynienaber

## `1.13.1`

- Updated the dialog text for issuing MVS commands. Now the text of the function is `Zowe: Issue MVS Command` [#1230](https://github.com/zowe/vscode-extension-for-zowe/pull/1230). Thanks @JillieBeanSim
- Added the prompt for credentials when issuing MVS commands, using the right click action, against profiles with missing credentials [#1231](https://github.com/zowe/vscode-extension-for-zowe/pull/1231). Thanks @JillieBeanSim
- Added the Prerequisites section to the Zowe Explorer Extension for FTP ReadMe [#1246](https://github.com/zowe/vscode-extension-for-zowe/pull/1246). Thanks @lauren-li
- Added Open VSX to the deployment pipeline [#1240](https://github.com/zowe/vscode-extension-for-zowe/pull/1240). Thanks @zFernand0

## `1.13.0`

- Added the monorepo landing Readme that contains the high-level overview of the repository folders such as `packages` folder, instructions on how to contribute to the project and links to Medium articles providing additional useful information about Zowe Explorer and Zowe [#1199](https://github.com/zowe/vscode-extension-for-zowe/pull/1199). Thanks @IgorCATech
- Fixed the issue that prevented the list of recently opened files from being displayed upon request. You can access a list of recently opened files by pressing the Ctrl+Alt+R (Windows) or Command+Option+R (Mac) key combination [#1208](https://github.com/zowe/vscode-extension-for-zowe/pull/#1208). Thanks @jellypuno
- Fixed the issue that prevented file picker from functioning. The file picker feature lets you filter your datasets in the tree by pressing the Ctrl+Alt+P (Windows) or Command+Option+P (Mac) key combination [#992](https://github.com/zowe/vscode-extension-for-zowe/issues/992). Thanks @katelynienaber
- Fixed the issue that caused the content from a previously filtered USS directory instead of the currently filtered USS directory to be served [#1134](https://github.com/zowe/vscode-extension-for-zowe/issues/1134). Thanks @lauren-li
- Added the previously selected `RejectUnauthorized` value to the placeholder text of the entry field while updating an existing profile. In addition, the value is highlighted and shown at the top of the selection list [#1218](https://github.com/zowe/vscode-extension-for-zowe/pull/1218). Thanks @JillieBeanSim
- Added the pre-filled and pre-selected filename of the copied member to the entry field while performing the paste member action [#1183](https://github.com/zowe/vscode-extension-for-zowe/pull/1183). Thanks @JillieBeanSim
- Added the multiple deletion of jobs feature [#1128](https://github.com/zowe/vscode-extension-for-zowe/pull/1128). Thanks @crawr
- Improved error handling for the data set copy/paste member, migrate, and recall functions [#1219](https://github.com/zowe/vscode-extension-for-zowe/pull/1219). Thanks @tiantn

## `1.12.1`

- Fixed the issue that prevented edited profile base paths from being saved [#989](https://github.com/zowe/vscode-extension-for-zowe/issues/989). Thanks @katelynienaber
- Fixed the issue that prevented Zowe Explorer from storing empty values for optional profile fields, such as `user`, `password`, `timeout`, and `encoding`. This is done to be consistent with the way Zowe CLI stores profile information when creating and editing profiles [#1016](https://github.com/zowe/vscode-extension-for-zowe/issues/1016). Thanks @katelynienaber
- Fixed the issue that caused repeated credential prompting if a user refused to authenticate [#1147](https://github.com/zowe/vscode-extension-for-zowe/issues/1147). Thanks @katelynienaber
- Fixed the issue that caused removed favorite profiles to be favorited again in subsequent IDE sessions [#1144](https://github.com/zowe/vscode-extension-for-zowe/issues/1144). Thanks @lauren-li
- Fixed the issue that prevented updated credential prompting from occurring when a profile was marked “invalid” [#1095](https://github.com/zowe/vscode-extension-for-zowe/issues/1095). Thanks @katelynienaber

## `1.12.0`

- Added the ability to edit data set attributes before allocation [#1031](https://github.com/zowe/vscode-extension-for-zowe/issues/1031). Thanks @katelynienaber
- Allowed filtering of member names from the Data Sets search bar [#868](https://github.com/zowe/vscode-extension-for-zowe/issues/868). Thanks @JillieBeanSim
- Reorganized the context menus and streamlined the visible icons [#1052](https://github.com/zowe/vscode-extension-for-zowe/issues/1052). Thanks @katelynienaber
- Fixed the messaging displayed when handling inactive profiles and when updating profiles [#1065](https://github.com/zowe/vscode-extension-for-zowe/issues/1065) [#1096](https://github.com/zowe/vscode-extension-for-zowe/issues/1096). Thanks @jellypuno
- Fixed the issue causing tree restructure when renaming a USS file or directory [#757](https://github.com/zowe/vscode-extension-for-zowe/issues/757). Thanks @katelynienaber
- Fixed the issue preventing issuing of commands when using profiles with tokens [#1051](https://github.com/zowe/vscode-extension-for-zowe/issues/1051). Thanks @crawr
- Refactored refresh functions. Thanks @lauren-li @JillieBeanSim
- Updated FTP and API Readme documentation. Thanks @phaumer
- Added regression tests for profiles in Theia. Thanks @deepali-hub

## `1.11.1`

- Updated Keytar and Jest dev deps for Node 14. Thanks @t1m0thyj

## `1.11.0`

- Added login and logout functions for base profiles. You can now log in to API Mediation Layer and generate a token for your base profile. [#914](https://github.com/zowe/vscode-extension-for-zowe/issues/914). Thanks @crawr
- Fixed the empty profile folders in Favorites issue. [#1026](https://github.com/zowe/vscode-extension-for-zowe/issues/1026). Thanks @lauren-li
- Fixed the initialization error that occurred when base profiles were used while being logged out from API ML. [1063](https://github.com/zowe/vscode-extension-for-zowe/issues/1063). Thanks @jellypuno
- Fixed the issue preventing the tree refresh function from updating extender profiles. [1078](https://github.com/zowe/vscode-extension-for-zowe/issues/1078). Thanks @lauren-li
- Fixed the issue causing jobs retrieval failure when using profiles with tokens. [1088](https://github.com/zowe/vscode-extension-for-zowe/issues/1088). Thanks @jellypuno

## `1.10.1`

- Updated arguments to keep the order of precedence consistent between service and base profile. [#1055](https://github.com/zowe/vscode-extension-for-zowe/issues/1055). Thanks @JillieBeanSim

## `1.10.0`

- Added Base Profile support. [#1037](https://github.com/zowe/vscode-extension-for-zowe/issues/1037). Thanks @katelynienaber, @jellypuno, @JillieBeanSim, @lauren-li, @crawr, @phaumer

## `1.9.0`

- Added the Allocate Like feature. [#904](https://github.com/zowe/vscode-extension-for-zowe/issues/904). Thanks @katelynienaber
- Added the ability to disable/enable profile validation. [#922](https://github.com/zowe/vscode-extension-for-zowe/issues/922). Thanks @JillieBeanSim
- Added the ability to access other profiles during profile validation. [#953](https://github.com/zowe/vscode-extension-for-zowe/issues/953). Thanks @JillieBeanSim
- Grouped Favorites by profile for Datasets, USS, and Jobs. [#168](https://github.com/zowe/vscode-extension-for-zowe/issues/168). Thanks @lauren-li
- Fixed USS renaming issues. [#911](https://github.com/zowe/vscode-extension-for-zowe/issues/911). Thanks @katelynienaber and @lauren-li
- Fixed the deletion of datasets issue. [#963](https://github.com/zowe/vscode-extension-for-zowe/issues/963). Thanks @katelynienaber
- Once entered, datasets and members are displayed in uppercase. [#962](https://github.com/zowe/vscode-extension-for-zowe/issues/962). Thanks @AndrewTwydell and @Pranay154
- Removed errors in Favorites items caused by profiles that are created by other extensions. [#968](https://github.com/zowe/vscode-extension-for-zowe/issues/968). Thanks @lauren-li
- Updated the environment check for Theia compatibility. [#1009](https://github.com/zowe/vscode-extension-for-zowe/issues/1009). Thanks @lauren-li

## `1.8.0`

- Webpack working with localization and logging. Thanks @lauren-li
- Allow extenders to load their saved profile sessions upon their activation. Thanks @lauren-li
- Provide a re-validation for invalid profiles automatically. Thanks @JillieBeanSim
- Bug fix related to saving USS files. Thanks @JillieBeanSim.
- Bug fix related to the deletion of datasets. Thanks @katelynienaber

## `1.7.1`

- Fixed USS save operation. Thanks @JillieBeanSim
- Added validation information message. Thanks @JillieBeanSim
- Restructured Readme. Thanks @IgorCATech

## `1.7.0`

- Disallow multiple profiles with same name but different capitalizations. Thanks @katelynienaber
- Improvements for Optional Credentials. Thanks @crawr @jellypuno
- Reorganize Data Sets context menu. Thanks @katelynienaber
- Adding star icon for favorites. Thanks @katelynienaber
- Profile Validation. Thanks @jellypuno
- Updating Credentials via Check Credentials. Thanks @JillieBeanSim
- Favorites get loaded and opened into new files. Thanks @phaumer
- Improve messaging of confirmation dialogues. Thanks @crawr
- Enable editing of filters. Thanks @katelynienaber
- Update Codecov settings. Thanks @jellypuno
- Handle encoding value from z/OSMF Profiles. Thanks @dkelosky
- Enable editing of ASCII files in USS. Thanks @Colin-Stone
- Refactor unit test and add more integration tests. Thanks @katelynienaber

## `1.6.0`

- Create connections with any registered profile type. Thanks @JillieBeanSim
- Streamline first profile creation. Thanks @crawr
- Add recall options for migrated datasets. Thanks @Pranay154
- Fix persistent data after recall functionality. Thanks @katelynienaber
- Fix deleting and editing connection not considering other profile types. Thanks @phaumer
- Fix multiple prompts when escaping/canceling editing session. Thanks @jellypuno
- Fix failure to load optional secure fields from profiles. Thanks @tjohnsonBCM
- Fixed issue when manually editing/deleting associated profiles. Thanks @Colin-Stone
- Refactor unit tests. Thanks @stepanzharychevbroadcom, @katelynienaber

## `1.5.2`

- Fix undefined profile error message. Thanks @JillieBeanSim

## `1.5.1`

- Fix failure to load optional secure fields from profiles. Thanks @tjohnsonBCM
- Fix pressing Escape does not abort Edit profile dialogue. Thanks @jellypuno
- Fix editing of Credentials when setting them to spaces. Thanks @jellypuno
- Fix deletion of profiles not considering all extensibility use cases. Thanks @phaumer

## `1.5.0`

- Fixes for saving of Datasets from Favourites section. Thanks @stepanzharychevbroadcom
- Management of Theia specific merge conflict resolution. Thanks @Alexandru-Dumitru
- Add to recall when PS File opened. Thanks @katelynienaber
- Provide edit support for Profile credentials. Thanks @jellypuno
- Support for profile deletion. Thanks @crawr
- Addressed USS file merge conflict triggering issue. Thanks @Alexandru-Dumitru
- Provide refresh all method for Zowe Explorer - Extenders. Thanks @phaumer
- Extender guidelines and documentation. Thanks @Colin-Stone
- Provision of profile association links to support extenders of Zowe Explorer. Thanks @Colin-Stone
- Creation of an extender API for extenders of Zowe Explorer. Thanks @Colin-Stone
- Management of VSAM files within Dataset explorer. Thanks @Colin-Stone
- VSCode context now based on Regular expression for flexibility. Thanks @Colin-Stone
- Vsix file deployment via Theia pipeline. Thanks @crawr
- Reduction in size of extension.ts file. Thanks @katelynienaber
- ContextValue of undefined error addressed for new members. Thanks @katelynienaber
- Fixed when Pull from mainframe didn't work on USS Files. Thanks @stepanzharychevbroadcom
- Fixed Bug submitting JCL from Command Palette. Thanks @stepanzharychevbroadcom
- Refactoring of testing for accuracy and maintainability. Thanks @stepanzharychevbroadcom

## `1.4.1`

- Fix for USS files not saving correctly. Thanks @phaumer
- Icon update for migrated files only. Thanks @Colin-Stone

## `1.4.0`

- Added support for large datasets and PDS members. Thanks @jellypuno
- Fixed inconsistent behavior when renaming USS file and directories. Thanks @stepanzharychevbroadcom
- Fixed deleting a USS file. Thanks @Colin-Stone
- Fixed profiles not automatically updating values when changed externally. Thanks @jellypuno
- Fixed load error when file names had special characters. Thanks @jellypuno
- Fixed load os USS file list. Thanks @jellypuno
- Improved user experience of USS file navigation #461. Thanks @stepanzharychevbroadcom
- Fixed tab name when renaming dataset. Thanks @stepanzharychevbroadcom
- Improved performance when renaming datasets and members. Thanks @CForrest97
- Added prompting of credentials if previous credentials where entered incorrectly. Thanks @jellypuno
- Added support for VSCode Quick Open shortcut. Thanks @katelynienaber
- Added support for VSCode Open Recent Files shortcut. Thanks @katelynienaber
- Fixed USS Favorites not being remembered. Thanks @Colin-Stone
- Setup automated regression testing on a Theia environment. Thanks @crawr
- Fixed copying dataset on temporary folder #635. Thanks @Colin-Stone
- Made dataset terminology more consistent. Thanks @stepanzharychevbroadcom
- Fixed uploading files to USS. Thanks @stepanzharychevbroadcom
- Fixed searching/filtering data. Thanks @Colin-Stone
- Refactored code to include interfaces and abstract classes. Thanks @Colin-Stone
- Refactored icon retrieval process. Thanks @stepanzharychevbroadcom
- Updated Zowe Explorer video. Thanks @IgorCATech
- Revised pipeline to use shared libraries. Thanks @zFernand0

## `1.3.1`

- Updated Zowe Icon. Thanks @stepanzharychevbroadcom
- Address VSC tree expand behavior changes. Thanks @phaumer
- Refresh all action includes profiles. Thanks @jellypuno
- Consistent handling of renaming USS files. Thanks @stepanzharychevbroadcom
- Renaming datasets should update open tab. Thanks @stepanzharychevbroadcom
- USS delete function reinstated. Thanks @Colin-Stone
- Issue with uploadBinaryFile API not being correctly redirected. Thanks @Colin-Stone
- OnSave Upload trigger correction for USSFile . Thanks Alexandru-Dumitru

## `1.3.0`

- Dependency on ~/.zowe folder existing removed. Thanks @tjohnsonBCM
- Label changes for specific dataset functionality. Thanks @CForrest97
- Zowe Explorer to incorporate @zowe CLI implementation. Thanks @zFernand0
- Profiles manage other profile types apart from zosmf. Thanks @Colin-Stone
- Exploit imperative bundled keytar for secure credentials when standalone. Thanks @Colin-Stone

## `1.2.4`

- Fix to Credentials initialization to wait on promise. Thanks @Colin-Stone

## `1.2.3`

- Secure credentials backwards compatibility. Thanks @tjohnsonBCM

## `1.2.2`

- Fix requirement of ~/.zowe folder. Thanks @phaumer

## `1.2.1`

- Fix for automatic release of VSIX. Thanks @awharn
- Fixed creating data sets causes tree to lose expand behavior issue. Thanks @katelynienaber
- Fixed issue with undefined node. Thanks @Colin-Stone

## `1.2.0`

- Support CLI plugin extensibility. Thanks @phaumer
- Fixed Issue for filters after creating dataset. Thanks @phaumer
- Managing text/binary download choice. Thanks @stepanzharychevbroadcom
- Addressed 'Uploading zip file (binary)' silent failures. Thanks @stepanzharychevbroadcom
- Consistency updates for context menu. Thanks @sladyn98
- Automatically use Changelog contents in pipeline as release description. Thanks @awharn
- Provision of warning message after two failed login attempts. Thanks @jellypuno
- Consistency, added filter tip to convey ability to add multiple filters entries. Thanks @katelynienaber
- Tree view refresh when dataset member added or deleted. Thanks @katelynienaber
- Code improvement - Centralized error handling. Thanks @crawr
- Integration Script updates. Thanks @zFernand0
- Keytar (Secure credentials) compatibility support. Thanks @Colin-Stone
- Improved usability of MVS Command feature including 'Recall' function. Thanks @Colin-Stone
- Fixed issue where Job folder did not auto-expand. Thanks @Colin-Stone
- Use Progress indicator wrapper around longer running list functions. Thanks @Colin-Stone

## `1.1.0`

- Updates to Readme to include links to Theia Readme. Thanks @IgorCATech
- Fix for incorrect profile name in some favorites. Thanks @lauren-li
- Update dataset filters on dataset creation. Thanks @katelynienaber
- Include VSIX in Github release. Thanks @zFernand0
- Fix dataset delete fails silently bug. Thanks @Colin-Stone
- Fix to handle "Show Dataset Attributes" in Favorites. Thanks @katelynienaber
- Enhancements to profile creation. Thanks @jellypuno
- Theia specific QuickPick modifications. Thanks @phaumer
- Update incorrect profile message. Thanks @lauren-li
- Fix Copy and paste dataset menu duplication. Thanks @lauren-li

## `1.0.1`

- Remove duplicate commands #376. Thanks @lauren-li
- Update localization for v1.0.0 #374. Thanks @lauren-li
- Update keywords #383. @zFernand0
- Update package json files #391. @zFernand0
- Fixed adding sessions in Theia #382. Thanks @phaumer
- Add validation for undefined username and password + more cosmetic fix #378. Thanks @jellypuno
- Update incorrect profile message #387. Thanks @lauren-li

## `1.0.0`

- VSCode centric Connection settings. Thanks @crawr, @jellypuno
  - Credential prompting in profiles and favorite . Thanks @crawr, @jellypuno
- Dataset and Dataset member copy and renaming function. Thanks @CForrest97
- Theia support including documentation.
- Save improvements implementing improved Safe Save functionality as the default behavior. Thanks Alexandru-Dumitru
- Reliability and Resilience updates:
  - for default profiles
  - for deleting a dataset in use
  - testing improvements and coverage
  - rationalizing deliverables
  - performance improvements

## 0.29.0

- Provide ability to rename datasets. Thanks @CForrest97
- Fix URL parsing. @MarkAckert
- Fixed `AppSettings` error message. @jellypuno

## 0.28.0

- Provide ability to add new profiles in explorer. Thanks @crawr, @jellypuno
- Recognize migrated dataset context. Thanks @Colin-Stone
- Fix dataset delete fails silently bug. Thanks @Colin-Stone

## 0.27.0

- Name change to Zowe Explorer
- Enhancements to the History recall 'QuickPick' dialogs. Thanks @Colin-Stone
- Favorites are now sorted. Thanks @Colin-Stone

## 0.26.1

- Fix vulnerabilities related to brightside-core

## 0.26.0

- Added Persistence for profiles selection. Thanks @Colin-Stone
- Performance enhancements for Profile loading operations. Thanks @Colin-Stone
- Filter rewording. Thanks @Colin-Stone

## 0.25.0

- Add Edit to context menu for MVS and USS Tree. Thanks to Rodney-Wilson
- Restructured all search and filters dialogs to incorporate a recall/history function. Thanks @Colin-Stone
- Added Search Favorite for USS Favorites. Thanks @Colin-Stone
- Added Job and Search Favorite for Jobs. Thanks @Colin-Stone
- Provided support for specifying jobs by job id. Thanks @Colin-Stone
- Fixed issue with submitting datasets job link. Thanks @Colin-Stone
- Fixed label for Jobs Refresh All. Thanks @Colin-Stone
- Minor icon improvement to distinguish Favorites from LPAR's. Thanks @Colin-Stone
- Support copy path Thanks @lauren-li
- Progress Bar animation on opening large files. Thanks to Rodney-Wilson

## 0.24.1

- Fixed issue when saving USS files

## 0.24.0

- Updated Localization Documentation and Added Update Dictionary Script. Thanks to @evannwu20
- Show stepname or procstep alongside spool name. Thanks @crshnburn
- Add command to issue TSO command. Thanks @crshnburn
- Added icons for files and folders. Thanks to @Colin-Stone

## 0.23.2

- Fixed issue when saving datasets in Windows

## 0.23.1

- Refined dataset suffix solution by restricting to explicit names only

## 0.23.0

- Add support for localization. Thanks to @evannwu20
- Correctly determine if file is binary for saving. Thanks @crshnburn
- Fix Default profile error message with friendlier version. Thanks @lauren-li
- Context menu grouping for MVS and USS. Thanks @lauren-li
- Preference to Specify Temp Folder. Thanks to @adambattenburg
- Store local version of dataset with a suffix if appropriate to enable syntax highlighting. Thanks to @Colin-Stone

## 0.22.0

- Add ability to create directories or files on the root node. Thanks to @kristinochka
- Add ability to upload files through regular OS browse dialog on regular nodes and favorites. Thanks to @kristinochka
- Add USS File Refresh and USS Safe Save. Thanks to @adambattenburg
- Honor the file tag (binary or ascii) if not specified. Thanks to @Colin-Stone

## 0.21.0

- Added the Upload member to datasets. Thanks Kristina Mayo
- Addressed same file issue with Favorites in USS explorer. Thanks to Rodney-Wilson and Lauren-Li
- USS Favorites. Ensure file deletion synchronisation. Thanks to Rodney-Wilson and Lauren-Li

## 0.20.0

- Combined Spool files with Jobs in Jobs view. Thanks Colin Stone

## 0.19.1

- Fix error when files exist in the profiles folder (such as `.DS_Store` which is automatically generated on macOS)

## 0.19.0

- Added the rename USS files. Thanks Kristina Mayo

## 0.18.0

- Added the ability to submit JCL from physical sequential data sets

## 0.17.0

- Add Favorites to USS explorer. Thanks to Rodney-Wilson and Lauren-Li
- Add ability to obtain the raw JCL from a job on spool and resubmit. Thanks @crshnburn

## 0.16.3

- Fix behavior when the user cancels "quick pick" dialogs, including selecting profiles and deleting data sets.

## 0.16.2

- Add the stderr of the getDefaultProfile or getAllProfiles process to display in the error message to the user

## 0.16.1

- Attempt to fix an issue where saving data sets ceases to work without any error message

## 0.16.0

- Add the ability to display data set attributes by right clicking on a data set
- Add the ability to save all spool content by clicking a download icon next to the job. Thanks @crshnburn

## 0.15.1

- Add a delete session menu item for sessions in the jobs view. Thanks @crshnburn
- Prevent the delete menu item for USS files and directories appearing on the context menu for sessions. Thanks @crshnburn
- Fixed an issue where adding a profile to the USS explorer incorrectly referenced data sets

## 0.15.0

- The extension is now compatible with installations which use a secure credential management plugin for profiles in Zowe CLI

## 0.14.0

- All zowe views now part of single Zowe view container. Thanks Colin Stone

## 0.13.0

- Added the ability to list and view spool of z/OS Jobs. Thanks @crshnburn

## 0.12.0

- Added GIFs to README for USS use cases. Thanks Colin Stone
- Added the ability to toggle binary mode or text mode on USS files. Thanks @crshnburn

## 0.11.0

- Create and delete functionality for USS Files and directories added as menu items.

## 0.10.4

- Add additional log messages

## 0.10.3

- Use path.sep rather than "/".

## 0.10.2

- VSCode-USS-extension-for-zowe fixed general USS file name error. Thanks Colin Stone

## 0.10.1

- VSCode-USS-extension-for-zowe merged in. Thanks Colin Stone

## 0.9.1

- Fix documentation links in Readme. Thanks Brandon Jenkins

## 0.9.0

- Display an informational message when no data set patterns are found. Thanks @crshnburn

## 0.8.4

- Fixed an issue where the submit JCL function was looking for user profiles in the wrong directory

## 0.8.3

- Fixed an issue where labels did not correctly display the name of the Zowe CLI profile

## 0.8.2

- Fixed for compatibility with the current version of the Zowe CLI. If you are having issues retrieving user name or password using this extension, please update your zowe CLI to the latest available version, recreate your profiles, and update this extension. That should solve any issues you are having.

## 0.8.0

- Introduced capability to submit jobs from the editor. Thanks @crshnburn

## 0.7.0

- Updated for compatibility with Zowe CLI >=2.0.0. You must now have plain text profiles and Zowe CLI 2.0.0 or greater to use this extension. If you have previously created profiles, please update or recreate them with Zowe CLI.
- Log files now go to `~/.vscode/extensions/zowe.vscode-extension-for-zowe-x.x.x/logs`

## 0.6.5

- Fixed issue with platform-specific folder separator, added progress bar when saving

## 0.6.4

- Make favorites persistent after upgrading the extension

## 0.6.3

- Updates to README

## 0.6.2

- Updates to README

## 0.6.1

- Updates to README

## 0.5.0

- Initial release<|MERGE_RESOLUTION|>--- conflicted
+++ resolved
@@ -8,12 +8,9 @@
 
 ### Bug fixes
 
-<<<<<<< HEAD
 - Fixed issue with silent failures when uploading members into a data set. [#2167](https://github.com/zowe/vscode-extension-for-zowe/issues/2167)
-=======
 - Added back fix that was accidentally removed between updates: Resolved an issue where VSCode did not provide all context menu options for a profile node after a multi-select operation. [#2108](https://github.com/zowe/vscode-extension-for-zowe/pull/2108)
 - Fixed issue where "Paste" option is shown for a multi-select operation in the "Data Sets" pane.
->>>>>>> d1406239
 
 ## `2.7.0`
 
