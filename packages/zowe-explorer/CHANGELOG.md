# Change Log

All notable changes to the "vscode-extension-for-zowe" extension will be documented in this file.

## TBD Release

### New features and enhancements

### Bug fixes

<<<<<<< HEAD
=======
## `2.13.0`

### New features and enhancements

- Added support for hiding a Zowe profile across all trees [#2567](https://github.com/zowe/vscode-extension-for-zowe/issues/2567)
- Added support for enabling/disabling validation for a Zowe profile across all trees [#2570](https://github.com/zowe/vscode-extension-for-zowe/issues/2570)
- Added Display confirmation dialog when submitting local JCL. [#2061](https://github.com/zowe/vscode-extension-for-zowe/issues/2061)
- Added support for adding a Zowe profile across all trees [#2603](https://github.com/zowe/vscode-extension-for-zowe/issues/2603)
- Added "Filter Jobs" feature in Jobs tree view: accessible via filter icon or right-clicking on session node. [#2599](https://github.com/zowe/vscode-extension-for-zowe/issues/2599)

### Bug fixes

- Fixed dataset allocation issue when secondary space (or other numeric values that did not exists in the dataset-template) where specified [#2591](https://github.com/zowe/vscode-extension-for-zowe/issues/2591)
- Fixed issue where an opened USS file or data set could not be saved once a user changes their search pattern in the Side Bar. [#2597](https://github.com/zowe/vscode-extension-for-zowe/issues/2597)

>>>>>>> b2c62f4b
## `2.12.2`

### Bug fixes

- Fixed issue where etag was not updated for USS files after conflict is detected and user selects Overwrite option.

## `2.12.1`

### Bug fixes

- Fix issue with certain actions displaying profiles that are not registered with the tree that is providing the action. [#2534](https://github.com/zowe/vscode-extension-for-zowe/issues/2534)
- Update when the option to submit local file as JCL will be displayed in context menus. [#2541](https://github.com/zowe/vscode-extension-for-zowe/issues/2541)
- Solved issue with a conflicting keybinding for `Edit History`, changed keybinding to `Ctrl`+`Alt`+`y` for Windows and `⌘ Cmd`+`⌥ Opt`+`y` for macOS. [#2543](https://github.com/zowe/vscode-extension-for-zowe/issues/2543)
- Removed duplicate context menu items displayed in USS view that now exist within the `Manage Profile` option.[#2547](https://github.com/zowe/vscode-extension-for-zowe/issues/2547)
- Fixed issue where sort PDS feature applied the date description to members without a valid date [#2552](https://github.com/zowe/vscode-extension-for-zowe/issues/2552)
- Fixed VSC Compare function, not working with Favorites from Zowe Explorer. [#2549](https://github.com/zowe/vscode-extension-for-zowe/pull/2549)
- Fixed issue where setting `zowe.security.checkForCustomCredentialManagers` appeared in all scopes instead of just the user scope [#2555](https://github.com/zowe/vscode-extension-for-zowe/issues/2555)

## `2.12.0`

### New features and enhancements

- Introduce a new user interface for managing profiles via right-click action "Manage Profile".
- Added new edit feature on `Edit Attributes` view for changing file tags on USS. [#2113](https://github.com/zowe/vscode-extension-for-zowe/issues/2113)
- Added new API {ZE Extender MetaData} to allow extenders to have the metadata of registered extenders to aid in team configuration file creation from a view that isn't Zowe Explorer's. [#2394](https://github.com/zowe/vscode-extension-for-zowe/issues/2394)
- Added ability to install extension from VS Code marketplace if custom credential manager extension is missing after defining it on `imperative.json`. [#2381](https://github.com/zowe/vscode-extension-for-zowe/issues/2381)
- Added new right-click action for `Submit as JCL` for local files in the VS Code file explorer as well as files opened in the VS Code text editor. [#2475](https://github.com/zowe/vscode-extension-for-zowe/issues/2475)
- Added "Sort PDS members" feature in Data Sets tree view: accessible via sort icon on session node, or by right-clicking a PDS or session. [#2420](https://github.com/zowe/vscode-extension-for-zowe/issues/2420)
- Added "Filter PDS members" feature in Data Sets tree view: accessible via filter icon on session node, or by right-clicking a PDS or session. [#2420](https://github.com/zowe/vscode-extension-for-zowe/issues/2420)
- Added descriptions to data set nodes if filtering and/or sorting is enabled (where applicable).
- Added webview for editing persistent items on Zowe Explorer. [#2488](https://github.com/zowe/vscode-extension-for-zowe/issues/2488)

### Bug fixes

- Fixed submitting local JCL using command pallet option `Zowe Explorer: Submit as JCL` by adding a check for chosen profile returned to continue the action. [#1625](https://github.com/zowe/vscode-extension-for-zowe/issues/1625)
- Fixed conflict resolution being skipped if local and remote file have different contents but are the same size. [#2496](https://github.com/zowe/vscode-extension-for-zowe/issues/2496)
- Fixed issue with token based auth for unsecure profiles in Zowe Explorer. [#2518](https://github.com/zowe/vscode-extension-for-zowe/issues/2518)

## `2.11.2`

### Bug fixes

- Update Zowe Explorer API dependency to pick up latest fixes for Zowe Secrets. [#2512](https://github.com/zowe/vscode-extension-for-zowe/issues/2512)

## `2.11.1`

### Bug fixes

- Fixed issue where USS nodes were not removed from tree during deletion. [#2479](https://github.com/zowe/vscode-extension-for-zowe/issues/2479)
- Fixed issue where new USS nodes from a paste operation were not shown in tree until refreshed. [#2479](https://github.com/zowe/vscode-extension-for-zowe/issues/2479)
- Fixed issue where the "Delete Job" action showed a successful deletion message, even if the API returned an error.
- USS directories, PDS nodes, job nodes and session nodes now update with their respective "collapsed icon" when collapsed.
- Fixed bug where the list of datasets from a filter search was not re-sorted after a new data set was created in Zowe Explorer. [#2473](https://github.com/zowe/vscode-extension-for-zowe/issues/2473)

## `2.11.0`

### New features and enhancements

- Allow deleting migrated datasets [#2447](https://github.com/zowe/vscode-extension-for-zowe/issues/2447)

### Bug fixes

- Fixed issue with favorited Job filter search. [#2440](https://github.com/zowe/vscode-extension-for-zowe/issues/2440)
- Remove the 'Show Attributes' context menu action for migrated datasets. [#2033](https://github.com/zowe/vscode-extension-for-zowe/issues/2033)
- Fixed issue with endless credential prompt loop when logging out. [#2262](https://github.com/zowe/vscode-extension-for-zowe/issues/2262)
- Bump `@zowe/secrets-for-zowe-sdk` to 7.18.4 to handle install errors gracefully and to allow running without MSVC redistributables.
- Fixed issue where data set content does not always appear as soon as the editor is opened. [#2427](https://github.com/zowe/vscode-extension-for-zowe/issues/2427)
- Adjust scope of "Security: Secure Credentials Enabled" setting to `machine-overridable` so it appears again in certain cloud IDEs.
- Fixed issue where disabling "Automatic Profile Validation" caused the search prompts to stop appearing for all tree views. [#2454](https://github.com/zowe/vscode-extension-for-zowe/issues/2454)

## `2.10.0`

### New features and enhancements

- Added call to callback if defined by extenders when a change to the team config profile is made. [#2385](https://github.com/zowe/vscode-extension-for-zowe/issues/2385)
- Replaced `keytar` dependency with `keyring` module from [`@zowe/secrets-for-zowe-sdk`](https://github.com/zowe/zowe-cli/tree/master/packages/secrets). [#2358](https://github.com/zowe/vscode-extension-for-zowe/issues/2358) [#2348](https://github.com/zowe/vscode-extension-for-zowe/issues/2348)
- Added "Edit Attributes" option for USS files and folders. [#2254](https://github.com/zowe/vscode-extension-for-zowe/issues/2254)

### Bug fixes

- Fix the USS refresh icon (replacing "download" with "refresh")
- Fix error for Theia check when token authentication returns 401. [#2407](https://github.com/zowe/vscode-extension-for-zowe/issues/2407)

## `2.9.2`

### Bug fixes

- Added jobs not found message when no results are returned from filter [#2362](https://github.com/zowe/vscode-extension-for-zowe/issues/2362)
- Fixed loop when user selects Cancel on the Check Credentials message. [#2262](https://github.com/zowe/vscode-extension-for-zowe/issues/2262)
- Fixed issue where job session nodes were not adding new job nodes when refreshed. [#2370](https://github.com/zowe/vscode-extension-for-zowe/issues/2370)
- Fixed error when listing data set members that include control characters in the name.

## `2.9.1`

### Bug fixes

- Optimized fetching and caching of child nodes across the primary tree views (Data Sets, Unix System Services, Jobs). [#2347](https://github.com/zowe/vscode-extension-for-zowe/issues/2347)
- Fixed issue where profiles with authentication tokens were breaking functionality for direct-to-service profiles after user interaction. [#2330](https://github.com/zowe/vscode-extension-for-zowe/issues/2330)
- Fixed profile watcher for browser based environments. [#2211](https://github.com/zowe/vscode-extension-for-zowe/issues/2211)
- Updated dependencies for security audits.

## `2.9.0`

### New features and enhancements

- Added option to save unique data set attributes as a template after allocation for future use. [#1425](https://github.com/zowe/vscode-extension-for-zowe/issues/1425)
- Added "Cancel Job" feature for job nodes in Jobs tree view. [#2251](https://github.com/zowe/vscode-extension-for-zowe/issues/2251)
- Enhanced ID generation for parent tree nodes to ensure uniqueness.
- Added support for custom credential manager extensions in Zowe Explorer [#2212](https://github.com/zowe/vscode-extension-for-zowe/issues/2212)

### Bug fixes

- Fixed issue where the "Disable Validation for Profile" context menu option did not update to "Enable Validation for Profile" after use. [#1897](https://github.com/zowe/vscode-extension-for-zowe/issues/1897)
- Fixed parameters passed to `path.join()` calls [#2172](https://github.com/zowe/vscode-extension-for-zowe/issues/2172)
- Fixed issue handling job files with the same DD names across different steps. [#2279](https://github.com/zowe/vscode-extension-for-zowe/issues/2279)
- Fixed issue handling job files with unnamed steps. [#2315](https://github.com/zowe/vscode-extension-for-zowe/issues/2315)
- Fixed issue with Windows path when uploading a file to a data set. [#2323](https://github.com/zowe/vscode-extension-for-zowe/issues/2323)
- Fixed an issue where the mismatch etag error returned was not triggering the diff editor, resulting in possible loss of data due to the issue. [#2277](https://github.com/zowe/vscode-extension-for-zowe/issues/2277)
- Fixed issue where refreshing views collapsed the respective trees. [#2215](https://github.com/zowe/vscode-extension-for-zowe/issues/2215)
- Fixed an issue where user would not get prompted when authentication error is thrown. [#2334](https://github.com/zowe/vscode-extension-for-zowe/issues/2334)
- Fixed issue where profiles with authentication tokens were breaking functionality for direct-to-service profiles after user interaction. [#2111](https://github.com/zowe/vscode-extension-for-zowe/issues/2111)

## `2.8.2`

### Bug fixes

- Fixed `zowe.settings.version` being added to settings.json in workspaces. [#2312](https://github.com/zowe/vscode-extension-for-zowe/issues/2312)

## `2.8.1`

### Bug fixes

- Fixed an issue with updating imperative.json file's Credential Manager value. [#2289](https://github.com/zowe/vscode-extension-for-zowe/issues/2289)
- Fixed an issue with "Zowe Explorer: Poll Content in Active Editor" keybind interfering with debug capabilities in VScode. The keybind to poll JES Spool file content will require the spool file to be active in the text editor. [#2285](https://github.com/zowe/vscode-extension-for-zowe/issues/2285)
- Updated linter rules and addressed linter errors. [#2291](https://github.com/zowe/vscode-extension-for-zowe/issues/2291)
- Fixed an issue with `zowe.settings.version` setting being updated with incorrect type. [#2166](https://github.com/zowe/vscode-extension-for-zowe/issues/2166)
- Updated dependencies for security audits.

## `2.8.0`

### New features and enhancements

- Added a new Zowe Explorer setting, `zowe.logger`, with a default setting of `INFO`.
- Added an output channel, `Zowe Explorer`, for logging within VS Code's Output view. The log level is set by the new Zowe Explorer setting, `zowe.logger`.
- Added a new setting `zowe.files.logsFolder.path` that can be used to override Zowe Explorer logs folder if default location is read-only. [#2186](https://github.com/zowe/vscode-extension-for-zowe/issues/2186)
- Opening a dialog for Upload or Download of files will now open at the project level directory or the user's home directory if no project is opened. [#2203](https://github.com/zowe/vscode-extension-for-zowe/issues/2203)
- Updated linter rules and addressed linter errors. [#2184](https://github.com/zowe/vscode-extension-for-zowe/issues/2184)
- Added polling options for JES Spool files. Spool files can be polled manually by clicking on the spool file name or automatic polling can be set with `Start Polling` option in context menu. [#1952](https://github.com/zowe/vscode-extension-for-zowe/issues/1952)
- Added the JOBS context menu option to download all spool files in binary format. [#2060](https://github.com/zowe/vscode-extension-for-zowe/issues/2060)
- Added two new options to download a single spool file from a Job in plain text or in binary format. [#2060](https://github.com/zowe/vscode-extension-for-zowe/issues/2060)
- Added the option for secure credential storage to be enable in Theia environment.

### Bug fixes

- Fixed issue with silent failures when uploading members into a data set. [#2167](https://github.com/zowe/vscode-extension-for-zowe/issues/2167)
- Fixed an issue where VSCode did not provide all context menu options for a profile node after a multi-select operation. [#2108](https://github.com/zowe/vscode-extension-for-zowe/pull/2108)
- Fixed an issue where the "Paste" option is shown for a multi-select operation in the "Data Sets" view.
- Fixed a z/OSMF issue for Data Sets and Jobs with special characters in the names. [#2175](https://github.com/zowe/vscode-extension-for-zowe/issues/2175)
- Fixed redundant text in error messages that included the same error details twice.
- Fixed issue where a spool file would open a duplicate tab when clicked between updates. [#1952](https://github.com/zowe/vscode-extension-for-zowe/issues/1952)
- Fixed issue where a job search query would not expand the session node after it has been filtered.
- Fixed error message when no data sets found that match pattern.
- Fixed secure credential storage not possible to enable in Theia.

## `2.7.0`

### New features and enhancements

- Added Job search query label to the session in the Jobs tree. [#2062](https://github.com/zowe/vscode-extension-for-zowe/pull/2064)
- Added feature to copy datasets (pds, sequential, members across pds) with multi-select capabilities. [#1150](https://github.com/zowe/vscode-extension-for-zowe/issues/1550)

### Bug fixes

- Fixed issue where job search queries were not working properly when favorited. [#2122](https://github.com/zowe/vscode-extension-for-zowe/issues/2122)
- Fixed issues where document changes may fail to upload if the environment has a slow filesystem or mainframe connection, or when VS Code exits during an upload operation. [#1948](https://github.com/zowe/vscode-extension-for-zowe/issues/1948)
- Fixed custom credential manager in `~/.zowe/settings/imperative.json` file being overwritten with invalid JSON. [#2187](https://github.com/zowe/vscode-extension-for-zowe/issues/2187)
- Fixed several linter errors throughout the codebase and consolidated linter rules. [#2184](https://github.com/zowe/vscode-extension-for-zowe/issues/2184)

## `2.6.2`

### Bug fixes

- Updated dependencies for security audits.

## `2.6.1`

### Bug fixes

- Removed excess pop-ups when listing/opening USS files, and replaced required pop-ups with status bar items to improve UX. [#2091](https://github.com/zowe/vscode-extension-for-zowe/issues/2091)
- Prevented creation of duplicate session after executing a favorited search query. [#1029](https://github.com/zowe/vscode-extension-for-zowe/issues/1029)
- Resolved an issue where VS Code did not provide all context menu options for a profile node after a multi-select operation. [#2108](https://github.com/zowe/vscode-extension-for-zowe/pull/2108)
- Fixed issue with standardization of old v1 settings in Zowe Explorer during activation. [#1520](https://github.com/zowe/vscode-extension-for-zowe/issues/1520)
- Fixed bug where a JSON error occurs for job nodes when collapsing or expanding with a single click. [#2121](https://github.com/zowe/vscode-extension-for-zowe/issues/2121)
- Fixed possible data loss when file is saved but fails to upload and VS Code does not detect unsaved changes. [#2099](https://github.com/zowe/vscode-extension-for-zowe/issues/2099)

## `2.6.0`

### New features and enhancements

- Added Job search prefix validator [1971](https://github.com/zowe/vscode-extension-for-zowe/issues/1971)
- Added file association for `zowe.config.json` and `zowe.config.user.json` to automatically detect them as JSON with Comments. [#1997](https://github.com/zowe/vscode-extension-for-zowe/issues/1997)
- Added the ability to list all datasets, even those with Imperative Errors. [#235](https://github.com/zowe/vscode-extension-for-zowe/issues/235) & [#2036](https://github.com/zowe/vscode-extension-for-zowe/issues/2036)
- Added favorite job query to jobs view. [#1947](https://github.com/zowe/vscode-extension-for-zowe/issues/1947)
- Added confirmation message for "Submit Job" feature as an option in extension settings (set to "All jobs" by default). [#998](https://github.com/zowe/vscode-extension-for-zowe/issues/998)
- Updated UI/UX method calls to use standalone `Gui` module for better usability and maintainability. [#1967](https://github.com/zowe/vscode-extension-for-zowe/issues/1967)
- Updated error dialog when Zowe config is invalid, with option to "Show Config" within VS Code for diagnostics. [#1986](https://github.com/zowe/vscode-extension-for-zowe/issues/1986)
- Added support for pasting at top-level of USS tree (if filtered), and optimized copy/paste operations to avoid using local paths when possible. [#2041](https://github.com/zowe/vscode-extension-for-zowe/issues/2041)

### Bug fixes

- Updated check for Theia environment to reduce false positives in different environments. [#2079](https://github.com/zowe/vscode-extension-for-zowe/issues/2079)
- Fixed issue where responseTimeout (in Zowe config) was not provided for supported API calls. [#1907](https://github.com/zowe/vscode-extension-for-zowe/issues/1907)
- Fixed issue where "Show Attributes" feature used conflicting colors with light VS Code themes. [#2048](https://github.com/zowe/vscode-extension-for-zowe/issues/2048)
- Fixed settings not persisting in Theia versions >=1.29.0. [#2065](https://github.com/zowe/vscode-extension-for-zowe/pull/2065)
- Removed TSLint (as it is deprecated), and replaced all TSLint rules with their ESLint equivalents. [#2030](https://github.com/zowe/vscode-extension-for-zowe/issues/2030)
- Fixed issue with a success message being returned along with error for Job deletion. [#2075](https://github.com/zowe/vscode-extension-for-zowe/issues/2075)
- Removed extra files from the VSIX bundle to reduce download size by 64%. [#2042](https://github.com/zowe/vscode-extension-for-zowe/pull/2042)
- Surfaced any errors from a dataset Recall/Migrate operation. [#2032](https://github.com/zowe/vscode-extension-for-zowe/issues/2032)
- Re-implemented regular dataset API call if the dataSetsMatching does not exist. [#2084](https://github.com/zowe/vscode-extension-for-zowe/issues/2084)

## `2.5.0`

### New features and enhancements

- Added ability to filter jobs by status. Improved Job filtering User experience. [#1925](https://github.com/zowe/vscode-extension-for-zowe/issues/1925)
- Added option to view PDS member attributes, and updated formatting for attributes webview. [#1577](https://github.com/zowe/vscode-extension-for-zowe/issues/1577)
- Streamlined attribute viewing options into one feature - "Show Attributes".
- Added multiple select copy/paste feature on uss view [#1549](https://github.com/zowe/vscode-extension-for-zowe/issues/1549)
- Added multiple select for hide session [#1555](https://github.com/zowe/vscode-extension-for-zowe/issues/1555)

### Bug fixes

- Fixed missing localization for certain VScode error/info/warning messages. [#1722](https://github.com/zowe/vscode-extension-for-zowe/issues/1722)
- Fixed "Allocate Like" error that prevented proper execution. [#1973](https://github.com/zowe/vscode-extension-for-zowe/issues/1973)
- Fixed de-sync issue between Data Set and Favorites panels when adding or deleting datasets/members that were favorited. [#1488](https://github.com/zowe/vscode-extension-for-zowe/issues/1488)
- Added logging in places where errors were being caught and ignored.
- Fixed issue where parent in Jobs list closes after single/multiple job deletion. [#1676](https://github.com/zowe/vscode-extension-for-zowe/issues/1676)

## `2.4.1`

### Bug fixes

- Bugfix: Added validation check while creating, renaming and using allocate alike feature for datasets [#1849](https://github.com/zowe/vscode-extension-for-zowe/issues/1849)
- Fixed login/logout errors from Team config file watcher. [#1924](https://github.com/zowe/vscode-extension-for-zowe/issues/1924)
- Fixed the loading of previously saved profiles in the tree views.
- Fixed default zosmf profile being added to tree view when no previous sessions have been added. [#1992](https://github.com/zowe/vscode-extension-for-zowe/issues/1992)
- Fixed the `Secure Credentials Enabled` setting to update the `~/.zowe/settings/imperative.json` file upon change of the setting without overwriting preexisting data in the file.
- Fixed errors encountered from not having Zowe CLI installed by creating the `~/.zowe/settings/imperative.json` file during activation if it doesn't already exist. This file is for Zowe Explorer to know the Security Credential Manager used for secure profile information and removes the Zowe CLI installation prerequisite. [#1850](https://github.com/zowe/vscode-extension-for-zowe/issues/1850)
- Fixed Zowe Explorer failing to activate in environment with empty workspace. [#1994](https://github.com/zowe/vscode-extension-for-zowe/issues/1994)

## `2.4.0`

### New features and enhancements

- Added check for existing team configuration file in location during create, prompting user to continue with the create action. [#1923](https://github.com/zowe/vscode-extension-for-zowe/issues/1923)
- Added a solution to allow Zowe Explorer extensions with a dependency on Zowe Explorer to work as web extension without Zowe Explorer functionality in vscode.dev. [#1953](https://github.com/zowe/vscode-extension-for-zowe/issues/1953)
- Added a new setting `Secure Credentials Enabled`, default value is selected for security and will have to be unselected to allow creation of team configuration files without default secure arrays to support environments that don't have access to Zowe CLI's Secure Credential Management.

### Bug fixes

- Fixed activation and Refresh Extension issues in web based editors, ie. Theia. [#1807](https://github.com/zowe/vscode-extension-for-zowe/issues/1807)
- Fix refresh job & spool file pull from mainframe doesn't update job status [#1936](https://github.com/zowe/vscode-extension-for-zowe/pull/1936)
- Fix for serial saving of data sets and files to avoid conflict error. [#1868](https://github.com/zowe/vscode-extension-for-zowe/issues/1868)

## `2.3.0`

### New features and enhancements

- Added option to edit team configuration file via the + button for easy access. [#1896](https://github.com/zowe/vscode-extension-for-zowe/issues/1896)
- Added multiple selection to manage context menu of Datasets, USS, and Jobs views. [#1428](https://github.com/zowe/vscode-extension-for-zowe/issues/1428)
- Added Spool file attribute information to a hover over the Spool file's name. [#1832](https://github.com/zowe/vscode-extension-for-zowe/issues/1832)
- Added support for CLI home directory environment variable in Team Config file watcher, and support watching Team Config files named zowe.config.json and zowe.config.user.json at both locations. [#1913](https://github.com/zowe/vscode-extension-for-zowe/issues/1913)
- Update to Job's View Spool file label to display PROCSTEP if available, if PROCSTEP isn't available the label will display the Spool file's record count. [#1889](https://github.com/zowe/vscode-extension-for-zowe/issues/1889) [#1832](https://github.com/zowe/vscode-extension-for-zowe/issues/1832)

### Bug fixes

- Fixed extension being slow to load large team config files. [#1911](https://github.com/zowe/vscode-extension-for-zowe/issues/1911)
- Fixed issue with cached profile information after updates to profiles. [#1915](https://github.com/zowe/vscode-extension-for-zowe/issues/1915)
- Fixed issue with saving credentials to v1 profile's yaml file when un-secure and save is selected after credential prompting. [#1886](https://github.com/zowe/vscode-extension-for-zowe/issues/1886)
- Fixed issue with outdated cached information after Update Credentials. [#1858](https://github.com/zowe/vscode-extension-for-zowe/issues/1858)
- Fixed issue with support for ZOWE_CLI_HOME environment variable. [#1747](https://github.com/zowe/vscode-extension-for-zowe/issues/1747)

## `2.2.1`

- Bugfix: Fixed activation failure when error reading team configuration file. [#1876](https://github.com/zowe/vscode-extension-for-zowe/issues/1876)
- Bugfix: Fixed Profile IO errors by refactoring use of Imperative's CliProfileManager. [#1851](https://github.com/zowe/vscode-extension-for-zowe/issues/1851)
- Bugfix: Fixed runtime error found in initForZowe call used by extenders. [#1872](https://github.com/zowe/vscode-extension-for-zowe/issues/1872)
- Bugfix: Added error notification for users when OS case sensitivitiy is not set up to avoid issues found with USS files in single directory of same name but different case. [#1484](https://github.com/zowe/vscode-extension-for-zowe/issues/1484)
- Bugfix: Added file watcher for team configuration files to fix v2 profile update issues experienced during creation, updating, and deletion of global or project level configuration files in VS Code. [#1760](https://github.com/zowe/vscode-extension-for-zowe/issues/1760)
- Bugfix: Updated dependencies for improved security. [#1878](https://github.com/zowe/vscode-extension-for-zowe/pull/1878)

## `2.2.0`

- Optimized saving of files on DS/USS when utilizing autosave or experiencing slow upload speeds.
- Updates to use new Zowe Explorer APIs `ZoweVsCodeExtension.updateCredentials` for credential prompting and `ProfilesCache.updateProfilesArrays` for profiles that don't store credentials locally in profile file.

## `2.1.0`

- Added: `Pull from Mainframe` option added for JES spool files. [#1837](https://github.com/zowe/vscode-extension-for-zowe/pull/1837)
- Added: Updated Licenses. [#1841](https://github.com/zowe/vscode-extension-for-zowe/issues/1841)
- Bugfix: Updated imports to use the imperative instance provided by the CLI package. [#1842](https://github.com/zowe/vscode-extension-for-zowe/issues/1842)
- Bugfix: Fixed unwanted requests made by tree node when closing folder. [#754](https://github.com/zowe/vscode-extension-for-zowe/issues/754)
- Bugfix: Fix for credentials not being updated after the invalid credentials error is displayed. [#1799](https://github.com/zowe/vscode-extension-for-zowe/issues/1799)
- Bugfix: Fixed hyperlink for Job submitted when profile is not already in JOBS view. [#1751](https://github.com/zowe/vscode-extension-for-zowe/issues/1751)
- Bugfix: Fixed keybindings for `Refresh Zowe Explorer` to not override default VSC keybinding. See [README.md](https://github.com/zowe/vscode-extension-for-zowe/blob/main/packages/zowe-explorer/README.md#keyboard-shortcuts) for new keybindings. [#1826](https://github.com/zowe/vscode-extension-for-zowe/issues/1826)
- Bugfix: Fixed `Update Profile` issue for missing non-secure credentials. [#1804](https://github.com/zowe/vscode-extension-for-zowe/issues/1804)
- Bugfix: Fixed errors when operation cancelled during credential prompt. [#1827](https://github.com/zowe/vscode-extension-for-zowe/issues/1827)
- Bugfix: Login and Logout operations no longer require a restart of Zowe Explorer or VSC. [#1750](https://github.com/zowe/vscode-extension-for-zowe/issues/1750)
- Bugfix: Fix for Login token always being stored in plain text. [#1840](https://github.com/zowe/vscode-extension-for-zowe/issues/1840)
- Bugfix: Fixed Theia tests. [#1665](https://github.com/zowe/vscode-extension-for-zowe/issues/1665)

## `2.0.3`

- Bugfix: Fixed Quick-key Delete in USS and Jobs trees. [#1821](https://github.com/zowe/vscode-extension-for-zowe/pull/1821)
- Bugfix: Fixed issue with Zowe Explorer crashing during initialization due to Zowe config file errors. [#1822](https://github.com/zowe/vscode-extension-for-zowe/pull/1822)
- Bugfix: Fixed issue where Spool files failed to open when credentials were not stored in a profile. [#1823](https://github.com/zowe/vscode-extension-for-zowe/pull/1823)
- Bugfix: Fixed extra space in the Invalid Credentials dialog, at profile validation profilename. [#1824](https://github.com/zowe/vscode-extension-for-zowe/pull/1824)
- Bugfix: Updated dependencies for improved security. [#1819](https://github.com/zowe/vscode-extension-for-zowe/pull/1819)

## `2.0.2`

- Bugfix: Fixed USS search filter fails on credential-less profiles. [#1811](https://github.com/zowe/vscode-extension-for-zowe/pull/1811)
- Bugfix: Fixed Zowe Explorer recognizing environment variable ZOWE_CLI_HOME. [#1803](https://github.com/zowe/vscode-extension-for-zowe/pull/1803)
- Bugfix: Fixed Zowe Explorer prompting for TSO Account number when saved in config file's TSO profile. [#1801](https://github.com/zowe/vscode-extension-for-zowe/pull/1801)

## `2.0.1`

- BugFix: Improved logging information to help diagnose Team Profile issues. [#1776](https://github.com/zowe/vscode-extension-for-zowe/pull/1776)
- BugFix: Fixed adding profiles to the tree view on Theia. [#1774](https://github.com/zowe/vscode-extension-for-zowe/issues/1774)
- BugFix: Updated Log4js version to resolve initialization problem on Eclipse Che. [#1692](https://github.com/zowe/vscode-extension-for-zowe/issues/1692)
- BugFix: Fixed dataset upload issue by trimming labels. [#1789](https://github.com/zowe/vscode-extension-for-zowe/issues/1789)
- BugFix: Fixed duplicate jobs appearing in the jobs view upon making an owner/prefix filter search for extenders. [#1780](https://github.com/zowe/vscode-extension-for-zowe/pull/1780)
- BugFix: Fixed error displayed when opening a job file for extenders. [#1701](https://github.com/zowe/vscode-extension-for-zowe/pull/1701)

## `2.0.0`

- Major: Introduced Team Profiles and more. See the prerelease items (if any) below for more details.

## 2.0.0-next.202204202000

- Updated Imperative to gather information from the corresponding base profile. [#1757](https://github.com/zowe/vscode-extension-for-zowe/pull/1757)
- Fixed issue when first Team Config profile management file is created. [#1754](https://github.com/zowe/vscode-extension-for-zowe/pull/1754)
- Fixed `Failed to find property user` on load or refresh. [#1757](https://github.com/zowe/vscode-extension-for-zowe/pull/1757)
- Fixed getting credentials from the wrong base profile. [#1757](https://github.com/zowe/vscode-extension-for-zowe/pull/1757)
- Fixed writing tokens to the wrong base profile. [#1757](https://github.com/zowe/vscode-extension-for-zowe/pull/1757)
- Fixed Windows not being able to share Tokens between CLI and ZE. [#1757](https://github.com/zowe/vscode-extension-for-zowe/pull/1757)
- Fixed Login info written to global file if proifle name is the same as project level profile. [#1761](https://github.com/zowe/vscode-extension-for-zowe/pull/1761)

## 2.0.0-next.202204180940

- Refactored the PRofilesCache to reduce maintenance efforts going forward. [#1715](https://github.com/zowe/vscode-extension-for-zowe/issues/1715)
- Updated CLI to consume security related fixes and more. [#1740](https://github.com/zowe/vscode-extension-for-zowe/pull/1740)
- Added differentiation between project and global level profiles. [#1727](https://github.com/zowe/vscode-extension-for-zowe/issues/1727)
- Removed the Secure Credential setting. [#1739](https://github.com/zowe/vscode-extension-for-zowe/issues/1739), [#722](https://github.com/zowe/vscode-extension-for-zowe/issues/722), [#820](https://github.com/zowe/vscode-extension-for-zowe/issues/820), and [#1223](https://github.com/zowe/vscode-extension-for-zowe/issues/1223)
- Synchronized the ZE preferred Security service with the CLI. [#1736](https://github.com/zowe/vscode-extension-for-zowe/issues/1736)
- Fixed APIML token not working between clients (ZE and CLI). [#1713](https://github.com/zowe/vscode-extension-for-zowe/issues/1713)

## 2.0.0-next.202204081040

- Fixed TSO commands in when using teamConfig. [#1731](https://github.com/zowe/vscode-extension-for-zowe/pull/1731)
- Fixed `Zowe Explorer: Refresh Zowe Explorer` command palette option. [1735](https://github.com/zowe/vscode-extension-for-zowe/pull/1735)

## 2.0.0-next.202204041200

- Added Secure Credential support, allowing users to update credentials using GUI. [#1699](https://github.com/zowe/vscode-extension-for-zowe/pull/1693)
- Update Zowe Explorer 2.0 settings migration. [1714](https://github.com/zowe/vscode-extension-for-zowe/pull/1714)
- Update Zowe Explorer SSO logout check for extenders. [#1711](https://github.com/zowe/vscode-extension-for-zowe/pull/1711)
- Update Zowe SDK dependency. [#1699](https://github.com/zowe/vscode-extension-for-zowe/pull/1693)
- Updated dependencies for improved security. [#1702](https://github.com/zowe/vscode-extension-for-zowe/pull/1702)

## `v2.0.0-next.202202281000`

- Update Zowe CLI SDK to version 7.0.0-next.202202242016.
- Fixed the bug that overwrites like-named profiles in a nested config.

## `v2.0.0-next.202202221200`

- Added extender's type info to config schema during config file creation and removed Zowe CLI installation dependency. [#1629](https://github.com/zowe/vscode-extension-for-zowe/pull/1629)
- Added support for Login and Logout using the config file. [#1637](https://github.com/zowe/vscode-extension-for-zowe/pull/1637)
- Added capability to refresh Zowe Explorer updating the Views to reflect different profile handling to include the config file. [#1650](https://github.com/zowe/vscode-extension-for-zowe/pull/1650)
- Updated Zowe SDK dependency. [#1624](https://github.com/zowe/vscode-extension-for-zowe/pull/1624)

## `1.22.0`

- Added: Extensible Login and Logout capabilities for Zowe extenders to utilize for token based authentication. [#1606](https://github.com/zowe/vscode-extension-for-zowe/pull/1606) and [#1255](https://github.com/zowe/vscode-extension-for-zowe/issues/1255).
- Added: Eclipse Public License file. Users can view the license file in the root directory of the Zowe Explorer repository [#1626](https://github.com/zowe/vscode-extension-for-zowe/pull/1626).
- Updated: Supported Node.js version was changed to v12 or higher. We no longer support running the product on earlier versions (10.x and earlier) of Node.js [#1640](https://github.com/zowe/vscode-extension-for-zowe/pull/1640).
- Updated: Security updates for `copy-props`, `nanoid`, and `markdown-it` dependencies were changed to improve security alerting [#1638](https://github.com/zowe/vscode-extension-for-zowe/pull/1638), [#1636](https://github.com/zowe/vscode-extension-for-zowe/pull/1636), and [#1649](https://github.com/zowe/vscode-extension-for-zowe/pull/1649).
- Updated: A work around was developed to help developers debug Zowe Explorer VS Code extension on Theia. For more information, see **Work around for debugging in Theia** [#1576](https://github.com/zowe/vscode-extension-for-zowe/pull/1576).
- Fixed: The Zowe Explorer deployment script was updated to use vsce (Visual Studio Code Extension Manager) version 1.103.1 to help ensure that it is compatible with Node v12 [#1608](https://github.com/zowe/vscode-extension-for-zowe/pull/1608).
- Fixed: Fixed the Theia input box issue that caused entered values to be validated incorrectly [#1580](https://github.com/zowe/vscode-extension-for-zowe/pull/1580).

## `1.21.0`

- Add a progress bar for the simultaneous deletion of multiple jobs [#1583](https://github.com/zowe/vscode-extension-for-zowe/pull/1583). Thanks @uzuko01
- Added the note about the deprecation of the associate profile feature to the Associate Profile section of Zowe Docs and to the Zowe Explorer Readme [#1575](https://github.com/zowe/vscode-extension-for-zowe/pull/1575). Thanks @IgorCATech
- Changed the `DataSet uploaded successfully` message type. Now messages are shown in the status bar instead of the notification pop-up [#1542](https://github.com/zowe/vscode-extension-for-zowe/pull/1542). Thanks @anokhikastiaIBM
- Updated dependencies for improved security [#1591](https://github.com/zowe/vscode-extension-for-zowe/pull/1591) and [#1601](https://github.com/zowe/vscode-extension-for-zowe/pull/1601). Thanks @lauren-li
- Updated Theia tests to use the latest Theia version [#1566](https://github.com/zowe/vscode-extension-for-zowe/pull/1566). Thanks @JillieBeanSim
- Fixed the issue that caused JCL errors in the JOBS tree to be displayed as `undefined:undefined(undefined)` [#1584](https://github.com/zowe/vscode-extension-for-zowe/pull/1584). Thanks @roman-kupriyanov
- Fixed the Theia input box issue that caused entered values to be incorrectly validated [#1580](https://github.com/zowe/vscode-extension-for-zowe/pull/1580). Thanks @JillieBeanSim
- Fixed the issue that caused the removal of unsaved credentials of a profile in the Jobs tree after deleting a job. Now when you delete a job from the Jobs tree with a profile that does not have the stored credentials, the profile keeps the cached credentials [#1524](https://github.com/zowe/vscode-extension-for-zowe/pull/1524). Thanks @nickImbirev

## `1.20.0`

- Added a Github action bot that automates the issue triage [#1530](https://github.com/zowe/vscode-extension-for-zowe/pull/1530). Thanks @crawr
- Updated the @zowe/cli version to 6.33.3 to fix the SSH2 audit failure [#1522](https://github.com/zowe/vscode-extension-for-zowe/pull/1522). Thanks @JillieBeanSim
- Updated the Jobs Issue Stop and Issue Modify commands so that they can be consumed by Extenders with the `issueMvsCommand` API [#1508](https://github.com/zowe/vscode-extension-for-zowe/pull/1508). Thanks @JillieBeanSim
- Use Visual Studio Code's standard confirmation prompt for the Data Sets, USS, and Job trees when clicking on a Favorited profile that does not exist [#1506](https://github.com/zowe/vscode-extension-for-zowe/pull/1506). Thanks @JillieBeanSim
- Updated the deletion prompt for the USS and Jobs trees [#1505](https://github.com/zowe/vscode-extension-for-zowe/pull/1505). Thanks @JillieBeanSim
- Updated the placeholder text in the `Add Profile` entry field [#1490](https://github.com/zowe/vscode-extension-for-zowe/pull/1490). Thanks @anokhikastiaIBM
- Fixed the Not Found issue that resulted from attempts to delete a member whose parent data set was already deleted using multi-delete [#1525](https://github.com/zowe/vscode-extension-for-zowe/pull/1525). Thanks @JillieBeanSim

## `1.19.0`

- Added a check to ensure that a base profile exists before running the function that combines base and service profiles [#1500](https://github.com/zowe/vscode-extension-for-zowe/pull/1500). Thanks @lauren-li
- Added Imperative logger access for extenders [#1433](https://github.com/zowe/vscode-extension-for-zowe/pull/1433). Thanks @katelynienaber
- Added documentation for Imperative logger for extenders [#1467](https://github.com/zowe/vscode-extension-for-zowe/pull/1467). Thanks @katelynienaber
- Implemented separate console windows for TSO and MVS commands [#1478](https://github.com/zowe/vscode-extension-for-zowe/pull/1478). Thanks @katelynienaber
- Fixed the bug that caused the check credentials pop-up to disappear too quickly [#1486](https://github.com/zowe/vscode-extension-for-zowe/pull/1486). Thanks @JillieBeanSim
- Fixed the bug that kept the command text box while escaping the process of entering a TSO command. Now the command text box does not pop up if you cancel entering a TSO command [#1479](https://github.com/zowe/vscode-extension-for-zowe/pull/1479). Thanks @katelynienaber
- Fixed the bug that caused issues with deleting data set members in Ecplipse Theia or Che [#1487](https://github.com/zowe/vscode-extension-for-zowe/pull/1478). Thanks @phaumer
- Fixed the bug that caused the deletion of selected data sets while removing a single data set member by using the right-click action. [#1483](https://github.com/zowe/vscode-extension-for-zowe/pull/1483). Thanks @JillieBeanSim

## `1.18.0`

- Added the ability to register custom profile types in `ProfilesCache` for extenders [#1419](https://github.com/zowe/vscode-extension-for-zowe/pull/1419). Thanks @phaumer
- Added the ability to pass account and other information from tso profile [#1378](https://github.com/zowe/vscode-extension-for-zowe/pull/1378). Thanks @fswarbrick
- Added profiles cache to extenders [#1390](https://github.com/zowe/vscode-extension-for-zowe/pull/1390). Thanks @phaumer
- Status icons now reset when refreshing the explorer views [#1404](https://github.com/zowe/vscode-extension-for-zowe/pull/1404). Thanks @lauren-li
- Fixed the issue that prevented the expected error message `No valid value for z/OS URL. Operation Cancelled` from being displayed while escaping the host text box during the creation or update of a profile [#1426](https://github.com/zowe/vscode-extension-for-zowe/pull/1426). Thanks @JillieBeanSim
- Fixed the issue that invoked profile validation before updating a profile. Now a profile is validated only after the update [#1415](https://github.com/zowe/vscode-extension-for-zowe/pull/1415). Thanks @JillieBeanSim
- Fixed the issue of Zowe profiles encoding value when opening a USS file in the text editor [#1400](https://github.com/zowe/vscode-extension-for-zowe/pull/1400). Thanks @JillieBeanSim

## `1.17.0`

- Added the feature that automatically includes a missing profile in the Jobs view when submitting a job [#1386](https://github.com/zowe/vscode-extension-for-zowe/pull/1386). Thanks @nickImbirev
- Added the extender documentation for KeytarApi for Secure Credential Store [#1384](https://github.com/zowe/vscode-extension-for-zowe/pull/1384). Thanks @JillieBeanSim
- Added a new setting that enables you to hide Zowe Explorer's temporary downloads folder from a workspace [#1373](https://github.com/zowe/vscode-extension-for-zowe/pull/1373). Thanks @crawr
- Added the command to refresh a particular job and get the latest information and content for its spool files [#1363](https://github.com/zowe/vscode-extension-for-zowe/pull/1363). Thanks @nickImbirev
- Added the function that enables you to delete multiple datasets and data set members [#1323](https://github.com/zowe/vscode-extension-for-zowe/pull/1323). Thanks @katelynienaber
- Added the feature that enables you to use multiple VS Code windows for files opened via Zowe Explorer [#1347](https://github.com/zowe/vscode-extension-for-zowe/pull/1347). Thanks @JillieBeanSim
- Added the command to refresh USS directory file names without the entire tree collapsing [#1369](https://github.com/zowe/vscode-extension-for-zowe/pull/1369). Thanks @rudyflores
- Removed non-functioning code from invalid credentials for Theia [#1371](https://github.com/zowe/vscode-extension-for-zowe/pull/1371). Thanks @lauren-li
- Fixed the issue with USS Search and Update Profile errors for profiles without credentials [#1391](https://github.com/zowe/vscode-extension-for-zowe/pull/1391). Thanks @lauren-li

## `1.16.0`

- Added the refresh data set member names option. You can now retrieve a new list of members from the mainframe [#1343](https://github.com/zowe/vscode-extension-for-zowe/pull/1343). Thanks @rudyflores
- Added the best practice documentation for error handling [#1335](https://github.com/zowe/vscode-extension-for-zowe/pull/1335). Thanks @katelynienaber
- Added the developer guide for adding commands to core Zowe Explorer menus [#1332](https://github.com/zowe/vscode-extension-for-zowe/pull/1332). Thanks @lauren-li
- Standardized context group names [#1340](https://github.com/zowe/vscode-extension-for-zowe/pull/1340). Thanks @lauren-li
- Fixed the error message that popped up when accessing a profile from Favorites [#1344](https://github.com/zowe/vscode-extension-for-zowe/pull/1344). Thanks @rudyflores
- Fixed the issue that prevented the Allocate Like feature from working correctly [#1322](https://github.com/zowe/vscode-extension-for-zowe/pull/1322). Thanks @katelynienaber

## `1.15.1`

- Fixed the issue that required the vscode module to be imported in the API package [#1318](https://github.com/zowe/vscode-extension-for-zowe/pull/1318). Thanks @JillieBeanSim

## `1.15.0`

- Added the secure credentials support for Extenders API [#1306](https://github.com/zowe/vscode-extension-for-zowe/pull/1306). Thanks @JillieBeanSim
- Improved Zowe Explorer extenders. Zowe Explorer extenders can now utilize Extender API to have profile folder and meta file created upon initialization [#1282](https://github.com/zowe/vscode-extension-for-zowe/pull/1282). Thanks @JillieBeanSim
- Improved the Command Palette by adding "Zowe Explorer:" before all commands that are related to the extension. Removed some commands from the palette that caused issues [#1308](https://github.com/zowe/vscode-extension-for-zowe/pull/1308). Thanks @lauren-li
- Updated Theia Tests. Now you need to have Zowe CLI 6.31.0 and the latest .vsix file in the `theia/plugins` folder to run Theia tests [#1268](https://github.com/zowe/vscode-extension-for-zowe/pull/1268). Thanks @deepali-hub
- Fixed the issue that prevented the `issue STOP command` function from executing correctly [#1304](https://github.com/zowe/vscode-extension-for-zowe/pull/1304). Thanks
  @nickImbirev
- Fixed the issue that caused the Add Profile icon to disappear [#1307](https://github.com/zowe/vscode-extension-for-zowe/pull/1307). Thanks @lauren-li
- Fixed the vulnerability in NPM Audit [#1309](https://github.com/zowe/vscode-extension-for-zowe/pull/1309). Thanks @JillieBeanSim
- Fixed the issue that doubled the occurrence of the port prompt [#1298](https://github.com/zowe/vscode-extension-for-zowe/pull/1298). Thanks @katelynienaber
- Fixed the issue that triggered the `Delete Job` command even outside Zowe Explorer views [#1310](https://github.com/zowe/vscode-extension-for-zowe/pull/1310). @crawr
- Fixed the trailing slash issue that caused issues with USS search [#1313](https://github.com/zowe/vscode-extension-for-zowe/pull/1313). Thanks @katelynienaber

## `1.14.0`

- Added the Issue TSO Commands feature [#1245](https://github.com/zowe/vscode-extension-for-zowe/pull/1245). Thanks @JillieBeanSim
- Fixed the issue that caused the USS tree to collapse after renaming a folder [#1259](https://github.com/zowe/vscode-extension-for-zowe/pull/1259). Thanks @lauren-li
- Fixed the issue that prevented jobs with an octothorpe (#) in the name from opening [#1253](https://github.com/zowe/vscode-extension-for-zowe/issues/1253). Thanks @katelynienaber

## `1.13.1`

- Updated the dialog text for issuing MVS commands. Now the text of the function is `Zowe: Issue MVS Command` [#1230](https://github.com/zowe/vscode-extension-for-zowe/pull/1230). Thanks @JillieBeanSim
- Added the prompt for credentials when issuing MVS commands, using the right click action, against profiles with missing credentials [#1231](https://github.com/zowe/vscode-extension-for-zowe/pull/1231). Thanks @JillieBeanSim
- Added the Prerequisites section to the Zowe Explorer Extension for FTP ReadMe [#1246](https://github.com/zowe/vscode-extension-for-zowe/pull/1246). Thanks @lauren-li
- Added Open VSX to the deployment pipeline [#1240](https://github.com/zowe/vscode-extension-for-zowe/pull/1240). Thanks @zFernand0

## `1.13.0`

- Added the monorepo landing Readme that contains the high-level overview of the repository folders such as `packages` folder, instructions on how to contribute to the project and links to Medium articles providing additional useful information about Zowe Explorer and Zowe [#1199](https://github.com/zowe/vscode-extension-for-zowe/pull/1199). Thanks @IgorCATech
- Fixed the issue that prevented the list of recently opened files from being displayed upon request. You can access a list of recently opened files by pressing the Ctrl+Alt+R (Windows) or Command+Option+R (Mac) key combination [#1208](https://github.com/zowe/vscode-extension-for-zowe/pull/#1208). Thanks @jellypuno
- Fixed the issue that prevented file picker from functioning. The file picker feature lets you filter your datasets in the tree by pressing the Ctrl+Alt+P (Windows) or Command+Option+P (Mac) key combination [#992](https://github.com/zowe/vscode-extension-for-zowe/issues/992). Thanks @katelynienaber
- Fixed the issue that caused the content from a previously filtered USS directory instead of the currently filtered USS directory to be served [#1134](https://github.com/zowe/vscode-extension-for-zowe/issues/1134). Thanks @lauren-li
- Added the previously selected `RejectUnauthorized` value to the placeholder text of the entry field while updating an existing profile. In addition, the value is highlighted and shown at the top of the selection list [#1218](https://github.com/zowe/vscode-extension-for-zowe/pull/1218). Thanks @JillieBeanSim
- Added the pre-filled and pre-selected filename of the copied member to the entry field while performing the paste member action [#1183](https://github.com/zowe/vscode-extension-for-zowe/pull/1183). Thanks @JillieBeanSim
- Added the multiple deletion of jobs feature [#1128](https://github.com/zowe/vscode-extension-for-zowe/pull/1128). Thanks @crawr
- Improved error handling for the data set copy/paste member, migrate, and recall functions [#1219](https://github.com/zowe/vscode-extension-for-zowe/pull/1219). Thanks @tiantn

## `1.12.1`

- Fixed the issue that prevented edited profile base paths from being saved [#989](https://github.com/zowe/vscode-extension-for-zowe/issues/989). Thanks @katelynienaber
- Fixed the issue that prevented Zowe Explorer from storing empty values for optional profile fields, such as `user`, `password`, `timeout`, and `encoding`. This is done to be consistent with the way Zowe CLI stores profile information when creating and editing profiles [#1016](https://github.com/zowe/vscode-extension-for-zowe/issues/1016). Thanks @katelynienaber
- Fixed the issue that caused repeated credential prompting if a user refused to authenticate [#1147](https://github.com/zowe/vscode-extension-for-zowe/issues/1147). Thanks @katelynienaber
- Fixed the issue that caused removed favorite profiles to be favorited again in subsequent IDE sessions [#1144](https://github.com/zowe/vscode-extension-for-zowe/issues/1144). Thanks @lauren-li
- Fixed the issue that prevented updated credential prompting from occurring when a profile was marked “invalid” [#1095](https://github.com/zowe/vscode-extension-for-zowe/issues/1095). Thanks @katelynienaber

## `1.12.0`

- Added the ability to edit data set attributes before allocation [#1031](https://github.com/zowe/vscode-extension-for-zowe/issues/1031). Thanks @katelynienaber
- Allowed filtering of member names from the Data Sets search bar [#868](https://github.com/zowe/vscode-extension-for-zowe/issues/868). Thanks @JillieBeanSim
- Reorganized the context menus and streamlined the visible icons [#1052](https://github.com/zowe/vscode-extension-for-zowe/issues/1052). Thanks @katelynienaber
- Fixed the messaging displayed when handling inactive profiles and when updating profiles [#1065](https://github.com/zowe/vscode-extension-for-zowe/issues/1065) [#1096](https://github.com/zowe/vscode-extension-for-zowe/issues/1096). Thanks @jellypuno
- Fixed the issue causing tree restructure when renaming a USS file or directory [#757](https://github.com/zowe/vscode-extension-for-zowe/issues/757). Thanks @katelynienaber
- Fixed the issue preventing issuing of commands when using profiles with tokens [#1051](https://github.com/zowe/vscode-extension-for-zowe/issues/1051). Thanks @crawr
- Refactored refresh functions. Thanks @lauren-li @JillieBeanSim
- Updated FTP and API Readme documentation. Thanks @phaumer
- Added regression tests for profiles in Theia. Thanks @deepali-hub

## `1.11.1`

- Updated Keytar and Jest dev deps for Node 14. Thanks @t1m0thyj

## `1.11.0`

- Added login and logout functions for base profiles. You can now log in to API Mediation Layer and generate a token for your base profile. [#914](https://github.com/zowe/vscode-extension-for-zowe/issues/914). Thanks @crawr
- Fixed the empty profile folders in Favorites issue. [#1026](https://github.com/zowe/vscode-extension-for-zowe/issues/1026). Thanks @lauren-li
- Fixed the initialization error that occurred when base profiles were used while being logged out from API ML. [1063](https://github.com/zowe/vscode-extension-for-zowe/issues/1063). Thanks @jellypuno
- Fixed the issue preventing the tree refresh function from updating extender profiles. [1078](https://github.com/zowe/vscode-extension-for-zowe/issues/1078). Thanks @lauren-li
- Fixed the issue causing jobs retrieval failure when using profiles with tokens. [1088](https://github.com/zowe/vscode-extension-for-zowe/issues/1088). Thanks @jellypuno

## `1.10.1`

- Updated arguments to keep the order of precedence consistent between service and base profile. [#1055](https://github.com/zowe/vscode-extension-for-zowe/issues/1055). Thanks @JillieBeanSim

## `1.10.0`

- Added Base Profile support. [#1037](https://github.com/zowe/vscode-extension-for-zowe/issues/1037). Thanks @katelynienaber, @jellypuno, @JillieBeanSim, @lauren-li, @crawr, @phaumer

## `1.9.0`

- Added the Allocate Like feature. [#904](https://github.com/zowe/vscode-extension-for-zowe/issues/904). Thanks @katelynienaber
- Added the ability to disable/enable profile validation. [#922](https://github.com/zowe/vscode-extension-for-zowe/issues/922). Thanks @JillieBeanSim
- Added the ability to access other profiles during profile validation. [#953](https://github.com/zowe/vscode-extension-for-zowe/issues/953). Thanks @JillieBeanSim
- Grouped Favorites by profile for Datasets, USS, and Jobs. [#168](https://github.com/zowe/vscode-extension-for-zowe/issues/168). Thanks @lauren-li
- Fixed USS renaming issues. [#911](https://github.com/zowe/vscode-extension-for-zowe/issues/911). Thanks @katelynienaber and @lauren-li
- Fixed the deletion of datasets issue. [#963](https://github.com/zowe/vscode-extension-for-zowe/issues/963). Thanks @katelynienaber
- Once entered, datasets and members are displayed in uppercase. [#962](https://github.com/zowe/vscode-extension-for-zowe/issues/962). Thanks @AndrewTwydell and @Pranay154
- Removed errors in Favorites items caused by profiles that are created by other extensions. [#968](https://github.com/zowe/vscode-extension-for-zowe/issues/968). Thanks @lauren-li
- Updated the environment check for Theia compatibility. [#1009](https://github.com/zowe/vscode-extension-for-zowe/issues/1009). Thanks @lauren-li

## `1.8.0`

- Webpack working with localization and logging. Thanks @lauren-li
- Allow extenders to load their saved profile sessions upon their activation. Thanks @lauren-li
- Provide a re-validation for invalid profiles automatically. Thanks @JillieBeanSim
- Bug fix related to saving USS files. Thanks @JillieBeanSim.
- Bug fix related to the deletion of datasets. Thanks @katelynienaber

## `1.7.1`

- Fixed USS save operation. Thanks @JillieBeanSim
- Added validation information message. Thanks @JillieBeanSim
- Restructured Readme. Thanks @IgorCATech

## `1.7.0`

- Disallow multiple profiles with same name but different capitalizations. Thanks @katelynienaber
- Improvements for Optional Credentials. Thanks @crawr @jellypuno
- Reorganize Data Sets context menu. Thanks @katelynienaber
- Adding star icon for favorites. Thanks @katelynienaber
- Profile Validation. Thanks @jellypuno
- Updating Credentials via Check Credentials. Thanks @JillieBeanSim
- Favorites get loaded and opened into new files. Thanks @phaumer
- Improve messaging of confirmation dialogues. Thanks @crawr
- Enable editing of filters. Thanks @katelynienaber
- Update Codecov settings. Thanks @jellypuno
- Handle encoding value from z/OSMF Profiles. Thanks @dkelosky
- Enable editing of ASCII files in USS. Thanks @Colin-Stone
- Refactor unit test and add more integration tests. Thanks @katelynienaber

## `1.6.0`

- Create connections with any registered profile type. Thanks @JillieBeanSim
- Streamline first profile creation. Thanks @crawr
- Add recall options for migrated datasets. Thanks @Pranay154
- Fix persistent data after recall functionality. Thanks @katelynienaber
- Fix deleting and editing connection not considering other profile types. Thanks @phaumer
- Fix multiple prompts when escaping/canceling editing session. Thanks @jellypuno
- Fix failure to load optional secure fields from profiles. Thanks @tjohnsonBCM
- Fixed issue when manually editing/deleting associated profiles. Thanks @Colin-Stone
- Refactor unit tests. Thanks @stepanzharychevbroadcom, @katelynienaber

## `1.5.2`

- Fix undefined profile error message. Thanks @JillieBeanSim

## `1.5.1`

- Fix failure to load optional secure fields from profiles. Thanks @tjohnsonBCM
- Fix pressing Escape does not abort Edit profile dialogue. Thanks @jellypuno
- Fix editing of Credentials when setting them to spaces. Thanks @jellypuno
- Fix deletion of profiles not considering all extensibility use cases. Thanks @phaumer

## `1.5.0`

- Fixes for saving of Datasets from Favourites section. Thanks @stepanzharychevbroadcom
- Management of Theia specific merge conflict resolution. Thanks @Alexandru-Dumitru
- Add to recall when PS File opened. Thanks @katelynienaber
- Provide edit support for Profile credentials. Thanks @jellypuno
- Support for profile deletion. Thanks @crawr
- Addressed USS file merge conflict triggering issue. Thanks @Alexandru-Dumitru
- Provide refresh all method for Zowe Explorer - Extenders. Thanks @phaumer
- Extender guidelines and documentation. Thanks @Colin-Stone
- Provision of profile association links to support extenders of Zowe Explorer. Thanks @Colin-Stone
- Creation of an extender API for extenders of Zowe Explorer. Thanks @Colin-Stone
- Management of VSAM files within Dataset explorer. Thanks @Colin-Stone
- VSCode context now based on Regular expression for flexibility. Thanks @Colin-Stone
- Vsix file deployment via Theia pipeline. Thanks @crawr
- Reduction in size of extension.ts file. Thanks @katelynienaber
- ContextValue of undefined error addressed for new members. Thanks @katelynienaber
- Fixed when Pull from mainframe didn't work on USS Files. Thanks @stepanzharychevbroadcom
- Fixed Bug submitting JCL from Command Palette. Thanks @stepanzharychevbroadcom
- Refactoring of testing for accuracy and maintainability. Thanks @stepanzharychevbroadcom

## `1.4.1`

- Fix for USS files not saving correctly. Thanks @phaumer
- Icon update for migrated files only. Thanks @Colin-Stone

## `1.4.0`

- Added support for large datasets and PDS members. Thanks @jellypuno
- Fixed inconsistent behavior when renaming USS file and directories. Thanks @stepanzharychevbroadcom
- Fixed deleting a USS file. Thanks @Colin-Stone
- Fixed profiles not automatically updating values when changed externally. Thanks @jellypuno
- Fixed load error when file names had special characters. Thanks @jellypuno
- Fixed load os USS file list. Thanks @jellypuno
- Improved user experience of USS file navigation #461. Thanks @stepanzharychevbroadcom
- Fixed tab name when renaming dataset. Thanks @stepanzharychevbroadcom
- Improved performance when renaming datasets and members. Thanks @CForrest97
- Added prompting of credentials if previous credentials where entered incorrectly. Thanks @jellypuno
- Added support for VSCode Quick Open shortcut. Thanks @katelynienaber
- Added support for VSCode Open Recent Files shortcut. Thanks @katelynienaber
- Fixed USS Favorites not being remembered. Thanks @Colin-Stone
- Setup automated regression testing on a Theia environment. Thanks @crawr
- Fixed copying dataset on temporary folder #635. Thanks @Colin-Stone
- Made dataset terminology more consistent. Thanks @stepanzharychevbroadcom
- Fixed uploading files to USS. Thanks @stepanzharychevbroadcom
- Fixed searching/filtering data. Thanks @Colin-Stone
- Refactored code to include interfaces and abstract classes. Thanks @Colin-Stone
- Refactored icon retrieval process. Thanks @stepanzharychevbroadcom
- Updated Zowe Explorer video. Thanks @IgorCATech
- Revised pipeline to use shared libraries. Thanks @zFernand0

## `1.3.1`

- Updated Zowe Icon. Thanks @stepanzharychevbroadcom
- Address VSC tree expand behavior changes. Thanks @phaumer
- Refresh all action includes profiles. Thanks @jellypuno
- Consistent handling of renaming USS files. Thanks @stepanzharychevbroadcom
- Renaming datasets should update open tab. Thanks @stepanzharychevbroadcom
- USS delete function reinstated. Thanks @Colin-Stone
- Issue with uploadBinaryFile API not being correctly redirected. Thanks @Colin-Stone
- OnSave Upload trigger correction for USSFile . Thanks Alexandru-Dumitru

## `1.3.0`

- Dependency on ~/.zowe folder existing removed. Thanks @tjohnsonBCM
- Label changes for specific dataset functionality. Thanks @CForrest97
- Zowe Explorer to incorporate @zowe CLI implementation. Thanks @zFernand0
- Profiles manage other profile types apart from zosmf. Thanks @Colin-Stone
- Exploit imperative bundled keytar for secure credentials when standalone. Thanks @Colin-Stone

## `1.2.4`

- Fix to Credentials initialization to wait on promise. Thanks @Colin-Stone

## `1.2.3`

- Secure credentials backwards compatibility. Thanks @tjohnsonBCM

## `1.2.2`

- Fix requirement of ~/.zowe folder. Thanks @phaumer

## `1.2.1`

- Fix for automatic release of VSIX. Thanks @awharn
- Fixed creating data sets causes tree to lose expand behavior issue. Thanks @katelynienaber
- Fixed issue with undefined node. Thanks @Colin-Stone

## `1.2.0`

- Support CLI plugin extensibility. Thanks @phaumer
- Fixed Issue for filters after creating dataset. Thanks @phaumer
- Managing text/binary download choice. Thanks @stepanzharychevbroadcom
- Addressed 'Uploading zip file (binary)' silent failures. Thanks @stepanzharychevbroadcom
- Consistency updates for context menu. Thanks @sladyn98
- Automatically use Changelog contents in pipeline as release description. Thanks @awharn
- Provision of warning message after two failed login attempts. Thanks @jellypuno
- Consistency, added filter tip to convey ability to add multiple filters entries. Thanks @katelynienaber
- Tree view refresh when dataset member added or deleted. Thanks @katelynienaber
- Code improvement - Centralized error handling. Thanks @crawr
- Integration Script updates. Thanks @zFernand0
- Keytar (Secure credentials) compatibility support. Thanks @Colin-Stone
- Improved usability of MVS Command feature including 'Recall' function. Thanks @Colin-Stone
- Fixed issue where Job folder did not auto-expand. Thanks @Colin-Stone
- Use Progress indicator wrapper around longer running list functions. Thanks @Colin-Stone

## `1.1.0`

- Updates to Readme to include links to Theia Readme. Thanks @IgorCATech
- Fix for incorrect profile name in some favorites. Thanks @lauren-li
- Update dataset filters on dataset creation. Thanks @katelynienaber
- Include VSIX in Github release. Thanks @zFernand0
- Fix dataset delete fails silently bug. Thanks @Colin-Stone
- Fix to handle "Show Dataset Attributes" in Favorites. Thanks @katelynienaber
- Enhancements to profile creation. Thanks @jellypuno
- Theia specific QuickPick modifications. Thanks @phaumer
- Update incorrect profile message. Thanks @lauren-li
- Fix Copy and paste dataset menu duplication. Thanks @lauren-li

## `1.0.1`

- Remove duplicate commands #376. Thanks @lauren-li
- Update localization for v1.0.0 #374. Thanks @lauren-li
- Update keywords #383. @zFernand0
- Update package json files #391. @zFernand0
- Fixed adding sessions in Theia #382. Thanks @phaumer
- Add validation for undefined username and password + more cosmetic fix #378. Thanks @jellypuno
- Update incorrect profile message #387. Thanks @lauren-li

## `1.0.0`

- VSCode centric Connection settings. Thanks @crawr, @jellypuno
  - Credential prompting in profiles and favorite . Thanks @crawr, @jellypuno
- Dataset and Dataset member copy and renaming function. Thanks @CForrest97
- Theia support including documentation.
- Save improvements implementing improved Safe Save functionality as the default behavior. Thanks Alexandru-Dumitru
- Reliability and Resilience updates:
  - for default profiles
  - for deleting a dataset in use
  - testing improvements and coverage
  - rationalizing deliverables
  - performance improvements

## 0.29.0

- Provide ability to rename datasets. Thanks @CForrest97
- Fix URL parsing. @MarkAckert
- Fixed `AppSettings` error message. @jellypuno

## 0.28.0

- Provide ability to add new profiles in explorer. Thanks @crawr, @jellypuno
- Recognize migrated dataset context. Thanks @Colin-Stone
- Fix dataset delete fails silently bug. Thanks @Colin-Stone

## 0.27.0

- Name change to Zowe Explorer
- Enhancements to the History recall 'QuickPick' dialogs. Thanks @Colin-Stone
- Favorites are now sorted. Thanks @Colin-Stone

## 0.26.1

- Fix vulnerabilities related to brightside-core

## 0.26.0

- Added Persistence for profiles selection. Thanks @Colin-Stone
- Performance enhancements for Profile loading operations. Thanks @Colin-Stone
- Filter rewording. Thanks @Colin-Stone

## 0.25.0

- Add Edit to context menu for MVS and USS Tree. Thanks to Rodney-Wilson
- Restructured all search and filters dialogs to incorporate a recall/history function. Thanks @Colin-Stone
- Added Search Favorite for USS Favorites. Thanks @Colin-Stone
- Added Job and Search Favorite for Jobs. Thanks @Colin-Stone
- Provided support for specifying jobs by job id. Thanks @Colin-Stone
- Fixed issue with submitting datasets job link. Thanks @Colin-Stone
- Fixed label for Jobs Refresh All. Thanks @Colin-Stone
- Minor icon improvement to distinguish Favorites from LPAR's. Thanks @Colin-Stone
- Support copy path Thanks @lauren-li
- Progress Bar animation on opening large files. Thanks to Rodney-Wilson

## 0.24.1

- Fixed issue when saving USS files

## 0.24.0

- Updated Localization Documentation and Added Update Dictionary Script. Thanks to @evannwu20
- Show stepname or procstep alongside spool name. Thanks @crshnburn
- Add command to issue TSO command. Thanks @crshnburn
- Added icons for files and folders. Thanks to @Colin-Stone

## 0.23.2

- Fixed issue when saving datasets in Windows

## 0.23.1

- Refined dataset suffix solution by restricting to explicit names only

## 0.23.0

- Add support for localization. Thanks to @evannwu20
- Correctly determine if file is binary for saving. Thanks @crshnburn
- Fix Default profile error message with friendlier version. Thanks @lauren-li
- Context menu grouping for MVS and USS. Thanks @lauren-li
- Preference to Specify Temp Folder. Thanks to @adambattenburg
- Store local version of dataset with a suffix if appropriate to enable syntax highlighting. Thanks to @Colin-Stone

## 0.22.0

- Add ability to create directories or files on the root node. Thanks to @kristinochka
- Add ability to upload files through regular OS browse dialog on regular nodes and favorites. Thanks to @kristinochka
- Add USS File Refresh and USS Safe Save. Thanks to @adambattenburg
- Honor the file tag (binary or ascii) if not specified. Thanks to @Colin-Stone

## 0.21.0

- Added the Upload member to datasets. Thanks Kristina Mayo
- Addressed same file issue with Favorites in USS explorer. Thanks to Rodney-Wilson and Lauren-Li
- USS Favorites. Ensure file deletion synchronisation. Thanks to Rodney-Wilson and Lauren-Li

## 0.20.0

- Combined Spool files with Jobs in Jobs view. Thanks Colin Stone

## 0.19.1

- Fix error when files exist in the profiles folder (such as `.DS_Store` which is automatically generated on macOS)

## 0.19.0

- Added the rename USS files. Thanks Kristina Mayo

## 0.18.0

- Added the ability to submit JCL from physical sequential data sets

## 0.17.0

- Add Favorites to USS explorer. Thanks to Rodney-Wilson and Lauren-Li
- Add ability to obtain the raw JCL from a job on spool and resubmit. Thanks @crshnburn

## 0.16.3

- Fix behavior when the user cancels "quick pick" dialogs, including selecting profiles and deleting data sets.

## 0.16.2

- Add the stderr of the getDefaultProfile or getAllProfiles process to display in the error message to the user

## 0.16.1

- Attempt to fix an issue where saving data sets ceases to work without any error message

## 0.16.0

- Add the ability to display data set attributes by right clicking on a data set
- Add the ability to save all spool content by clicking a download icon next to the job. Thanks @crshnburn

## 0.15.1

- Add a delete session menu item for sessions in the jobs view. Thanks @crshnburn
- Prevent the delete menu item for USS files and directories appearing on the context menu for sessions. Thanks @crshnburn
- Fixed an issue where adding a profile to the USS explorer incorrectly referenced data sets

## 0.15.0

- The extension is now compatible with installations which use a secure credential management plugin for profiles in Zowe CLI

## 0.14.0

- All zowe views now part of single Zowe view container. Thanks Colin Stone

## 0.13.0

- Added the ability to list and view spool of z/OS Jobs. Thanks @crshnburn

## 0.12.0

- Added GIFs to README for USS use cases. Thanks Colin Stone
- Added the ability to toggle binary mode or text mode on USS files. Thanks @crshnburn

## 0.11.0

- Create and delete functionality for USS Files and directories added as menu items.

## 0.10.4

- Add additional log messages

## 0.10.3

- Use path.sep rather than "/".

## 0.10.2

- VSCode-USS-extension-for-zowe fixed general USS file name error. Thanks Colin Stone

## 0.10.1

- VSCode-USS-extension-for-zowe merged in. Thanks Colin Stone

## 0.9.1

- Fix documentation links in Readme. Thanks Brandon Jenkins

## 0.9.0

- Display an informational message when no data set patterns are found. Thanks @crshnburn

## 0.8.4

- Fixed an issue where the submit JCL function was looking for user profiles in the wrong directory

## 0.8.3

- Fixed an issue where labels did not correctly display the name of the Zowe CLI profile

## 0.8.2

- Fixed for compatibility with the current version of the Zowe CLI. If you are having issues retrieving user name or password using this extension, please update your zowe CLI to the latest available version, recreate your profiles, and update this extension. That should solve any issues you are having.

## 0.8.0

- Introduced capability to submit jobs from the editor. Thanks @crshnburn

## 0.7.0

- Updated for compatibility with Zowe CLI >=2.0.0. You must now have plain text profiles and Zowe CLI 2.0.0 or greater to use this extension. If you have previously created profiles, please update or recreate them with Zowe CLI.
- Log files now go to `~/.vscode/extensions/zowe.vscode-extension-for-zowe-x.x.x/logs`

## 0.6.5

- Fixed issue with platform-specific folder separator, added progress bar when saving

## 0.6.4

- Make favorites persistent after upgrading the extension

## 0.6.3

- Updates to README

## 0.6.2

- Updates to README

## 0.6.1

- Updates to README

## 0.5.0

- Initial release<|MERGE_RESOLUTION|>--- conflicted
+++ resolved
@@ -8,8 +8,6 @@
 
 ### Bug fixes
 
-<<<<<<< HEAD
-=======
 ## `2.13.0`
 
 ### New features and enhancements
@@ -25,7 +23,6 @@
 - Fixed dataset allocation issue when secondary space (or other numeric values that did not exists in the dataset-template) where specified [#2591](https://github.com/zowe/vscode-extension-for-zowe/issues/2591)
 - Fixed issue where an opened USS file or data set could not be saved once a user changes their search pattern in the Side Bar. [#2597](https://github.com/zowe/vscode-extension-for-zowe/issues/2597)
 
->>>>>>> b2c62f4b
 ## `2.12.2`
 
 ### Bug fixes
