# Change Log

All notable changes to the "vscode-extension-for-zowe" extension will be documented in this file.

## TBD Release

### New features and enhancements

- Added new data set creation template for partitioned data set extended. [#2600](https://github.com/zowe/vscode-extension-for-zowe/issues/2600)
- Added "Open with Encoding" feature to open data sets and USS files in a non-standard codepage. [#2435](https://github.com/zowe/vscode-extension-for-zowe/issues/2435)

### Bug fixes

- Fixed the allocate-like functionality by removing the inclusion of DS item in the filter history. [#2620](https://github.com/zowe/vscode-extension-for-zowe/issues/2620)
- Fixed issue with `Submit JCL` losing focus on JCL being submitted, causing the wrong job submission. [#2616](https://github.com/zowe/vscode-extension-for-zowe/issues/2616)
- Update dependencies for technical currency purposes.
- Fixed issue where USS file tag could get overwritten when changes to file are uploaded. [#2576](https://github.com/zowe/vscode-extension-for-zowe/issues/2576)
- Fixed failure to refresh token value after user logs in to authentication. [#2638](https://github.com/zowe/vscode-extension-for-zowe/issues/2638)
- Fixed order of spool files reverses when the Job is expanded and collapsed. [#2644](https://github.com/zowe/vscode-extension-for-zowe/pull/2644)

## `2.13.0`

### New features and enhancements

- Added support for hiding a Zowe profile across all trees [#2567](https://github.com/zowe/vscode-extension-for-zowe/issues/2567)
- Added support for enabling/disabling validation for a Zowe profile across all trees [#2570](https://github.com/zowe/vscode-extension-for-zowe/issues/2570)
- Added Display confirmation dialog when submitting local JCL. [#2061](https://github.com/zowe/vscode-extension-for-zowe/issues/2061)
- Added support for adding a Zowe profile across all trees [#2603](https://github.com/zowe/vscode-extension-for-zowe/issues/2603)
- Added "Filter Jobs" feature in Jobs tree view: accessible via filter icon or right-clicking on session node. [#2599](https://github.com/zowe/vscode-extension-for-zowe/issues/2599)
<<<<<<< HEAD
- Added the capability for extenders to contribute new profile types to the Zowe schema during extender activation. [#2508](https://github.com/zowe/vscode-extension-for-zowe/issues/2508)
=======
- Added z/OS System Name (SMFID) to Zowe Explorer Jobs View. [#2629](https://github.com/zowe/vscode-extension-for-zowe/issues/2629)
- PROC and PROCLIB datasets are recognized as JCL files for syntax highlighting [#2614](https://github.com/zowe/vscode-extension-for-zowe/issues/2614)
>>>>>>> 15d8aeba

### Bug fixes

- Fixed dataset allocation issue when secondary space (or other numeric values that did not exists in the dataset-template) where specified [#2591](https://github.com/zowe/vscode-extension-for-zowe/issues/2591)
- Fixed issue where an opened USS file or data set could not be saved once a user changes their search pattern in the Side Bar. [#2597](https://github.com/zowe/vscode-extension-for-zowe/issues/2597)

## `2.12.2`

### Bug fixes

- Fixed issue where etag was not updated for USS files after conflict is detected and user selects Overwrite option.

## `2.12.1`

### Bug fixes

- Fix issue with certain actions displaying profiles that are not registered with the tree that is providing the action. [#2534](https://github.com/zowe/vscode-extension-for-zowe/issues/2534)
- Update when the option to submit local file as JCL will be displayed in context menus. [#2541](https://github.com/zowe/vscode-extension-for-zowe/issues/2541)
- Solved issue with a conflicting keybinding for `Edit History`, changed keybinding to `Ctrl`+`Alt`+`y` for Windows and `⌘ Cmd`+`⌥ Opt`+`y` for macOS. [#2543](https://github.com/zowe/vscode-extension-for-zowe/issues/2543)
- Removed duplicate context menu items displayed in USS view that now exist within the `Manage Profile` option.[#2547](https://github.com/zowe/vscode-extension-for-zowe/issues/2547)
- Fixed issue where sort PDS feature applied the date description to members without a valid date [#2552](https://github.com/zowe/vscode-extension-for-zowe/issues/2552)
- Fixed VSC Compare function, not working with Favorites from Zowe Explorer. [#2549](https://github.com/zowe/vscode-extension-for-zowe/pull/2549)
- Fixed issue where setting `zowe.security.checkForCustomCredentialManagers` appeared in all scopes instead of just the user scope [#2555](https://github.com/zowe/vscode-extension-for-zowe/issues/2555)

## `2.12.0`

### New features and enhancements

- Introduce a new user interface for managing profiles via right-click action "Manage Profile".
- Added new edit feature on `Edit Attributes` view for changing file tags on USS. [#2113](https://github.com/zowe/vscode-extension-for-zowe/issues/2113)
- Added new API {ZE Extender MetaData} to allow extenders to have the metadata of registered extenders to aid in team configuration file creation from a view that isn't Zowe Explorer's. [#2394](https://github.com/zowe/vscode-extension-for-zowe/issues/2394)
- Added ability to install extension from VS Code marketplace if custom credential manager extension is missing after defining it on `imperative.json`. [#2381](https://github.com/zowe/vscode-extension-for-zowe/issues/2381)
- Added new right-click action for `Submit as JCL` for local files in the VS Code file explorer as well as files opened in the VS Code text editor. [#2475](https://github.com/zowe/vscode-extension-for-zowe/issues/2475)
- Added "Sort PDS members" feature in Data Sets tree view: accessible via sort icon on session node, or by right-clicking a PDS or session. [#2420](https://github.com/zowe/vscode-extension-for-zowe/issues/2420)
- Added "Filter PDS members" feature in Data Sets tree view: accessible via filter icon on session node, or by right-clicking a PDS or session. [#2420](https://github.com/zowe/vscode-extension-for-zowe/issues/2420)
- Added descriptions to data set nodes if filtering and/or sorting is enabled (where applicable).
- Added webview for editing persistent items on Zowe Explorer. [#2488](https://github.com/zowe/vscode-extension-for-zowe/issues/2488)

### Bug fixes

- Fixed submitting local JCL using command pallet option `Zowe Explorer: Submit as JCL` by adding a check for chosen profile returned to continue the action. [#1625](https://github.com/zowe/vscode-extension-for-zowe/issues/1625)
- Fixed conflict resolution being skipped if local and remote file have different contents but are the same size. [#2496](https://github.com/zowe/vscode-extension-for-zowe/issues/2496)
- Fixed issue with token based auth for unsecure profiles in Zowe Explorer. [#2518](https://github.com/zowe/vscode-extension-for-zowe/issues/2518)

## `2.11.2`

### Bug fixes

- Update Zowe Explorer API dependency to pick up latest fixes for Zowe Secrets. [#2512](https://github.com/zowe/vscode-extension-for-zowe/issues/2512)

## `2.11.1`

### Bug fixes

- Fixed issue where USS nodes were not removed from tree during deletion. [#2479](https://github.com/zowe/vscode-extension-for-zowe/issues/2479)
- Fixed issue where new USS nodes from a paste operation were not shown in tree until refreshed. [#2479](https://github.com/zowe/vscode-extension-for-zowe/issues/2479)
- Fixed issue where the "Delete Job" action showed a successful deletion message, even if the API returned an error.
- USS directories, PDS nodes, job nodes and session nodes now update with their respective "collapsed icon" when collapsed.
- Fixed bug where the list of datasets from a filter search was not re-sorted after a new data set was created in Zowe Explorer. [#2473](https://github.com/zowe/vscode-extension-for-zowe/issues/2473)

## `2.11.0`

### New features and enhancements

- Allow deleting migrated datasets [#2447](https://github.com/zowe/vscode-extension-for-zowe/issues/2447)

### Bug fixes

- Fixed issue with favorited Job filter search. [#2440](https://github.com/zowe/vscode-extension-for-zowe/issues/2440)
- Remove the 'Show Attributes' context menu action for migrated datasets. [#2033](https://github.com/zowe/vscode-extension-for-zowe/issues/2033)
- Fixed issue with endless credential prompt loop when logging out. [#2262](https://github.com/zowe/vscode-extension-for-zowe/issues/2262)
- Bump `@zowe/secrets-for-zowe-sdk` to 7.18.4 to handle install errors gracefully and to allow running without MSVC redistributables.
- Fixed issue where data set content does not always appear as soon as the editor is opened. [#2427](https://github.com/zowe/vscode-extension-for-zowe/issues/2427)
- Adjust scope of "Security: Secure Credentials Enabled" setting to `machine-overridable` so it appears again in certain cloud IDEs.
- Fixed issue where disabling "Automatic Profile Validation" caused the search prompts to stop appearing for all tree views. [#2454](https://github.com/zowe/vscode-extension-for-zowe/issues/2454)

## `2.10.0`

### New features and enhancements

- Added call to callback if defined by extenders when a change to the team config profile is made. [#2385](https://github.com/zowe/vscode-extension-for-zowe/issues/2385)
- Replaced `keytar` dependency with `keyring` module from [`@zowe/secrets-for-zowe-sdk`](https://github.com/zowe/zowe-cli/tree/master/packages/secrets). [#2358](https://github.com/zowe/vscode-extension-for-zowe/issues/2358) [#2348](https://github.com/zowe/vscode-extension-for-zowe/issues/2348)
- Added "Edit Attributes" option for USS files and folders. [#2254](https://github.com/zowe/vscode-extension-for-zowe/issues/2254)

### Bug fixes

- Fix the USS refresh icon (replacing "download" with "refresh")
- Fix error for Theia check when token authentication returns 401. [#2407](https://github.com/zowe/vscode-extension-for-zowe/issues/2407)

## `2.9.2`

### Bug fixes

- Added jobs not found message when no results are returned from filter [#2362](https://github.com/zowe/vscode-extension-for-zowe/issues/2362)
- Fixed loop when user selects Cancel on the Check Credentials message. [#2262](https://github.com/zowe/vscode-extension-for-zowe/issues/2262)
- Fixed issue where job session nodes were not adding new job nodes when refreshed. [#2370](https://github.com/zowe/vscode-extension-for-zowe/issues/2370)
- Fixed error when listing data set members that include control characters in the name.

## `2.9.1`

### Bug fixes

- Optimized fetching and caching of child nodes across the primary tree views (Data Sets, Unix System Services, Jobs). [#2347](https://github.com/zowe/vscode-extension-for-zowe/issues/2347)
- Fixed issue where profiles with authentication tokens were breaking functionality for direct-to-service profiles after user interaction. [#2330](https://github.com/zowe/vscode-extension-for-zowe/issues/2330)
- Fixed profile watcher for browser based environments. [#2211](https://github.com/zowe/vscode-extension-for-zowe/issues/2211)
- Updated dependencies for security audits.

## `2.9.0`

### New features and enhancements

- Added option to save unique data set attributes as a template after allocation for future use. [#1425](https://github.com/zowe/vscode-extension-for-zowe/issues/1425)
- Added "Cancel Job" feature for job nodes in Jobs tree view. [#2251](https://github.com/zowe/vscode-extension-for-zowe/issues/2251)
- Enhanced ID generation for parent tree nodes to ensure uniqueness.
- Added support for custom credential manager extensions in Zowe Explorer [#2212](https://github.com/zowe/vscode-extension-for-zowe/issues/2212)

### Bug fixes

- Fixed issue where the "Disable Validation for Profile" context menu option did not update to "Enable Validation for Profile" after use. [#1897](https://github.com/zowe/vscode-extension-for-zowe/issues/1897)
- Fixed parameters passed to `path.join()` calls [#2172](https://github.com/zowe/vscode-extension-for-zowe/issues/2172)
- Fixed issue handling job files with the same DD names across different steps. [#2279](https://github.com/zowe/vscode-extension-for-zowe/issues/2279)
- Fixed issue handling job files with unnamed steps. [#2315](https://github.com/zowe/vscode-extension-for-zowe/issues/2315)
- Fixed issue with Windows path when uploading a file to a data set. [#2323](https://github.com/zowe/vscode-extension-for-zowe/issues/2323)
- Fixed an issue where the mismatch etag error returned was not triggering the diff editor, resulting in possible loss of data due to the issue. [#2277](https://github.com/zowe/vscode-extension-for-zowe/issues/2277)
- Fixed issue where refreshing views collapsed the respective trees. [#2215](https://github.com/zowe/vscode-extension-for-zowe/issues/2215)
- Fixed an issue where user would not get prompted when authentication error is thrown. [#2334](https://github.com/zowe/vscode-extension-for-zowe/issues/2334)
- Fixed issue where profiles with authentication tokens were breaking functionality for direct-to-service profiles after user interaction. [#2111](https://github.com/zowe/vscode-extension-for-zowe/issues/2111)

## `2.8.2`

### Bug fixes

- Fixed `zowe.settings.version` being added to settings.json in workspaces. [#2312](https://github.com/zowe/vscode-extension-for-zowe/issues/2312)

## `2.8.1`

### Bug fixes

- Fixed an issue with updating imperative.json file's Credential Manager value. [#2289](https://github.com/zowe/vscode-extension-for-zowe/issues/2289)
- Fixed an issue with "Zowe Explorer: Poll Content in Active Editor" keybind interfering with debug capabilities in VScode. The keybind to poll JES Spool file content will require the spool file to be active in the text editor. [#2285](https://github.com/zowe/vscode-extension-for-zowe/issues/2285)
- Updated linter rules and addressed linter errors. [#2291](https://github.com/zowe/vscode-extension-for-zowe/issues/2291)
- Fixed an issue with `zowe.settings.version` setting being updated with incorrect type. [#2166](https://github.com/zowe/vscode-extension-for-zowe/issues/2166)
- Updated dependencies for security audits.

## `2.8.0`

### New features and enhancements

- Added a new Zowe Explorer setting, `zowe.logger`, with a default setting of `INFO`.
- Added an output channel, `Zowe Explorer`, for logging within VS Code's Output view. The log level is set by the new Zowe Explorer setting, `zowe.logger`.
- Added a new setting `zowe.files.logsFolder.path` that can be used to override Zowe Explorer logs folder if default location is read-only. [#2186](https://github.com/zowe/vscode-extension-for-zowe/issues/2186)
- Opening a dialog for Upload or Download of files will now open at the project level directory or the user's home directory if no project is opened. [#2203](https://github.com/zowe/vscode-extension-for-zowe/issues/2203)
- Updated linter rules and addressed linter errors. [#2184](https://github.com/zowe/vscode-extension-for-zowe/issues/2184)
- Added polling options for JES Spool files. Spool files can be polled manually by clicking on the spool file name or automatic polling can be set with `Start Polling` option in context menu. [#1952](https://github.com/zowe/vscode-extension-for-zowe/issues/1952)
- Added the JOBS context menu option to download all spool files in binary format. [#2060](https://github.com/zowe/vscode-extension-for-zowe/issues/2060)
- Added two new options to download a single spool file from a Job in plain text or in binary format. [#2060](https://github.com/zowe/vscode-extension-for-zowe/issues/2060)
- Added the option for secure credential storage to be enable in Theia environment.

### Bug fixes

- Fixed issue with silent failures when uploading members into a data set. [#2167](https://github.com/zowe/vscode-extension-for-zowe/issues/2167)
- Fixed an issue where VSCode did not provide all context menu options for a profile node after a multi-select operation. [#2108](https://github.com/zowe/vscode-extension-for-zowe/pull/2108)
- Fixed an issue where the "Paste" option is shown for a multi-select operation in the "Data Sets" view.
- Fixed a z/OSMF issue for Data Sets and Jobs with special characters in the names. [#2175](https://github.com/zowe/vscode-extension-for-zowe/issues/2175)
- Fixed redundant text in error messages that included the same error details twice.
- Fixed issue where a spool file would open a duplicate tab when clicked between updates. [#1952](https://github.com/zowe/vscode-extension-for-zowe/issues/1952)
- Fixed issue where a job search query would not expand the session node after it has been filtered.
- Fixed error message when no data sets found that match pattern.
- Fixed secure credential storage not possible to enable in Theia.

## `2.7.0`

### New features and enhancements

- Added Job search query label to the session in the Jobs tree. [#2062](https://github.com/zowe/vscode-extension-for-zowe/pull/2064)
- Added feature to copy datasets (pds, sequential, members across pds) with multi-select capabilities. [#1150](https://github.com/zowe/vscode-extension-for-zowe/issues/1550)

### Bug fixes

- Fixed issue where job search queries were not working properly when favorited. [#2122](https://github.com/zowe/vscode-extension-for-zowe/issues/2122)
- Fixed issues where document changes may fail to upload if the environment has a slow filesystem or mainframe connection, or when VS Code exits during an upload operation. [#1948](https://github.com/zowe/vscode-extension-for-zowe/issues/1948)
- Fixed custom credential manager in `~/.zowe/settings/imperative.json` file being overwritten with invalid JSON. [#2187](https://github.com/zowe/vscode-extension-for-zowe/issues/2187)
- Fixed several linter errors throughout the codebase and consolidated linter rules. [#2184](https://github.com/zowe/vscode-extension-for-zowe/issues/2184)

## `2.6.2`

### Bug fixes

- Updated dependencies for security audits.

## `2.6.1`

### Bug fixes

- Removed excess pop-ups when listing/opening USS files, and replaced required pop-ups with status bar items to improve UX. [#2091](https://github.com/zowe/vscode-extension-for-zowe/issues/2091)
- Prevented creation of duplicate session after executing a favorited search query. [#1029](https://github.com/zowe/vscode-extension-for-zowe/issues/1029)
- Resolved an issue where VS Code did not provide all context menu options for a profile node after a multi-select operation. [#2108](https://github.com/zowe/vscode-extension-for-zowe/pull/2108)
- Fixed issue with standardization of old v1 settings in Zowe Explorer during activation. [#1520](https://github.com/zowe/vscode-extension-for-zowe/issues/1520)
- Fixed bug where a JSON error occurs for job nodes when collapsing or expanding with a single click. [#2121](https://github.com/zowe/vscode-extension-for-zowe/issues/2121)
- Fixed possible data loss when file is saved but fails to upload and VS Code does not detect unsaved changes. [#2099](https://github.com/zowe/vscode-extension-for-zowe/issues/2099)

## `2.6.0`

### New features and enhancements

- Added Job search prefix validator [1971](https://github.com/zowe/vscode-extension-for-zowe/issues/1971)
- Added file association for `zowe.config.json` and `zowe.config.user.json` to automatically detect them as JSON with Comments. [#1997](https://github.com/zowe/vscode-extension-for-zowe/issues/1997)
- Added the ability to list all datasets, even those with Imperative Errors. [#235](https://github.com/zowe/vscode-extension-for-zowe/issues/235) & [#2036](https://github.com/zowe/vscode-extension-for-zowe/issues/2036)
- Added favorite job query to jobs view. [#1947](https://github.com/zowe/vscode-extension-for-zowe/issues/1947)
- Added confirmation message for "Submit Job" feature as an option in extension settings (set to "All jobs" by default). [#998](https://github.com/zowe/vscode-extension-for-zowe/issues/998)
- Updated UI/UX method calls to use standalone `Gui` module for better usability and maintainability. [#1967](https://github.com/zowe/vscode-extension-for-zowe/issues/1967)
- Updated error dialog when Zowe config is invalid, with option to "Show Config" within VS Code for diagnostics. [#1986](https://github.com/zowe/vscode-extension-for-zowe/issues/1986)
- Added support for pasting at top-level of USS tree (if filtered), and optimized copy/paste operations to avoid using local paths when possible. [#2041](https://github.com/zowe/vscode-extension-for-zowe/issues/2041)

### Bug fixes

- Updated check for Theia environment to reduce false positives in different environments. [#2079](https://github.com/zowe/vscode-extension-for-zowe/issues/2079)
- Fixed issue where responseTimeout (in Zowe config) was not provided for supported API calls. [#1907](https://github.com/zowe/vscode-extension-for-zowe/issues/1907)
- Fixed issue where "Show Attributes" feature used conflicting colors with light VS Code themes. [#2048](https://github.com/zowe/vscode-extension-for-zowe/issues/2048)
- Fixed settings not persisting in Theia versions >=1.29.0. [#2065](https://github.com/zowe/vscode-extension-for-zowe/pull/2065)
- Removed TSLint (as it is deprecated), and replaced all TSLint rules with their ESLint equivalents. [#2030](https://github.com/zowe/vscode-extension-for-zowe/issues/2030)
- Fixed issue with a success message being returned along with error for Job deletion. [#2075](https://github.com/zowe/vscode-extension-for-zowe/issues/2075)
- Removed extra files from the VSIX bundle to reduce download size by 64%. [#2042](https://github.com/zowe/vscode-extension-for-zowe/pull/2042)
- Surfaced any errors from a dataset Recall/Migrate operation. [#2032](https://github.com/zowe/vscode-extension-for-zowe/issues/2032)
- Re-implemented regular dataset API call if the dataSetsMatching does not exist. [#2084](https://github.com/zowe/vscode-extension-for-zowe/issues/2084)

## `2.5.0`

### New features and enhancements

- Added ability to filter jobs by status. Improved Job filtering User experience. [#1925](https://github.com/zowe/vscode-extension-for-zowe/issues/1925)
- Added option to view PDS member attributes, and updated formatting for attributes webview. [#1577](https://github.com/zowe/vscode-extension-for-zowe/issues/1577)
- Streamlined attribute viewing options into one feature - "Show Attributes".
- Added multiple select copy/paste feature on uss view [#1549](https://github.com/zowe/vscode-extension-for-zowe/issues/1549)
- Added multiple select for hide session [#1555](https://github.com/zowe/vscode-extension-for-zowe/issues/1555)

### Bug fixes

- Fixed missing localization for certain VScode error/info/warning messages. [#1722](https://github.com/zowe/vscode-extension-for-zowe/issues/1722)
- Fixed "Allocate Like" error that prevented proper execution. [#1973](https://github.com/zowe/vscode-extension-for-zowe/issues/1973)
- Fixed de-sync issue between Data Set and Favorites panels when adding or deleting datasets/members that were favorited. [#1488](https://github.com/zowe/vscode-extension-for-zowe/issues/1488)
- Added logging in places where errors were being caught and ignored.
- Fixed issue where parent in Jobs list closes after single/multiple job deletion. [#1676](https://github.com/zowe/vscode-extension-for-zowe/issues/1676)

## `2.4.1`

### Bug fixes

- Bugfix: Added validation check while creating, renaming and using allocate alike feature for datasets [#1849](https://github.com/zowe/vscode-extension-for-zowe/issues/1849)
- Fixed login/logout errors from Team config file watcher. [#1924](https://github.com/zowe/vscode-extension-for-zowe/issues/1924)
- Fixed the loading of previously saved profiles in the tree views.
- Fixed default zosmf profile being added to tree view when no previous sessions have been added. [#1992](https://github.com/zowe/vscode-extension-for-zowe/issues/1992)
- Fixed the `Secure Credentials Enabled` setting to update the `~/.zowe/settings/imperative.json` file upon change of the setting without overwriting preexisting data in the file.
- Fixed errors encountered from not having Zowe CLI installed by creating the `~/.zowe/settings/imperative.json` file during activation if it doesn't already exist. This file is for Zowe Explorer to know the Security Credential Manager used for secure profile information and removes the Zowe CLI installation prerequisite. [#1850](https://github.com/zowe/vscode-extension-for-zowe/issues/1850)
- Fixed Zowe Explorer failing to activate in environment with empty workspace. [#1994](https://github.com/zowe/vscode-extension-for-zowe/issues/1994)

## `2.4.0`

### New features and enhancements

- Added check for existing team configuration file in location during create, prompting user to continue with the create action. [#1923](https://github.com/zowe/vscode-extension-for-zowe/issues/1923)
- Added a solution to allow Zowe Explorer extensions with a dependency on Zowe Explorer to work as web extension without Zowe Explorer functionality in vscode.dev. [#1953](https://github.com/zowe/vscode-extension-for-zowe/issues/1953)
- Added a new setting `Secure Credentials Enabled`, default value is selected for security and will have to be unselected to allow creation of team configuration files without default secure arrays to support environments that don't have access to Zowe CLI's Secure Credential Management.

### Bug fixes

- Fixed activation and Refresh Extension issues in web based editors, ie. Theia. [#1807](https://github.com/zowe/vscode-extension-for-zowe/issues/1807)
- Fix refresh job & spool file pull from mainframe doesn't update job status [#1936](https://github.com/zowe/vscode-extension-for-zowe/pull/1936)
- Fix for serial saving of data sets and files to avoid conflict error. [#1868](https://github.com/zowe/vscode-extension-for-zowe/issues/1868)

## `2.3.0`

### New features and enhancements

- Added option to edit team configuration file via the + button for easy access. [#1896](https://github.com/zowe/vscode-extension-for-zowe/issues/1896)
- Added multiple selection to manage context menu of Datasets, USS, and Jobs views. [#1428](https://github.com/zowe/vscode-extension-for-zowe/issues/1428)
- Added Spool file attribute information to a hover over the Spool file's name. [#1832](https://github.com/zowe/vscode-extension-for-zowe/issues/1832)
- Added support for CLI home directory environment variable in Team Config file watcher, and support watching Team Config files named zowe.config.json and zowe.config.user.json at both locations. [#1913](https://github.com/zowe/vscode-extension-for-zowe/issues/1913)
- Update to Job's View Spool file label to display PROCSTEP if available, if PROCSTEP isn't available the label will display the Spool file's record count. [#1889](https://github.com/zowe/vscode-extension-for-zowe/issues/1889) [#1832](https://github.com/zowe/vscode-extension-for-zowe/issues/1832)

### Bug fixes

- Fixed extension being slow to load large team config files. [#1911](https://github.com/zowe/vscode-extension-for-zowe/issues/1911)
- Fixed issue with cached profile information after updates to profiles. [#1915](https://github.com/zowe/vscode-extension-for-zowe/issues/1915)
- Fixed issue with saving credentials to v1 profile's yaml file when un-secure and save is selected after credential prompting. [#1886](https://github.com/zowe/vscode-extension-for-zowe/issues/1886)
- Fixed issue with outdated cached information after Update Credentials. [#1858](https://github.com/zowe/vscode-extension-for-zowe/issues/1858)
- Fixed issue with support for ZOWE_CLI_HOME environment variable. [#1747](https://github.com/zowe/vscode-extension-for-zowe/issues/1747)

## `2.2.1`

- Bugfix: Fixed activation failure when error reading team configuration file. [#1876](https://github.com/zowe/vscode-extension-for-zowe/issues/1876)
- Bugfix: Fixed Profile IO errors by refactoring use of Imperative's CliProfileManager. [#1851](https://github.com/zowe/vscode-extension-for-zowe/issues/1851)
- Bugfix: Fixed runtime error found in initForZowe call used by extenders. [#1872](https://github.com/zowe/vscode-extension-for-zowe/issues/1872)
- Bugfix: Added error notification for users when OS case sensitivitiy is not set up to avoid issues found with USS files in single directory of same name but different case. [#1484](https://github.com/zowe/vscode-extension-for-zowe/issues/1484)
- Bugfix: Added file watcher for team configuration files to fix v2 profile update issues experienced during creation, updating, and deletion of global or project level configuration files in VS Code. [#1760](https://github.com/zowe/vscode-extension-for-zowe/issues/1760)
- Bugfix: Updated dependencies for improved security. [#1878](https://github.com/zowe/vscode-extension-for-zowe/pull/1878)

## `2.2.0`

- Optimized saving of files on DS/USS when utilizing autosave or experiencing slow upload speeds.
- Updates to use new Zowe Explorer APIs `ZoweVsCodeExtension.updateCredentials` for credential prompting and `ProfilesCache.updateProfilesArrays` for profiles that don't store credentials locally in profile file.

## `2.1.0`

- Added: `Pull from Mainframe` option added for JES spool files. [#1837](https://github.com/zowe/vscode-extension-for-zowe/pull/1837)
- Added: Updated Licenses. [#1841](https://github.com/zowe/vscode-extension-for-zowe/issues/1841)
- Bugfix: Updated imports to use the imperative instance provided by the CLI package. [#1842](https://github.com/zowe/vscode-extension-for-zowe/issues/1842)
- Bugfix: Fixed unwanted requests made by tree node when closing folder. [#754](https://github.com/zowe/vscode-extension-for-zowe/issues/754)
- Bugfix: Fix for credentials not being updated after the invalid credentials error is displayed. [#1799](https://github.com/zowe/vscode-extension-for-zowe/issues/1799)
- Bugfix: Fixed hyperlink for Job submitted when profile is not already in JOBS view. [#1751](https://github.com/zowe/vscode-extension-for-zowe/issues/1751)
- Bugfix: Fixed keybindings for `Refresh Zowe Explorer` to not override default VSC keybinding. See [README.md](https://github.com/zowe/vscode-extension-for-zowe/blob/main/packages/zowe-explorer/README.md#keyboard-shortcuts) for new keybindings. [#1826](https://github.com/zowe/vscode-extension-for-zowe/issues/1826)
- Bugfix: Fixed `Update Profile` issue for missing non-secure credentials. [#1804](https://github.com/zowe/vscode-extension-for-zowe/issues/1804)
- Bugfix: Fixed errors when operation cancelled during credential prompt. [#1827](https://github.com/zowe/vscode-extension-for-zowe/issues/1827)
- Bugfix: Login and Logout operations no longer require a restart of Zowe Explorer or VSC. [#1750](https://github.com/zowe/vscode-extension-for-zowe/issues/1750)
- Bugfix: Fix for Login token always being stored in plain text. [#1840](https://github.com/zowe/vscode-extension-for-zowe/issues/1840)
- Bugfix: Fixed Theia tests. [#1665](https://github.com/zowe/vscode-extension-for-zowe/issues/1665)

## `2.0.3`

- Bugfix: Fixed Quick-key Delete in USS and Jobs trees. [#1821](https://github.com/zowe/vscode-extension-for-zowe/pull/1821)
- Bugfix: Fixed issue with Zowe Explorer crashing during initialization due to Zowe config file errors. [#1822](https://github.com/zowe/vscode-extension-for-zowe/pull/1822)
- Bugfix: Fixed issue where Spool files failed to open when credentials were not stored in a profile. [#1823](https://github.com/zowe/vscode-extension-for-zowe/pull/1823)
- Bugfix: Fixed extra space in the Invalid Credentials dialog, at profile validation profilename. [#1824](https://github.com/zowe/vscode-extension-for-zowe/pull/1824)
- Bugfix: Updated dependencies for improved security. [#1819](https://github.com/zowe/vscode-extension-for-zowe/pull/1819)

## `2.0.2`

- Bugfix: Fixed USS search filter fails on credential-less profiles. [#1811](https://github.com/zowe/vscode-extension-for-zowe/pull/1811)
- Bugfix: Fixed Zowe Explorer recognizing environment variable ZOWE_CLI_HOME. [#1803](https://github.com/zowe/vscode-extension-for-zowe/pull/1803)
- Bugfix: Fixed Zowe Explorer prompting for TSO Account number when saved in config file's TSO profile. [#1801](https://github.com/zowe/vscode-extension-for-zowe/pull/1801)

## `2.0.1`

- BugFix: Improved logging information to help diagnose Team Profile issues. [#1776](https://github.com/zowe/vscode-extension-for-zowe/pull/1776)
- BugFix: Fixed adding profiles to the tree view on Theia. [#1774](https://github.com/zowe/vscode-extension-for-zowe/issues/1774)
- BugFix: Updated Log4js version to resolve initialization problem on Eclipse Che. [#1692](https://github.com/zowe/vscode-extension-for-zowe/issues/1692)
- BugFix: Fixed dataset upload issue by trimming labels. [#1789](https://github.com/zowe/vscode-extension-for-zowe/issues/1789)
- BugFix: Fixed duplicate jobs appearing in the jobs view upon making an owner/prefix filter search for extenders. [#1780](https://github.com/zowe/vscode-extension-for-zowe/pull/1780)
- BugFix: Fixed error displayed when opening a job file for extenders. [#1701](https://github.com/zowe/vscode-extension-for-zowe/pull/1701)

## `2.0.0`

- Major: Introduced Team Profiles and more. See the prerelease items (if any) below for more details.

## 2.0.0-next.202204202000

- Updated Imperative to gather information from the corresponding base profile. [#1757](https://github.com/zowe/vscode-extension-for-zowe/pull/1757)
- Fixed issue when first Team Config profile management file is created. [#1754](https://github.com/zowe/vscode-extension-for-zowe/pull/1754)
- Fixed `Failed to find property user` on load or refresh. [#1757](https://github.com/zowe/vscode-extension-for-zowe/pull/1757)
- Fixed getting credentials from the wrong base profile. [#1757](https://github.com/zowe/vscode-extension-for-zowe/pull/1757)
- Fixed writing tokens to the wrong base profile. [#1757](https://github.com/zowe/vscode-extension-for-zowe/pull/1757)
- Fixed Windows not being able to share Tokens between CLI and ZE. [#1757](https://github.com/zowe/vscode-extension-for-zowe/pull/1757)
- Fixed Login info written to global file if proifle name is the same as project level profile. [#1761](https://github.com/zowe/vscode-extension-for-zowe/pull/1761)

## 2.0.0-next.202204180940

- Refactored the PRofilesCache to reduce maintenance efforts going forward. [#1715](https://github.com/zowe/vscode-extension-for-zowe/issues/1715)
- Updated CLI to consume security related fixes and more. [#1740](https://github.com/zowe/vscode-extension-for-zowe/pull/1740)
- Added differentiation between project and global level profiles. [#1727](https://github.com/zowe/vscode-extension-for-zowe/issues/1727)
- Removed the Secure Credential setting. [#1739](https://github.com/zowe/vscode-extension-for-zowe/issues/1739), [#722](https://github.com/zowe/vscode-extension-for-zowe/issues/722), [#820](https://github.com/zowe/vscode-extension-for-zowe/issues/820), and [#1223](https://github.com/zowe/vscode-extension-for-zowe/issues/1223)
- Synchronized the ZE preferred Security service with the CLI. [#1736](https://github.com/zowe/vscode-extension-for-zowe/issues/1736)
- Fixed APIML token not working between clients (ZE and CLI). [#1713](https://github.com/zowe/vscode-extension-for-zowe/issues/1713)

## 2.0.0-next.202204081040

- Fixed TSO commands in when using teamConfig. [#1731](https://github.com/zowe/vscode-extension-for-zowe/pull/1731)
- Fixed `Zowe Explorer: Refresh Zowe Explorer` command palette option. [1735](https://github.com/zowe/vscode-extension-for-zowe/pull/1735)

## 2.0.0-next.202204041200

- Added Secure Credential support, allowing users to update credentials using GUI. [#1699](https://github.com/zowe/vscode-extension-for-zowe/pull/1693)
- Update Zowe Explorer 2.0 settings migration. [1714](https://github.com/zowe/vscode-extension-for-zowe/pull/1714)
- Update Zowe Explorer SSO logout check for extenders. [#1711](https://github.com/zowe/vscode-extension-for-zowe/pull/1711)
- Update Zowe SDK dependency. [#1699](https://github.com/zowe/vscode-extension-for-zowe/pull/1693)
- Updated dependencies for improved security. [#1702](https://github.com/zowe/vscode-extension-for-zowe/pull/1702)

## `v2.0.0-next.202202281000`

- Update Zowe CLI SDK to version 7.0.0-next.202202242016.
- Fixed the bug that overwrites like-named profiles in a nested config.

## `v2.0.0-next.202202221200`

- Added extender's type info to config schema during config file creation and removed Zowe CLI installation dependency. [#1629](https://github.com/zowe/vscode-extension-for-zowe/pull/1629)
- Added support for Login and Logout using the config file. [#1637](https://github.com/zowe/vscode-extension-for-zowe/pull/1637)
- Added capability to refresh Zowe Explorer updating the Views to reflect different profile handling to include the config file. [#1650](https://github.com/zowe/vscode-extension-for-zowe/pull/1650)
- Updated Zowe SDK dependency. [#1624](https://github.com/zowe/vscode-extension-for-zowe/pull/1624)

## `1.22.0`

- Added: Extensible Login and Logout capabilities for Zowe extenders to utilize for token based authentication. [#1606](https://github.com/zowe/vscode-extension-for-zowe/pull/1606) and [#1255](https://github.com/zowe/vscode-extension-for-zowe/issues/1255).
- Added: Eclipse Public License file. Users can view the license file in the root directory of the Zowe Explorer repository [#1626](https://github.com/zowe/vscode-extension-for-zowe/pull/1626).
- Updated: Supported Node.js version was changed to v12 or higher. We no longer support running the product on earlier versions (10.x and earlier) of Node.js [#1640](https://github.com/zowe/vscode-extension-for-zowe/pull/1640).
- Updated: Security updates for `copy-props`, `nanoid`, and `markdown-it` dependencies were changed to improve security alerting [#1638](https://github.com/zowe/vscode-extension-for-zowe/pull/1638), [#1636](https://github.com/zowe/vscode-extension-for-zowe/pull/1636), and [#1649](https://github.com/zowe/vscode-extension-for-zowe/pull/1649).
- Updated: A work around was developed to help developers debug Zowe Explorer VS Code extension on Theia. For more information, see **Work around for debugging in Theia** [#1576](https://github.com/zowe/vscode-extension-for-zowe/pull/1576).
- Fixed: The Zowe Explorer deployment script was updated to use vsce (Visual Studio Code Extension Manager) version 1.103.1 to help ensure that it is compatible with Node v12 [#1608](https://github.com/zowe/vscode-extension-for-zowe/pull/1608).
- Fixed: Fixed the Theia input box issue that caused entered values to be validated incorrectly [#1580](https://github.com/zowe/vscode-extension-for-zowe/pull/1580).

## `1.21.0`

- Add a progress bar for the simultaneous deletion of multiple jobs [#1583](https://github.com/zowe/vscode-extension-for-zowe/pull/1583). Thanks @uzuko01
- Added the note about the deprecation of the associate profile feature to the Associate Profile section of Zowe Docs and to the Zowe Explorer Readme [#1575](https://github.com/zowe/vscode-extension-for-zowe/pull/1575). Thanks @IgorCATech
- Changed the `DataSet uploaded successfully` message type. Now messages are shown in the status bar instead of the notification pop-up [#1542](https://github.com/zowe/vscode-extension-for-zowe/pull/1542). Thanks @anokhikastiaIBM
- Updated dependencies for improved security [#1591](https://github.com/zowe/vscode-extension-for-zowe/pull/1591) and [#1601](https://github.com/zowe/vscode-extension-for-zowe/pull/1601). Thanks @lauren-li
- Updated Theia tests to use the latest Theia version [#1566](https://github.com/zowe/vscode-extension-for-zowe/pull/1566). Thanks @JillieBeanSim
- Fixed the issue that caused JCL errors in the JOBS tree to be displayed as `undefined:undefined(undefined)` [#1584](https://github.com/zowe/vscode-extension-for-zowe/pull/1584). Thanks @roman-kupriyanov
- Fixed the Theia input box issue that caused entered values to be incorrectly validated [#1580](https://github.com/zowe/vscode-extension-for-zowe/pull/1580). Thanks @JillieBeanSim
- Fixed the issue that caused the removal of unsaved credentials of a profile in the Jobs tree after deleting a job. Now when you delete a job from the Jobs tree with a profile that does not have the stored credentials, the profile keeps the cached credentials [#1524](https://github.com/zowe/vscode-extension-for-zowe/pull/1524). Thanks @nickImbirev

## `1.20.0`

- Added a Github action bot that automates the issue triage [#1530](https://github.com/zowe/vscode-extension-for-zowe/pull/1530). Thanks @crawr
- Updated the @zowe/cli version to 6.33.3 to fix the SSH2 audit failure [#1522](https://github.com/zowe/vscode-extension-for-zowe/pull/1522). Thanks @JillieBeanSim
- Updated the Jobs Issue Stop and Issue Modify commands so that they can be consumed by Extenders with the `issueMvsCommand` API [#1508](https://github.com/zowe/vscode-extension-for-zowe/pull/1508). Thanks @JillieBeanSim
- Use Visual Studio Code's standard confirmation prompt for the Data Sets, USS, and Job trees when clicking on a Favorited profile that does not exist [#1506](https://github.com/zowe/vscode-extension-for-zowe/pull/1506). Thanks @JillieBeanSim
- Updated the deletion prompt for the USS and Jobs trees [#1505](https://github.com/zowe/vscode-extension-for-zowe/pull/1505). Thanks @JillieBeanSim
- Updated the placeholder text in the `Add Profile` entry field [#1490](https://github.com/zowe/vscode-extension-for-zowe/pull/1490). Thanks @anokhikastiaIBM
- Fixed the Not Found issue that resulted from attempts to delete a member whose parent data set was already deleted using multi-delete [#1525](https://github.com/zowe/vscode-extension-for-zowe/pull/1525). Thanks @JillieBeanSim

## `1.19.0`

- Added a check to ensure that a base profile exists before running the function that combines base and service profiles [#1500](https://github.com/zowe/vscode-extension-for-zowe/pull/1500). Thanks @lauren-li
- Added Imperative logger access for extenders [#1433](https://github.com/zowe/vscode-extension-for-zowe/pull/1433). Thanks @katelynienaber
- Added documentation for Imperative logger for extenders [#1467](https://github.com/zowe/vscode-extension-for-zowe/pull/1467). Thanks @katelynienaber
- Implemented separate console windows for TSO and MVS commands [#1478](https://github.com/zowe/vscode-extension-for-zowe/pull/1478). Thanks @katelynienaber
- Fixed the bug that caused the check credentials pop-up to disappear too quickly [#1486](https://github.com/zowe/vscode-extension-for-zowe/pull/1486). Thanks @JillieBeanSim
- Fixed the bug that kept the command text box while escaping the process of entering a TSO command. Now the command text box does not pop up if you cancel entering a TSO command [#1479](https://github.com/zowe/vscode-extension-for-zowe/pull/1479). Thanks @katelynienaber
- Fixed the bug that caused issues with deleting data set members in Ecplipse Theia or Che [#1487](https://github.com/zowe/vscode-extension-for-zowe/pull/1478). Thanks @phaumer
- Fixed the bug that caused the deletion of selected data sets while removing a single data set member by using the right-click action. [#1483](https://github.com/zowe/vscode-extension-for-zowe/pull/1483). Thanks @JillieBeanSim

## `1.18.0`

- Added the ability to register custom profile types in `ProfilesCache` for extenders [#1419](https://github.com/zowe/vscode-extension-for-zowe/pull/1419). Thanks @phaumer
- Added the ability to pass account and other information from tso profile [#1378](https://github.com/zowe/vscode-extension-for-zowe/pull/1378). Thanks @fswarbrick
- Added profiles cache to extenders [#1390](https://github.com/zowe/vscode-extension-for-zowe/pull/1390). Thanks @phaumer
- Status icons now reset when refreshing the explorer views [#1404](https://github.com/zowe/vscode-extension-for-zowe/pull/1404). Thanks @lauren-li
- Fixed the issue that prevented the expected error message `No valid value for z/OS URL. Operation Cancelled` from being displayed while escaping the host text box during the creation or update of a profile [#1426](https://github.com/zowe/vscode-extension-for-zowe/pull/1426). Thanks @JillieBeanSim
- Fixed the issue that invoked profile validation before updating a profile. Now a profile is validated only after the update [#1415](https://github.com/zowe/vscode-extension-for-zowe/pull/1415). Thanks @JillieBeanSim
- Fixed the issue of Zowe profiles encoding value when opening a USS file in the text editor [#1400](https://github.com/zowe/vscode-extension-for-zowe/pull/1400). Thanks @JillieBeanSim

## `1.17.0`

- Added the feature that automatically includes a missing profile in the Jobs view when submitting a job [#1386](https://github.com/zowe/vscode-extension-for-zowe/pull/1386). Thanks @nickImbirev
- Added the extender documentation for KeytarApi for Secure Credential Store [#1384](https://github.com/zowe/vscode-extension-for-zowe/pull/1384). Thanks @JillieBeanSim
- Added a new setting that enables you to hide Zowe Explorer's temporary downloads folder from a workspace [#1373](https://github.com/zowe/vscode-extension-for-zowe/pull/1373). Thanks @crawr
- Added the command to refresh a particular job and get the latest information and content for its spool files [#1363](https://github.com/zowe/vscode-extension-for-zowe/pull/1363). Thanks @nickImbirev
- Added the function that enables you to delete multiple datasets and data set members [#1323](https://github.com/zowe/vscode-extension-for-zowe/pull/1323). Thanks @katelynienaber
- Added the feature that enables you to use multiple VS Code windows for files opened via Zowe Explorer [#1347](https://github.com/zowe/vscode-extension-for-zowe/pull/1347). Thanks @JillieBeanSim
- Added the command to refresh USS directory file names without the entire tree collapsing [#1369](https://github.com/zowe/vscode-extension-for-zowe/pull/1369). Thanks @rudyflores
- Removed non-functioning code from invalid credentials for Theia [#1371](https://github.com/zowe/vscode-extension-for-zowe/pull/1371). Thanks @lauren-li
- Fixed the issue with USS Search and Update Profile errors for profiles without credentials [#1391](https://github.com/zowe/vscode-extension-for-zowe/pull/1391). Thanks @lauren-li

## `1.16.0`

- Added the refresh data set member names option. You can now retrieve a new list of members from the mainframe [#1343](https://github.com/zowe/vscode-extension-for-zowe/pull/1343). Thanks @rudyflores
- Added the best practice documentation for error handling [#1335](https://github.com/zowe/vscode-extension-for-zowe/pull/1335). Thanks @katelynienaber
- Added the developer guide for adding commands to core Zowe Explorer menus [#1332](https://github.com/zowe/vscode-extension-for-zowe/pull/1332). Thanks @lauren-li
- Standardized context group names [#1340](https://github.com/zowe/vscode-extension-for-zowe/pull/1340). Thanks @lauren-li
- Fixed the error message that popped up when accessing a profile from Favorites [#1344](https://github.com/zowe/vscode-extension-for-zowe/pull/1344). Thanks @rudyflores
- Fixed the issue that prevented the Allocate Like feature from working correctly [#1322](https://github.com/zowe/vscode-extension-for-zowe/pull/1322). Thanks @katelynienaber

## `1.15.1`

- Fixed the issue that required the vscode module to be imported in the API package [#1318](https://github.com/zowe/vscode-extension-for-zowe/pull/1318). Thanks @JillieBeanSim

## `1.15.0`

- Added the secure credentials support for Extenders API [#1306](https://github.com/zowe/vscode-extension-for-zowe/pull/1306). Thanks @JillieBeanSim
- Improved Zowe Explorer extenders. Zowe Explorer extenders can now utilize Extender API to have profile folder and meta file created upon initialization [#1282](https://github.com/zowe/vscode-extension-for-zowe/pull/1282). Thanks @JillieBeanSim
- Improved the Command Palette by adding "Zowe Explorer:" before all commands that are related to the extension. Removed some commands from the palette that caused issues [#1308](https://github.com/zowe/vscode-extension-for-zowe/pull/1308). Thanks @lauren-li
- Updated Theia Tests. Now you need to have Zowe CLI 6.31.0 and the latest .vsix file in the `theia/plugins` folder to run Theia tests [#1268](https://github.com/zowe/vscode-extension-for-zowe/pull/1268). Thanks @deepali-hub
- Fixed the issue that prevented the `issue STOP command` function from executing correctly [#1304](https://github.com/zowe/vscode-extension-for-zowe/pull/1304). Thanks
  @nickImbirev
- Fixed the issue that caused the Add Profile icon to disappear [#1307](https://github.com/zowe/vscode-extension-for-zowe/pull/1307). Thanks @lauren-li
- Fixed the vulnerability in NPM Audit [#1309](https://github.com/zowe/vscode-extension-for-zowe/pull/1309). Thanks @JillieBeanSim
- Fixed the issue that doubled the occurrence of the port prompt [#1298](https://github.com/zowe/vscode-extension-for-zowe/pull/1298). Thanks @katelynienaber
- Fixed the issue that triggered the `Delete Job` command even outside Zowe Explorer views [#1310](https://github.com/zowe/vscode-extension-for-zowe/pull/1310). @crawr
- Fixed the trailing slash issue that caused issues with USS search [#1313](https://github.com/zowe/vscode-extension-for-zowe/pull/1313). Thanks @katelynienaber

## `1.14.0`

- Added the Issue TSO Commands feature [#1245](https://github.com/zowe/vscode-extension-for-zowe/pull/1245). Thanks @JillieBeanSim
- Fixed the issue that caused the USS tree to collapse after renaming a folder [#1259](https://github.com/zowe/vscode-extension-for-zowe/pull/1259). Thanks @lauren-li
- Fixed the issue that prevented jobs with an octothorpe (#) in the name from opening [#1253](https://github.com/zowe/vscode-extension-for-zowe/issues/1253). Thanks @katelynienaber

## `1.13.1`

- Updated the dialog text for issuing MVS commands. Now the text of the function is `Zowe: Issue MVS Command` [#1230](https://github.com/zowe/vscode-extension-for-zowe/pull/1230). Thanks @JillieBeanSim
- Added the prompt for credentials when issuing MVS commands, using the right click action, against profiles with missing credentials [#1231](https://github.com/zowe/vscode-extension-for-zowe/pull/1231). Thanks @JillieBeanSim
- Added the Prerequisites section to the Zowe Explorer Extension for FTP ReadMe [#1246](https://github.com/zowe/vscode-extension-for-zowe/pull/1246). Thanks @lauren-li
- Added Open VSX to the deployment pipeline [#1240](https://github.com/zowe/vscode-extension-for-zowe/pull/1240). Thanks @zFernand0

## `1.13.0`

- Added the monorepo landing Readme that contains the high-level overview of the repository folders such as `packages` folder, instructions on how to contribute to the project and links to Medium articles providing additional useful information about Zowe Explorer and Zowe [#1199](https://github.com/zowe/vscode-extension-for-zowe/pull/1199). Thanks @IgorCATech
- Fixed the issue that prevented the list of recently opened files from being displayed upon request. You can access a list of recently opened files by pressing the Ctrl+Alt+R (Windows) or Command+Option+R (Mac) key combination [#1208](https://github.com/zowe/vscode-extension-for-zowe/pull/#1208). Thanks @jellypuno
- Fixed the issue that prevented file picker from functioning. The file picker feature lets you filter your datasets in the tree by pressing the Ctrl+Alt+P (Windows) or Command+Option+P (Mac) key combination [#992](https://github.com/zowe/vscode-extension-for-zowe/issues/992). Thanks @katelynienaber
- Fixed the issue that caused the content from a previously filtered USS directory instead of the currently filtered USS directory to be served [#1134](https://github.com/zowe/vscode-extension-for-zowe/issues/1134). Thanks @lauren-li
- Added the previously selected `RejectUnauthorized` value to the placeholder text of the entry field while updating an existing profile. In addition, the value is highlighted and shown at the top of the selection list [#1218](https://github.com/zowe/vscode-extension-for-zowe/pull/1218). Thanks @JillieBeanSim
- Added the pre-filled and pre-selected filename of the copied member to the entry field while performing the paste member action [#1183](https://github.com/zowe/vscode-extension-for-zowe/pull/1183). Thanks @JillieBeanSim
- Added the multiple deletion of jobs feature [#1128](https://github.com/zowe/vscode-extension-for-zowe/pull/1128). Thanks @crawr
- Improved error handling for the data set copy/paste member, migrate, and recall functions [#1219](https://github.com/zowe/vscode-extension-for-zowe/pull/1219). Thanks @tiantn

## `1.12.1`

- Fixed the issue that prevented edited profile base paths from being saved [#989](https://github.com/zowe/vscode-extension-for-zowe/issues/989). Thanks @katelynienaber
- Fixed the issue that prevented Zowe Explorer from storing empty values for optional profile fields, such as `user`, `password`, `timeout`, and `encoding`. This is done to be consistent with the way Zowe CLI stores profile information when creating and editing profiles [#1016](https://github.com/zowe/vscode-extension-for-zowe/issues/1016). Thanks @katelynienaber
- Fixed the issue that caused repeated credential prompting if a user refused to authenticate [#1147](https://github.com/zowe/vscode-extension-for-zowe/issues/1147). Thanks @katelynienaber
- Fixed the issue that caused removed favorite profiles to be favorited again in subsequent IDE sessions [#1144](https://github.com/zowe/vscode-extension-for-zowe/issues/1144). Thanks @lauren-li
- Fixed the issue that prevented updated credential prompting from occurring when a profile was marked “invalid” [#1095](https://github.com/zowe/vscode-extension-for-zowe/issues/1095). Thanks @katelynienaber

## `1.12.0`

- Added the ability to edit data set attributes before allocation [#1031](https://github.com/zowe/vscode-extension-for-zowe/issues/1031). Thanks @katelynienaber
- Allowed filtering of member names from the Data Sets search bar [#868](https://github.com/zowe/vscode-extension-for-zowe/issues/868). Thanks @JillieBeanSim
- Reorganized the context menus and streamlined the visible icons [#1052](https://github.com/zowe/vscode-extension-for-zowe/issues/1052). Thanks @katelynienaber
- Fixed the messaging displayed when handling inactive profiles and when updating profiles [#1065](https://github.com/zowe/vscode-extension-for-zowe/issues/1065) [#1096](https://github.com/zowe/vscode-extension-for-zowe/issues/1096). Thanks @jellypuno
- Fixed the issue causing tree restructure when renaming a USS file or directory [#757](https://github.com/zowe/vscode-extension-for-zowe/issues/757). Thanks @katelynienaber
- Fixed the issue preventing issuing of commands when using profiles with tokens [#1051](https://github.com/zowe/vscode-extension-for-zowe/issues/1051). Thanks @crawr
- Refactored refresh functions. Thanks @lauren-li @JillieBeanSim
- Updated FTP and API Readme documentation. Thanks @phaumer
- Added regression tests for profiles in Theia. Thanks @deepali-hub

## `1.11.1`

- Updated Keytar and Jest dev deps for Node 14. Thanks @t1m0thyj

## `1.11.0`

- Added login and logout functions for base profiles. You can now log in to API Mediation Layer and generate a token for your base profile. [#914](https://github.com/zowe/vscode-extension-for-zowe/issues/914). Thanks @crawr
- Fixed the empty profile folders in Favorites issue. [#1026](https://github.com/zowe/vscode-extension-for-zowe/issues/1026). Thanks @lauren-li
- Fixed the initialization error that occurred when base profiles were used while being logged out from API ML. [1063](https://github.com/zowe/vscode-extension-for-zowe/issues/1063). Thanks @jellypuno
- Fixed the issue preventing the tree refresh function from updating extender profiles. [1078](https://github.com/zowe/vscode-extension-for-zowe/issues/1078). Thanks @lauren-li
- Fixed the issue causing jobs retrieval failure when using profiles with tokens. [1088](https://github.com/zowe/vscode-extension-for-zowe/issues/1088). Thanks @jellypuno

## `1.10.1`

- Updated arguments to keep the order of precedence consistent between service and base profile. [#1055](https://github.com/zowe/vscode-extension-for-zowe/issues/1055). Thanks @JillieBeanSim

## `1.10.0`

- Added Base Profile support. [#1037](https://github.com/zowe/vscode-extension-for-zowe/issues/1037). Thanks @katelynienaber, @jellypuno, @JillieBeanSim, @lauren-li, @crawr, @phaumer

## `1.9.0`

- Added the Allocate Like feature. [#904](https://github.com/zowe/vscode-extension-for-zowe/issues/904). Thanks @katelynienaber
- Added the ability to disable/enable profile validation. [#922](https://github.com/zowe/vscode-extension-for-zowe/issues/922). Thanks @JillieBeanSim
- Added the ability to access other profiles during profile validation. [#953](https://github.com/zowe/vscode-extension-for-zowe/issues/953). Thanks @JillieBeanSim
- Grouped Favorites by profile for Datasets, USS, and Jobs. [#168](https://github.com/zowe/vscode-extension-for-zowe/issues/168). Thanks @lauren-li
- Fixed USS renaming issues. [#911](https://github.com/zowe/vscode-extension-for-zowe/issues/911). Thanks @katelynienaber and @lauren-li
- Fixed the deletion of datasets issue. [#963](https://github.com/zowe/vscode-extension-for-zowe/issues/963). Thanks @katelynienaber
- Once entered, datasets and members are displayed in uppercase. [#962](https://github.com/zowe/vscode-extension-for-zowe/issues/962). Thanks @AndrewTwydell and @Pranay154
- Removed errors in Favorites items caused by profiles that are created by other extensions. [#968](https://github.com/zowe/vscode-extension-for-zowe/issues/968). Thanks @lauren-li
- Updated the environment check for Theia compatibility. [#1009](https://github.com/zowe/vscode-extension-for-zowe/issues/1009). Thanks @lauren-li

## `1.8.0`

- Webpack working with localization and logging. Thanks @lauren-li
- Allow extenders to load their saved profile sessions upon their activation. Thanks @lauren-li
- Provide a re-validation for invalid profiles automatically. Thanks @JillieBeanSim
- Bug fix related to saving USS files. Thanks @JillieBeanSim.
- Bug fix related to the deletion of datasets. Thanks @katelynienaber

## `1.7.1`

- Fixed USS save operation. Thanks @JillieBeanSim
- Added validation information message. Thanks @JillieBeanSim
- Restructured Readme. Thanks @IgorCATech

## `1.7.0`

- Disallow multiple profiles with same name but different capitalizations. Thanks @katelynienaber
- Improvements for Optional Credentials. Thanks @crawr @jellypuno
- Reorganize Data Sets context menu. Thanks @katelynienaber
- Adding star icon for favorites. Thanks @katelynienaber
- Profile Validation. Thanks @jellypuno
- Updating Credentials via Check Credentials. Thanks @JillieBeanSim
- Favorites get loaded and opened into new files. Thanks @phaumer
- Improve messaging of confirmation dialogues. Thanks @crawr
- Enable editing of filters. Thanks @katelynienaber
- Update Codecov settings. Thanks @jellypuno
- Handle encoding value from z/OSMF Profiles. Thanks @dkelosky
- Enable editing of ASCII files in USS. Thanks @Colin-Stone
- Refactor unit test and add more integration tests. Thanks @katelynienaber

## `1.6.0`

- Create connections with any registered profile type. Thanks @JillieBeanSim
- Streamline first profile creation. Thanks @crawr
- Add recall options for migrated datasets. Thanks @Pranay154
- Fix persistent data after recall functionality. Thanks @katelynienaber
- Fix deleting and editing connection not considering other profile types. Thanks @phaumer
- Fix multiple prompts when escaping/canceling editing session. Thanks @jellypuno
- Fix failure to load optional secure fields from profiles. Thanks @tjohnsonBCM
- Fixed issue when manually editing/deleting associated profiles. Thanks @Colin-Stone
- Refactor unit tests. Thanks @stepanzharychevbroadcom, @katelynienaber

## `1.5.2`

- Fix undefined profile error message. Thanks @JillieBeanSim

## `1.5.1`

- Fix failure to load optional secure fields from profiles. Thanks @tjohnsonBCM
- Fix pressing Escape does not abort Edit profile dialogue. Thanks @jellypuno
- Fix editing of Credentials when setting them to spaces. Thanks @jellypuno
- Fix deletion of profiles not considering all extensibility use cases. Thanks @phaumer

## `1.5.0`

- Fixes for saving of Datasets from Favourites section. Thanks @stepanzharychevbroadcom
- Management of Theia specific merge conflict resolution. Thanks @Alexandru-Dumitru
- Add to recall when PS File opened. Thanks @katelynienaber
- Provide edit support for Profile credentials. Thanks @jellypuno
- Support for profile deletion. Thanks @crawr
- Addressed USS file merge conflict triggering issue. Thanks @Alexandru-Dumitru
- Provide refresh all method for Zowe Explorer - Extenders. Thanks @phaumer
- Extender guidelines and documentation. Thanks @Colin-Stone
- Provision of profile association links to support extenders of Zowe Explorer. Thanks @Colin-Stone
- Creation of an extender API for extenders of Zowe Explorer. Thanks @Colin-Stone
- Management of VSAM files within Dataset explorer. Thanks @Colin-Stone
- VSCode context now based on Regular expression for flexibility. Thanks @Colin-Stone
- Vsix file deployment via Theia pipeline. Thanks @crawr
- Reduction in size of extension.ts file. Thanks @katelynienaber
- ContextValue of undefined error addressed for new members. Thanks @katelynienaber
- Fixed when Pull from mainframe didn't work on USS Files. Thanks @stepanzharychevbroadcom
- Fixed Bug submitting JCL from Command Palette. Thanks @stepanzharychevbroadcom
- Refactoring of testing for accuracy and maintainability. Thanks @stepanzharychevbroadcom

## `1.4.1`

- Fix for USS files not saving correctly. Thanks @phaumer
- Icon update for migrated files only. Thanks @Colin-Stone

## `1.4.0`

- Added support for large datasets and PDS members. Thanks @jellypuno
- Fixed inconsistent behavior when renaming USS file and directories. Thanks @stepanzharychevbroadcom
- Fixed deleting a USS file. Thanks @Colin-Stone
- Fixed profiles not automatically updating values when changed externally. Thanks @jellypuno
- Fixed load error when file names had special characters. Thanks @jellypuno
- Fixed load os USS file list. Thanks @jellypuno
- Improved user experience of USS file navigation #461. Thanks @stepanzharychevbroadcom
- Fixed tab name when renaming dataset. Thanks @stepanzharychevbroadcom
- Improved performance when renaming datasets and members. Thanks @CForrest97
- Added prompting of credentials if previous credentials where entered incorrectly. Thanks @jellypuno
- Added support for VSCode Quick Open shortcut. Thanks @katelynienaber
- Added support for VSCode Open Recent Files shortcut. Thanks @katelynienaber
- Fixed USS Favorites not being remembered. Thanks @Colin-Stone
- Setup automated regression testing on a Theia environment. Thanks @crawr
- Fixed copying dataset on temporary folder #635. Thanks @Colin-Stone
- Made dataset terminology more consistent. Thanks @stepanzharychevbroadcom
- Fixed uploading files to USS. Thanks @stepanzharychevbroadcom
- Fixed searching/filtering data. Thanks @Colin-Stone
- Refactored code to include interfaces and abstract classes. Thanks @Colin-Stone
- Refactored icon retrieval process. Thanks @stepanzharychevbroadcom
- Updated Zowe Explorer video. Thanks @IgorCATech
- Revised pipeline to use shared libraries. Thanks @zFernand0

## `1.3.1`

- Updated Zowe Icon. Thanks @stepanzharychevbroadcom
- Address VSC tree expand behavior changes. Thanks @phaumer
- Refresh all action includes profiles. Thanks @jellypuno
- Consistent handling of renaming USS files. Thanks @stepanzharychevbroadcom
- Renaming datasets should update open tab. Thanks @stepanzharychevbroadcom
- USS delete function reinstated. Thanks @Colin-Stone
- Issue with uploadBinaryFile API not being correctly redirected. Thanks @Colin-Stone
- OnSave Upload trigger correction for USSFile . Thanks Alexandru-Dumitru

## `1.3.0`

- Dependency on ~/.zowe folder existing removed. Thanks @tjohnsonBCM
- Label changes for specific dataset functionality. Thanks @CForrest97
- Zowe Explorer to incorporate @zowe CLI implementation. Thanks @zFernand0
- Profiles manage other profile types apart from zosmf. Thanks @Colin-Stone
- Exploit imperative bundled keytar for secure credentials when standalone. Thanks @Colin-Stone

## `1.2.4`

- Fix to Credentials initialization to wait on promise. Thanks @Colin-Stone

## `1.2.3`

- Secure credentials backwards compatibility. Thanks @tjohnsonBCM

## `1.2.2`

- Fix requirement of ~/.zowe folder. Thanks @phaumer

## `1.2.1`

- Fix for automatic release of VSIX. Thanks @awharn
- Fixed creating data sets causes tree to lose expand behavior issue. Thanks @katelynienaber
- Fixed issue with undefined node. Thanks @Colin-Stone

## `1.2.0`

- Support CLI plugin extensibility. Thanks @phaumer
- Fixed Issue for filters after creating dataset. Thanks @phaumer
- Managing text/binary download choice. Thanks @stepanzharychevbroadcom
- Addressed 'Uploading zip file (binary)' silent failures. Thanks @stepanzharychevbroadcom
- Consistency updates for context menu. Thanks @sladyn98
- Automatically use Changelog contents in pipeline as release description. Thanks @awharn
- Provision of warning message after two failed login attempts. Thanks @jellypuno
- Consistency, added filter tip to convey ability to add multiple filters entries. Thanks @katelynienaber
- Tree view refresh when dataset member added or deleted. Thanks @katelynienaber
- Code improvement - Centralized error handling. Thanks @crawr
- Integration Script updates. Thanks @zFernand0
- Keytar (Secure credentials) compatibility support. Thanks @Colin-Stone
- Improved usability of MVS Command feature including 'Recall' function. Thanks @Colin-Stone
- Fixed issue where Job folder did not auto-expand. Thanks @Colin-Stone
- Use Progress indicator wrapper around longer running list functions. Thanks @Colin-Stone

## `1.1.0`

- Updates to Readme to include links to Theia Readme. Thanks @IgorCATech
- Fix for incorrect profile name in some favorites. Thanks @lauren-li
- Update dataset filters on dataset creation. Thanks @katelynienaber
- Include VSIX in Github release. Thanks @zFernand0
- Fix dataset delete fails silently bug. Thanks @Colin-Stone
- Fix to handle "Show Dataset Attributes" in Favorites. Thanks @katelynienaber
- Enhancements to profile creation. Thanks @jellypuno
- Theia specific QuickPick modifications. Thanks @phaumer
- Update incorrect profile message. Thanks @lauren-li
- Fix Copy and paste dataset menu duplication. Thanks @lauren-li

## `1.0.1`

- Remove duplicate commands #376. Thanks @lauren-li
- Update localization for v1.0.0 #374. Thanks @lauren-li
- Update keywords #383. @zFernand0
- Update package json files #391. @zFernand0
- Fixed adding sessions in Theia #382. Thanks @phaumer
- Add validation for undefined username and password + more cosmetic fix #378. Thanks @jellypuno
- Update incorrect profile message #387. Thanks @lauren-li

## `1.0.0`

- VSCode centric Connection settings. Thanks @crawr, @jellypuno
  - Credential prompting in profiles and favorite . Thanks @crawr, @jellypuno
- Dataset and Dataset member copy and renaming function. Thanks @CForrest97
- Theia support including documentation.
- Save improvements implementing improved Safe Save functionality as the default behavior. Thanks Alexandru-Dumitru
- Reliability and Resilience updates:
  - for default profiles
  - for deleting a dataset in use
  - testing improvements and coverage
  - rationalizing deliverables
  - performance improvements

## 0.29.0

- Provide ability to rename datasets. Thanks @CForrest97
- Fix URL parsing. @MarkAckert
- Fixed `AppSettings` error message. @jellypuno

## 0.28.0

- Provide ability to add new profiles in explorer. Thanks @crawr, @jellypuno
- Recognize migrated dataset context. Thanks @Colin-Stone
- Fix dataset delete fails silently bug. Thanks @Colin-Stone

## 0.27.0

- Name change to Zowe Explorer
- Enhancements to the History recall 'QuickPick' dialogs. Thanks @Colin-Stone
- Favorites are now sorted. Thanks @Colin-Stone

## 0.26.1

- Fix vulnerabilities related to brightside-core

## 0.26.0

- Added Persistence for profiles selection. Thanks @Colin-Stone
- Performance enhancements for Profile loading operations. Thanks @Colin-Stone
- Filter rewording. Thanks @Colin-Stone

## 0.25.0

- Add Edit to context menu for MVS and USS Tree. Thanks to Rodney-Wilson
- Restructured all search and filters dialogs to incorporate a recall/history function. Thanks @Colin-Stone
- Added Search Favorite for USS Favorites. Thanks @Colin-Stone
- Added Job and Search Favorite for Jobs. Thanks @Colin-Stone
- Provided support for specifying jobs by job id. Thanks @Colin-Stone
- Fixed issue with submitting datasets job link. Thanks @Colin-Stone
- Fixed label for Jobs Refresh All. Thanks @Colin-Stone
- Minor icon improvement to distinguish Favorites from LPAR's. Thanks @Colin-Stone
- Support copy path Thanks @lauren-li
- Progress Bar animation on opening large files. Thanks to Rodney-Wilson

## 0.24.1

- Fixed issue when saving USS files

## 0.24.0

- Updated Localization Documentation and Added Update Dictionary Script. Thanks to @evannwu20
- Show stepname or procstep alongside spool name. Thanks @crshnburn
- Add command to issue TSO command. Thanks @crshnburn
- Added icons for files and folders. Thanks to @Colin-Stone

## 0.23.2

- Fixed issue when saving datasets in Windows

## 0.23.1

- Refined dataset suffix solution by restricting to explicit names only

## 0.23.0

- Add support for localization. Thanks to @evannwu20
- Correctly determine if file is binary for saving. Thanks @crshnburn
- Fix Default profile error message with friendlier version. Thanks @lauren-li
- Context menu grouping for MVS and USS. Thanks @lauren-li
- Preference to Specify Temp Folder. Thanks to @adambattenburg
- Store local version of dataset with a suffix if appropriate to enable syntax highlighting. Thanks to @Colin-Stone

## 0.22.0

- Add ability to create directories or files on the root node. Thanks to @kristinochka
- Add ability to upload files through regular OS browse dialog on regular nodes and favorites. Thanks to @kristinochka
- Add USS File Refresh and USS Safe Save. Thanks to @adambattenburg
- Honor the file tag (binary or ascii) if not specified. Thanks to @Colin-Stone

## 0.21.0

- Added the Upload member to datasets. Thanks Kristina Mayo
- Addressed same file issue with Favorites in USS explorer. Thanks to Rodney-Wilson and Lauren-Li
- USS Favorites. Ensure file deletion synchronisation. Thanks to Rodney-Wilson and Lauren-Li

## 0.20.0

- Combined Spool files with Jobs in Jobs view. Thanks Colin Stone

## 0.19.1

- Fix error when files exist in the profiles folder (such as `.DS_Store` which is automatically generated on macOS)

## 0.19.0

- Added the rename USS files. Thanks Kristina Mayo

## 0.18.0

- Added the ability to submit JCL from physical sequential data sets

## 0.17.0

- Add Favorites to USS explorer. Thanks to Rodney-Wilson and Lauren-Li
- Add ability to obtain the raw JCL from a job on spool and resubmit. Thanks @crshnburn

## 0.16.3

- Fix behavior when the user cancels "quick pick" dialogs, including selecting profiles and deleting data sets.

## 0.16.2

- Add the stderr of the getDefaultProfile or getAllProfiles process to display in the error message to the user

## 0.16.1

- Attempt to fix an issue where saving data sets ceases to work without any error message

## 0.16.0

- Add the ability to display data set attributes by right clicking on a data set
- Add the ability to save all spool content by clicking a download icon next to the job. Thanks @crshnburn

## 0.15.1

- Add a delete session menu item for sessions in the jobs view. Thanks @crshnburn
- Prevent the delete menu item for USS files and directories appearing on the context menu for sessions. Thanks @crshnburn
- Fixed an issue where adding a profile to the USS explorer incorrectly referenced data sets

## 0.15.0

- The extension is now compatible with installations which use a secure credential management plugin for profiles in Zowe CLI

## 0.14.0

- All zowe views now part of single Zowe view container. Thanks Colin Stone

## 0.13.0

- Added the ability to list and view spool of z/OS Jobs. Thanks @crshnburn

## 0.12.0

- Added GIFs to README for USS use cases. Thanks Colin Stone
- Added the ability to toggle binary mode or text mode on USS files. Thanks @crshnburn

## 0.11.0

- Create and delete functionality for USS Files and directories added as menu items.

## 0.10.4

- Add additional log messages

## 0.10.3

- Use path.sep rather than "/".

## 0.10.2

- VSCode-USS-extension-for-zowe fixed general USS file name error. Thanks Colin Stone

## 0.10.1

- VSCode-USS-extension-for-zowe merged in. Thanks Colin Stone

## 0.9.1

- Fix documentation links in Readme. Thanks Brandon Jenkins

## 0.9.0

- Display an informational message when no data set patterns are found. Thanks @crshnburn

## 0.8.4

- Fixed an issue where the submit JCL function was looking for user profiles in the wrong directory

## 0.8.3

- Fixed an issue where labels did not correctly display the name of the Zowe CLI profile

## 0.8.2

- Fixed for compatibility with the current version of the Zowe CLI. If you are having issues retrieving user name or password using this extension, please update your zowe CLI to the latest available version, recreate your profiles, and update this extension. That should solve any issues you are having.

## 0.8.0

- Introduced capability to submit jobs from the editor. Thanks @crshnburn

## 0.7.0

- Updated for compatibility with Zowe CLI >=2.0.0. You must now have plain text profiles and Zowe CLI 2.0.0 or greater to use this extension. If you have previously created profiles, please update or recreate them with Zowe CLI.
- Log files now go to `~/.vscode/extensions/zowe.vscode-extension-for-zowe-x.x.x/logs`

## 0.6.5

- Fixed issue with platform-specific folder separator, added progress bar when saving

## 0.6.4

- Make favorites persistent after upgrading the extension

## 0.6.3

- Updates to README

## 0.6.2

- Updates to README

## 0.6.1

- Updates to README

## 0.5.0

- Initial release<|MERGE_RESOLUTION|>--- conflicted
+++ resolved
@@ -8,6 +8,7 @@
 
 - Added new data set creation template for partitioned data set extended. [#2600](https://github.com/zowe/vscode-extension-for-zowe/issues/2600)
 - Added "Open with Encoding" feature to open data sets and USS files in a non-standard codepage. [#2435](https://github.com/zowe/vscode-extension-for-zowe/issues/2435)
+- Added the capability for extenders to contribute new profile types to the Zowe schema during extender activation. [#2508](https://github.com/zowe/vscode-extension-for-zowe/issues/2508)
 
 ### Bug fixes
 
@@ -27,12 +28,8 @@
 - Added Display confirmation dialog when submitting local JCL. [#2061](https://github.com/zowe/vscode-extension-for-zowe/issues/2061)
 - Added support for adding a Zowe profile across all trees [#2603](https://github.com/zowe/vscode-extension-for-zowe/issues/2603)
 - Added "Filter Jobs" feature in Jobs tree view: accessible via filter icon or right-clicking on session node. [#2599](https://github.com/zowe/vscode-extension-for-zowe/issues/2599)
-<<<<<<< HEAD
-- Added the capability for extenders to contribute new profile types to the Zowe schema during extender activation. [#2508](https://github.com/zowe/vscode-extension-for-zowe/issues/2508)
-=======
 - Added z/OS System Name (SMFID) to Zowe Explorer Jobs View. [#2629](https://github.com/zowe/vscode-extension-for-zowe/issues/2629)
 - PROC and PROCLIB datasets are recognized as JCL files for syntax highlighting [#2614](https://github.com/zowe/vscode-extension-for-zowe/issues/2614)
->>>>>>> 15d8aeba
 
 ### Bug fixes
 
