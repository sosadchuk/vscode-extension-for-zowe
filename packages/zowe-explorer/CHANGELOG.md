# Change Log

All notable changes to the "vscode-extension-for-zowe" extension will be documented in this file.

## TBD Release

### New features and enhancements

- Added check for existing team configuration file in location during create, prompting user to continue with the create action. [#1923](https://github.com/zowe/vscode-extension-for-zowe/issues/1923)
<<<<<<< HEAD
- Bugfix: Fix refresh job & spool file pull from mainframe doesn't update job status [#1936](https://github.com/zowe/vscode-extension-for-zowe/pull/1936)
- Bugfix: Fixed project profiles loaded when no workspace folder is open. [#1802](https://github.com/zowe/vscode-extension-for-zowe/issues/1802)
- Bugfix: Added validation check while creating, renaming and using allocate alike feature for datasets [#1849](https://github.com/zowe/vscode-extension-for-zowe/issues/1849)
=======

### Bug fixes

- Fixed the job status not updating when refreshing a job or pulling a spool file from mainframe. [#1936](https://github.com/zowe/vscode-extension-for-zowe/pull/1936)
- Prevented project profiles from being loaded when no workspace folder is open. [#1802](https://github.com/zowe/vscode-extension-for-zowe/issues/1802)
>>>>>>> 5ae4256e

## `2.3.0`

### New features and enhancements

- Added option to edit team configuration file via the + button for easy access. [#1896](https://github.com/zowe/vscode-extension-for-zowe/issues/1896)
- Added multiple selection to manage context menu of Datasets, USS, and Jobs views. [#1428](https://github.com/zowe/vscode-extension-for-zowe/issues/1428)
- Added Spool file attribute information to a hover over the Spool file's name. [#1832](https://github.com/zowe/vscode-extension-for-zowe/issues/1832)
- Added support for CLI home directory environment variable in Team Config file watcher, and support watching Team Config files named zowe.config.json and zowe.config.user.json at both locations. [#1913](https://github.com/zowe/vscode-extension-for-zowe/issues/1913)
- Update to Job's View Spool file label to display PROCSTEP if available, if PROCSTEP isn't available the label will display the Spool file's record count. [#1889](https://github.com/zowe/vscode-extension-for-zowe/issues/1889) [#1832](https://github.com/zowe/vscode-extension-for-zowe/issues/1832)

### Bug fixes

- Fixed extension being slow to load large team config files. [#1911](https://github.com/zowe/vscode-extension-for-zowe/issues/1911)
- Fixed issue with cached profile information after updates to profiles. [#1915](https://github.com/zowe/vscode-extension-for-zowe/issues/1915)
- Fixed issue with saving credentials to v1 profile's yaml file when un-secure and save is selected after credential prompting. [#1886](https://github.com/zowe/vscode-extension-for-zowe/issues/1886)
- Fixed issue with outdated cached information after Update Credentials. [#1858](https://github.com/zowe/vscode-extension-for-zowe/issues/1858)
- Fixed issue with support for ZOWE_CLI_HOME environment variable. [#1747](https://github.com/zowe/vscode-extension-for-zowe/issues/1747)

## `2.2.1`

- Bugfix: Fixed activation failure when error reading team configuration file. [#1876](https://github.com/zowe/vscode-extension-for-zowe/issues/1876)
- Bugfix: Fixed Profile IO errors by refactoring use of Imperative's CliProfileManager. [#1851](https://github.com/zowe/vscode-extension-for-zowe/issues/1851)
- Bugfix: Fixed runtime error found in initForZowe call used by extenders. [#1872](https://github.com/zowe/vscode-extension-for-zowe/issues/1872)
- Bugfix: Added error notification for users when OS case sensitivitiy is not set up to avoid issues found with USS files in single directory of same name but different case. [#1484](https://github.com/zowe/vscode-extension-for-zowe/issues/1484)
- Bugfix: Added file watcher for team configuration files to fix v2 profile update issues experienced during creation, updating, and deletion of global or project level configuration files in VS Code. [#1760](https://github.com/zowe/vscode-extension-for-zowe/issues/1760)
- Bugfix: Updated dependencies for improved security. [#1878](https://github.com/zowe/vscode-extension-for-zowe/pull/1878)

## `2.2.0`

- Optimized saving of files on DS/USS when utilizing autosave or experiencing slow upload speeds.
- Updates to use new Zowe Explorer APIs `ZoweVsCodeExtension.updateCredentials` for credential prompting and `ProfilesCache.updateProfilesArrays` for profiles that don't store credentials locally in profile file.

## `2.1.0`

- Added: `Pull from Mainframe` option added for JES spool files. [#1837](https://github.com/zowe/vscode-extension-for-zowe/pull/1837)
- Added: Updated Licenses. [#1841](https://github.com/zowe/vscode-extension-for-zowe/issues/1841)
- Bugfix: Updated imports to use the imperative instance provided by the CLI package. [#1842](https://github.com/zowe/vscode-extension-for-zowe/issues/1842)
- Bugfix: Fixed unwanted requests made by tree node when closing folder. [#754](https://github.com/zowe/vscode-extension-for-zowe/issues/754)
- Bugfix: Fix for credentials not being updated after the invalid credentials error is displayed. [#1799](https://github.com/zowe/vscode-extension-for-zowe/issues/1799)
- Bugfix: Fixed hyperlink for Job submitted when profile is not already in JOBS view. [#1751](https://github.com/zowe/vscode-extension-for-zowe/issues/1751)
- Bugfix: Fixed keybindings for `Refresh Zowe Explorer` to not override default VSC keybinding. See [README.md](https://github.com/zowe/vscode-extension-for-zowe/blob/main/packages/zowe-explorer/README.md#keyboard-shortcuts) for new keybindings. [#1826](https://github.com/zowe/vscode-extension-for-zowe/issues/1826)
- Bugfix: Fixed `Update Profile` issue for missing non-secure credentials. [#1804](https://github.com/zowe/vscode-extension-for-zowe/issues/1804)
- Bugfix: Fixed errors when operation cancelled during credential prompt. [#1827](https://github.com/zowe/vscode-extension-for-zowe/issues/1827)
- Bugfix: Login and Logout operations no longer require a restart of Zowe Explorer or VSC. [#1750](https://github.com/zowe/vscode-extension-for-zowe/issues/1750)
- Bugfix: Fix for Login token always being stored in plain text. [#1840](https://github.com/zowe/vscode-extension-for-zowe/issues/1840)
- Bugfix: Fixed Theia tests. [#1665](https://github.com/zowe/vscode-extension-for-zowe/issues/1665)

## `2.0.3`

- Bugfix: Fixed Quick-key Delete in USS and Jobs trees. [#1821](https://github.com/zowe/vscode-extension-for-zowe/pull/1821)
- Bugfix: Fixed issue with Zowe Explorer crashing during initialization due to Zowe config file errors. [#1822](https://github.com/zowe/vscode-extension-for-zowe/pull/1822)
- Bugfix: Fixed issue where Spool files failed to open when credentials were not stored in a profile. [#1823](https://github.com/zowe/vscode-extension-for-zowe/pull/1823)
- Bugfix: Fixed extra space in the Invalid Credentials dialog, at profile validation profilename. [#1824](https://github.com/zowe/vscode-extension-for-zowe/pull/1824)
- Bugfix: Updated dependencies for improved security. [#1819](https://github.com/zowe/vscode-extension-for-zowe/pull/1819)

## `2.0.2`

- Bugfix: Fixed USS search filter fails on credential-less profiles. [#1811](https://github.com/zowe/vscode-extension-for-zowe/pull/1811)
- Bugfix: Fixed Zowe Explorer recognizing environment variable ZOWE_CLI_HOME. [#1803](https://github.com/zowe/vscode-extension-for-zowe/pull/1803)
- Bugfix: Fixed Zowe Explorer prompting for TSO Account number when saved in config file's TSO profile. [#1801](https://github.com/zowe/vscode-extension-for-zowe/pull/1801)

## `2.0.1`

- BugFix: Improved logging information to help diagnose Team Profile issues. [#1776](https://github.com/zowe/vscode-extension-for-zowe/pull/1776)
- BugFix: Fixed adding profiles to the tree view on Theia. [#1774](https://github.com/zowe/vscode-extension-for-zowe/issues/1774)
- BugFix: Updated Log4js version to resolve initialization problem on Eclipse Che. [#1692](https://github.com/zowe/vscode-extension-for-zowe/issues/1692)
- BugFix: Fixed dataset upload issue by trimming labels. [#1789](https://github.com/zowe/vscode-extension-for-zowe/issues/1789)
- BugFix: Fixed duplicate jobs appearing in the jobs view upon making an owner/prefix filter search for extenders. [#1780](https://github.com/zowe/vscode-extension-for-zowe/pull/1780)
- BugFix: Fixed error displayed when opening a job file for extenders. [#1701](https://github.com/zowe/vscode-extension-for-zowe/pull/1701)

## `2.0.0`

- Major: Introduced Team Profiles and more. See the prerelease items (if any) below for more details.

## 2.0.0-next.202204202000

- Updated Imperative to gather information from the corresponding base profile. [#1757](https://github.com/zowe/vscode-extension-for-zowe/pull/1757)
- Fixed issue when first Team Config profile management file is created. [#1754](https://github.com/zowe/vscode-extension-for-zowe/pull/1754)
- Fixed `Failed to find property user` on load or refresh. [#1757](https://github.com/zowe/vscode-extension-for-zowe/pull/1757)
- Fixed getting credentials from the wrong base profile. [#1757](https://github.com/zowe/vscode-extension-for-zowe/pull/1757)
- Fixed writing tokens to the wrong base profile. [#1757](https://github.com/zowe/vscode-extension-for-zowe/pull/1757)
- Fixed Windows not being able to share Tokens between CLI and ZE. [#1757](https://github.com/zowe/vscode-extension-for-zowe/pull/1757)
- Fixed Login info written to global file if proifle name is the same as project level profile. [#1761](https://github.com/zowe/vscode-extension-for-zowe/pull/1761)

## 2.0.0-next.202204180940

- Refactored the PRofilesCache to reduce maintenance efforts going forward. [#1715](https://github.com/zowe/vscode-extension-for-zowe/issues/1715)
- Updated CLI to consume security related fixes and more. [#1740](https://github.com/zowe/vscode-extension-for-zowe/pull/1740)
- Added differentiation between project and global level profiles. [#1727](https://github.com/zowe/vscode-extension-for-zowe/issues/1727)
- Removed the Secure Credential setting. [#1739](https://github.com/zowe/vscode-extension-for-zowe/issues/1739), [#722](https://github.com/zowe/vscode-extension-for-zowe/issues/722), [#820](https://github.com/zowe/vscode-extension-for-zowe/issues/820), and [#1223](https://github.com/zowe/vscode-extension-for-zowe/issues/1223)
- Synchronized the ZE preferred Security service with the CLI. [#1736](https://github.com/zowe/vscode-extension-for-zowe/issues/1736)
- Fixed APIML token not working between clients (ZE and CLI). [#1713](https://github.com/zowe/vscode-extension-for-zowe/issues/1713)

## 2.0.0-next.202204081040

- Fixed TSO commands in when using teamConfig. [#1731](https://github.com/zowe/vscode-extension-for-zowe/pull/1731)
- Fixed `Zowe Explorer: Refresh Zowe Explorer` command palette option. [1735](https://github.com/zowe/vscode-extension-for-zowe/pull/1735)

## 2.0.0-next.202204041200

- Added Secure Credential support, allowing users to update credentials using GUI. [#1699](https://github.com/zowe/vscode-extension-for-zowe/pull/1693)
- Update Zowe Explorer 2.0 settings migration. [1714](https://github.com/zowe/vscode-extension-for-zowe/pull/1714)
- Update Zowe Explorer SSO logout check for extenders. [#1711](https://github.com/zowe/vscode-extension-for-zowe/pull/1711)
- Update Zowe SDK dependency. [#1699](https://github.com/zowe/vscode-extension-for-zowe/pull/1693)
- Updated dependencies for improved security. [#1702](https://github.com/zowe/vscode-extension-for-zowe/pull/1702)

## `v2.0.0-next.202202281000`

- Update Zowe CLI SDK to version 7.0.0-next.202202242016.
- Fixed the bug that overwrites like-named profiles in a nested config.

## `v2.0.0-next.202202221200`

- Added extender's type info to config schema during config file creation and removed Zowe CLI installation dependency. [#1629](https://github.com/zowe/vscode-extension-for-zowe/pull/1629)
- Added support for Login and Logout using the config file. [#1637](https://github.com/zowe/vscode-extension-for-zowe/pull/1637)
- Added capability to refresh Zowe Explorer updating the Views to reflect different profile handling to include the config file. [#1650](https://github.com/zowe/vscode-extension-for-zowe/pull/1650)
- Updated Zowe SDK dependency. [#1624](https://github.com/zowe/vscode-extension-for-zowe/pull/1624)

## `1.22.0`

- Added: Extensible Login and Logout capabilities for Zowe extenders to utilize for token based authentication. [#1606](https://github.com/zowe/vscode-extension-for-zowe/pull/1606) and [#1255](https://github.com/zowe/vscode-extension-for-zowe/issues/1255).
- Added: Eclipse Public License file. Users can view the license file in the root directory of the Zowe Explorer repository [#1626](https://github.com/zowe/vscode-extension-for-zowe/pull/1626).
- Updated: Supported Node.js version was changed to v12 or higher. We no longer support running the product on earlier versions (10.x and earlier) of Node.js [#1640](https://github.com/zowe/vscode-extension-for-zowe/pull/1640).
- Updated: Security updates for `copy-props`, `nanoid`, and `markdown-it` dependencies were changed to improve security alerting [#1638](https://github.com/zowe/vscode-extension-for-zowe/pull/1638), [#1636](https://github.com/zowe/vscode-extension-for-zowe/pull/1636), and [#1649](https://github.com/zowe/vscode-extension-for-zowe/pull/1649).
- Updated: A work around was developed to help developers debug Zowe Explorer VS Code extension on Theia. For more information, see **Work around for debugging in Theia** [#1576](https://github.com/zowe/vscode-extension-for-zowe/pull/1576).
- Fixed: The Zowe Explorer deployment script was updated to use vsce (Visual Studio Code Extension Manager) version 1.103.1 to help ensure that it is compatible with Node v12 [#1608](https://github.com/zowe/vscode-extension-for-zowe/pull/1608).
- Fixed: Fixed the Theia input box issue that caused entered values to be validated incorrectly [#1580](https://github.com/zowe/vscode-extension-for-zowe/pull/1580).

## `1.21.0`

- Add a progress bar for the simultaneous deletion of multiple jobs [#1583](https://github.com/zowe/vscode-extension-for-zowe/pull/1583). Thanks @uzuko01
- Added the note about the deprecation of the associate profile feature to the Associate Profile section of Zowe Docs and to the Zowe Explorer Readme [#1575](https://github.com/zowe/vscode-extension-for-zowe/pull/1575). Thanks @IgorCATech
- Changed the `DataSet uploaded successfully` message type. Now messages are shown in the status bar instead of the notification pop-up [#1542](https://github.com/zowe/vscode-extension-for-zowe/pull/1542). Thanks @anokhikastiaIBM
- Updated dependencies for improved security [#1591](https://github.com/zowe/vscode-extension-for-zowe/pull/1591) and [#1601](https://github.com/zowe/vscode-extension-for-zowe/pull/1601). Thanks @lauren-li
- Updated Theia tests to use the latest Theia version [#1566](https://github.com/zowe/vscode-extension-for-zowe/pull/1566). Thanks @JillieBeanSim
- Fixed the issue that caused JCL errors in the JOBS tree to be displayed as `undefined:undefined(undefined)` [#1584](https://github.com/zowe/vscode-extension-for-zowe/pull/1584). Thanks @roman-kupriyanov
- Fixed the Theia input box issue that caused entered values to be incorrectly validated [#1580](https://github.com/zowe/vscode-extension-for-zowe/pull/1580). Thanks @JillieBeanSim
- Fixed the issue that caused the removal of unsaved credentials of a profile in the Jobs tree after deleting a job. Now when you delete a job from the Jobs tree with a profile that does not have the stored credentials, the profile keeps the cached credentials [#1524](https://github.com/zowe/vscode-extension-for-zowe/pull/1524). Thanks @nickImbirev

## `1.20.0`

- Added a Github action bot that automates the issue triage [#1530](https://github.com/zowe/vscode-extension-for-zowe/pull/1530). Thanks @crawr
- Updated the @zowe/cli version to 6.33.3 to fix the SSH2 audit failure [#1522](https://github.com/zowe/vscode-extension-for-zowe/pull/1522). Thanks @JillieBeanSim
- Updated the Jobs Issue Stop and Issue Modify commands so that they can be consumed by Extenders with the `issueMvsCommand` API [#1508](https://github.com/zowe/vscode-extension-for-zowe/pull/1508). Thanks @JillieBeanSim
- Use Visual Studio Code's standard confirmation prompt for the Data Sets, USS, and Job trees when clicking on a Favorited profile that does not exist [#1506](https://github.com/zowe/vscode-extension-for-zowe/pull/1506). Thanks @JillieBeanSim
- Updated the deletion prompt for the USS and Jobs trees [#1505](https://github.com/zowe/vscode-extension-for-zowe/pull/1505). Thanks @JillieBeanSim
- Updated the placeholder text in the `Add Profile` entry field [#1490](https://github.com/zowe/vscode-extension-for-zowe/pull/1490). Thanks @anokhikastiaIBM
- Fixed the Not Found issue that resulted from attempts to delete a member whose parent data set was already deleted using multi-delete [#1525](https://github.com/zowe/vscode-extension-for-zowe/pull/1525). Thanks @JillieBeanSim

## `1.19.0`

- Added a check to ensure that a base profile exists before running the function that combines base and service profiles [#1500](https://github.com/zowe/vscode-extension-for-zowe/pull/1500). Thanks @lauren-li
- Added Imperative logger access for extenders [#1433](https://github.com/zowe/vscode-extension-for-zowe/pull/1433). Thanks @katelynienaber
- Added documentation for Imperative logger for extenders [#1467](https://github.com/zowe/vscode-extension-for-zowe/pull/1467). Thanks @katelynienaber
- Implemented separate console windows for TSO and MVS commands [#1478](https://github.com/zowe/vscode-extension-for-zowe/pull/1478). Thanks @katelynienaber
- Fixed the bug that caused the check credentials pop-up to disappear too quickly [#1486](https://github.com/zowe/vscode-extension-for-zowe/pull/1486). Thanks @JillieBeanSim
- Fixed the bug that kept the command text box while escaping the process of entering a TSO command. Now the command text box does not pop up if you cancel entering a TSO command [#1479](https://github.com/zowe/vscode-extension-for-zowe/pull/1479). Thanks @katelynienaber
- Fixed the bug that caused issues with deleting data set members in Ecplipse Theia or Che [#1487](https://github.com/zowe/vscode-extension-for-zowe/pull/1478). Thanks @phaumer
- Fixed the bug that caused the deletion of selected data sets while removing a single data set member by using the right-click action. [#1483](https://github.com/zowe/vscode-extension-for-zowe/pull/1483). Thanks @JillieBeanSim

## `1.18.0`

- Added the ability to register custom profile types in `ProfilesCache` for extenders [#1419](https://github.com/zowe/vscode-extension-for-zowe/pull/1419). Thanks @phaumer
- Added the ability to pass account and other information from tso profile [#1378](https://github.com/zowe/vscode-extension-for-zowe/pull/1378). Thanks @fswarbrick
- Added profiles cache to extenders [#1390](https://github.com/zowe/vscode-extension-for-zowe/pull/1390). Thanks @phaumer
- Status icons now reset when refreshing the explorer views [#1404](https://github.com/zowe/vscode-extension-for-zowe/pull/1404). Thanks @lauren-li
- Fixed the issue that prevented the expected error message `No valid value for z/OS URL. Operation Cancelled` from being displayed while escaping the host text box during the creation or update of a profile [#1426](https://github.com/zowe/vscode-extension-for-zowe/pull/1426). Thanks @JillieBeanSim
- Fixed the issue that invoked profile validation before updating a profile. Now a profile is validated only after the update [#1415](https://github.com/zowe/vscode-extension-for-zowe/pull/1415). Thanks @JillieBeanSim
- Fixed the issue of Zowe profiles encoding value when opening a USS file in the text editor [#1400](https://github.com/zowe/vscode-extension-for-zowe/pull/1400). Thanks @JillieBeanSim

## `1.17.0`

- Added the feature that automatically includes a missing profile in the Jobs view when submitting a job [#1386](https://github.com/zowe/vscode-extension-for-zowe/pull/1386). Thanks @nickImbirev
- Added the extender documentation for KeytarApi for Secure Credential Store [#1384](https://github.com/zowe/vscode-extension-for-zowe/pull/1384). Thanks @JillieBeanSim
- Added a new setting that enables you to hide Zowe Explorer's temporary downloads folder from a workspace [#1373](https://github.com/zowe/vscode-extension-for-zowe/pull/1373). Thanks @crawr
- Added the command to refresh a particular job and get the latest information and content for its spool files [#1363](https://github.com/zowe/vscode-extension-for-zowe/pull/1363). Thanks @nickImbirev
- Added the function that enables you to delete multiple datasets and data set members [#1323](https://github.com/zowe/vscode-extension-for-zowe/pull/1323). Thanks @katelynienaber
- Added the feature that enables you to use multiple VS Code windows for files opened via Zowe Explorer [#1347](https://github.com/zowe/vscode-extension-for-zowe/pull/1347). Thanks @JillieBeanSim
- Added the command to refresh USS directory file names without the entire tree collapsing [#1369](https://github.com/zowe/vscode-extension-for-zowe/pull/1369). Thanks @rudyflores
- Removed non-functioning code from invalid credentials for Theia [#1371](https://github.com/zowe/vscode-extension-for-zowe/pull/1371). Thanks @lauren-li
- Fixed the issue with USS Search and Update Profile errors for profiles without credentials [#1391](https://github.com/zowe/vscode-extension-for-zowe/pull/1391). Thanks @lauren-li

## `1.16.0`

- Added the refresh data set member names option. You can now retrieve a new list of members from the mainframe [#1343](https://github.com/zowe/vscode-extension-for-zowe/pull/1343). Thanks @rudyflores
- Added the best practice documentation for error handling [#1335](https://github.com/zowe/vscode-extension-for-zowe/pull/1335). Thanks @katelynienaber
- Added the developer guide for adding commands to core Zowe Explorer menus [#1332](https://github.com/zowe/vscode-extension-for-zowe/pull/1332). Thanks @lauren-li
- Standardized context group names [#1340](https://github.com/zowe/vscode-extension-for-zowe/pull/1340). Thanks @lauren-li
- Fixed the error message that popped up when accessing a profile from Favorites [#1344](https://github.com/zowe/vscode-extension-for-zowe/pull/1344). Thanks @rudyflores
- Fixed the issue that prevented the Allocate Like feature from working correctly [#1322](https://github.com/zowe/vscode-extension-for-zowe/pull/1322). Thanks @katelynienaber

## `1.15.1`

- Fixed the issue that required the vscode module to be imported in the API package [#1318](https://github.com/zowe/vscode-extension-for-zowe/pull/1318). Thanks @JillieBeanSim

## `1.15.0`

- Added the secure credentials support for Extenders API [#1306](https://github.com/zowe/vscode-extension-for-zowe/pull/1306). Thanks @JillieBeanSim
- Improved Zowe Explorer extenders. Zowe Explorer extenders can now utilize Extender API to have profile folder and meta file created upon initialization [#1282](https://github.com/zowe/vscode-extension-for-zowe/pull/1282). Thanks @JillieBeanSim
- Improved the Command Palette by adding "Zowe Explorer:" before all commands that are related to the extension. Removed some commands from the palette that caused issues [#1308](https://github.com/zowe/vscode-extension-for-zowe/pull/1308). Thanks @lauren-li
- Updated Theia Tests. Now you need to have Zowe CLI 6.31.0 and the latest .vsix file in the `theia/plugins` folder to run Theia tests [#1268](https://github.com/zowe/vscode-extension-for-zowe/pull/1268). Thanks @deepali-hub
- Fixed the issue that prevented the `issue STOP command` function from executing correctly [#1304](https://github.com/zowe/vscode-extension-for-zowe/pull/1304). Thanks
  @nickImbirev
- Fixed the issue that caused the Add Profile icon to disappear [#1307](https://github.com/zowe/vscode-extension-for-zowe/pull/1307). Thanks @lauren-li
- Fixed the vulnerability in NPM Audit [#1309](https://github.com/zowe/vscode-extension-for-zowe/pull/1309). Thanks @JillieBeanSim
- Fixed the issue that doubled the occurrence of the port prompt [#1298](https://github.com/zowe/vscode-extension-for-zowe/pull/1298). Thanks @katelynienaber
- Fixed the issue that triggered the `Delete Job` command even outside Zowe Explorer views [#1310](https://github.com/zowe/vscode-extension-for-zowe/pull/1310). @crawr
- Fixed the trailing slash issue that caused issues with USS search [#1313](https://github.com/zowe/vscode-extension-for-zowe/pull/1313). Thanks @katelynienaber

## `1.14.0`

- Added the Issue TSO Commands feature [#1245](https://github.com/zowe/vscode-extension-for-zowe/pull/1245). Thanks @JillieBeanSim
- Fixed the issue that caused the USS tree to collapse after renaming a folder [#1259](https://github.com/zowe/vscode-extension-for-zowe/pull/1259). Thanks @lauren-li
- Fixed the issue that prevented jobs with an octothorpe (#) in the name from opening [#1253](https://github.com/zowe/vscode-extension-for-zowe/issues/1253). Thanks @katelynienaber

## `1.13.1`

- Updated the dialog text for issuing MVS commands. Now the text of the function is `Zowe: Issue MVS Command` [#1230](https://github.com/zowe/vscode-extension-for-zowe/pull/1230). Thanks @JillieBeanSim
- Added the prompt for credentials when issuing MVS commands, using the right click action, against profiles with missing credentials [#1231](https://github.com/zowe/vscode-extension-for-zowe/pull/1231). Thanks @JillieBeanSim
- Added the Prerequisites section to the Zowe Explorer Extension for FTP ReadMe [#1246](https://github.com/zowe/vscode-extension-for-zowe/pull/1246). Thanks @lauren-li
- Added Open VSX to the deployment pipeline [#1240](https://github.com/zowe/vscode-extension-for-zowe/pull/1240). Thanks @zFernand0

## `1.13.0`

- Added the monorepo landing Readme that contains the high-level overview of the repository folders such as `packages` folder, instructions on how to contribute to the project and links to Medium articles providing additional useful information about Zowe Explorer and Zowe [#1199](https://github.com/zowe/vscode-extension-for-zowe/pull/1199). Thanks @IgorCATech
- Fixed the issue that prevented the list of recently opened files from being displayed upon request. You can access a list of recently opened files by pressing the Ctrl+Alt+R (Windows) or Command+Option+R (Mac) key combination [#1208](https://github.com/zowe/vscode-extension-for-zowe/pull/#1208). Thanks @jellypuno
- Fixed the issue that prevented file picker from functioning. The file picker feature lets you filter your datasets in the tree by pressing the Ctrl+Alt+P (Windows) or Command+Option+P (Mac) key combination [#992](https://github.com/zowe/vscode-extension-for-zowe/issues/992). Thanks @katelynienaber
- Fixed the issue that caused the content from a previously filtered USS directory instead of the currently filtered USS directory to be served [#1134](https://github.com/zowe/vscode-extension-for-zowe/issues/1134). Thanks @lauren-li
- Added the previously selected `RejectUnauthorized` value to the placeholder text of the entry field while updating an existing profile. In addition, the value is highlighted and shown at the top of the selection list [#1218](https://github.com/zowe/vscode-extension-for-zowe/pull/1218). Thanks @JillieBeanSim
- Added the pre-filled and pre-selected filename of the copied member to the entry field while performing the paste member action [#1183](https://github.com/zowe/vscode-extension-for-zowe/pull/1183). Thanks @JillieBeanSim
- Added the multiple deletion of jobs feature [#1128](https://github.com/zowe/vscode-extension-for-zowe/pull/1128). Thanks @crawr
- Improved error handling for the data set copy/paste member, migrate, and recall functions [#1219](https://github.com/zowe/vscode-extension-for-zowe/pull/1219). Thanks @tiantn

## `1.12.1`

- Fixed the issue that prevented edited profile base paths from being saved [#989](https://github.com/zowe/vscode-extension-for-zowe/issues/989). Thanks @katelynienaber
- Fixed the issue that prevented Zowe Explorer from storing empty values for optional profile fields, such as `user`, `password`, `timeout`, and `encoding`. This is done to be consistent with the way Zowe CLI stores profile information when creating and editing profiles [#1016](https://github.com/zowe/vscode-extension-for-zowe/issues/1016). Thanks @katelynienaber
- Fixed the issue that caused repeated credential prompting if a user refused to authenticate [#1147](https://github.com/zowe/vscode-extension-for-zowe/issues/1147). Thanks @katelynienaber
- Fixed the issue that caused removed favorite profiles to be favorited again in subsequent IDE sessions [#1144](https://github.com/zowe/vscode-extension-for-zowe/issues/1144). Thanks @lauren-li
- Fixed the issue that prevented updated credential prompting from occurring when a profile was marked “invalid” [#1095](https://github.com/zowe/vscode-extension-for-zowe/issues/1095). Thanks @katelynienaber

## `1.12.0`

- Added the ability to edit data set attributes before allocation [#1031](https://github.com/zowe/vscode-extension-for-zowe/issues/1031). Thanks @katelynienaber
- Allowed filtering of member names from the Data Sets search bar [#868](https://github.com/zowe/vscode-extension-for-zowe/issues/868). Thanks @JillieBeanSim
- Reorganized the context menus and streamlined the visible icons [#1052](https://github.com/zowe/vscode-extension-for-zowe/issues/1052). Thanks @katelynienaber
- Fixed the messaging displayed when handling inactive profiles and when updating profiles [#1065](https://github.com/zowe/vscode-extension-for-zowe/issues/1065) [#1096](https://github.com/zowe/vscode-extension-for-zowe/issues/1096). Thanks @jellypuno
- Fixed the issue causing tree restructure when renaming a USS file or directory [#757](https://github.com/zowe/vscode-extension-for-zowe/issues/757). Thanks @katelynienaber
- Fixed the issue preventing issuing of commands when using profiles with tokens [#1051](https://github.com/zowe/vscode-extension-for-zowe/issues/1051). Thanks @crawr
- Refactored refresh functions. Thanks @lauren-li @JillieBeanSim
- Updated FTP and API Readme documentation. Thanks @phaumer
- Added regression tests for profiles in Theia. Thanks @deepali-hub

## `1.11.1`

- Updated Keytar and Jest dev deps for Node 14. Thanks @t1m0thyj

## `1.11.0`

- Added login and logout functions for base profiles. You can now log in to API Mediation Layer and generate a token for your base profile. [#914](https://github.com/zowe/vscode-extension-for-zowe/issues/914). Thanks @crawr
- Fixed the empty profile folders in Favorites issue. [#1026](https://github.com/zowe/vscode-extension-for-zowe/issues/1026). Thanks @lauren-li
- Fixed the initialization error that occurred when base profiles were used while being logged out from API ML. [1063](https://github.com/zowe/vscode-extension-for-zowe/issues/1063). Thanks @jellypuno
- Fixed the issue preventing the tree refresh function from updating extender profiles. [1078](https://github.com/zowe/vscode-extension-for-zowe/issues/1078). Thanks @lauren-li
- Fixed the issue causing jobs retrieval failure when using profiles with tokens. [1088](https://github.com/zowe/vscode-extension-for-zowe/issues/1088). Thanks @jellypuno

## `1.10.1`

- Updated arguments to keep the order of precedence consistent between service and base profile. [#1055](https://github.com/zowe/vscode-extension-for-zowe/issues/1055). Thanks @JillieBeanSim

## `1.10.0`

- Added Base Profile support. [#1037](https://github.com/zowe/vscode-extension-for-zowe/issues/1037). Thanks @katelynienaber, @jellypuno, @JillieBeanSim, @lauren-li, @crawr, @phaumer

## `1.9.0`

- Added the Allocate Like feature. [#904](https://github.com/zowe/vscode-extension-for-zowe/issues/904). Thanks @katelynienaber
- Added the ability to disable/enable profile validation. [#922](https://github.com/zowe/vscode-extension-for-zowe/issues/922). Thanks @JillieBeanSim
- Added the ability to access other profiles during profile validation. [#953](https://github.com/zowe/vscode-extension-for-zowe/issues/953). Thanks @JillieBeanSim
- Grouped Favorites by profile for Datasets, USS, and Jobs. [#168](https://github.com/zowe/vscode-extension-for-zowe/issues/168). Thanks @lauren-li
- Fixed USS renaming issues. [#911](https://github.com/zowe/vscode-extension-for-zowe/issues/911). Thanks @katelynienaber and @lauren-li
- Fixed the deletion of datasets issue. [#963](https://github.com/zowe/vscode-extension-for-zowe/issues/963). Thanks @katelynienaber
- Once entered, datasets and members are displayed in uppercase. [#962](https://github.com/zowe/vscode-extension-for-zowe/issues/962). Thanks @AndrewTwydell and @Pranay154
- Removed errors in Favorites items caused by profiles that are created by other extensions. [#968](https://github.com/zowe/vscode-extension-for-zowe/issues/968). Thanks @lauren-li
- Updated the environment check for Theia compatibility. [#1009](https://github.com/zowe/vscode-extension-for-zowe/issues/1009). Thanks @lauren-li

## `1.8.0`

- Webpack working with localization and logging. Thanks @lauren-li
- Allow extenders to load their saved profile sessions upon their activation. Thanks @lauren-li
- Provide a re-validation for invalid profiles automatically. Thanks @JillieBeanSim
- Bug fix related to saving USS files. Thanks @JillieBeanSim.
- Bug fix related to the deletion of datasets. Thanks @katelynienaber

## `1.7.1`

- Fixed USS save operation. Thanks @JillieBeanSim
- Added validation information message. Thanks @JillieBeanSim
- Restructured Readme. Thanks @IgorCATech

## `1.7.0`

- Disallow multiple profiles with same name but different capitalizations. Thanks @katelynienaber
- Improvements for Optional Credentials. Thanks @crawr @jellypuno
- Reorganize Data Sets context menu. Thanks @katelynienaber
- Adding star icon for favorites. Thanks @katelynienaber
- Profile Validation. Thanks @jellypuno
- Updating Credentials via Check Credentials. Thanks @JillieBeanSim
- Favorites get loaded and opened into new files. Thanks @phaumer
- Improve messaging of confirmation dialogues. Thanks @crawr
- Enable editing of filters. Thanks @katelynienaber
- Update Codecov settings. Thanks @jellypuno
- Handle encoding value from z/OSMF Profiles. Thanks @dkelosky
- Enable editing of ASCII files in USS. Thanks @Colin-Stone
- Refactor unit test and add more integration tests. Thanks @katelynienaber

## `1.6.0`

- Create connections with any registered profile type. Thanks @JillieBeanSim
- Streamline first profile creation. Thanks @crawr
- Add recall options for migrated datasets. Thanks @Pranay154
- Fix persistent data after recall functionality. Thanks @katelynienaber
- Fix deleting and editing connection not considering other profile types. Thanks @phaumer
- Fix multiple prompts when escaping/canceling editing session. Thanks @jellypuno
- Fix failure to load optional secure fields from profiles. Thanks @tjohnsonBCM
- Fixed issue when manually editing/deleting associated profiles. Thanks @Colin-Stone
- Refactor unit tests. Thanks @stepanzharychevbroadcom, @katelynienaber

## `1.5.2`

- Fix undefined profile error message. Thanks @JillieBeanSim

## `1.5.1`

- Fix failure to load optional secure fields from profiles. Thanks @tjohnsonBCM
- Fix pressing Escape does not abort Edit profile dialogue. Thanks @jellypuno
- Fix editing of Credentials when setting them to spaces. Thanks @jellypuno
- Fix deletion of profiles not considering all extensibility use cases. Thanks @phaumer

## `1.5.0`

- Fixes for saving of Datasets from Favourites section. Thanks @stepanzharychevbroadcom
- Management of Theia specific merge conflict resolution. Thanks @Alexandru-Dumitru
- Add to recall when PS File opened. Thanks @katelynienaber
- Provide edit support for Profile credentials. Thanks @jellypuno
- Support for profile deletion. Thanks @crawr
- Addressed USS file merge conflict triggering issue. Thanks @Alexandru-Dumitru
- Provide refresh all method for Zowe Explorer - Extenders. Thanks @phaumer
- Extender guidelines and documentation. Thanks @Colin-Stone
- Provision of profile association links to support extenders of Zowe Explorer. Thanks @Colin-Stone
- Creation of an extender API for extenders of Zowe Explorer. Thanks @Colin-Stone
- Management of VSAM files within Dataset explorer. Thanks @Colin-Stone
- VSCode context now based on Regular expression for flexibility. Thanks @Colin-Stone
- Vsix file deployment via Theia pipeline. Thanks @crawr
- Reduction in size of extension.ts file. Thanks @katelynienaber
- ContextValue of undefined error addressed for new members. Thanks @katelynienaber
- Fixed when Pull from mainframe didn't work on USS Files. Thanks @stepanzharychevbroadcom
- Fixed Bug submitting JCL from Command Palette. Thanks @stepanzharychevbroadcom
- Refactoring of testing for accuracy and maintainability. Thanks @stepanzharychevbroadcom

## `1.4.1`

- Fix for USS files not saving correctly. Thanks @phaumer
- Icon update for migrated files only. Thanks @Colin-Stone

## `1.4.0`

- Added support for large datasets and PDS members. Thanks @jellypuno
- Fixed inconsistent behavior when renaming USS file and directories. Thanks @stepanzharychevbroadcom
- Fixed deleting a USS file. Thanks @Colin-Stone
- Fixed profiles not automatically updating values when changed externally. Thanks @jellypuno
- Fixed load error when file names had special characters. Thanks @jellypuno
- Fixed load os USS file list. Thanks @jellypuno
- Improved user experience of USS file navigation #461. Thanks @stepanzharychevbroadcom
- Fixed tab name when renaming dataset. Thanks @stepanzharychevbroadcom
- Improved performance when renaming datasets and members. Thanks @CForrest97
- Added prompting of credentials if previous credentials where entered incorrectly. Thanks @jellypuno
- Added support for VSCode Quick Open shortcut. Thanks @katelynienaber
- Added support for VSCode Open Recent Files shortcut. Thanks @katelynienaber
- Fixed USS Favorites not being remembered. Thanks @Colin-Stone
- Setup automated regression testing on a Theia environment. Thanks @crawr
- Fixed copying dataset on temporary folder #635. Thanks @Colin-Stone
- Made dataset terminology more consistent. Thanks @stepanzharychevbroadcom
- Fixed uploading files to USS. Thanks @stepanzharychevbroadcom
- Fixed searching/filtering data. Thanks @Colin-Stone
- Refactored code to include interfaces and abstract classes. Thanks @Colin-Stone
- Refactored icon retrieval process. Thanks @stepanzharychevbroadcom
- Updated Zowe Explorer video. Thanks @IgorCATech
- Revised pipeline to use shared libraries. Thanks @zFernand0

## `1.3.1`

- Updated Zowe Icon. Thanks @stepanzharychevbroadcom
- Address VSC tree expand behavior changes. Thanks @phaumer
- Refresh all action includes profiles. Thanks @jellypuno
- Consistent handling of renaming USS files. Thanks @stepanzharychevbroadcom
- Renaming datasets should update open tab. Thanks @stepanzharychevbroadcom
- USS delete function reinstated. Thanks @Colin-Stone
- Issue with uploadBinaryFile API not being correctly redirected. Thanks @Colin-Stone
- OnSave Upload trigger correction for USSFile . Thanks Alexandru-Dumitru

## `1.3.0`

- Dependency on ~/.zowe folder existing removed. Thanks @tjohnsonBCM
- Label changes for specific dataset functionality. Thanks @CForrest97
- Zowe Explorer to incorporate @zowe CLI implementation. Thanks @zFernand0
- Profiles manage other profile types apart from zosmf. Thanks @Colin-Stone
- Exploit imperative bundled keytar for secure credentials when standalone. Thanks @Colin-Stone

## `1.2.4`

- Fix to Credentials initialization to wait on promise. Thanks @Colin-Stone

## `1.2.3`

- Secure credentials backwards compatibility. Thanks @tjohnsonBCM

## `1.2.2`

- Fix requirement of ~/.zowe folder. Thanks @phaumer

## `1.2.1`

- Fix for automatic release of VSIX. Thanks @awharn
- Fixed creating data sets causes tree to lose expand behavior issue. Thanks @katelynienaber
- Fixed issue with undefined node. Thanks @Colin-Stone

## `1.2.0`

- Support CLI plugin extensibility. Thanks @phaumer
- Fixed Issue for filters after creating dataset. Thanks @phaumer
- Managing text/binary download choice. Thanks @stepanzharychevbroadcom
- Addressed 'Uploading zip file (binary)' silent failures. Thanks @stepanzharychevbroadcom
- Consistency updates for context menu. Thanks @sladyn98
- Automatically use Changelog contents in pipeline as release description. Thanks @awharn
- Provision of warning message after two failed login attempts. Thanks @jellypuno
- Consistency, added filter tip to convey ability to add multiple filters entries. Thanks @katelynienaber
- Tree view refresh when dataset member added or deleted. Thanks @katelynienaber
- Code improvement - Centralized error handling. Thanks @crawr
- Integration Script updates. Thanks @zFernand0
- Keytar (Secure credentials) compatibility support. Thanks @Colin-Stone
- Improved usability of MVS Command feature including 'Recall' function. Thanks @Colin-Stone
- Fixed issue where Job folder did not auto-expand. Thanks @Colin-Stone
- Use Progress indicator wrapper around longer running list functions. Thanks @Colin-Stone

## `1.1.0`

- Updates to Readme to include links to Theia Readme. Thanks @IgorCATech
- Fix for incorrect profile name in some favorites. Thanks @lauren-li
- Update dataset filters on dataset creation. Thanks @katelynienaber
- Include VSIX in Github release. Thanks @zFernand0
- Fix dataset delete fails silently bug. Thanks @Colin-Stone
- Fix to handle "Show Dataset Attributes" in Favorites. Thanks @katelynienaber
- Enhancements to profile creation. Thanks @jellypuno
- Theia specific QuickPick modifications. Thanks @phaumer
- Update incorrect profile message. Thanks @lauren-li
- Fix Copy and paste dataset menu duplication. Thanks @lauren-li

## `1.0.1`

- Remove duplicate commands #376. Thanks @lauren-li
- Update localization for v1.0.0 #374. Thanks @lauren-li
- Update keywords #383. @zFernand0
- Update package json files #391. @zFernand0
- Fixed adding sessions in Theia #382. Thanks @phaumer
- Add validation for undefined username and password + more cosmetic fix #378. Thanks @jellypuno
- Update incorrect profile message #387. Thanks @lauren-li

## `1.0.0`

- VSCode centric Connection settings. Thanks @crawr, @jellypuno
  - Credential prompting in profiles and favorite . Thanks @crawr, @jellypuno
- Dataset and Dataset member copy and renaming function. Thanks @CForrest97
- Theia support including documentation.
- Save improvements implementing improved Safe Save functionality as the default behavior. Thanks Alexandru-Dumitru
- Reliability and Resilience updates:
  - for default profiles
  - for deleting a dataset in use
  - testing improvements and coverage
  - rationalizing deliverables
  - performance improvements

## 0.29.0

- Provide ability to rename datasets. Thanks @CForrest97
- Fix URL parsing. @MarkAckert
- Fixed `AppSettings` error message. @jellypuno

## 0.28.0

- Provide ability to add new profiles in explorer. Thanks @crawr, @jellypuno
- Recognize migrated dataset context. Thanks @Colin-Stone
- Fix dataset delete fails silently bug. Thanks @Colin-Stone

## 0.27.0

- Name change to Zowe Explorer
- Enhancements to the History recall 'QuickPick' dialogs. Thanks @Colin-Stone
- Favorites are now sorted. Thanks @Colin-Stone

## 0.26.1

- Fix vulnerabilities related to brightside-core

## 0.26.0

- Added Persistence for profiles selection. Thanks @Colin-Stone
- Performance enhancements for Profile loading operations. Thanks @Colin-Stone
- Filter rewording. Thanks @Colin-Stone

## 0.25.0

- Add Edit to context menu for MVS and USS Tree. Thanks to Rodney-Wilson
- Restructured all search and filters dialogs to incorporate a recall/history function. Thanks @Colin-Stone
- Added Search Favorite for USS Favorites. Thanks @Colin-Stone
- Added Job and Search Favorite for Jobs. Thanks @Colin-Stone
- Provided support for specifying jobs by job id. Thanks @Colin-Stone
- Fixed issue with submitting datasets job link. Thanks @Colin-Stone
- Fixed label for Jobs Refresh All. Thanks @Colin-Stone
- Minor icon improvement to distinguish Favorites from LPAR's. Thanks @Colin-Stone
- Support copy path Thanks @lauren-li
- Progress Bar animation on opening large files. Thanks to Rodney-Wilson

## 0.24.1

- Fixed issue when saving USS files

## 0.24.0

- Updated Localization Documentation and Added Update Dictionary Script. Thanks to @evannwu20
- Show stepname or procstep alongside spool name. Thanks @crshnburn
- Add command to issue TSO command. Thanks @crshnburn
- Added icons for files and folders. Thanks to @Colin-Stone

## 0.23.2

- Fixed issue when saving datasets in Windows

## 0.23.1

- Refined dataset suffix solution by restricting to explicit names only

## 0.23.0

- Add support for localization. Thanks to @evannwu20
- Correctly determine if file is binary for saving. Thanks @crshnburn
- Fix Default profile error message with friendlier version. Thanks @lauren-li
- Context menu grouping for MVS and USS. Thanks @lauren-li
- Preference to Specify Temp Folder. Thanks to @adambattenburg
- Store local version of dataset with a suffix if appropriate to enable syntax highlighting. Thanks to @Colin-Stone

## 0.22.0

- Add ability to create directories or files on the root node. Thanks to @kristinochka
- Add ability to upload files through regular OS browse dialog on regular nodes and favorites. Thanks to @kristinochka
- Add USS File Refresh and USS Safe Save. Thanks to @adambattenburg
- Honor the file tag (binary or ascii) if not specified. Thanks to @Colin-Stone

## 0.21.0

- Added the Upload member to datasets. Thanks Kristina Mayo
- Addressed same file issue with Favorites in USS explorer. Thanks to Rodney-Wilson and Lauren-Li
- USS Favorites. Ensure file deletion synchronisation. Thanks to Rodney-Wilson and Lauren-Li

## 0.20.0

- Combined Spool files with Jobs in Jobs view. Thanks Colin Stone

## 0.19.1

- Fix error when files exist in the profiles folder (such as `.DS_Store` which is automatically generated on macOS)

## 0.19.0

- Added the rename USS files. Thanks Kristina Mayo

## 0.18.0

- Added the ability to submit JCL from physical sequential data sets

## 0.17.0

- Add Favorites to USS explorer. Thanks to Rodney-Wilson and Lauren-Li
- Add ability to obtain the raw JCL from a job on spool and resubmit. Thanks @crshnburn

## 0.16.3

- Fix behavior when the user cancels "quick pick" dialogs, including selecting profiles and deleting data sets.

## 0.16.2

- Add the stderr of the getDefaultProfile or getAllProfiles process to display in the error message to the user

## 0.16.1

- Attempt to fix an issue where saving data sets ceases to work without any error message

## 0.16.0

- Add the ability to display data set attributes by right clicking on a data set
- Add the ability to save all spool content by clicking a download icon next to the job. Thanks @crshnburn

## 0.15.1

- Add a delete session menu item for sessions in the jobs view. Thanks @crshnburn
- Prevent the delete menu item for USS files and directories appearing on the context menu for sessions. Thanks @crshnburn
- Fixed an issue where adding a profile to the USS explorer incorrectly referenced data sets

## 0.15.0

- The extension is now compatible with installations which use a secure credential management plugin for profiles in Zowe CLI

## 0.14.0

- All zowe views now part of single Zowe view container. Thanks Colin Stone

## 0.13.0

- Added the ability to list and view spool of z/OS Jobs. Thanks @crshnburn

## 0.12.0

- Added GIFs to README for USS use cases. Thanks Colin Stone
- Added the ability to toggle binary mode or text mode on USS files. Thanks @crshnburn

## 0.11.0

- Create and delete functionality for USS Files and directories added as menu items.

## 0.10.4

- Add additional log messages

## 0.10.3

- Use path.sep rather than "/".

## 0.10.2

- VSCode-USS-extension-for-zowe fixed general USS file name error. Thanks Colin Stone

## 0.10.1

- VSCode-USS-extension-for-zowe merged in. Thanks Colin Stone

## 0.9.1

- Fix documentation links in Readme. Thanks Brandon Jenkins

## 0.9.0

- Display an informational message when no data set patterns are found. Thanks @crshnburn

## 0.8.4

- Fixed an issue where the submit JCL function was looking for user profiles in the wrong directory

## 0.8.3

- Fixed an issue where labels did not correctly display the name of the Zowe CLI profile

## 0.8.2

- Fixed for compatibility with the current version of the Zowe CLI. If you are having issues retrieving user name or password using this extension, please update your zowe CLI to the latest available version, recreate your profiles, and update this extension. That should solve any issues you are having.

## 0.8.0

- Introduced capability to submit jobs from the editor. Thanks @crshnburn

## 0.7.0

- Updated for compatibility with Zowe CLI >=2.0.0. You must now have plain text profiles and Zowe CLI 2.0.0 or greater to use this extension. If you have previously created profiles, please update or recreate them with Zowe CLI.
- Log files now go to `~/.vscode/extensions/zowe.vscode-extension-for-zowe-x.x.x/logs`

## 0.6.5

- Fixed issue with platform-specific folder separator, added progress bar when saving

## 0.6.4

- Make favorites persistent after upgrading the extension

## 0.6.3

- Updates to README

## 0.6.2

- Updates to README

## 0.6.1

- Updates to README

## 0.5.0

- Initial release<|MERGE_RESOLUTION|>--- conflicted
+++ resolved
@@ -7,17 +7,12 @@
 ### New features and enhancements
 
 - Added check for existing team configuration file in location during create, prompting user to continue with the create action. [#1923](https://github.com/zowe/vscode-extension-for-zowe/issues/1923)
-<<<<<<< HEAD
-- Bugfix: Fix refresh job & spool file pull from mainframe doesn't update job status [#1936](https://github.com/zowe/vscode-extension-for-zowe/pull/1936)
-- Bugfix: Fixed project profiles loaded when no workspace folder is open. [#1802](https://github.com/zowe/vscode-extension-for-zowe/issues/1802)
-- Bugfix: Added validation check while creating, renaming and using allocate alike feature for datasets [#1849](https://github.com/zowe/vscode-extension-for-zowe/issues/1849)
-=======
 
 ### Bug fixes
 
 - Fixed the job status not updating when refreshing a job or pulling a spool file from mainframe. [#1936](https://github.com/zowe/vscode-extension-for-zowe/pull/1936)
 - Prevented project profiles from being loaded when no workspace folder is open. [#1802](https://github.com/zowe/vscode-extension-for-zowe/issues/1802)
->>>>>>> 5ae4256e
+- Bugfix: Added validation check while creating, renaming and using allocate alike feature for datasets [#1849](https://github.com/zowe/vscode-extension-for-zowe/issues/1849)
 
 ## `2.3.0`
 
