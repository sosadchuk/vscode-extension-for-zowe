--- conflicted
+++ resolved
@@ -16,11 +16,8 @@
 - Fixed "Allocate Like" error that prevented proper execution. [#1973](https://github.com/zowe/vscode-extension-for-zowe/issues/1973)
 - Fixed de-sync issue between Data Set and Favorites panels when adding or deleting datasets/members that were favorited. [#1488](https://github.com/zowe/vscode-extension-for-zowe/issues/1488)
 - Added logging in places where errors were being caught and ignored.
-<<<<<<< HEAD
+- Fixed issue where parent in Jobs list closes after single/multiple job deletion. [#1676](https://github.com/zowe/vscode-extension-for-zowe/issues/1676)
 - Removed TSLint (as it is deprecated), and replaced all TSLint rules with their ESLint equivalents. [#2030](https://github.com/zowe/vscode-extension-for-zowe/issues/2030)
-=======
-- Fixed issue where parent in Jobs list closes after single/multiple job deletion. [#1676](https://github.com/zowe/vscode-extension-for-zowe/issues/1676)
->>>>>>> 595fea05
 
 ## `2.4.1`
 
