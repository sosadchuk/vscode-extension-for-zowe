--- conflicted
+++ resolved
@@ -7,11 +7,8 @@
 ### New features and enhancements
 
 - Added "Sort Jobs" feature for job nodes in Jobs tree view. [#2257](https://github.com/zowe/vscode-extension-for-zowe/issues/2251)
-<<<<<<< HEAD
 - Introduce a new user interface for managing profiles via right-click action "Manage Profile".
-=======
 - Added new edit feature on `Edit Attributes` view for changing file tags on USS [#2113](https://github.com/zowe/vscode-extension-for-zowe/issues/2113)
->>>>>>> fd0649f2
 
 ### Bug fixes
 
