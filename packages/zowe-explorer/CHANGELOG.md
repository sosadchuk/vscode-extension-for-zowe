# Change Log

All notable changes to the "vscode-extension-for-zowe" extension will be documented in this file.

## TBD Release

### New features and enhancements

### Bug fixes

## `2.9.1`

### Bug fixes

- Optimized fetching and caching of child nodes across the primary tree views (Data Sets, Unix System Services, Jobs). [#2347](https://github.com/zowe/vscode-extension-for-zowe/issues/2347)
- Fixed issue where profiles with authentication tokens were breaking functionality for direct-to-service profiles after user interaction. [#2330](https://github.com/zowe/vscode-extension-for-zowe/issues/2330)
- Fixed profile watcher for browser based environments. [#2211](https://github.com/zowe/vscode-extension-for-zowe/issues/2211)
<<<<<<< HEAD
- Added jobs not found message when no results are returned from filter [#2362](https://github.com/zowe/vscode-extension-for-zowe/issues/2362)
=======
- Updated dependencies for security audits.
>>>>>>> 6ae3d576

## `2.9.0`

### New features and enhancements

- Added option to save unique data set attributes as a template after allocation for future use. [#1425](https://github.com/zowe/vscode-extension-for-zowe/issues/1425)
- Added "Cancel Job" feature for job nodes in Jobs tree view. [#2251](https://github.com/zowe/vscode-extension-for-zowe/issues/2251)
- Enhanced ID generation for parent tree nodes to ensure uniqueness.
- Added support for custom credential manager extensions in Zowe Explorer [#2212](https://github.com/zowe/vscode-extension-for-zowe/issues/2212)

### Bug fixes

- Fixed issue where the "Disable Validation for Profile" context menu option did not update to "Enable Validation for Profile" after use. [#1897](https://github.com/zowe/vscode-extension-for-zowe/issues/1897)
- Fixed parameters passed to `path.join()` calls [#2172](https://github.com/zowe/vscode-extension-for-zowe/issues/2172)
- Fixed issue handling job files with the same DD names across different steps. [#2279](https://github.com/zowe/vscode-extension-for-zowe/issues/2279)
- Fixed issue handling job files with unnamed steps. [#2315](https://github.com/zowe/vscode-extension-for-zowe/issues/2315)
- Fixed issue with Windows path when uploading a file to a data set. [#2323](https://github.com/zowe/vscode-extension-for-zowe/issues/2323)
- Fixed an issue where the mismatch etag error returned was not triggering the diff editor, resulting in possible loss of data due to the issue. [#2277](https://github.com/zowe/vscode-extension-for-zowe/issues/2277)
- Fixed issue where refreshing views collapsed the respective trees. [#2215](https://github.com/zowe/vscode-extension-for-zowe/issues/2215)
- Fixed an issue where user would not get prompted when authentication error is thrown. [#2334](https://github.com/zowe/vscode-extension-for-zowe/issues/2334)

## `2.8.2`

### Bug fixes

- Fixed `zowe.settings.version` being added to settings.json in workspaces. [#2312](https://github.com/zowe/vscode-extension-for-zowe/issues/2312)

## `2.8.1`

### Bug fixes

- Fixed an issue with updating imperative.json file's Credential Manager value. [#2289](https://github.com/zowe/vscode-extension-for-zowe/issues/2289)
- Fixed an issue with "Zowe Explorer: Poll Content in Active Editor" keybind interfering with debug capabilities in VScode. The keybind to poll JES Spool file content will require the spool file to be active in the text editor. [#2285](https://github.com/zowe/vscode-extension-for-zowe/issues/2285)
- Updated linter rules and addressed linter errors. [#2291](https://github.com/zowe/vscode-extension-for-zowe/issues/2291)
- Fixed an issue with `zowe.settings.version` setting being updated with incorrect type. [#2166](https://github.com/zowe/vscode-extension-for-zowe/issues/2166)
- Updated dependencies for security audits.

## `2.8.0`

### New features and enhancements

- Added a new Zowe Explorer setting, `zowe.logger`, with a default setting of `INFO`.
- Added an output channel, `Zowe Explorer`, for logging within VS Code's Output view. The log level is set by the new Zowe Explorer setting, `zowe.logger`.
- Added a new setting `zowe.files.logsFolder.path` that can be used to override Zowe Explorer logs folder if default location is read-only. [#2186](https://github.com/zowe/vscode-extension-for-zowe/issues/2186)
- Opening a dialog for Upload or Download of files will now open at the project level directory or the user's home directory if no project is opened. [#2203](https://github.com/zowe/vscode-extension-for-zowe/issues/2203)
- Updated linter rules and addressed linter errors. [#2184](https://github.com/zowe/vscode-extension-for-zowe/issues/2184)
- Added polling options for JES Spool files. Spool files can be polled manually by clicking on the spool file name or automatic polling can be set with `Start Polling` option in context menu. [#1952](https://github.com/zowe/vscode-extension-for-zowe/issues/1952)
- Added the JOBS context menu option to download all spool files in binary format. [#2060](https://github.com/zowe/vscode-extension-for-zowe/issues/2060)
- Added two new options to download a single spool file from a Job in plain text or in binary format. [#2060](https://github.com/zowe/vscode-extension-for-zowe/issues/2060)
- Added the option for secure credential storage to be enable in Theia environment.

### Bug fixes

- Fixed issue with silent failures when uploading members into a data set. [#2167](https://github.com/zowe/vscode-extension-for-zowe/issues/2167)
- Fixed an issue where VSCode did not provide all context menu options for a profile node after a multi-select operation. [#2108](https://github.com/zowe/vscode-extension-for-zowe/pull/2108)
- Fixed an issue where the "Paste" option is shown for a multi-select operation in the "Data Sets" view.
- Fixed a z/OSMF issue for Data Sets and Jobs with special characters in the names. [#2175](https://github.com/zowe/vscode-extension-for-zowe/issues/2175)
- Fixed redundant text in error messages that included the same error details twice.
- Fixed issue where a spool file would open a duplicate tab when clicked between updates. [#1952](https://github.com/zowe/vscode-extension-for-zowe/issues/1952)
- Fixed issue where a job search query would not expand the session node after it has been filtered.
- Fixed error message when no data sets found that match pattern.
- Fixed secure credential storage not possible to enable in Theia.

## `2.7.0`

### New features and enhancements

- Added Job search query label to the session in the Jobs tree. [#2062](https://github.com/zowe/vscode-extension-for-zowe/pull/2064)
- Added feature to copy datasets (pds, sequential, members across pds) with multi-select capabilities. [#1150](https://github.com/zowe/vscode-extension-for-zowe/issues/1550)

### Bug fixes

- Fixed issue where job search queries were not working properly when favorited. [#2122](https://github.com/zowe/vscode-extension-for-zowe/issues/2122)
- Fixed issues where document changes may fail to upload if the environment has a slow filesystem or mainframe connection, or when VS Code exits during an upload operation. [#1948](https://github.com/zowe/vscode-extension-for-zowe/issues/1948)
- Fixed custom credential manager in `~/.zowe/settings/imperative.json` file being overwritten with invalid JSON. [#2187](https://github.com/zowe/vscode-extension-for-zowe/issues/2187)
- Fixed several linter errors throughout the codebase and consolidated linter rules. [#2184](https://github.com/zowe/vscode-extension-for-zowe/issues/2184)

## `2.6.2`

### Bug fixes

- Updated dependencies for security audits.

## `2.6.1`

### Bug fixes

- Removed excess pop-ups when listing/opening USS files, and replaced required pop-ups with status bar items to improve UX. [#2091](https://github.com/zowe/vscode-extension-for-zowe/issues/2091)
- Prevented creation of duplicate session after executing a favorited search query. [#1029](https://github.com/zowe/vscode-extension-for-zowe/issues/1029)
- Resolved an issue where VS Code did not provide all context menu options for a profile node after a multi-select operation. [#2108](https://github.com/zowe/vscode-extension-for-zowe/pull/2108)
- Fixed issue with standardization of old v1 settings in Zowe Explorer during activation. [#1520](https://github.com/zowe/vscode-extension-for-zowe/issues/1520)
- Fixed bug where a JSON error occurs for job nodes when collapsing or expanding with a single click. [#2121](https://github.com/zowe/vscode-extension-for-zowe/issues/2121)
- Fixed possible data loss when file is saved but fails to upload and VS Code does not detect unsaved changes. [#2099](https://github.com/zowe/vscode-extension-for-zowe/issues/2099)

## `2.6.0`

### New features and enhancements

- Added Job search prefix validator [1971](https://github.com/zowe/vscode-extension-for-zowe/issues/1971)
- Added file association for `zowe.config.json` and `zowe.config.user.json` to automatically detect them as JSON with Comments. [#1997](https://github.com/zowe/vscode-extension-for-zowe/issues/1997)
- Added the ability to list all datasets, even those with Imperative Errors. [#235](https://github.com/zowe/vscode-extension-for-zowe/issues/235) & [#2036](https://github.com/zowe/vscode-extension-for-zowe/issues/2036)
- Added favorite job query to jobs view. [#1947](https://github.com/zowe/vscode-extension-for-zowe/issues/1947)
- Added confirmation message for "Submit Job" feature as an option in extension settings (set to "All jobs" by default). [#998](https://github.com/zowe/vscode-extension-for-zowe/issues/998)
- Updated UI/UX method calls to use standalone `Gui` module for better usability and maintainability. [#1967](https://github.com/zowe/vscode-extension-for-zowe/issues/1967)
- Updated error dialog when Zowe config is invalid, with option to "Show Config" within VS Code for diagnostics. [#1986](https://github.com/zowe/vscode-extension-for-zowe/issues/1986)
- Added support for pasting at top-level of USS tree (if filtered), and optimized copy/paste operations to avoid using local paths when possible. [#2041](https://github.com/zowe/vscode-extension-for-zowe/issues/2041)

### Bug fixes

- Updated check for Theia environment to reduce false positives in different environments. [#2079](https://github.com/zowe/vscode-extension-for-zowe/issues/2079)
- Fixed issue where responseTimeout (in Zowe config) was not provided for supported API calls. [#1907](https://github.com/zowe/vscode-extension-for-zowe/issues/1907)
- Fixed issue where "Show Attributes" feature used conflicting colors with light VS Code themes. [#2048](https://github.com/zowe/vscode-extension-for-zowe/issues/2048)
- Fixed settings not persisting in Theia versions >=1.29.0. [#2065](https://github.com/zowe/vscode-extension-for-zowe/pull/2065)
- Removed TSLint (as it is deprecated), and replaced all TSLint rules with their ESLint equivalents. [#2030](https://github.com/zowe/vscode-extension-for-zowe/issues/2030)
- Fixed issue with a success message being returned along with error for Job deletion. [#2075](https://github.com/zowe/vscode-extension-for-zowe/issues/2075)
- Removed extra files from the VSIX bundle to reduce download size by 64%. [#2042](https://github.com/zowe/vscode-extension-for-zowe/pull/2042)
- Surfaced any errors from a dataset Recall/Migrate operation. [#2032](https://github.com/zowe/vscode-extension-for-zowe/issues/2032)
- Re-implemented regular dataset API call if the dataSetsMatching does not exist. [#2084](https://github.com/zowe/vscode-extension-for-zowe/issues/2084)

## `2.5.0`

### New features and enhancements

- Added ability to filter jobs by status. Improved Job filtering User experience. [#1925](https://github.com/zowe/vscode-extension-for-zowe/issues/1925)
- Added option to view PDS member attributes, and updated formatting for attributes webview. [#1577](https://github.com/zowe/vscode-extension-for-zowe/issues/1577)
- Streamlined attribute viewing options into one feature - "Show Attributes".
- Added multiple select copy/paste feature on uss view [#1549](https://github.com/zowe/vscode-extension-for-zowe/issues/1549)
- Added multiple select for hide session [#1555](https://github.com/zowe/vscode-extension-for-zowe/issues/1555)

### Bug fixes

- Fixed missing localization for certain VScode error/info/warning messages. [#1722](https://github.com/zowe/vscode-extension-for-zowe/issues/1722)
- Fixed "Allocate Like" error that prevented proper execution. [#1973](https://github.com/zowe/vscode-extension-for-zowe/issues/1973)
- Fixed de-sync issue between Data Set and Favorites panels when adding or deleting datasets/members that were favorited. [#1488](https://github.com/zowe/vscode-extension-for-zowe/issues/1488)
- Added logging in places where errors were being caught and ignored.
- Fixed issue where parent in Jobs list closes after single/multiple job deletion. [#1676](https://github.com/zowe/vscode-extension-for-zowe/issues/1676)

## `2.4.1`

### Bug fixes

- Bugfix: Added validation check while creating, renaming and using allocate alike feature for datasets [#1849](https://github.com/zowe/vscode-extension-for-zowe/issues/1849)
- Fixed login/logout errors from Team config file watcher. [#1924](https://github.com/zowe/vscode-extension-for-zowe/issues/1924)
- Fixed the loading of previously saved profiles in the tree views.
- Fixed default zosmf profile being added to tree view when no previous sessions have been added. [#1992](https://github.com/zowe/vscode-extension-for-zowe/issues/1992)
- Fixed the `Secure Credentials Enabled` setting to update the `~/.zowe/settings/imperative.json` file upon change of the setting without overwriting preexisting data in the file.
- Fixed errors encountered from not having Zowe CLI installed by creating the `~/.zowe/settings/imperative.json` file during activation if it doesn't already exist. This file is for Zowe Explorer to know the Security Credential Manager used for secure profile information and removes the Zowe CLI installation prerequisite. [#1850](https://github.com/zowe/vscode-extension-for-zowe/issues/1850)
- Fixed Zowe Explorer failing to activate in environment with empty workspace. [#1994](https://github.com/zowe/vscode-extension-for-zowe/issues/1994)

## `2.4.0`

### New features and enhancements

- Added check for existing team configuration file in location during create, prompting user to continue with the create action. [#1923](https://github.com/zowe/vscode-extension-for-zowe/issues/1923)
- Added a solution to allow Zowe Explorer extensions with a dependency on Zowe Explorer to work as web extension without Zowe Explorer functionality in vscode.dev. [#1953](https://github.com/zowe/vscode-extension-for-zowe/issues/1953)
- Added a new setting `Secure Credentials Enabled`, default value is selected for security and will have to be unselected to allow creation of team configuration files without default secure arrays to support environments that don't have access to Zowe CLI's Secure Credential Management.

### Bug fixes

- Fixed activation and Refresh Extension issues in web based editors, ie. Theia. [#1807](https://github.com/zowe/vscode-extension-for-zowe/issues/1807)
- Fix refresh job & spool file pull from mainframe doesn't update job status [#1936](https://github.com/zowe/vscode-extension-for-zowe/pull/1936)
- Fix for serial saving of data sets and files to avoid conflict error. [#1868](https://github.com/zowe/vscode-extension-for-zowe/issues/1868)

## `2.3.0`

### New features and enhancements

- Added option to edit team configuration file via the + button for easy access. [#1896](https://github.com/zowe/vscode-extension-for-zowe/issues/1896)
- Added multiple selection to manage context menu of Datasets, USS, and Jobs views. [#1428](https://github.com/zowe/vscode-extension-for-zowe/issues/1428)
- Added Spool file attribute information to a hover over the Spool file's name. [#1832](https://github.com/zowe/vscode-extension-for-zowe/issues/1832)
- Added support for CLI home directory environment variable in Team Config file watcher, and support watching Team Config files named zowe.config.json and zowe.config.user.json at both locations. [#1913](https://github.com/zowe/vscode-extension-for-zowe/issues/1913)
- Update to Job's View Spool file label to display PROCSTEP if available, if PROCSTEP isn't available the label will display the Spool file's record count. [#1889](https://github.com/zowe/vscode-extension-for-zowe/issues/1889) [#1832](https://github.com/zowe/vscode-extension-for-zowe/issues/1832)

### Bug fixes

- Fixed extension being slow to load large team config files. [#1911](https://github.com/zowe/vscode-extension-for-zowe/issues/1911)
- Fixed issue with cached profile information after updates to profiles. [#1915](https://github.com/zowe/vscode-extension-for-zowe/issues/1915)
- Fixed issue with saving credentials to v1 profile's yaml file when un-secure and save is selected after credential prompting. [#1886](https://github.com/zowe/vscode-extension-for-zowe/issues/1886)
- Fixed issue with outdated cached information after Update Credentials. [#1858](https://github.com/zowe/vscode-extension-for-zowe/issues/1858)
- Fixed issue with support for ZOWE_CLI_HOME environment variable. [#1747](https://github.com/zowe/vscode-extension-for-zowe/issues/1747)

## `2.2.1`

- Bugfix: Fixed activation failure when error reading team configuration file. [#1876](https://github.com/zowe/vscode-extension-for-zowe/issues/1876)
- Bugfix: Fixed Profile IO errors by refactoring use of Imperative's CliProfileManager. [#1851](https://github.com/zowe/vscode-extension-for-zowe/issues/1851)
- Bugfix: Fixed runtime error found in initForZowe call used by extenders. [#1872](https://github.com/zowe/vscode-extension-for-zowe/issues/1872)
- Bugfix: Added error notification for users when OS case sensitivitiy is not set up to avoid issues found with USS files in single directory of same name but different case. [#1484](https://github.com/zowe/vscode-extension-for-zowe/issues/1484)
- Bugfix: Added file watcher for team configuration files to fix v2 profile update issues experienced during creation, updating, and deletion of global or project level configuration files in VS Code. [#1760](https://github.com/zowe/vscode-extension-for-zowe/issues/1760)
- Bugfix: Updated dependencies for improved security. [#1878](https://github.com/zowe/vscode-extension-for-zowe/pull/1878)

## `2.2.0`

- Optimized saving of files on DS/USS when utilizing autosave or experiencing slow upload speeds.
- Updates to use new Zowe Explorer APIs `ZoweVsCodeExtension.updateCredentials` for credential prompting and `ProfilesCache.updateProfilesArrays` for profiles that don't store credentials locally in profile file.

## `2.1.0`

- Added: `Pull from Mainframe` option added for JES spool files. [#1837](https://github.com/zowe/vscode-extension-for-zowe/pull/1837)
- Added: Updated Licenses. [#1841](https://github.com/zowe/vscode-extension-for-zowe/issues/1841)
- Bugfix: Updated imports to use the imperative instance provided by the CLI package. [#1842](https://github.com/zowe/vscode-extension-for-zowe/issues/1842)
- Bugfix: Fixed unwanted requests made by tree node when closing folder. [#754](https://github.com/zowe/vscode-extension-for-zowe/issues/754)
- Bugfix: Fix for credentials not being updated after the invalid credentials error is displayed. [#1799](https://github.com/zowe/vscode-extension-for-zowe/issues/1799)
- Bugfix: Fixed hyperlink for Job submitted when profile is not already in JOBS view. [#1751](https://github.com/zowe/vscode-extension-for-zowe/issues/1751)
- Bugfix: Fixed keybindings for `Refresh Zowe Explorer` to not override default VSC keybinding. See [README.md](https://github.com/zowe/vscode-extension-for-zowe/blob/main/packages/zowe-explorer/README.md#keyboard-shortcuts) for new keybindings. [#1826](https://github.com/zowe/vscode-extension-for-zowe/issues/1826)
- Bugfix: Fixed `Update Profile` issue for missing non-secure credentials. [#1804](https://github.com/zowe/vscode-extension-for-zowe/issues/1804)
- Bugfix: Fixed errors when operation cancelled during credential prompt. [#1827](https://github.com/zowe/vscode-extension-for-zowe/issues/1827)
- Bugfix: Login and Logout operations no longer require a restart of Zowe Explorer or VSC. [#1750](https://github.com/zowe/vscode-extension-for-zowe/issues/1750)
- Bugfix: Fix for Login token always being stored in plain text. [#1840](https://github.com/zowe/vscode-extension-for-zowe/issues/1840)
- Bugfix: Fixed Theia tests. [#1665](https://github.com/zowe/vscode-extension-for-zowe/issues/1665)

## `2.0.3`

- Bugfix: Fixed Quick-key Delete in USS and Jobs trees. [#1821](https://github.com/zowe/vscode-extension-for-zowe/pull/1821)
- Bugfix: Fixed issue with Zowe Explorer crashing during initialization due to Zowe config file errors. [#1822](https://github.com/zowe/vscode-extension-for-zowe/pull/1822)
- Bugfix: Fixed issue where Spool files failed to open when credentials were not stored in a profile. [#1823](https://github.com/zowe/vscode-extension-for-zowe/pull/1823)
- Bugfix: Fixed extra space in the Invalid Credentials dialog, at profile validation profilename. [#1824](https://github.com/zowe/vscode-extension-for-zowe/pull/1824)
- Bugfix: Updated dependencies for improved security. [#1819](https://github.com/zowe/vscode-extension-for-zowe/pull/1819)

## `2.0.2`

- Bugfix: Fixed USS search filter fails on credential-less profiles. [#1811](https://github.com/zowe/vscode-extension-for-zowe/pull/1811)
- Bugfix: Fixed Zowe Explorer recognizing environment variable ZOWE_CLI_HOME. [#1803](https://github.com/zowe/vscode-extension-for-zowe/pull/1803)
- Bugfix: Fixed Zowe Explorer prompting for TSO Account number when saved in config file's TSO profile. [#1801](https://github.com/zowe/vscode-extension-for-zowe/pull/1801)

## `2.0.1`

- BugFix: Improved logging information to help diagnose Team Profile issues. [#1776](https://github.com/zowe/vscode-extension-for-zowe/pull/1776)
- BugFix: Fixed adding profiles to the tree view on Theia. [#1774](https://github.com/zowe/vscode-extension-for-zowe/issues/1774)
- BugFix: Updated Log4js version to resolve initialization problem on Eclipse Che. [#1692](https://github.com/zowe/vscode-extension-for-zowe/issues/1692)
- BugFix: Fixed dataset upload issue by trimming labels. [#1789](https://github.com/zowe/vscode-extension-for-zowe/issues/1789)
- BugFix: Fixed duplicate jobs appearing in the jobs view upon making an owner/prefix filter search for extenders. [#1780](https://github.com/zowe/vscode-extension-for-zowe/pull/1780)
- BugFix: Fixed error displayed when opening a job file for extenders. [#1701](https://github.com/zowe/vscode-extension-for-zowe/pull/1701)

## `2.0.0`

- Major: Introduced Team Profiles and more. See the prerelease items (if any) below for more details.

## 2.0.0-next.202204202000

- Updated Imperative to gather information from the corresponding base profile. [#1757](https://github.com/zowe/vscode-extension-for-zowe/pull/1757)
- Fixed issue when first Team Config profile management file is created. [#1754](https://github.com/zowe/vscode-extension-for-zowe/pull/1754)
- Fixed `Failed to find property user` on load or refresh. [#1757](https://github.com/zowe/vscode-extension-for-zowe/pull/1757)
- Fixed getting credentials from the wrong base profile. [#1757](https://github.com/zowe/vscode-extension-for-zowe/pull/1757)
- Fixed writing tokens to the wrong base profile. [#1757](https://github.com/zowe/vscode-extension-for-zowe/pull/1757)
- Fixed Windows not being able to share Tokens between CLI and ZE. [#1757](https://github.com/zowe/vscode-extension-for-zowe/pull/1757)
- Fixed Login info written to global file if proifle name is the same as project level profile. [#1761](https://github.com/zowe/vscode-extension-for-zowe/pull/1761)

## 2.0.0-next.202204180940

- Refactored the PRofilesCache to reduce maintenance efforts going forward. [#1715](https://github.com/zowe/vscode-extension-for-zowe/issues/1715)
- Updated CLI to consume security related fixes and more. [#1740](https://github.com/zowe/vscode-extension-for-zowe/pull/1740)
- Added differentiation between project and global level profiles. [#1727](https://github.com/zowe/vscode-extension-for-zowe/issues/1727)
- Removed the Secure Credential setting. [#1739](https://github.com/zowe/vscode-extension-for-zowe/issues/1739), [#722](https://github.com/zowe/vscode-extension-for-zowe/issues/722), [#820](https://github.com/zowe/vscode-extension-for-zowe/issues/820), and [#1223](https://github.com/zowe/vscode-extension-for-zowe/issues/1223)
- Synchronized the ZE preferred Security service with the CLI. [#1736](https://github.com/zowe/vscode-extension-for-zowe/issues/1736)
- Fixed APIML token not working between clients (ZE and CLI). [#1713](https://github.com/zowe/vscode-extension-for-zowe/issues/1713)

## 2.0.0-next.202204081040

- Fixed TSO commands in when using teamConfig. [#1731](https://github.com/zowe/vscode-extension-for-zowe/pull/1731)
- Fixed `Zowe Explorer: Refresh Zowe Explorer` command palette option. [1735](https://github.com/zowe/vscode-extension-for-zowe/pull/1735)

## 2.0.0-next.202204041200

- Added Secure Credential support, allowing users to update credentials using GUI. [#1699](https://github.com/zowe/vscode-extension-for-zowe/pull/1693)
- Update Zowe Explorer 2.0 settings migration. [1714](https://github.com/zowe/vscode-extension-for-zowe/pull/1714)
- Update Zowe Explorer SSO logout check for extenders. [#1711](https://github.com/zowe/vscode-extension-for-zowe/pull/1711)
- Update Zowe SDK dependency. [#1699](https://github.com/zowe/vscode-extension-for-zowe/pull/1693)
- Updated dependencies for improved security. [#1702](https://github.com/zowe/vscode-extension-for-zowe/pull/1702)

## `v2.0.0-next.202202281000`

- Update Zowe CLI SDK to version 7.0.0-next.202202242016.
- Fixed the bug that overwrites like-named profiles in a nested config.

## `v2.0.0-next.202202221200`

- Added extender's type info to config schema during config file creation and removed Zowe CLI installation dependency. [#1629](https://github.com/zowe/vscode-extension-for-zowe/pull/1629)
- Added support for Login and Logout using the config file. [#1637](https://github.com/zowe/vscode-extension-for-zowe/pull/1637)
- Added capability to refresh Zowe Explorer updating the Views to reflect different profile handling to include the config file. [#1650](https://github.com/zowe/vscode-extension-for-zowe/pull/1650)
- Updated Zowe SDK dependency. [#1624](https://github.com/zowe/vscode-extension-for-zowe/pull/1624)

## `1.22.0`

- Added: Extensible Login and Logout capabilities for Zowe extenders to utilize for token based authentication. [#1606](https://github.com/zowe/vscode-extension-for-zowe/pull/1606) and [#1255](https://github.com/zowe/vscode-extension-for-zowe/issues/1255).
- Added: Eclipse Public License file. Users can view the license file in the root directory of the Zowe Explorer repository [#1626](https://github.com/zowe/vscode-extension-for-zowe/pull/1626).
- Updated: Supported Node.js version was changed to v12 or higher. We no longer support running the product on earlier versions (10.x and earlier) of Node.js [#1640](https://github.com/zowe/vscode-extension-for-zowe/pull/1640).
- Updated: Security updates for `copy-props`, `nanoid`, and `markdown-it` dependencies were changed to improve security alerting [#1638](https://github.com/zowe/vscode-extension-for-zowe/pull/1638), [#1636](https://github.com/zowe/vscode-extension-for-zowe/pull/1636), and [#1649](https://github.com/zowe/vscode-extension-for-zowe/pull/1649).
- Updated: A work around was developed to help developers debug Zowe Explorer VS Code extension on Theia. For more information, see **Work around for debugging in Theia** [#1576](https://github.com/zowe/vscode-extension-for-zowe/pull/1576).
- Fixed: The Zowe Explorer deployment script was updated to use vsce (Visual Studio Code Extension Manager) version 1.103.1 to help ensure that it is compatible with Node v12 [#1608](https://github.com/zowe/vscode-extension-for-zowe/pull/1608).
- Fixed: Fixed the Theia input box issue that caused entered values to be validated incorrectly [#1580](https://github.com/zowe/vscode-extension-for-zowe/pull/1580).

## `1.21.0`

- Add a progress bar for the simultaneous deletion of multiple jobs [#1583](https://github.com/zowe/vscode-extension-for-zowe/pull/1583). Thanks @uzuko01
- Added the note about the deprecation of the associate profile feature to the Associate Profile section of Zowe Docs and to the Zowe Explorer Readme [#1575](https://github.com/zowe/vscode-extension-for-zowe/pull/1575). Thanks @IgorCATech
- Changed the `DataSet uploaded successfully` message type. Now messages are shown in the status bar instead of the notification pop-up [#1542](https://github.com/zowe/vscode-extension-for-zowe/pull/1542). Thanks @anokhikastiaIBM
- Updated dependencies for improved security [#1591](https://github.com/zowe/vscode-extension-for-zowe/pull/1591) and [#1601](https://github.com/zowe/vscode-extension-for-zowe/pull/1601). Thanks @lauren-li
- Updated Theia tests to use the latest Theia version [#1566](https://github.com/zowe/vscode-extension-for-zowe/pull/1566). Thanks @JillieBeanSim
- Fixed the issue that caused JCL errors in the JOBS tree to be displayed as `undefined:undefined(undefined)` [#1584](https://github.com/zowe/vscode-extension-for-zowe/pull/1584). Thanks @roman-kupriyanov
- Fixed the Theia input box issue that caused entered values to be incorrectly validated [#1580](https://github.com/zowe/vscode-extension-for-zowe/pull/1580). Thanks @JillieBeanSim
- Fixed the issue that caused the removal of unsaved credentials of a profile in the Jobs tree after deleting a job. Now when you delete a job from the Jobs tree with a profile that does not have the stored credentials, the profile keeps the cached credentials [#1524](https://github.com/zowe/vscode-extension-for-zowe/pull/1524). Thanks @nickImbirev

## `1.20.0`

- Added a Github action bot that automates the issue triage [#1530](https://github.com/zowe/vscode-extension-for-zowe/pull/1530). Thanks @crawr
- Updated the @zowe/cli version to 6.33.3 to fix the SSH2 audit failure [#1522](https://github.com/zowe/vscode-extension-for-zowe/pull/1522). Thanks @JillieBeanSim
- Updated the Jobs Issue Stop and Issue Modify commands so that they can be consumed by Extenders with the `issueMvsCommand` API [#1508](https://github.com/zowe/vscode-extension-for-zowe/pull/1508). Thanks @JillieBeanSim
- Use Visual Studio Code's standard confirmation prompt for the Data Sets, USS, and Job trees when clicking on a Favorited profile that does not exist [#1506](https://github.com/zowe/vscode-extension-for-zowe/pull/1506). Thanks @JillieBeanSim
- Updated the deletion prompt for the USS and Jobs trees [#1505](https://github.com/zowe/vscode-extension-for-zowe/pull/1505). Thanks @JillieBeanSim
- Updated the placeholder text in the `Add Profile` entry field [#1490](https://github.com/zowe/vscode-extension-for-zowe/pull/1490). Thanks @anokhikastiaIBM
- Fixed the Not Found issue that resulted from attempts to delete a member whose parent data set was already deleted using multi-delete [#1525](https://github.com/zowe/vscode-extension-for-zowe/pull/1525). Thanks @JillieBeanSim

## `1.19.0`

- Added a check to ensure that a base profile exists before running the function that combines base and service profiles [#1500](https://github.com/zowe/vscode-extension-for-zowe/pull/1500). Thanks @lauren-li
- Added Imperative logger access for extenders [#1433](https://github.com/zowe/vscode-extension-for-zowe/pull/1433). Thanks @katelynienaber
- Added documentation for Imperative logger for extenders [#1467](https://github.com/zowe/vscode-extension-for-zowe/pull/1467). Thanks @katelynienaber
- Implemented separate console windows for TSO and MVS commands [#1478](https://github.com/zowe/vscode-extension-for-zowe/pull/1478). Thanks @katelynienaber
- Fixed the bug that caused the check credentials pop-up to disappear too quickly [#1486](https://github.com/zowe/vscode-extension-for-zowe/pull/1486). Thanks @JillieBeanSim
- Fixed the bug that kept the command text box while escaping the process of entering a TSO command. Now the command text box does not pop up if you cancel entering a TSO command [#1479](https://github.com/zowe/vscode-extension-for-zowe/pull/1479). Thanks @katelynienaber
- Fixed the bug that caused issues with deleting data set members in Ecplipse Theia or Che [#1487](https://github.com/zowe/vscode-extension-for-zowe/pull/1478). Thanks @phaumer
- Fixed the bug that caused the deletion of selected data sets while removing a single data set member by using the right-click action. [#1483](https://github.com/zowe/vscode-extension-for-zowe/pull/1483). Thanks @JillieBeanSim

## `1.18.0`

- Added the ability to register custom profile types in `ProfilesCache` for extenders [#1419](https://github.com/zowe/vscode-extension-for-zowe/pull/1419). Thanks @phaumer
- Added the ability to pass account and other information from tso profile [#1378](https://github.com/zowe/vscode-extension-for-zowe/pull/1378). Thanks @fswarbrick
- Added profiles cache to extenders [#1390](https://github.com/zowe/vscode-extension-for-zowe/pull/1390). Thanks @phaumer
- Status icons now reset when refreshing the explorer views [#1404](https://github.com/zowe/vscode-extension-for-zowe/pull/1404). Thanks @lauren-li
- Fixed the issue that prevented the expected error message `No valid value for z/OS URL. Operation Cancelled` from being displayed while escaping the host text box during the creation or update of a profile [#1426](https://github.com/zowe/vscode-extension-for-zowe/pull/1426). Thanks @JillieBeanSim
- Fixed the issue that invoked profile validation before updating a profile. Now a profile is validated only after the update [#1415](https://github.com/zowe/vscode-extension-for-zowe/pull/1415). Thanks @JillieBeanSim
- Fixed the issue of Zowe profiles encoding value when opening a USS file in the text editor [#1400](https://github.com/zowe/vscode-extension-for-zowe/pull/1400). Thanks @JillieBeanSim

## `1.17.0`

- Added the feature that automatically includes a missing profile in the Jobs view when submitting a job [#1386](https://github.com/zowe/vscode-extension-for-zowe/pull/1386). Thanks @nickImbirev
- Added the extender documentation for KeytarApi for Secure Credential Store [#1384](https://github.com/zowe/vscode-extension-for-zowe/pull/1384). Thanks @JillieBeanSim
- Added a new setting that enables you to hide Zowe Explorer's temporary downloads folder from a workspace [#1373](https://github.com/zowe/vscode-extension-for-zowe/pull/1373). Thanks @crawr
- Added the command to refresh a particular job and get the latest information and content for its spool files [#1363](https://github.com/zowe/vscode-extension-for-zowe/pull/1363). Thanks @nickImbirev
- Added the function that enables you to delete multiple datasets and data set members [#1323](https://github.com/zowe/vscode-extension-for-zowe/pull/1323). Thanks @katelynienaber
- Added the feature that enables you to use multiple VS Code windows for files opened via Zowe Explorer [#1347](https://github.com/zowe/vscode-extension-for-zowe/pull/1347). Thanks @JillieBeanSim
- Added the command to refresh USS directory file names without the entire tree collapsing [#1369](https://github.com/zowe/vscode-extension-for-zowe/pull/1369). Thanks @rudyflores
- Removed non-functioning code from invalid credentials for Theia [#1371](https://github.com/zowe/vscode-extension-for-zowe/pull/1371). Thanks @lauren-li
- Fixed the issue with USS Search and Update Profile errors for profiles without credentials [#1391](https://github.com/zowe/vscode-extension-for-zowe/pull/1391). Thanks @lauren-li

## `1.16.0`

- Added the refresh data set member names option. You can now retrieve a new list of members from the mainframe [#1343](https://github.com/zowe/vscode-extension-for-zowe/pull/1343). Thanks @rudyflores
- Added the best practice documentation for error handling [#1335](https://github.com/zowe/vscode-extension-for-zowe/pull/1335). Thanks @katelynienaber
- Added the developer guide for adding commands to core Zowe Explorer menus [#1332](https://github.com/zowe/vscode-extension-for-zowe/pull/1332). Thanks @lauren-li
- Standardized context group names [#1340](https://github.com/zowe/vscode-extension-for-zowe/pull/1340). Thanks @lauren-li
- Fixed the error message that popped up when accessing a profile from Favorites [#1344](https://github.com/zowe/vscode-extension-for-zowe/pull/1344). Thanks @rudyflores
- Fixed the issue that prevented the Allocate Like feature from working correctly [#1322](https://github.com/zowe/vscode-extension-for-zowe/pull/1322). Thanks @katelynienaber

## `1.15.1`

- Fixed the issue that required the vscode module to be imported in the API package [#1318](https://github.com/zowe/vscode-extension-for-zowe/pull/1318). Thanks @JillieBeanSim

## `1.15.0`

- Added the secure credentials support for Extenders API [#1306](https://github.com/zowe/vscode-extension-for-zowe/pull/1306). Thanks @JillieBeanSim
- Improved Zowe Explorer extenders. Zowe Explorer extenders can now utilize Extender API to have profile folder and meta file created upon initialization [#1282](https://github.com/zowe/vscode-extension-for-zowe/pull/1282). Thanks @JillieBeanSim
- Improved the Command Palette by adding "Zowe Explorer:" before all commands that are related to the extension. Removed some commands from the palette that caused issues [#1308](https://github.com/zowe/vscode-extension-for-zowe/pull/1308). Thanks @lauren-li
- Updated Theia Tests. Now you need to have Zowe CLI 6.31.0 and the latest .vsix file in the `theia/plugins` folder to run Theia tests [#1268](https://github.com/zowe/vscode-extension-for-zowe/pull/1268). Thanks @deepali-hub
- Fixed the issue that prevented the `issue STOP command` function from executing correctly [#1304](https://github.com/zowe/vscode-extension-for-zowe/pull/1304). Thanks
  @nickImbirev
- Fixed the issue that caused the Add Profile icon to disappear [#1307](https://github.com/zowe/vscode-extension-for-zowe/pull/1307). Thanks @lauren-li
- Fixed the vulnerability in NPM Audit [#1309](https://github.com/zowe/vscode-extension-for-zowe/pull/1309). Thanks @JillieBeanSim
- Fixed the issue that doubled the occurrence of the port prompt [#1298](https://github.com/zowe/vscode-extension-for-zowe/pull/1298). Thanks @katelynienaber
- Fixed the issue that triggered the `Delete Job` command even outside Zowe Explorer views [#1310](https://github.com/zowe/vscode-extension-for-zowe/pull/1310). @crawr
- Fixed the trailing slash issue that caused issues with USS search [#1313](https://github.com/zowe/vscode-extension-for-zowe/pull/1313). Thanks @katelynienaber

## `1.14.0`

- Added the Issue TSO Commands feature [#1245](https://github.com/zowe/vscode-extension-for-zowe/pull/1245). Thanks @JillieBeanSim
- Fixed the issue that caused the USS tree to collapse after renaming a folder [#1259](https://github.com/zowe/vscode-extension-for-zowe/pull/1259). Thanks @lauren-li
- Fixed the issue that prevented jobs with an octothorpe (#) in the name from opening [#1253](https://github.com/zowe/vscode-extension-for-zowe/issues/1253). Thanks @katelynienaber

## `1.13.1`

- Updated the dialog text for issuing MVS commands. Now the text of the function is `Zowe: Issue MVS Command` [#1230](https://github.com/zowe/vscode-extension-for-zowe/pull/1230). Thanks @JillieBeanSim
- Added the prompt for credentials when issuing MVS commands, using the right click action, against profiles with missing credentials [#1231](https://github.com/zowe/vscode-extension-for-zowe/pull/1231). Thanks @JillieBeanSim
- Added the Prerequisites section to the Zowe Explorer Extension for FTP ReadMe [#1246](https://github.com/zowe/vscode-extension-for-zowe/pull/1246). Thanks @lauren-li
- Added Open VSX to the deployment pipeline [#1240](https://github.com/zowe/vscode-extension-for-zowe/pull/1240). Thanks @zFernand0

## `1.13.0`

- Added the monorepo landing Readme that contains the high-level overview of the repository folders such as `packages` folder, instructions on how to contribute to the project and links to Medium articles providing additional useful information about Zowe Explorer and Zowe [#1199](https://github.com/zowe/vscode-extension-for-zowe/pull/1199). Thanks @IgorCATech
- Fixed the issue that prevented the list of recently opened files from being displayed upon request. You can access a list of recently opened files by pressing the Ctrl+Alt+R (Windows) or Command+Option+R (Mac) key combination [#1208](https://github.com/zowe/vscode-extension-for-zowe/pull/#1208). Thanks @jellypuno
- Fixed the issue that prevented file picker from functioning. The file picker feature lets you filter your datasets in the tree by pressing the Ctrl+Alt+P (Windows) or Command+Option+P (Mac) key combination [#992](https://github.com/zowe/vscode-extension-for-zowe/issues/992). Thanks @katelynienaber
- Fixed the issue that caused the content from a previously filtered USS directory instead of the currently filtered USS directory to be served [#1134](https://github.com/zowe/vscode-extension-for-zowe/issues/1134). Thanks @lauren-li
- Added the previously selected `RejectUnauthorized` value to the placeholder text of the entry field while updating an existing profile. In addition, the value is highlighted and shown at the top of the selection list [#1218](https://github.com/zowe/vscode-extension-for-zowe/pull/1218). Thanks @JillieBeanSim
- Added the pre-filled and pre-selected filename of the copied member to the entry field while performing the paste member action [#1183](https://github.com/zowe/vscode-extension-for-zowe/pull/1183). Thanks @JillieBeanSim
- Added the multiple deletion of jobs feature [#1128](https://github.com/zowe/vscode-extension-for-zowe/pull/1128). Thanks @crawr
- Improved error handling for the data set copy/paste member, migrate, and recall functions [#1219](https://github.com/zowe/vscode-extension-for-zowe/pull/1219). Thanks @tiantn

## `1.12.1`

- Fixed the issue that prevented edited profile base paths from being saved [#989](https://github.com/zowe/vscode-extension-for-zowe/issues/989). Thanks @katelynienaber
- Fixed the issue that prevented Zowe Explorer from storing empty values for optional profile fields, such as `user`, `password`, `timeout`, and `encoding`. This is done to be consistent with the way Zowe CLI stores profile information when creating and editing profiles [#1016](https://github.com/zowe/vscode-extension-for-zowe/issues/1016). Thanks @katelynienaber
- Fixed the issue that caused repeated credential prompting if a user refused to authenticate [#1147](https://github.com/zowe/vscode-extension-for-zowe/issues/1147). Thanks @katelynienaber
- Fixed the issue that caused removed favorite profiles to be favorited again in subsequent IDE sessions [#1144](https://github.com/zowe/vscode-extension-for-zowe/issues/1144). Thanks @lauren-li
- Fixed the issue that prevented updated credential prompting from occurring when a profile was marked “invalid” [#1095](https://github.com/zowe/vscode-extension-for-zowe/issues/1095). Thanks @katelynienaber

## `1.12.0`

- Added the ability to edit data set attributes before allocation [#1031](https://github.com/zowe/vscode-extension-for-zowe/issues/1031). Thanks @katelynienaber
- Allowed filtering of member names from the Data Sets search bar [#868](https://github.com/zowe/vscode-extension-for-zowe/issues/868). Thanks @JillieBeanSim
- Reorganized the context menus and streamlined the visible icons [#1052](https://github.com/zowe/vscode-extension-for-zowe/issues/1052). Thanks @katelynienaber
- Fixed the messaging displayed when handling inactive profiles and when updating profiles [#1065](https://github.com/zowe/vscode-extension-for-zowe/issues/1065) [#1096](https://github.com/zowe/vscode-extension-for-zowe/issues/1096). Thanks @jellypuno
- Fixed the issue causing tree restructure when renaming a USS file or directory [#757](https://github.com/zowe/vscode-extension-for-zowe/issues/757). Thanks @katelynienaber
- Fixed the issue preventing issuing of commands when using profiles with tokens [#1051](https://github.com/zowe/vscode-extension-for-zowe/issues/1051). Thanks @crawr
- Refactored refresh functions. Thanks @lauren-li @JillieBeanSim
- Updated FTP and API Readme documentation. Thanks @phaumer
- Added regression tests for profiles in Theia. Thanks @deepali-hub

## `1.11.1`

- Updated Keytar and Jest dev deps for Node 14. Thanks @t1m0thyj

## `1.11.0`

- Added login and logout functions for base profiles. You can now log in to API Mediation Layer and generate a token for your base profile. [#914](https://github.com/zowe/vscode-extension-for-zowe/issues/914). Thanks @crawr
- Fixed the empty profile folders in Favorites issue. [#1026](https://github.com/zowe/vscode-extension-for-zowe/issues/1026). Thanks @lauren-li
- Fixed the initialization error that occurred when base profiles were used while being logged out from API ML. [1063](https://github.com/zowe/vscode-extension-for-zowe/issues/1063). Thanks @jellypuno
- Fixed the issue preventing the tree refresh function from updating extender profiles. [1078](https://github.com/zowe/vscode-extension-for-zowe/issues/1078). Thanks @lauren-li
- Fixed the issue causing jobs retrieval failure when using profiles with tokens. [1088](https://github.com/zowe/vscode-extension-for-zowe/issues/1088). Thanks @jellypuno

## `1.10.1`

- Updated arguments to keep the order of precedence consistent between service and base profile. [#1055](https://github.com/zowe/vscode-extension-for-zowe/issues/1055). Thanks @JillieBeanSim

## `1.10.0`

- Added Base Profile support. [#1037](https://github.com/zowe/vscode-extension-for-zowe/issues/1037). Thanks @katelynienaber, @jellypuno, @JillieBeanSim, @lauren-li, @crawr, @phaumer

## `1.9.0`

- Added the Allocate Like feature. [#904](https://github.com/zowe/vscode-extension-for-zowe/issues/904). Thanks @katelynienaber
- Added the ability to disable/enable profile validation. [#922](https://github.com/zowe/vscode-extension-for-zowe/issues/922). Thanks @JillieBeanSim
- Added the ability to access other profiles during profile validation. [#953](https://github.com/zowe/vscode-extension-for-zowe/issues/953). Thanks @JillieBeanSim
- Grouped Favorites by profile for Datasets, USS, and Jobs. [#168](https://github.com/zowe/vscode-extension-for-zowe/issues/168). Thanks @lauren-li
- Fixed USS renaming issues. [#911](https://github.com/zowe/vscode-extension-for-zowe/issues/911). Thanks @katelynienaber and @lauren-li
- Fixed the deletion of datasets issue. [#963](https://github.com/zowe/vscode-extension-for-zowe/issues/963). Thanks @katelynienaber
- Once entered, datasets and members are displayed in uppercase. [#962](https://github.com/zowe/vscode-extension-for-zowe/issues/962). Thanks @AndrewTwydell and @Pranay154
- Removed errors in Favorites items caused by profiles that are created by other extensions. [#968](https://github.com/zowe/vscode-extension-for-zowe/issues/968). Thanks @lauren-li
- Updated the environment check for Theia compatibility. [#1009](https://github.com/zowe/vscode-extension-for-zowe/issues/1009). Thanks @lauren-li

## `1.8.0`

- Webpack working with localization and logging. Thanks @lauren-li
- Allow extenders to load their saved profile sessions upon their activation. Thanks @lauren-li
- Provide a re-validation for invalid profiles automatically. Thanks @JillieBeanSim
- Bug fix related to saving USS files. Thanks @JillieBeanSim.
- Bug fix related to the deletion of datasets. Thanks @katelynienaber

## `1.7.1`

- Fixed USS save operation. Thanks @JillieBeanSim
- Added validation information message. Thanks @JillieBeanSim
- Restructured Readme. Thanks @IgorCATech

## `1.7.0`

- Disallow multiple profiles with same name but different capitalizations. Thanks @katelynienaber
- Improvements for Optional Credentials. Thanks @crawr @jellypuno
- Reorganize Data Sets context menu. Thanks @katelynienaber
- Adding star icon for favorites. Thanks @katelynienaber
- Profile Validation. Thanks @jellypuno
- Updating Credentials via Check Credentials. Thanks @JillieBeanSim
- Favorites get loaded and opened into new files. Thanks @phaumer
- Improve messaging of confirmation dialogues. Thanks @crawr
- Enable editing of filters. Thanks @katelynienaber
- Update Codecov settings. Thanks @jellypuno
- Handle encoding value from z/OSMF Profiles. Thanks @dkelosky
- Enable editing of ASCII files in USS. Thanks @Colin-Stone
- Refactor unit test and add more integration tests. Thanks @katelynienaber

## `1.6.0`

- Create connections with any registered profile type. Thanks @JillieBeanSim
- Streamline first profile creation. Thanks @crawr
- Add recall options for migrated datasets. Thanks @Pranay154
- Fix persistent data after recall functionality. Thanks @katelynienaber
- Fix deleting and editing connection not considering other profile types. Thanks @phaumer
- Fix multiple prompts when escaping/canceling editing session. Thanks @jellypuno
- Fix failure to load optional secure fields from profiles. Thanks @tjohnsonBCM
- Fixed issue when manually editing/deleting associated profiles. Thanks @Colin-Stone
- Refactor unit tests. Thanks @stepanzharychevbroadcom, @katelynienaber

## `1.5.2`

- Fix undefined profile error message. Thanks @JillieBeanSim

## `1.5.1`

- Fix failure to load optional secure fields from profiles. Thanks @tjohnsonBCM
- Fix pressing Escape does not abort Edit profile dialogue. Thanks @jellypuno
- Fix editing of Credentials when setting them to spaces. Thanks @jellypuno
- Fix deletion of profiles not considering all extensibility use cases. Thanks @phaumer

## `1.5.0`

- Fixes for saving of Datasets from Favourites section. Thanks @stepanzharychevbroadcom
- Management of Theia specific merge conflict resolution. Thanks @Alexandru-Dumitru
- Add to recall when PS File opened. Thanks @katelynienaber
- Provide edit support for Profile credentials. Thanks @jellypuno
- Support for profile deletion. Thanks @crawr
- Addressed USS file merge conflict triggering issue. Thanks @Alexandru-Dumitru
- Provide refresh all method for Zowe Explorer - Extenders. Thanks @phaumer
- Extender guidelines and documentation. Thanks @Colin-Stone
- Provision of profile association links to support extenders of Zowe Explorer. Thanks @Colin-Stone
- Creation of an extender API for extenders of Zowe Explorer. Thanks @Colin-Stone
- Management of VSAM files within Dataset explorer. Thanks @Colin-Stone
- VSCode context now based on Regular expression for flexibility. Thanks @Colin-Stone
- Vsix file deployment via Theia pipeline. Thanks @crawr
- Reduction in size of extension.ts file. Thanks @katelynienaber
- ContextValue of undefined error addressed for new members. Thanks @katelynienaber
- Fixed when Pull from mainframe didn't work on USS Files. Thanks @stepanzharychevbroadcom
- Fixed Bug submitting JCL from Command Palette. Thanks @stepanzharychevbroadcom
- Refactoring of testing for accuracy and maintainability. Thanks @stepanzharychevbroadcom

## `1.4.1`

- Fix for USS files not saving correctly. Thanks @phaumer
- Icon update for migrated files only. Thanks @Colin-Stone

## `1.4.0`

- Added support for large datasets and PDS members. Thanks @jellypuno
- Fixed inconsistent behavior when renaming USS file and directories. Thanks @stepanzharychevbroadcom
- Fixed deleting a USS file. Thanks @Colin-Stone
- Fixed profiles not automatically updating values when changed externally. Thanks @jellypuno
- Fixed load error when file names had special characters. Thanks @jellypuno
- Fixed load os USS file list. Thanks @jellypuno
- Improved user experience of USS file navigation #461. Thanks @stepanzharychevbroadcom
- Fixed tab name when renaming dataset. Thanks @stepanzharychevbroadcom
- Improved performance when renaming datasets and members. Thanks @CForrest97
- Added prompting of credentials if previous credentials where entered incorrectly. Thanks @jellypuno
- Added support for VSCode Quick Open shortcut. Thanks @katelynienaber
- Added support for VSCode Open Recent Files shortcut. Thanks @katelynienaber
- Fixed USS Favorites not being remembered. Thanks @Colin-Stone
- Setup automated regression testing on a Theia environment. Thanks @crawr
- Fixed copying dataset on temporary folder #635. Thanks @Colin-Stone
- Made dataset terminology more consistent. Thanks @stepanzharychevbroadcom
- Fixed uploading files to USS. Thanks @stepanzharychevbroadcom
- Fixed searching/filtering data. Thanks @Colin-Stone
- Refactored code to include interfaces and abstract classes. Thanks @Colin-Stone
- Refactored icon retrieval process. Thanks @stepanzharychevbroadcom
- Updated Zowe Explorer video. Thanks @IgorCATech
- Revised pipeline to use shared libraries. Thanks @zFernand0

## `1.3.1`

- Updated Zowe Icon. Thanks @stepanzharychevbroadcom
- Address VSC tree expand behavior changes. Thanks @phaumer
- Refresh all action includes profiles. Thanks @jellypuno
- Consistent handling of renaming USS files. Thanks @stepanzharychevbroadcom
- Renaming datasets should update open tab. Thanks @stepanzharychevbroadcom
- USS delete function reinstated. Thanks @Colin-Stone
- Issue with uploadBinaryFile API not being correctly redirected. Thanks @Colin-Stone
- OnSave Upload trigger correction for USSFile . Thanks Alexandru-Dumitru

## `1.3.0`

- Dependency on ~/.zowe folder existing removed. Thanks @tjohnsonBCM
- Label changes for specific dataset functionality. Thanks @CForrest97
- Zowe Explorer to incorporate @zowe CLI implementation. Thanks @zFernand0
- Profiles manage other profile types apart from zosmf. Thanks @Colin-Stone
- Exploit imperative bundled keytar for secure credentials when standalone. Thanks @Colin-Stone

## `1.2.4`

- Fix to Credentials initialization to wait on promise. Thanks @Colin-Stone

## `1.2.3`

- Secure credentials backwards compatibility. Thanks @tjohnsonBCM

## `1.2.2`

- Fix requirement of ~/.zowe folder. Thanks @phaumer

## `1.2.1`

- Fix for automatic release of VSIX. Thanks @awharn
- Fixed creating data sets causes tree to lose expand behavior issue. Thanks @katelynienaber
- Fixed issue with undefined node. Thanks @Colin-Stone

## `1.2.0`

- Support CLI plugin extensibility. Thanks @phaumer
- Fixed Issue for filters after creating dataset. Thanks @phaumer
- Managing text/binary download choice. Thanks @stepanzharychevbroadcom
- Addressed 'Uploading zip file (binary)' silent failures. Thanks @stepanzharychevbroadcom
- Consistency updates for context menu. Thanks @sladyn98
- Automatically use Changelog contents in pipeline as release description. Thanks @awharn
- Provision of warning message after two failed login attempts. Thanks @jellypuno
- Consistency, added filter tip to convey ability to add multiple filters entries. Thanks @katelynienaber
- Tree view refresh when dataset member added or deleted. Thanks @katelynienaber
- Code improvement - Centralized error handling. Thanks @crawr
- Integration Script updates. Thanks @zFernand0
- Keytar (Secure credentials) compatibility support. Thanks @Colin-Stone
- Improved usability of MVS Command feature including 'Recall' function. Thanks @Colin-Stone
- Fixed issue where Job folder did not auto-expand. Thanks @Colin-Stone
- Use Progress indicator wrapper around longer running list functions. Thanks @Colin-Stone

## `1.1.0`

- Updates to Readme to include links to Theia Readme. Thanks @IgorCATech
- Fix for incorrect profile name in some favorites. Thanks @lauren-li
- Update dataset filters on dataset creation. Thanks @katelynienaber
- Include VSIX in Github release. Thanks @zFernand0
- Fix dataset delete fails silently bug. Thanks @Colin-Stone
- Fix to handle "Show Dataset Attributes" in Favorites. Thanks @katelynienaber
- Enhancements to profile creation. Thanks @jellypuno
- Theia specific QuickPick modifications. Thanks @phaumer
- Update incorrect profile message. Thanks @lauren-li
- Fix Copy and paste dataset menu duplication. Thanks @lauren-li

## `1.0.1`

- Remove duplicate commands #376. Thanks @lauren-li
- Update localization for v1.0.0 #374. Thanks @lauren-li
- Update keywords #383. @zFernand0
- Update package json files #391. @zFernand0
- Fixed adding sessions in Theia #382. Thanks @phaumer
- Add validation for undefined username and password + more cosmetic fix #378. Thanks @jellypuno
- Update incorrect profile message #387. Thanks @lauren-li

## `1.0.0`

- VSCode centric Connection settings. Thanks @crawr, @jellypuno
  - Credential prompting in profiles and favorite . Thanks @crawr, @jellypuno
- Dataset and Dataset member copy and renaming function. Thanks @CForrest97
- Theia support including documentation.
- Save improvements implementing improved Safe Save functionality as the default behavior. Thanks Alexandru-Dumitru
- Reliability and Resilience updates:
  - for default profiles
  - for deleting a dataset in use
  - testing improvements and coverage
  - rationalizing deliverables
  - performance improvements

## 0.29.0

- Provide ability to rename datasets. Thanks @CForrest97
- Fix URL parsing. @MarkAckert
- Fixed `AppSettings` error message. @jellypuno

## 0.28.0

- Provide ability to add new profiles in explorer. Thanks @crawr, @jellypuno
- Recognize migrated dataset context. Thanks @Colin-Stone
- Fix dataset delete fails silently bug. Thanks @Colin-Stone

## 0.27.0

- Name change to Zowe Explorer
- Enhancements to the History recall 'QuickPick' dialogs. Thanks @Colin-Stone
- Favorites are now sorted. Thanks @Colin-Stone

## 0.26.1

- Fix vulnerabilities related to brightside-core

## 0.26.0

- Added Persistence for profiles selection. Thanks @Colin-Stone
- Performance enhancements for Profile loading operations. Thanks @Colin-Stone
- Filter rewording. Thanks @Colin-Stone

## 0.25.0

- Add Edit to context menu for MVS and USS Tree. Thanks to Rodney-Wilson
- Restructured all search and filters dialogs to incorporate a recall/history function. Thanks @Colin-Stone
- Added Search Favorite for USS Favorites. Thanks @Colin-Stone
- Added Job and Search Favorite for Jobs. Thanks @Colin-Stone
- Provided support for specifying jobs by job id. Thanks @Colin-Stone
- Fixed issue with submitting datasets job link. Thanks @Colin-Stone
- Fixed label for Jobs Refresh All. Thanks @Colin-Stone
- Minor icon improvement to distinguish Favorites from LPAR's. Thanks @Colin-Stone
- Support copy path Thanks @lauren-li
- Progress Bar animation on opening large files. Thanks to Rodney-Wilson

## 0.24.1

- Fixed issue when saving USS files

## 0.24.0

- Updated Localization Documentation and Added Update Dictionary Script. Thanks to @evannwu20
- Show stepname or procstep alongside spool name. Thanks @crshnburn
- Add command to issue TSO command. Thanks @crshnburn
- Added icons for files and folders. Thanks to @Colin-Stone

## 0.23.2

- Fixed issue when saving datasets in Windows

## 0.23.1

- Refined dataset suffix solution by restricting to explicit names only

## 0.23.0

- Add support for localization. Thanks to @evannwu20
- Correctly determine if file is binary for saving. Thanks @crshnburn
- Fix Default profile error message with friendlier version. Thanks @lauren-li
- Context menu grouping for MVS and USS. Thanks @lauren-li
- Preference to Specify Temp Folder. Thanks to @adambattenburg
- Store local version of dataset with a suffix if appropriate to enable syntax highlighting. Thanks to @Colin-Stone

## 0.22.0

- Add ability to create directories or files on the root node. Thanks to @kristinochka
- Add ability to upload files through regular OS browse dialog on regular nodes and favorites. Thanks to @kristinochka
- Add USS File Refresh and USS Safe Save. Thanks to @adambattenburg
- Honor the file tag (binary or ascii) if not specified. Thanks to @Colin-Stone

## 0.21.0

- Added the Upload member to datasets. Thanks Kristina Mayo
- Addressed same file issue with Favorites in USS explorer. Thanks to Rodney-Wilson and Lauren-Li
- USS Favorites. Ensure file deletion synchronisation. Thanks to Rodney-Wilson and Lauren-Li

## 0.20.0

- Combined Spool files with Jobs in Jobs view. Thanks Colin Stone

## 0.19.1

- Fix error when files exist in the profiles folder (such as `.DS_Store` which is automatically generated on macOS)

## 0.19.0

- Added the rename USS files. Thanks Kristina Mayo

## 0.18.0

- Added the ability to submit JCL from physical sequential data sets

## 0.17.0

- Add Favorites to USS explorer. Thanks to Rodney-Wilson and Lauren-Li
- Add ability to obtain the raw JCL from a job on spool and resubmit. Thanks @crshnburn

## 0.16.3

- Fix behavior when the user cancels "quick pick" dialogs, including selecting profiles and deleting data sets.

## 0.16.2

- Add the stderr of the getDefaultProfile or getAllProfiles process to display in the error message to the user

## 0.16.1

- Attempt to fix an issue where saving data sets ceases to work without any error message

## 0.16.0

- Add the ability to display data set attributes by right clicking on a data set
- Add the ability to save all spool content by clicking a download icon next to the job. Thanks @crshnburn

## 0.15.1

- Add a delete session menu item for sessions in the jobs view. Thanks @crshnburn
- Prevent the delete menu item for USS files and directories appearing on the context menu for sessions. Thanks @crshnburn
- Fixed an issue where adding a profile to the USS explorer incorrectly referenced data sets

## 0.15.0

- The extension is now compatible with installations which use a secure credential management plugin for profiles in Zowe CLI

## 0.14.0

- All zowe views now part of single Zowe view container. Thanks Colin Stone

## 0.13.0

- Added the ability to list and view spool of z/OS Jobs. Thanks @crshnburn

## 0.12.0

- Added GIFs to README for USS use cases. Thanks Colin Stone
- Added the ability to toggle binary mode or text mode on USS files. Thanks @crshnburn

## 0.11.0

- Create and delete functionality for USS Files and directories added as menu items.

## 0.10.4

- Add additional log messages

## 0.10.3

- Use path.sep rather than "/".

## 0.10.2

- VSCode-USS-extension-for-zowe fixed general USS file name error. Thanks Colin Stone

## 0.10.1

- VSCode-USS-extension-for-zowe merged in. Thanks Colin Stone

## 0.9.1

- Fix documentation links in Readme. Thanks Brandon Jenkins

## 0.9.0

- Display an informational message when no data set patterns are found. Thanks @crshnburn

## 0.8.4

- Fixed an issue where the submit JCL function was looking for user profiles in the wrong directory

## 0.8.3

- Fixed an issue where labels did not correctly display the name of the Zowe CLI profile

## 0.8.2

- Fixed for compatibility with the current version of the Zowe CLI. If you are having issues retrieving user name or password using this extension, please update your zowe CLI to the latest available version, recreate your profiles, and update this extension. That should solve any issues you are having.

## 0.8.0

- Introduced capability to submit jobs from the editor. Thanks @crshnburn

## 0.7.0

- Updated for compatibility with Zowe CLI >=2.0.0. You must now have plain text profiles and Zowe CLI 2.0.0 or greater to use this extension. If you have previously created profiles, please update or recreate them with Zowe CLI.
- Log files now go to `~/.vscode/extensions/zowe.vscode-extension-for-zowe-x.x.x/logs`

## 0.6.5

- Fixed issue with platform-specific folder separator, added progress bar when saving

## 0.6.4

- Make favorites persistent after upgrading the extension

## 0.6.3

- Updates to README

## 0.6.2

- Updates to README

## 0.6.1

- Updates to README

## 0.5.0

- Initial release<|MERGE_RESOLUTION|>--- conflicted
+++ resolved
@@ -7,6 +7,8 @@
 ### New features and enhancements
 
 ### Bug fixes
+
+- Added jobs not found message when no results are returned from filter [#2362](https://github.com/zowe/vscode-extension-for-zowe/issues/2362)
 
 ## `2.9.1`
 
@@ -15,11 +17,7 @@
 - Optimized fetching and caching of child nodes across the primary tree views (Data Sets, Unix System Services, Jobs). [#2347](https://github.com/zowe/vscode-extension-for-zowe/issues/2347)
 - Fixed issue where profiles with authentication tokens were breaking functionality for direct-to-service profiles after user interaction. [#2330](https://github.com/zowe/vscode-extension-for-zowe/issues/2330)
 - Fixed profile watcher for browser based environments. [#2211](https://github.com/zowe/vscode-extension-for-zowe/issues/2211)
-<<<<<<< HEAD
-- Added jobs not found message when no results are returned from filter [#2362](https://github.com/zowe/vscode-extension-for-zowe/issues/2362)
-=======
 - Updated dependencies for security audits.
->>>>>>> 6ae3d576
 
 ## `2.9.0`
 
