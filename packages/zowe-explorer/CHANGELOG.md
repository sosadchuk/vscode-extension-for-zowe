# Change Log

All notable changes to the "vscode-extension-for-zowe" extension will be documented in this file.

## TBD Release

### New features and enhancements

- Added new data set creation template for partitioned data set extended. [#2600](https://github.com/zowe/vscode-extension-for-zowe/issues/2600)
- Added "Open with Encoding" feature to open data sets and USS files in a non-standard codepage. [#2435](https://github.com/zowe/vscode-extension-for-zowe/issues/2435)
- Implemented profile determination without triggering quick pick for `Submit JCL` if the file is part of Zowe Explorer's temp files. [#2628](https://github.com/zowe/vscode-extension-for-zowe/issues/2628)

### Bug fixes

- Fixed the allocate-like functionality by removing the inclusion of DS item in the filter history. [#2620](https://github.com/zowe/vscode-extension-for-zowe/issues/2620)
- Fixed issue with `Submit JCL` losing focus on JCL being submitted, causing the wrong job submission. [#2616](https://github.com/zowe/vscode-extension-for-zowe/issues/2616)
- Fixed issue where USS file tag could get overwritten when changes to file are uploaded. [#2576](https://github.com/zowe/vscode-extension-for-zowe/issues/2576)
- Fixed failure to refresh token value after user logs in to authentication. [#2638](https://github.com/zowe/vscode-extension-for-zowe/issues/2638)
- Fixed order of spool files reverses when the Job is expanded and collapsed. [#2644](https://github.com/zowe/vscode-extension-for-zowe/pull/2644)
- Fixed local filtering of jobs to work with SMFID (exec-member field). [#2651](https://github.com/zowe/vscode-extension-for-zowe/pull/2651)
<<<<<<< HEAD
- Fixed tree item labels failing to update after renaming an MVS or USS file or folder. [#2656](https://github.com/zowe/vscode-extension-for-zowe/issues/2656)
=======
- Fixed the recent search job id filter. [#2562](https://github.com/zowe/vscode-extension-for-zowe/issues/2562)
>>>>>>> d8214e30

## `2.13.1`

### Bug fixes

- Update dependencies for technical currency purposes.

## `2.13.0`

### New features and enhancements

- Added support for hiding a Zowe profile across all trees [#2567](https://github.com/zowe/vscode-extension-for-zowe/issues/2567)
- Added support for enabling/disabling validation for a Zowe profile across all trees [#2570](https://github.com/zowe/vscode-extension-for-zowe/issues/2570)
- Added Display confirmation dialog when submitting local JCL. [#2061](https://github.com/zowe/vscode-extension-for-zowe/issues/2061)
- Added support for adding a Zowe profile across all trees [#2603](https://github.com/zowe/vscode-extension-for-zowe/issues/2603)
- Added "Filter Jobs" feature in Jobs tree view: accessible via filter icon or right-clicking on session node. [#2599](https://github.com/zowe/vscode-extension-for-zowe/issues/2599)
- Added z/OS System Name (SMFID) to Zowe Explorer Jobs View. [#2629](https://github.com/zowe/vscode-extension-for-zowe/issues/2629)
- PROC and PROCLIB datasets are recognized as JCL files for syntax highlighting [#2614](https://github.com/zowe/vscode-extension-for-zowe/issues/2614)

### Bug fixes

- Fixed dataset allocation issue when secondary space (or other numeric values that did not exists in the dataset-template) where specified [#2591](https://github.com/zowe/vscode-extension-for-zowe/issues/2591)
- Fixed issue where an opened USS file or data set could not be saved once a user changes their search pattern in the Side Bar. [#2597](https://github.com/zowe/vscode-extension-for-zowe/issues/2597)

## `2.12.2`

### Bug fixes

- Fixed issue where etag was not updated for USS files after conflict is detected and user selects Overwrite option.

## `2.12.1`

### Bug fixes

- Fix issue with certain actions displaying profiles that are not registered with the tree that is providing the action. [#2534](https://github.com/zowe/vscode-extension-for-zowe/issues/2534)
- Update when the option to submit local file as JCL will be displayed in context menus. [#2541](https://github.com/zowe/vscode-extension-for-zowe/issues/2541)
- Solved issue with a conflicting keybinding for `Edit History`, changed keybinding to `Ctrl`+`Alt`+`y` for Windows and `⌘ Cmd`+`⌥ Opt`+`y` for macOS. [#2543](https://github.com/zowe/vscode-extension-for-zowe/issues/2543)
- Removed duplicate context menu items displayed in USS view that now exist within the `Manage Profile` option.[#2547](https://github.com/zowe/vscode-extension-for-zowe/issues/2547)
- Fixed issue where sort PDS feature applied the date description to members without a valid date [#2552](https://github.com/zowe/vscode-extension-for-zowe/issues/2552)
- Fixed VSC Compare function, not working with Favorites from Zowe Explorer. [#2549](https://github.com/zowe/vscode-extension-for-zowe/pull/2549)
- Fixed issue where setting `zowe.security.checkForCustomCredentialManagers` appeared in all scopes instead of just the user scope [#2555](https://github.com/zowe/vscode-extension-for-zowe/issues/2555)

## `2.12.0`

### New features and enhancements

- Introduce a new user interface for managing profiles via right-click action "Manage Profile".
- Added new edit feature on `Edit Attributes` view for changing file tags on USS. [#2113](https://github.com/zowe/vscode-extension-for-zowe/issues/2113)
- Added new API {ZE Extender MetaData} to allow extenders to have the metadata of registered extenders to aid in team configuration file creation from a view that isn't Zowe Explorer's. [#2394](https://github.com/zowe/vscode-extension-for-zowe/issues/2394)
- Added ability to install extension from VS Code marketplace if custom credential manager extension is missing after defining it on `imperative.json`. [#2381](https://github.com/zowe/vscode-extension-for-zowe/issues/2381)
- Added new right-click action for `Submit as JCL` for local files in the VS Code file explorer as well as files opened in the VS Code text editor. [#2475](https://github.com/zowe/vscode-extension-for-zowe/issues/2475)
- Added "Sort PDS members" feature in Data Sets tree view: accessible via sort icon on session node, or by right-clicking a PDS or session. [#2420](https://github.com/zowe/vscode-extension-for-zowe/issues/2420)
- Added "Filter PDS members" feature in Data Sets tree view: accessible via filter icon on session node, or by right-clicking a PDS or session. [#2420](https://github.com/zowe/vscode-extension-for-zowe/issues/2420)
- Added descriptions to data set nodes if filtering and/or sorting is enabled (where applicable).
- Added webview for editing persistent items on Zowe Explorer. [#2488](https://github.com/zowe/vscode-extension-for-zowe/issues/2488)

### Bug fixes

- Fixed submitting local JCL using command pallet option `Zowe Explorer: Submit as JCL` by adding a check for chosen profile returned to continue the action. [#1625](https://github.com/zowe/vscode-extension-for-zowe/issues/1625)
- Fixed conflict resolution being skipped if local and remote file have different contents but are the same size. [#2496](https://github.com/zowe/vscode-extension-for-zowe/issues/2496)
- Fixed issue with token based auth for unsecure profiles in Zowe Explorer. [#2518](https://github.com/zowe/vscode-extension-for-zowe/issues/2518)

## `2.11.2`

### Bug fixes

- Update Zowe Explorer API dependency to pick up latest fixes for Zowe Secrets. [#2512](https://github.com/zowe/vscode-extension-for-zowe/issues/2512)

## `2.11.1`

### Bug fixes

- Fixed issue where USS nodes were not removed from tree during deletion. [#2479](https://github.com/zowe/vscode-extension-for-zowe/issues/2479)
- Fixed issue where new USS nodes from a paste operation were not shown in tree until refreshed. [#2479](https://github.com/zowe/vscode-extension-for-zowe/issues/2479)
- Fixed issue where the "Delete Job" action showed a successful deletion message, even if the API returned an error.
- USS directories, PDS nodes, job nodes and session nodes now update with their respective "collapsed icon" when collapsed.
- Fixed bug where the list of datasets from a filter search was not re-sorted after a new data set was created in Zowe Explorer. [#2473](https://github.com/zowe/vscode-extension-for-zowe/issues/2473)

## `2.11.0`

### New features and enhancements

- Allow deleting migrated datasets [#2447](https://github.com/zowe/vscode-extension-for-zowe/issues/2447)

### Bug fixes

- Fixed issue with favorited Job filter search. [#2440](https://github.com/zowe/vscode-extension-for-zowe/issues/2440)
- Remove the 'Show Attributes' context menu action for migrated datasets. [#2033](https://github.com/zowe/vscode-extension-for-zowe/issues/2033)
- Fixed issue with endless credential prompt loop when logging out. [#2262](https://github.com/zowe/vscode-extension-for-zowe/issues/2262)
- Bump `@zowe/secrets-for-zowe-sdk` to 7.18.4 to handle install errors gracefully and to allow running without MSVC redistributables.
- Fixed issue where data set content does not always appear as soon as the editor is opened. [#2427](https://github.com/zowe/vscode-extension-for-zowe/issues/2427)
- Adjust scope of "Security: Secure Credentials Enabled" setting to `machine-overridable` so it appears again in certain cloud IDEs.
- Fixed issue where disabling "Automatic Profile Validation" caused the search prompts to stop appearing for all tree views. [#2454](https://github.com/zowe/vscode-extension-for-zowe/issues/2454)

## `2.10.0`

### New features and enhancements

- Added call to callback if defined by extenders when a change to the team config profile is made. [#2385](https://github.com/zowe/vscode-extension-for-zowe/issues/2385)
- Replaced `keytar` dependency with `keyring` module from [`@zowe/secrets-for-zowe-sdk`](https://github.com/zowe/zowe-cli/tree/master/packages/secrets). [#2358](https://github.com/zowe/vscode-extension-for-zowe/issues/2358) [#2348](https://github.com/zowe/vscode-extension-for-zowe/issues/2348)
- Added "Edit Attributes" option for USS files and folders. [#2254](https://github.com/zowe/vscode-extension-for-zowe/issues/2254)

### Bug fixes

- Fix the USS refresh icon (replacing "download" with "refresh")
- Fix error for Theia check when token authentication returns 401. [#2407](https://github.com/zowe/vscode-extension-for-zowe/issues/2407)

## `2.9.2`

### Bug fixes

- Added jobs not found message when no results are returned from filter [#2362](https://github.com/zowe/vscode-extension-for-zowe/issues/2362)
- Fixed loop when user selects Cancel on the Check Credentials message. [#2262](https://github.com/zowe/vscode-extension-for-zowe/issues/2262)
- Fixed issue where job session nodes were not adding new job nodes when refreshed. [#2370](https://github.com/zowe/vscode-extension-for-zowe/issues/2370)
- Fixed error when listing data set members that include control characters in the name.

## `2.9.1`

### Bug fixes

- Optimized fetching and caching of child nodes across the primary tree views (Data Sets, Unix System Services, Jobs). [#2347](https://github.com/zowe/vscode-extension-for-zowe/issues/2347)
- Fixed issue where profiles with authentication tokens were breaking functionality for direct-to-service profiles after user interaction. [#2330](https://github.com/zowe/vscode-extension-for-zowe/issues/2330)
- Fixed profile watcher for browser based environments. [#2211](https://github.com/zowe/vscode-extension-for-zowe/issues/2211)
- Updated dependencies for security audits.

## `2.9.0`

### New features and enhancements

- Added option to save unique data set attributes as a template after allocation for future use. [#1425](https://github.com/zowe/vscode-extension-for-zowe/issues/1425)
- Added "Cancel Job" feature for job nodes in Jobs tree view. [#2251](https://github.com/zowe/vscode-extension-for-zowe/issues/2251)
- Enhanced ID generation for parent tree nodes to ensure uniqueness.
- Added support for custom credential manager extensions in Zowe Explorer [#2212](https://github.com/zowe/vscode-extension-for-zowe/issues/2212)

### Bug fixes

- Fixed issue where the "Disable Validation for Profile" context menu option did not update to "Enable Validation for Profile" after use. [#1897](https://github.com/zowe/vscode-extension-for-zowe/issues/1897)
- Fixed parameters passed to `path.join()` calls [#2172](https://github.com/zowe/vscode-extension-for-zowe/issues/2172)
- Fixed issue handling job files with the same DD names across different steps. [#2279](https://github.com/zowe/vscode-extension-for-zowe/issues/2279)
- Fixed issue handling job files with unnamed steps. [#2315](https://github.com/zowe/vscode-extension-for-zowe/issues/2315)
- Fixed issue with Windows path when uploading a file to a data set. [#2323](https://github.com/zowe/vscode-extension-for-zowe/issues/2323)
- Fixed an issue where the mismatch etag error returned was not triggering the diff editor, resulting in possible loss of data due to the issue. [#2277](https://github.com/zowe/vscode-extension-for-zowe/issues/2277)
- Fixed issue where refreshing views collapsed the respective trees. [#2215](https://github.com/zowe/vscode-extension-for-zowe/issues/2215)
- Fixed an issue where user would not get prompted when authentication error is thrown. [#2334](https://github.com/zowe/vscode-extension-for-zowe/issues/2334)
- Fixed issue where profiles with authentication tokens were breaking functionality for direct-to-service profiles after user interaction. [#2111](https://github.com/zowe/vscode-extension-for-zowe/issues/2111)

## `2.8.2`

### Bug fixes

- Fixed `zowe.settings.version` being added to settings.json in workspaces. [#2312](https://github.com/zowe/vscode-extension-for-zowe/issues/2312)

## `2.8.1`

### Bug fixes

- Fixed an issue with updating imperative.json file's Credential Manager value. [#2289](https://github.com/zowe/vscode-extension-for-zowe/issues/2289)
- Fixed an issue with "Zowe Explorer: Poll Content in Active Editor" keybind interfering with debug capabilities in VScode. The keybind to poll JES Spool file content will require the spool file to be active in the text editor. [#2285](https://github.com/zowe/vscode-extension-for-zowe/issues/2285)
- Updated linter rules and addressed linter errors. [#2291](https://github.com/zowe/vscode-extension-for-zowe/issues/2291)
- Fixed an issue with `zowe.settings.version` setting being updated with incorrect type. [#2166](https://github.com/zowe/vscode-extension-for-zowe/issues/2166)
- Updated dependencies for security audits.

## `2.8.0`

### New features and enhancements

- Added a new Zowe Explorer setting, `zowe.logger`, with a default setting of `INFO`.
- Added an output channel, `Zowe Explorer`, for logging within VS Code's Output view. The log level is set by the new Zowe Explorer setting, `zowe.logger`.
- Added a new setting `zowe.files.logsFolder.path` that can be used to override Zowe Explorer logs folder if default location is read-only. [#2186](https://github.com/zowe/vscode-extension-for-zowe/issues/2186)
- Opening a dialog for Upload or Download of files will now open at the project level directory or the user's home directory if no project is opened. [#2203](https://github.com/zowe/vscode-extension-for-zowe/issues/2203)
- Updated linter rules and addressed linter errors. [#2184](https://github.com/zowe/vscode-extension-for-zowe/issues/2184)
- Added polling options for JES Spool files. Spool files can be polled manually by clicking on the spool file name or automatic polling can be set with `Start Polling` option in context menu. [#1952](https://github.com/zowe/vscode-extension-for-zowe/issues/1952)
- Added the JOBS context menu option to download all spool files in binary format. [#2060](https://github.com/zowe/vscode-extension-for-zowe/issues/2060)
- Added two new options to download a single spool file from a Job in plain text or in binary format. [#2060](https://github.com/zowe/vscode-extension-for-zowe/issues/2060)
- Added the option for secure credential storage to be enable in Theia environment.

### Bug fixes

- Fixed issue with silent failures when uploading members into a data set. [#2167](https://github.com/zowe/vscode-extension-for-zowe/issues/2167)
- Fixed an issue where VSCode did not provide all context menu options for a profile node after a multi-select operation. [#2108](https://github.com/zowe/vscode-extension-for-zowe/pull/2108)
- Fixed an issue where the "Paste" option is shown for a multi-select operation in the "Data Sets" view.
- Fixed a z/OSMF issue for Data Sets and Jobs with special characters in the names. [#2175](https://github.com/zowe/vscode-extension-for-zowe/issues/2175)
- Fixed redundant text in error messages that included the same error details twice.
- Fixed issue where a spool file would open a duplicate tab when clicked between updates. [#1952](https://github.com/zowe/vscode-extension-for-zowe/issues/1952)
- Fixed issue where a job search query would not expand the session node after it has been filtered.
- Fixed error message when no data sets found that match pattern.
- Fixed secure credential storage not possible to enable in Theia.

## `2.7.0`

### New features and enhancements

- Added Job search query label to the session in the Jobs tree. [#2062](https://github.com/zowe/vscode-extension-for-zowe/pull/2064)
- Added feature to copy datasets (pds, sequential, members across pds) with multi-select capabilities. [#1150](https://github.com/zowe/vscode-extension-for-zowe/issues/1550)

### Bug fixes

- Fixed issue where job search queries were not working properly when favorited. [#2122](https://github.com/zowe/vscode-extension-for-zowe/issues/2122)
- Fixed issues where document changes may fail to upload if the environment has a slow filesystem or mainframe connection, or when VS Code exits during an upload operation. [#1948](https://github.com/zowe/vscode-extension-for-zowe/issues/1948)
- Fixed custom credential manager in `~/.zowe/settings/imperative.json` file being overwritten with invalid JSON. [#2187](https://github.com/zowe/vscode-extension-for-zowe/issues/2187)
- Fixed several linter errors throughout the codebase and consolidated linter rules. [#2184](https://github.com/zowe/vscode-extension-for-zowe/issues/2184)

## `2.6.2`

### Bug fixes

- Updated dependencies for security audits.

## `2.6.1`

### Bug fixes

- Removed excess pop-ups when listing/opening USS files, and replaced required pop-ups with status bar items to improve UX. [#2091](https://github.com/zowe/vscode-extension-for-zowe/issues/2091)
- Prevented creation of duplicate session after executing a favorited search query. [#1029](https://github.com/zowe/vscode-extension-for-zowe/issues/1029)
- Resolved an issue where VS Code did not provide all context menu options for a profile node after a multi-select operation. [#2108](https://github.com/zowe/vscode-extension-for-zowe/pull/2108)
- Fixed issue with standardization of old v1 settings in Zowe Explorer during activation. [#1520](https://github.com/zowe/vscode-extension-for-zowe/issues/1520)
- Fixed bug where a JSON error occurs for job nodes when collapsing or expanding with a single click. [#2121](https://github.com/zowe/vscode-extension-for-zowe/issues/2121)
- Fixed possible data loss when file is saved but fails to upload and VS Code does not detect unsaved changes. [#2099](https://github.com/zowe/vscode-extension-for-zowe/issues/2099)

## `2.6.0`

### New features and enhancements

- Added Job search prefix validator [1971](https://github.com/zowe/vscode-extension-for-zowe/issues/1971)
- Added file association for `zowe.config.json` and `zowe.config.user.json` to automatically detect them as JSON with Comments. [#1997](https://github.com/zowe/vscode-extension-for-zowe/issues/1997)
- Added the ability to list all datasets, even those with Imperative Errors. [#235](https://github.com/zowe/vscode-extension-for-zowe/issues/235) & [#2036](https://github.com/zowe/vscode-extension-for-zowe/issues/2036)
- Added favorite job query to jobs view. [#1947](https://github.com/zowe/vscode-extension-for-zowe/issues/1947)
- Added confirmation message for "Submit Job" feature as an option in extension settings (set to "All jobs" by default). [#998](https://github.com/zowe/vscode-extension-for-zowe/issues/998)
- Updated UI/UX method calls to use standalone `Gui` module for better usability and maintainability. [#1967](https://github.com/zowe/vscode-extension-for-zowe/issues/1967)
- Updated error dialog when Zowe config is invalid, with option to "Show Config" within VS Code for diagnostics. [#1986](https://github.com/zowe/vscode-extension-for-zowe/issues/1986)
- Added support for pasting at top-level of USS tree (if filtered), and optimized copy/paste operations to avoid using local paths when possible. [#2041](https://github.com/zowe/vscode-extension-for-zowe/issues/2041)

### Bug fixes

- Updated check for Theia environment to reduce false positives in different environments. [#2079](https://github.com/zowe/vscode-extension-for-zowe/issues/2079)
- Fixed issue where responseTimeout (in Zowe config) was not provided for supported API calls. [#1907](https://github.com/zowe/vscode-extension-for-zowe/issues/1907)
- Fixed issue where "Show Attributes" feature used conflicting colors with light VS Code themes. [#2048](https://github.com/zowe/vscode-extension-for-zowe/issues/2048)
- Fixed settings not persisting in Theia versions >=1.29.0. [#2065](https://github.com/zowe/vscode-extension-for-zowe/pull/2065)
- Removed TSLint (as it is deprecated), and replaced all TSLint rules with their ESLint equivalents. [#2030](https://github.com/zowe/vscode-extension-for-zowe/issues/2030)
- Fixed issue with a success message being returned along with error for Job deletion. [#2075](https://github.com/zowe/vscode-extension-for-zowe/issues/2075)
- Removed extra files from the VSIX bundle to reduce download size by 64%. [#2042](https://github.com/zowe/vscode-extension-for-zowe/pull/2042)
- Surfaced any errors from a dataset Recall/Migrate operation. [#2032](https://github.com/zowe/vscode-extension-for-zowe/issues/2032)
- Re-implemented regular dataset API call if the dataSetsMatching does not exist. [#2084](https://github.com/zowe/vscode-extension-for-zowe/issues/2084)

## `2.5.0`

### New features and enhancements

- Added ability to filter jobs by status. Improved Job filtering User experience. [#1925](https://github.com/zowe/vscode-extension-for-zowe/issues/1925)
- Added option to view PDS member attributes, and updated formatting for attributes webview. [#1577](https://github.com/zowe/vscode-extension-for-zowe/issues/1577)
- Streamlined attribute viewing options into one feature - "Show Attributes".
- Added multiple select copy/paste feature on uss view [#1549](https://github.com/zowe/vscode-extension-for-zowe/issues/1549)
- Added multiple select for hide session [#1555](https://github.com/zowe/vscode-extension-for-zowe/issues/1555)

### Bug fixes

- Fixed missing localization for certain VScode error/info/warning messages. [#1722](https://github.com/zowe/vscode-extension-for-zowe/issues/1722)
- Fixed "Allocate Like" error that prevented proper execution. [#1973](https://github.com/zowe/vscode-extension-for-zowe/issues/1973)
- Fixed de-sync issue between Data Set and Favorites panels when adding or deleting datasets/members that were favorited. [#1488](https://github.com/zowe/vscode-extension-for-zowe/issues/1488)
- Added logging in places where errors were being caught and ignored.
- Fixed issue where parent in Jobs list closes after single/multiple job deletion. [#1676](https://github.com/zowe/vscode-extension-for-zowe/issues/1676)

## `2.4.1`

### Bug fixes

- Bugfix: Added validation check while creating, renaming and using allocate alike feature for datasets [#1849](https://github.com/zowe/vscode-extension-for-zowe/issues/1849)
- Fixed login/logout errors from Team config file watcher. [#1924](https://github.com/zowe/vscode-extension-for-zowe/issues/1924)
- Fixed the loading of previously saved profiles in the tree views.
- Fixed default zosmf profile being added to tree view when no previous sessions have been added. [#1992](https://github.com/zowe/vscode-extension-for-zowe/issues/1992)
- Fixed the `Secure Credentials Enabled` setting to update the `~/.zowe/settings/imperative.json` file upon change of the setting without overwriting preexisting data in the file.
- Fixed errors encountered from not having Zowe CLI installed by creating the `~/.zowe/settings/imperative.json` file during activation if it doesn't already exist. This file is for Zowe Explorer to know the Security Credential Manager used for secure profile information and removes the Zowe CLI installation prerequisite. [#1850](https://github.com/zowe/vscode-extension-for-zowe/issues/1850)
- Fixed Zowe Explorer failing to activate in environment with empty workspace. [#1994](https://github.com/zowe/vscode-extension-for-zowe/issues/1994)

## `2.4.0`

### New features and enhancements

- Added check for existing team configuration file in location during create, prompting user to continue with the create action. [#1923](https://github.com/zowe/vscode-extension-for-zowe/issues/1923)
- Added a solution to allow Zowe Explorer extensions with a dependency on Zowe Explorer to work as web extension without Zowe Explorer functionality in vscode.dev. [#1953](https://github.com/zowe/vscode-extension-for-zowe/issues/1953)
- Added a new setting `Secure Credentials Enabled`, default value is selected for security and will have to be unselected to allow creation of team configuration files without default secure arrays to support environments that don't have access to Zowe CLI's Secure Credential Management.

### Bug fixes

- Fixed activation and Refresh Extension issues in web based editors, ie. Theia. [#1807](https://github.com/zowe/vscode-extension-for-zowe/issues/1807)
- Fix refresh job & spool file pull from mainframe doesn't update job status [#1936](https://github.com/zowe/vscode-extension-for-zowe/pull/1936)
- Fix for serial saving of data sets and files to avoid conflict error. [#1868](https://github.com/zowe/vscode-extension-for-zowe/issues/1868)

## `2.3.0`

### New features and enhancements

- Added option to edit team configuration file via the + button for easy access. [#1896](https://github.com/zowe/vscode-extension-for-zowe/issues/1896)
- Added multiple selection to manage context menu of Datasets, USS, and Jobs views. [#1428](https://github.com/zowe/vscode-extension-for-zowe/issues/1428)
- Added Spool file attribute information to a hover over the Spool file's name. [#1832](https://github.com/zowe/vscode-extension-for-zowe/issues/1832)
- Added support for CLI home directory environment variable in Team Config file watcher, and support watching Team Config files named zowe.config.json and zowe.config.user.json at both locations. [#1913](https://github.com/zowe/vscode-extension-for-zowe/issues/1913)
- Update to Job's View Spool file label to display PROCSTEP if available, if PROCSTEP isn't available the label will display the Spool file's record count. [#1889](https://github.com/zowe/vscode-extension-for-zowe/issues/1889) [#1832](https://github.com/zowe/vscode-extension-for-zowe/issues/1832)

### Bug fixes

- Fixed extension being slow to load large team config files. [#1911](https://github.com/zowe/vscode-extension-for-zowe/issues/1911)
- Fixed issue with cached profile information after updates to profiles. [#1915](https://github.com/zowe/vscode-extension-for-zowe/issues/1915)
- Fixed issue with saving credentials to v1 profile's yaml file when un-secure and save is selected after credential prompting. [#1886](https://github.com/zowe/vscode-extension-for-zowe/issues/1886)
- Fixed issue with outdated cached information after Update Credentials. [#1858](https://github.com/zowe/vscode-extension-for-zowe/issues/1858)
- Fixed issue with support for ZOWE_CLI_HOME environment variable. [#1747](https://github.com/zowe/vscode-extension-for-zowe/issues/1747)

## `2.2.1`

- Bugfix: Fixed activation failure when error reading team configuration file. [#1876](https://github.com/zowe/vscode-extension-for-zowe/issues/1876)
- Bugfix: Fixed Profile IO errors by refactoring use of Imperative's CliProfileManager. [#1851](https://github.com/zowe/vscode-extension-for-zowe/issues/1851)
- Bugfix: Fixed runtime error found in initForZowe call used by extenders. [#1872](https://github.com/zowe/vscode-extension-for-zowe/issues/1872)
- Bugfix: Added error notification for users when OS case sensitivitiy is not set up to avoid issues found with USS files in single directory of same name but different case. [#1484](https://github.com/zowe/vscode-extension-for-zowe/issues/1484)
- Bugfix: Added file watcher for team configuration files to fix v2 profile update issues experienced during creation, updating, and deletion of global or project level configuration files in VS Code. [#1760](https://github.com/zowe/vscode-extension-for-zowe/issues/1760)
- Bugfix: Updated dependencies for improved security. [#1878](https://github.com/zowe/vscode-extension-for-zowe/pull/1878)

## `2.2.0`

- Optimized saving of files on DS/USS when utilizing autosave or experiencing slow upload speeds.
- Updates to use new Zowe Explorer APIs `ZoweVsCodeExtension.updateCredentials` for credential prompting and `ProfilesCache.updateProfilesArrays` for profiles that don't store credentials locally in profile file.

## `2.1.0`

- Added: `Pull from Mainframe` option added for JES spool files. [#1837](https://github.com/zowe/vscode-extension-for-zowe/pull/1837)
- Added: Updated Licenses. [#1841](https://github.com/zowe/vscode-extension-for-zowe/issues/1841)
- Bugfix: Updated imports to use the imperative instance provided by the CLI package. [#1842](https://github.com/zowe/vscode-extension-for-zowe/issues/1842)
- Bugfix: Fixed unwanted requests made by tree node when closing folder. [#754](https://github.com/zowe/vscode-extension-for-zowe/issues/754)
- Bugfix: Fix for credentials not being updated after the invalid credentials error is displayed. [#1799](https://github.com/zowe/vscode-extension-for-zowe/issues/1799)
- Bugfix: Fixed hyperlink for Job submitted when profile is not already in JOBS view. [#1751](https://github.com/zowe/vscode-extension-for-zowe/issues/1751)
- Bugfix: Fixed keybindings for `Refresh Zowe Explorer` to not override default VSC keybinding. See [README.md](https://github.com/zowe/vscode-extension-for-zowe/blob/main/packages/zowe-explorer/README.md#keyboard-shortcuts) for new keybindings. [#1826](https://github.com/zowe/vscode-extension-for-zowe/issues/1826)
- Bugfix: Fixed `Update Profile` issue for missing non-secure credentials. [#1804](https://github.com/zowe/vscode-extension-for-zowe/issues/1804)
- Bugfix: Fixed errors when operation cancelled during credential prompt. [#1827](https://github.com/zowe/vscode-extension-for-zowe/issues/1827)
- Bugfix: Login and Logout operations no longer require a restart of Zowe Explorer or VSC. [#1750](https://github.com/zowe/vscode-extension-for-zowe/issues/1750)
- Bugfix: Fix for Login token always being stored in plain text. [#1840](https://github.com/zowe/vscode-extension-for-zowe/issues/1840)
- Bugfix: Fixed Theia tests. [#1665](https://github.com/zowe/vscode-extension-for-zowe/issues/1665)

## `2.0.3`

- Bugfix: Fixed Quick-key Delete in USS and Jobs trees. [#1821](https://github.com/zowe/vscode-extension-for-zowe/pull/1821)
- Bugfix: Fixed issue with Zowe Explorer crashing during initialization due to Zowe config file errors. [#1822](https://github.com/zowe/vscode-extension-for-zowe/pull/1822)
- Bugfix: Fixed issue where Spool files failed to open when credentials were not stored in a profile. [#1823](https://github.com/zowe/vscode-extension-for-zowe/pull/1823)
- Bugfix: Fixed extra space in the Invalid Credentials dialog, at profile validation profilename. [#1824](https://github.com/zowe/vscode-extension-for-zowe/pull/1824)
- Bugfix: Updated dependencies for improved security. [#1819](https://github.com/zowe/vscode-extension-for-zowe/pull/1819)

## `2.0.2`

- Bugfix: Fixed USS search filter fails on credential-less profiles. [#1811](https://github.com/zowe/vscode-extension-for-zowe/pull/1811)
- Bugfix: Fixed Zowe Explorer recognizing environment variable ZOWE_CLI_HOME. [#1803](https://github.com/zowe/vscode-extension-for-zowe/pull/1803)
- Bugfix: Fixed Zowe Explorer prompting for TSO Account number when saved in config file's TSO profile. [#1801](https://github.com/zowe/vscode-extension-for-zowe/pull/1801)

## `2.0.1`

- BugFix: Improved logging information to help diagnose Team Profile issues. [#1776](https://github.com/zowe/vscode-extension-for-zowe/pull/1776)
- BugFix: Fixed adding profiles to the tree view on Theia. [#1774](https://github.com/zowe/vscode-extension-for-zowe/issues/1774)
- BugFix: Updated Log4js version to resolve initialization problem on Eclipse Che. [#1692](https://github.com/zowe/vscode-extension-for-zowe/issues/1692)
- BugFix: Fixed dataset upload issue by trimming labels. [#1789](https://github.com/zowe/vscode-extension-for-zowe/issues/1789)
- BugFix: Fixed duplicate jobs appearing in the jobs view upon making an owner/prefix filter search for extenders. [#1780](https://github.com/zowe/vscode-extension-for-zowe/pull/1780)
- BugFix: Fixed error displayed when opening a job file for extenders. [#1701](https://github.com/zowe/vscode-extension-for-zowe/pull/1701)

## `2.0.0`

- Major: Introduced Team Profiles and more. See the prerelease items (if any) below for more details.

## 2.0.0-next.202204202000

- Updated Imperative to gather information from the corresponding base profile. [#1757](https://github.com/zowe/vscode-extension-for-zowe/pull/1757)
- Fixed issue when first Team Config profile management file is created. [#1754](https://github.com/zowe/vscode-extension-for-zowe/pull/1754)
- Fixed `Failed to find property user` on load or refresh. [#1757](https://github.com/zowe/vscode-extension-for-zowe/pull/1757)
- Fixed getting credentials from the wrong base profile. [#1757](https://github.com/zowe/vscode-extension-for-zowe/pull/1757)
- Fixed writing tokens to the wrong base profile. [#1757](https://github.com/zowe/vscode-extension-for-zowe/pull/1757)
- Fixed Windows not being able to share Tokens between CLI and ZE. [#1757](https://github.com/zowe/vscode-extension-for-zowe/pull/1757)
- Fixed Login info written to global file if proifle name is the same as project level profile. [#1761](https://github.com/zowe/vscode-extension-for-zowe/pull/1761)

## 2.0.0-next.202204180940

- Refactored the PRofilesCache to reduce maintenance efforts going forward. [#1715](https://github.com/zowe/vscode-extension-for-zowe/issues/1715)
- Updated CLI to consume security related fixes and more. [#1740](https://github.com/zowe/vscode-extension-for-zowe/pull/1740)
- Added differentiation between project and global level profiles. [#1727](https://github.com/zowe/vscode-extension-for-zowe/issues/1727)
- Removed the Secure Credential setting. [#1739](https://github.com/zowe/vscode-extension-for-zowe/issues/1739), [#722](https://github.com/zowe/vscode-extension-for-zowe/issues/722), [#820](https://github.com/zowe/vscode-extension-for-zowe/issues/820), and [#1223](https://github.com/zowe/vscode-extension-for-zowe/issues/1223)
- Synchronized the ZE preferred Security service with the CLI. [#1736](https://github.com/zowe/vscode-extension-for-zowe/issues/1736)
- Fixed APIML token not working between clients (ZE and CLI). [#1713](https://github.com/zowe/vscode-extension-for-zowe/issues/1713)

## 2.0.0-next.202204081040

- Fixed TSO commands in when using teamConfig. [#1731](https://github.com/zowe/vscode-extension-for-zowe/pull/1731)
- Fixed `Zowe Explorer: Refresh Zowe Explorer` command palette option. [1735](https://github.com/zowe/vscode-extension-for-zowe/pull/1735)

## 2.0.0-next.202204041200

- Added Secure Credential support, allowing users to update credentials using GUI. [#1699](https://github.com/zowe/vscode-extension-for-zowe/pull/1693)
- Update Zowe Explorer 2.0 settings migration. [1714](https://github.com/zowe/vscode-extension-for-zowe/pull/1714)
- Update Zowe Explorer SSO logout check for extenders. [#1711](https://github.com/zowe/vscode-extension-for-zowe/pull/1711)
- Update Zowe SDK dependency. [#1699](https://github.com/zowe/vscode-extension-for-zowe/pull/1693)
- Updated dependencies for improved security. [#1702](https://github.com/zowe/vscode-extension-for-zowe/pull/1702)

## `v2.0.0-next.202202281000`

- Update Zowe CLI SDK to version 7.0.0-next.202202242016.
- Fixed the bug that overwrites like-named profiles in a nested config.

## `v2.0.0-next.202202221200`

- Added extender's type info to config schema during config file creation and removed Zowe CLI installation dependency. [#1629](https://github.com/zowe/vscode-extension-for-zowe/pull/1629)
- Added support for Login and Logout using the config file. [#1637](https://github.com/zowe/vscode-extension-for-zowe/pull/1637)
- Added capability to refresh Zowe Explorer updating the Views to reflect different profile handling to include the config file. [#1650](https://github.com/zowe/vscode-extension-for-zowe/pull/1650)
- Updated Zowe SDK dependency. [#1624](https://github.com/zowe/vscode-extension-for-zowe/pull/1624)

## `1.22.0`

- Added: Extensible Login and Logout capabilities for Zowe extenders to utilize for token based authentication. [#1606](https://github.com/zowe/vscode-extension-for-zowe/pull/1606) and [#1255](https://github.com/zowe/vscode-extension-for-zowe/issues/1255).
- Added: Eclipse Public License file. Users can view the license file in the root directory of the Zowe Explorer repository [#1626](https://github.com/zowe/vscode-extension-for-zowe/pull/1626).
- Updated: Supported Node.js version was changed to v12 or higher. We no longer support running the product on earlier versions (10.x and earlier) of Node.js [#1640](https://github.com/zowe/vscode-extension-for-zowe/pull/1640).
- Updated: Security updates for `copy-props`, `nanoid`, and `markdown-it` dependencies were changed to improve security alerting [#1638](https://github.com/zowe/vscode-extension-for-zowe/pull/1638), [#1636](https://github.com/zowe/vscode-extension-for-zowe/pull/1636), and [#1649](https://github.com/zowe/vscode-extension-for-zowe/pull/1649).
- Updated: A work around was developed to help developers debug Zowe Explorer VS Code extension on Theia. For more information, see **Work around for debugging in Theia** [#1576](https://github.com/zowe/vscode-extension-for-zowe/pull/1576).
- Fixed: The Zowe Explorer deployment script was updated to use vsce (Visual Studio Code Extension Manager) version 1.103.1 to help ensure that it is compatible with Node v12 [#1608](https://github.com/zowe/vscode-extension-for-zowe/pull/1608).
- Fixed: Fixed the Theia input box issue that caused entered values to be validated incorrectly [#1580](https://github.com/zowe/vscode-extension-for-zowe/pull/1580).

## `1.21.0`

- Add a progress bar for the simultaneous deletion of multiple jobs [#1583](https://github.com/zowe/vscode-extension-for-zowe/pull/1583). Thanks @uzuko01
- Added the note about the deprecation of the associate profile feature to the Associate Profile section of Zowe Docs and to the Zowe Explorer Readme [#1575](https://github.com/zowe/vscode-extension-for-zowe/pull/1575). Thanks @IgorCATech
- Changed the `DataSet uploaded successfully` message type. Now messages are shown in the status bar instead of the notification pop-up [#1542](https://github.com/zowe/vscode-extension-for-zowe/pull/1542). Thanks @anokhikastiaIBM
- Updated dependencies for improved security [#1591](https://github.com/zowe/vscode-extension-for-zowe/pull/1591) and [#1601](https://github.com/zowe/vscode-extension-for-zowe/pull/1601). Thanks @lauren-li
- Updated Theia tests to use the latest Theia version [#1566](https://github.com/zowe/vscode-extension-for-zowe/pull/1566). Thanks @JillieBeanSim
- Fixed the issue that caused JCL errors in the JOBS tree to be displayed as `undefined:undefined(undefined)` [#1584](https://github.com/zowe/vscode-extension-for-zowe/pull/1584). Thanks @roman-kupriyanov
- Fixed the Theia input box issue that caused entered values to be incorrectly validated [#1580](https://github.com/zowe/vscode-extension-for-zowe/pull/1580). Thanks @JillieBeanSim
- Fixed the issue that caused the removal of unsaved credentials of a profile in the Jobs tree after deleting a job. Now when you delete a job from the Jobs tree with a profile that does not have the stored credentials, the profile keeps the cached credentials [#1524](https://github.com/zowe/vscode-extension-for-zowe/pull/1524). Thanks @nickImbirev

## `1.20.0`

- Added a Github action bot that automates the issue triage [#1530](https://github.com/zowe/vscode-extension-for-zowe/pull/1530). Thanks @crawr
- Updated the @zowe/cli version to 6.33.3 to fix the SSH2 audit failure [#1522](https://github.com/zowe/vscode-extension-for-zowe/pull/1522). Thanks @JillieBeanSim
- Updated the Jobs Issue Stop and Issue Modify commands so that they can be consumed by Extenders with the `issueMvsCommand` API [#1508](https://github.com/zowe/vscode-extension-for-zowe/pull/1508). Thanks @JillieBeanSim
- Use Visual Studio Code's standard confirmation prompt for the Data Sets, USS, and Job trees when clicking on a Favorited profile that does not exist [#1506](https://github.com/zowe/vscode-extension-for-zowe/pull/1506). Thanks @JillieBeanSim
- Updated the deletion prompt for the USS and Jobs trees [#1505](https://github.com/zowe/vscode-extension-for-zowe/pull/1505). Thanks @JillieBeanSim
- Updated the placeholder text in the `Add Profile` entry field [#1490](https://github.com/zowe/vscode-extension-for-zowe/pull/1490). Thanks @anokhikastiaIBM
- Fixed the Not Found issue that resulted from attempts to delete a member whose parent data set was already deleted using multi-delete [#1525](https://github.com/zowe/vscode-extension-for-zowe/pull/1525). Thanks @JillieBeanSim

## `1.19.0`

- Added a check to ensure that a base profile exists before running the function that combines base and service profiles [#1500](https://github.com/zowe/vscode-extension-for-zowe/pull/1500). Thanks @lauren-li
- Added Imperative logger access for extenders [#1433](https://github.com/zowe/vscode-extension-for-zowe/pull/1433). Thanks @katelynienaber
- Added documentation for Imperative logger for extenders [#1467](https://github.com/zowe/vscode-extension-for-zowe/pull/1467). Thanks @katelynienaber
- Implemented separate console windows for TSO and MVS commands [#1478](https://github.com/zowe/vscode-extension-for-zowe/pull/1478). Thanks @katelynienaber
- Fixed the bug that caused the check credentials pop-up to disappear too quickly [#1486](https://github.com/zowe/vscode-extension-for-zowe/pull/1486). Thanks @JillieBeanSim
- Fixed the bug that kept the command text box while escaping the process of entering a TSO command. Now the command text box does not pop up if you cancel entering a TSO command [#1479](https://github.com/zowe/vscode-extension-for-zowe/pull/1479). Thanks @katelynienaber
- Fixed the bug that caused issues with deleting data set members in Ecplipse Theia or Che [#1487](https://github.com/zowe/vscode-extension-for-zowe/pull/1478). Thanks @phaumer
- Fixed the bug that caused the deletion of selected data sets while removing a single data set member by using the right-click action. [#1483](https://github.com/zowe/vscode-extension-for-zowe/pull/1483). Thanks @JillieBeanSim

## `1.18.0`

- Added the ability to register custom profile types in `ProfilesCache` for extenders [#1419](https://github.com/zowe/vscode-extension-for-zowe/pull/1419). Thanks @phaumer
- Added the ability to pass account and other information from tso profile [#1378](https://github.com/zowe/vscode-extension-for-zowe/pull/1378). Thanks @fswarbrick
- Added profiles cache to extenders [#1390](https://github.com/zowe/vscode-extension-for-zowe/pull/1390). Thanks @phaumer
- Status icons now reset when refreshing the explorer views [#1404](https://github.com/zowe/vscode-extension-for-zowe/pull/1404). Thanks @lauren-li
- Fixed the issue that prevented the expected error message `No valid value for z/OS URL. Operation Cancelled` from being displayed while escaping the host text box during the creation or update of a profile [#1426](https://github.com/zowe/vscode-extension-for-zowe/pull/1426). Thanks @JillieBeanSim
- Fixed the issue that invoked profile validation before updating a profile. Now a profile is validated only after the update [#1415](https://github.com/zowe/vscode-extension-for-zowe/pull/1415). Thanks @JillieBeanSim
- Fixed the issue of Zowe profiles encoding value when opening a USS file in the text editor [#1400](https://github.com/zowe/vscode-extension-for-zowe/pull/1400). Thanks @JillieBeanSim

## `1.17.0`

- Added the feature that automatically includes a missing profile in the Jobs view when submitting a job [#1386](https://github.com/zowe/vscode-extension-for-zowe/pull/1386). Thanks @nickImbirev
- Added the extender documentation for KeytarApi for Secure Credential Store [#1384](https://github.com/zowe/vscode-extension-for-zowe/pull/1384). Thanks @JillieBeanSim
- Added a new setting that enables you to hide Zowe Explorer's temporary downloads folder from a workspace [#1373](https://github.com/zowe/vscode-extension-for-zowe/pull/1373). Thanks @crawr
- Added the command to refresh a particular job and get the latest information and content for its spool files [#1363](https://github.com/zowe/vscode-extension-for-zowe/pull/1363). Thanks @nickImbirev
- Added the function that enables you to delete multiple datasets and data set members [#1323](https://github.com/zowe/vscode-extension-for-zowe/pull/1323). Thanks @katelynienaber
- Added the feature that enables you to use multiple VS Code windows for files opened via Zowe Explorer [#1347](https://github.com/zowe/vscode-extension-for-zowe/pull/1347). Thanks @JillieBeanSim
- Added the command to refresh USS directory file names without the entire tree collapsing [#1369](https://github.com/zowe/vscode-extension-for-zowe/pull/1369). Thanks @rudyflores
- Removed non-functioning code from invalid credentials for Theia [#1371](https://github.com/zowe/vscode-extension-for-zowe/pull/1371). Thanks @lauren-li
- Fixed the issue with USS Search and Update Profile errors for profiles without credentials [#1391](https://github.com/zowe/vscode-extension-for-zowe/pull/1391). Thanks @lauren-li

## `1.16.0`

- Added the refresh data set member names option. You can now retrieve a new list of members from the mainframe [#1343](https://github.com/zowe/vscode-extension-for-zowe/pull/1343). Thanks @rudyflores
- Added the best practice documentation for error handling [#1335](https://github.com/zowe/vscode-extension-for-zowe/pull/1335). Thanks @katelynienaber
- Added the developer guide for adding commands to core Zowe Explorer menus [#1332](https://github.com/zowe/vscode-extension-for-zowe/pull/1332). Thanks @lauren-li
- Standardized context group names [#1340](https://github.com/zowe/vscode-extension-for-zowe/pull/1340). Thanks @lauren-li
- Fixed the error message that popped up when accessing a profile from Favorites [#1344](https://github.com/zowe/vscode-extension-for-zowe/pull/1344). Thanks @rudyflores
- Fixed the issue that prevented the Allocate Like feature from working correctly [#1322](https://github.com/zowe/vscode-extension-for-zowe/pull/1322). Thanks @katelynienaber

## `1.15.1`

- Fixed the issue that required the vscode module to be imported in the API package [#1318](https://github.com/zowe/vscode-extension-for-zowe/pull/1318). Thanks @JillieBeanSim

## `1.15.0`

- Added the secure credentials support for Extenders API [#1306](https://github.com/zowe/vscode-extension-for-zowe/pull/1306). Thanks @JillieBeanSim
- Improved Zowe Explorer extenders. Zowe Explorer extenders can now utilize Extender API to have profile folder and meta file created upon initialization [#1282](https://github.com/zowe/vscode-extension-for-zowe/pull/1282). Thanks @JillieBeanSim
- Improved the Command Palette by adding "Zowe Explorer:" before all commands that are related to the extension. Removed some commands from the palette that caused issues [#1308](https://github.com/zowe/vscode-extension-for-zowe/pull/1308). Thanks @lauren-li
- Updated Theia Tests. Now you need to have Zowe CLI 6.31.0 and the latest .vsix file in the `theia/plugins` folder to run Theia tests [#1268](https://github.com/zowe/vscode-extension-for-zowe/pull/1268). Thanks @deepali-hub
- Fixed the issue that prevented the `issue STOP command` function from executing correctly [#1304](https://github.com/zowe/vscode-extension-for-zowe/pull/1304). Thanks
  @nickImbirev
- Fixed the issue that caused the Add Profile icon to disappear [#1307](https://github.com/zowe/vscode-extension-for-zowe/pull/1307). Thanks @lauren-li
- Fixed the vulnerability in NPM Audit [#1309](https://github.com/zowe/vscode-extension-for-zowe/pull/1309). Thanks @JillieBeanSim
- Fixed the issue that doubled the occurrence of the port prompt [#1298](https://github.com/zowe/vscode-extension-for-zowe/pull/1298). Thanks @katelynienaber
- Fixed the issue that triggered the `Delete Job` command even outside Zowe Explorer views [#1310](https://github.com/zowe/vscode-extension-for-zowe/pull/1310). @crawr
- Fixed the trailing slash issue that caused issues with USS search [#1313](https://github.com/zowe/vscode-extension-for-zowe/pull/1313). Thanks @katelynienaber

## `1.14.0`

- Added the Issue TSO Commands feature [#1245](https://github.com/zowe/vscode-extension-for-zowe/pull/1245). Thanks @JillieBeanSim
- Fixed the issue that caused the USS tree to collapse after renaming a folder [#1259](https://github.com/zowe/vscode-extension-for-zowe/pull/1259). Thanks @lauren-li
- Fixed the issue that prevented jobs with an octothorpe (#) in the name from opening [#1253](https://github.com/zowe/vscode-extension-for-zowe/issues/1253). Thanks @katelynienaber

## `1.13.1`

- Updated the dialog text for issuing MVS commands. Now the text of the function is `Zowe: Issue MVS Command` [#1230](https://github.com/zowe/vscode-extension-for-zowe/pull/1230). Thanks @JillieBeanSim
- Added the prompt for credentials when issuing MVS commands, using the right click action, against profiles with missing credentials [#1231](https://github.com/zowe/vscode-extension-for-zowe/pull/1231). Thanks @JillieBeanSim
- Added the Prerequisites section to the Zowe Explorer Extension for FTP ReadMe [#1246](https://github.com/zowe/vscode-extension-for-zowe/pull/1246). Thanks @lauren-li
- Added Open VSX to the deployment pipeline [#1240](https://github.com/zowe/vscode-extension-for-zowe/pull/1240). Thanks @zFernand0

## `1.13.0`

- Added the monorepo landing Readme that contains the high-level overview of the repository folders such as `packages` folder, instructions on how to contribute to the project and links to Medium articles providing additional useful information about Zowe Explorer and Zowe [#1199](https://github.com/zowe/vscode-extension-for-zowe/pull/1199). Thanks @IgorCATech
- Fixed the issue that prevented the list of recently opened files from being displayed upon request. You can access a list of recently opened files by pressing the Ctrl+Alt+R (Windows) or Command+Option+R (Mac) key combination [#1208](https://github.com/zowe/vscode-extension-for-zowe/pull/#1208). Thanks @jellypuno
- Fixed the issue that prevented file picker from functioning. The file picker feature lets you filter your datasets in the tree by pressing the Ctrl+Alt+P (Windows) or Command+Option+P (Mac) key combination [#992](https://github.com/zowe/vscode-extension-for-zowe/issues/992). Thanks @katelynienaber
- Fixed the issue that caused the content from a previously filtered USS directory instead of the currently filtered USS directory to be served [#1134](https://github.com/zowe/vscode-extension-for-zowe/issues/1134). Thanks @lauren-li
- Added the previously selected `RejectUnauthorized` value to the placeholder text of the entry field while updating an existing profile. In addition, the value is highlighted and shown at the top of the selection list [#1218](https://github.com/zowe/vscode-extension-for-zowe/pull/1218). Thanks @JillieBeanSim
- Added the pre-filled and pre-selected filename of the copied member to the entry field while performing the paste member action [#1183](https://github.com/zowe/vscode-extension-for-zowe/pull/1183). Thanks @JillieBeanSim
- Added the multiple deletion of jobs feature [#1128](https://github.com/zowe/vscode-extension-for-zowe/pull/1128). Thanks @crawr
- Improved error handling for the data set copy/paste member, migrate, and recall functions [#1219](https://github.com/zowe/vscode-extension-for-zowe/pull/1219). Thanks @tiantn

## `1.12.1`

- Fixed the issue that prevented edited profile base paths from being saved [#989](https://github.com/zowe/vscode-extension-for-zowe/issues/989). Thanks @katelynienaber
- Fixed the issue that prevented Zowe Explorer from storing empty values for optional profile fields, such as `user`, `password`, `timeout`, and `encoding`. This is done to be consistent with the way Zowe CLI stores profile information when creating and editing profiles [#1016](https://github.com/zowe/vscode-extension-for-zowe/issues/1016). Thanks @katelynienaber
- Fixed the issue that caused repeated credential prompting if a user refused to authenticate [#1147](https://github.com/zowe/vscode-extension-for-zowe/issues/1147). Thanks @katelynienaber
- Fixed the issue that caused removed favorite profiles to be favorited again in subsequent IDE sessions [#1144](https://github.com/zowe/vscode-extension-for-zowe/issues/1144). Thanks @lauren-li
- Fixed the issue that prevented updated credential prompting from occurring when a profile was marked “invalid” [#1095](https://github.com/zowe/vscode-extension-for-zowe/issues/1095). Thanks @katelynienaber

## `1.12.0`

- Added the ability to edit data set attributes before allocation [#1031](https://github.com/zowe/vscode-extension-for-zowe/issues/1031). Thanks @katelynienaber
- Allowed filtering of member names from the Data Sets search bar [#868](https://github.com/zowe/vscode-extension-for-zowe/issues/868). Thanks @JillieBeanSim
- Reorganized the context menus and streamlined the visible icons [#1052](https://github.com/zowe/vscode-extension-for-zowe/issues/1052). Thanks @katelynienaber
- Fixed the messaging displayed when handling inactive profiles and when updating profiles [#1065](https://github.com/zowe/vscode-extension-for-zowe/issues/1065) [#1096](https://github.com/zowe/vscode-extension-for-zowe/issues/1096). Thanks @jellypuno
- Fixed the issue causing tree restructure when renaming a USS file or directory [#757](https://github.com/zowe/vscode-extension-for-zowe/issues/757). Thanks @katelynienaber
- Fixed the issue preventing issuing of commands when using profiles with tokens [#1051](https://github.com/zowe/vscode-extension-for-zowe/issues/1051). Thanks @crawr
- Refactored refresh functions. Thanks @lauren-li @JillieBeanSim
- Updated FTP and API Readme documentation. Thanks @phaumer
- Added regression tests for profiles in Theia. Thanks @deepali-hub

## `1.11.1`

- Updated Keytar and Jest dev deps for Node 14. Thanks @t1m0thyj

## `1.11.0`

- Added login and logout functions for base profiles. You can now log in to API Mediation Layer and generate a token for your base profile. [#914](https://github.com/zowe/vscode-extension-for-zowe/issues/914). Thanks @crawr
- Fixed the empty profile folders in Favorites issue. [#1026](https://github.com/zowe/vscode-extension-for-zowe/issues/1026). Thanks @lauren-li
- Fixed the initialization error that occurred when base profiles were used while being logged out from API ML. [1063](https://github.com/zowe/vscode-extension-for-zowe/issues/1063). Thanks @jellypuno
- Fixed the issue preventing the tree refresh function from updating extender profiles. [1078](https://github.com/zowe/vscode-extension-for-zowe/issues/1078). Thanks @lauren-li
- Fixed the issue causing jobs retrieval failure when using profiles with tokens. [1088](https://github.com/zowe/vscode-extension-for-zowe/issues/1088). Thanks @jellypuno

## `1.10.1`

- Updated arguments to keep the order of precedence consistent between service and base profile. [#1055](https://github.com/zowe/vscode-extension-for-zowe/issues/1055). Thanks @JillieBeanSim

## `1.10.0`

- Added Base Profile support. [#1037](https://github.com/zowe/vscode-extension-for-zowe/issues/1037). Thanks @katelynienaber, @jellypuno, @JillieBeanSim, @lauren-li, @crawr, @phaumer

## `1.9.0`

- Added the Allocate Like feature. [#904](https://github.com/zowe/vscode-extension-for-zowe/issues/904). Thanks @katelynienaber
- Added the ability to disable/enable profile validation. [#922](https://github.com/zowe/vscode-extension-for-zowe/issues/922). Thanks @JillieBeanSim
- Added the ability to access other profiles during profile validation. [#953](https://github.com/zowe/vscode-extension-for-zowe/issues/953). Thanks @JillieBeanSim
- Grouped Favorites by profile for Datasets, USS, and Jobs. [#168](https://github.com/zowe/vscode-extension-for-zowe/issues/168). Thanks @lauren-li
- Fixed USS renaming issues. [#911](https://github.com/zowe/vscode-extension-for-zowe/issues/911). Thanks @katelynienaber and @lauren-li
- Fixed the deletion of datasets issue. [#963](https://github.com/zowe/vscode-extension-for-zowe/issues/963). Thanks @katelynienaber
- Once entered, datasets and members are displayed in uppercase. [#962](https://github.com/zowe/vscode-extension-for-zowe/issues/962). Thanks @AndrewTwydell and @Pranay154
- Removed errors in Favorites items caused by profiles that are created by other extensions. [#968](https://github.com/zowe/vscode-extension-for-zowe/issues/968). Thanks @lauren-li
- Updated the environment check for Theia compatibility. [#1009](https://github.com/zowe/vscode-extension-for-zowe/issues/1009). Thanks @lauren-li

## `1.8.0`

- Webpack working with localization and logging. Thanks @lauren-li
- Allow extenders to load their saved profile sessions upon their activation. Thanks @lauren-li
- Provide a re-validation for invalid profiles automatically. Thanks @JillieBeanSim
- Bug fix related to saving USS files. Thanks @JillieBeanSim.
- Bug fix related to the deletion of datasets. Thanks @katelynienaber

## `1.7.1`

- Fixed USS save operation. Thanks @JillieBeanSim
- Added validation information message. Thanks @JillieBeanSim
- Restructured Readme. Thanks @IgorCATech

## `1.7.0`

- Disallow multiple profiles with same name but different capitalizations. Thanks @katelynienaber
- Improvements for Optional Credentials. Thanks @crawr @jellypuno
- Reorganize Data Sets context menu. Thanks @katelynienaber
- Adding star icon for favorites. Thanks @katelynienaber
- Profile Validation. Thanks @jellypuno
- Updating Credentials via Check Credentials. Thanks @JillieBeanSim
- Favorites get loaded and opened into new files. Thanks @phaumer
- Improve messaging of confirmation dialogues. Thanks @crawr
- Enable editing of filters. Thanks @katelynienaber
- Update Codecov settings. Thanks @jellypuno
- Handle encoding value from z/OSMF Profiles. Thanks @dkelosky
- Enable editing of ASCII files in USS. Thanks @Colin-Stone
- Refactor unit test and add more integration tests. Thanks @katelynienaber

## `1.6.0`

- Create connections with any registered profile type. Thanks @JillieBeanSim
- Streamline first profile creation. Thanks @crawr
- Add recall options for migrated datasets. Thanks @Pranay154
- Fix persistent data after recall functionality. Thanks @katelynienaber
- Fix deleting and editing connection not considering other profile types. Thanks @phaumer
- Fix multiple prompts when escaping/canceling editing session. Thanks @jellypuno
- Fix failure to load optional secure fields from profiles. Thanks @tjohnsonBCM
- Fixed issue when manually editing/deleting associated profiles. Thanks @Colin-Stone
- Refactor unit tests. Thanks @stepanzharychevbroadcom, @katelynienaber

## `1.5.2`

- Fix undefined profile error message. Thanks @JillieBeanSim

## `1.5.1`

- Fix failure to load optional secure fields from profiles. Thanks @tjohnsonBCM
- Fix pressing Escape does not abort Edit profile dialogue. Thanks @jellypuno
- Fix editing of Credentials when setting them to spaces. Thanks @jellypuno
- Fix deletion of profiles not considering all extensibility use cases. Thanks @phaumer

## `1.5.0`

- Fixes for saving of Datasets from Favourites section. Thanks @stepanzharychevbroadcom
- Management of Theia specific merge conflict resolution. Thanks @Alexandru-Dumitru
- Add to recall when PS File opened. Thanks @katelynienaber
- Provide edit support for Profile credentials. Thanks @jellypuno
- Support for profile deletion. Thanks @crawr
- Addressed USS file merge conflict triggering issue. Thanks @Alexandru-Dumitru
- Provide refresh all method for Zowe Explorer - Extenders. Thanks @phaumer
- Extender guidelines and documentation. Thanks @Colin-Stone
- Provision of profile association links to support extenders of Zowe Explorer. Thanks @Colin-Stone
- Creation of an extender API for extenders of Zowe Explorer. Thanks @Colin-Stone
- Management of VSAM files within Dataset explorer. Thanks @Colin-Stone
- VSCode context now based on Regular expression for flexibility. Thanks @Colin-Stone
- Vsix file deployment via Theia pipeline. Thanks @crawr
- Reduction in size of extension.ts file. Thanks @katelynienaber
- ContextValue of undefined error addressed for new members. Thanks @katelynienaber
- Fixed when Pull from mainframe didn't work on USS Files. Thanks @stepanzharychevbroadcom
- Fixed Bug submitting JCL from Command Palette. Thanks @stepanzharychevbroadcom
- Refactoring of testing for accuracy and maintainability. Thanks @stepanzharychevbroadcom

## `1.4.1`

- Fix for USS files not saving correctly. Thanks @phaumer
- Icon update for migrated files only. Thanks @Colin-Stone

## `1.4.0`

- Added support for large datasets and PDS members. Thanks @jellypuno
- Fixed inconsistent behavior when renaming USS file and directories. Thanks @stepanzharychevbroadcom
- Fixed deleting a USS file. Thanks @Colin-Stone
- Fixed profiles not automatically updating values when changed externally. Thanks @jellypuno
- Fixed load error when file names had special characters. Thanks @jellypuno
- Fixed load os USS file list. Thanks @jellypuno
- Improved user experience of USS file navigation #461. Thanks @stepanzharychevbroadcom
- Fixed tab name when renaming dataset. Thanks @stepanzharychevbroadcom
- Improved performance when renaming datasets and members. Thanks @CForrest97
- Added prompting of credentials if previous credentials where entered incorrectly. Thanks @jellypuno
- Added support for VSCode Quick Open shortcut. Thanks @katelynienaber
- Added support for VSCode Open Recent Files shortcut. Thanks @katelynienaber
- Fixed USS Favorites not being remembered. Thanks @Colin-Stone
- Setup automated regression testing on a Theia environment. Thanks @crawr
- Fixed copying dataset on temporary folder #635. Thanks @Colin-Stone
- Made dataset terminology more consistent. Thanks @stepanzharychevbroadcom
- Fixed uploading files to USS. Thanks @stepanzharychevbroadcom
- Fixed searching/filtering data. Thanks @Colin-Stone
- Refactored code to include interfaces and abstract classes. Thanks @Colin-Stone
- Refactored icon retrieval process. Thanks @stepanzharychevbroadcom
- Updated Zowe Explorer video. Thanks @IgorCATech
- Revised pipeline to use shared libraries. Thanks @zFernand0

## `1.3.1`

- Updated Zowe Icon. Thanks @stepanzharychevbroadcom
- Address VSC tree expand behavior changes. Thanks @phaumer
- Refresh all action includes profiles. Thanks @jellypuno
- Consistent handling of renaming USS files. Thanks @stepanzharychevbroadcom
- Renaming datasets should update open tab. Thanks @stepanzharychevbroadcom
- USS delete function reinstated. Thanks @Colin-Stone
- Issue with uploadBinaryFile API not being correctly redirected. Thanks @Colin-Stone
- OnSave Upload trigger correction for USSFile . Thanks Alexandru-Dumitru

## `1.3.0`

- Dependency on ~/.zowe folder existing removed. Thanks @tjohnsonBCM
- Label changes for specific dataset functionality. Thanks @CForrest97
- Zowe Explorer to incorporate @zowe CLI implementation. Thanks @zFernand0
- Profiles manage other profile types apart from zosmf. Thanks @Colin-Stone
- Exploit imperative bundled keytar for secure credentials when standalone. Thanks @Colin-Stone

## `1.2.4`

- Fix to Credentials initialization to wait on promise. Thanks @Colin-Stone

## `1.2.3`

- Secure credentials backwards compatibility. Thanks @tjohnsonBCM

## `1.2.2`

- Fix requirement of ~/.zowe folder. Thanks @phaumer

## `1.2.1`

- Fix for automatic release of VSIX. Thanks @awharn
- Fixed creating data sets causes tree to lose expand behavior issue. Thanks @katelynienaber
- Fixed issue with undefined node. Thanks @Colin-Stone

## `1.2.0`

- Support CLI plugin extensibility. Thanks @phaumer
- Fixed Issue for filters after creating dataset. Thanks @phaumer
- Managing text/binary download choice. Thanks @stepanzharychevbroadcom
- Addressed 'Uploading zip file (binary)' silent failures. Thanks @stepanzharychevbroadcom
- Consistency updates for context menu. Thanks @sladyn98
- Automatically use Changelog contents in pipeline as release description. Thanks @awharn
- Provision of warning message after two failed login attempts. Thanks @jellypuno
- Consistency, added filter tip to convey ability to add multiple filters entries. Thanks @katelynienaber
- Tree view refresh when dataset member added or deleted. Thanks @katelynienaber
- Code improvement - Centralized error handling. Thanks @crawr
- Integration Script updates. Thanks @zFernand0
- Keytar (Secure credentials) compatibility support. Thanks @Colin-Stone
- Improved usability of MVS Command feature including 'Recall' function. Thanks @Colin-Stone
- Fixed issue where Job folder did not auto-expand. Thanks @Colin-Stone
- Use Progress indicator wrapper around longer running list functions. Thanks @Colin-Stone

## `1.1.0`

- Updates to Readme to include links to Theia Readme. Thanks @IgorCATech
- Fix for incorrect profile name in some favorites. Thanks @lauren-li
- Update dataset filters on dataset creation. Thanks @katelynienaber
- Include VSIX in Github release. Thanks @zFernand0
- Fix dataset delete fails silently bug. Thanks @Colin-Stone
- Fix to handle "Show Dataset Attributes" in Favorites. Thanks @katelynienaber
- Enhancements to profile creation. Thanks @jellypuno
- Theia specific QuickPick modifications. Thanks @phaumer
- Update incorrect profile message. Thanks @lauren-li
- Fix Copy and paste dataset menu duplication. Thanks @lauren-li

## `1.0.1`

- Remove duplicate commands #376. Thanks @lauren-li
- Update localization for v1.0.0 #374. Thanks @lauren-li
- Update keywords #383. @zFernand0
- Update package json files #391. @zFernand0
- Fixed adding sessions in Theia #382. Thanks @phaumer
- Add validation for undefined username and password + more cosmetic fix #378. Thanks @jellypuno
- Update incorrect profile message #387. Thanks @lauren-li

## `1.0.0`

- VSCode centric Connection settings. Thanks @crawr, @jellypuno
  - Credential prompting in profiles and favorite . Thanks @crawr, @jellypuno
- Dataset and Dataset member copy and renaming function. Thanks @CForrest97
- Theia support including documentation.
- Save improvements implementing improved Safe Save functionality as the default behavior. Thanks Alexandru-Dumitru
- Reliability and Resilience updates:
  - for default profiles
  - for deleting a dataset in use
  - testing improvements and coverage
  - rationalizing deliverables
  - performance improvements

## 0.29.0

- Provide ability to rename datasets. Thanks @CForrest97
- Fix URL parsing. @MarkAckert
- Fixed `AppSettings` error message. @jellypuno

## 0.28.0

- Provide ability to add new profiles in explorer. Thanks @crawr, @jellypuno
- Recognize migrated dataset context. Thanks @Colin-Stone
- Fix dataset delete fails silently bug. Thanks @Colin-Stone

## 0.27.0

- Name change to Zowe Explorer
- Enhancements to the History recall 'QuickPick' dialogs. Thanks @Colin-Stone
- Favorites are now sorted. Thanks @Colin-Stone

## 0.26.1

- Fix vulnerabilities related to brightside-core

## 0.26.0

- Added Persistence for profiles selection. Thanks @Colin-Stone
- Performance enhancements for Profile loading operations. Thanks @Colin-Stone
- Filter rewording. Thanks @Colin-Stone

## 0.25.0

- Add Edit to context menu for MVS and USS Tree. Thanks to Rodney-Wilson
- Restructured all search and filters dialogs to incorporate a recall/history function. Thanks @Colin-Stone
- Added Search Favorite for USS Favorites. Thanks @Colin-Stone
- Added Job and Search Favorite for Jobs. Thanks @Colin-Stone
- Provided support for specifying jobs by job id. Thanks @Colin-Stone
- Fixed issue with submitting datasets job link. Thanks @Colin-Stone
- Fixed label for Jobs Refresh All. Thanks @Colin-Stone
- Minor icon improvement to distinguish Favorites from LPAR's. Thanks @Colin-Stone
- Support copy path Thanks @lauren-li
- Progress Bar animation on opening large files. Thanks to Rodney-Wilson

## 0.24.1

- Fixed issue when saving USS files

## 0.24.0

- Updated Localization Documentation and Added Update Dictionary Script. Thanks to @evannwu20
- Show stepname or procstep alongside spool name. Thanks @crshnburn
- Add command to issue TSO command. Thanks @crshnburn
- Added icons for files and folders. Thanks to @Colin-Stone

## 0.23.2

- Fixed issue when saving datasets in Windows

## 0.23.1

- Refined dataset suffix solution by restricting to explicit names only

## 0.23.0

- Add support for localization. Thanks to @evannwu20
- Correctly determine if file is binary for saving. Thanks @crshnburn
- Fix Default profile error message with friendlier version. Thanks @lauren-li
- Context menu grouping for MVS and USS. Thanks @lauren-li
- Preference to Specify Temp Folder. Thanks to @adambattenburg
- Store local version of dataset with a suffix if appropriate to enable syntax highlighting. Thanks to @Colin-Stone

## 0.22.0

- Add ability to create directories or files on the root node. Thanks to @kristinochka
- Add ability to upload files through regular OS browse dialog on regular nodes and favorites. Thanks to @kristinochka
- Add USS File Refresh and USS Safe Save. Thanks to @adambattenburg
- Honor the file tag (binary or ascii) if not specified. Thanks to @Colin-Stone

## 0.21.0

- Added the Upload member to datasets. Thanks Kristina Mayo
- Addressed same file issue with Favorites in USS explorer. Thanks to Rodney-Wilson and Lauren-Li
- USS Favorites. Ensure file deletion synchronisation. Thanks to Rodney-Wilson and Lauren-Li

## 0.20.0

- Combined Spool files with Jobs in Jobs view. Thanks Colin Stone

## 0.19.1

- Fix error when files exist in the profiles folder (such as `.DS_Store` which is automatically generated on macOS)

## 0.19.0

- Added the rename USS files. Thanks Kristina Mayo

## 0.18.0

- Added the ability to submit JCL from physical sequential data sets

## 0.17.0

- Add Favorites to USS explorer. Thanks to Rodney-Wilson and Lauren-Li
- Add ability to obtain the raw JCL from a job on spool and resubmit. Thanks @crshnburn

## 0.16.3

- Fix behavior when the user cancels "quick pick" dialogs, including selecting profiles and deleting data sets.

## 0.16.2

- Add the stderr of the getDefaultProfile or getAllProfiles process to display in the error message to the user

## 0.16.1

- Attempt to fix an issue where saving data sets ceases to work without any error message

## 0.16.0

- Add the ability to display data set attributes by right clicking on a data set
- Add the ability to save all spool content by clicking a download icon next to the job. Thanks @crshnburn

## 0.15.1

- Add a delete session menu item for sessions in the jobs view. Thanks @crshnburn
- Prevent the delete menu item for USS files and directories appearing on the context menu for sessions. Thanks @crshnburn
- Fixed an issue where adding a profile to the USS explorer incorrectly referenced data sets

## 0.15.0

- The extension is now compatible with installations which use a secure credential management plugin for profiles in Zowe CLI

## 0.14.0

- All zowe views now part of single Zowe view container. Thanks Colin Stone

## 0.13.0

- Added the ability to list and view spool of z/OS Jobs. Thanks @crshnburn

## 0.12.0

- Added GIFs to README for USS use cases. Thanks Colin Stone
- Added the ability to toggle binary mode or text mode on USS files. Thanks @crshnburn

## 0.11.0

- Create and delete functionality for USS Files and directories added as menu items.

## 0.10.4

- Add additional log messages

## 0.10.3

- Use path.sep rather than "/".

## 0.10.2

- VSCode-USS-extension-for-zowe fixed general USS file name error. Thanks Colin Stone

## 0.10.1

- VSCode-USS-extension-for-zowe merged in. Thanks Colin Stone

## 0.9.1

- Fix documentation links in Readme. Thanks Brandon Jenkins

## 0.9.0

- Display an informational message when no data set patterns are found. Thanks @crshnburn

## 0.8.4

- Fixed an issue where the submit JCL function was looking for user profiles in the wrong directory

## 0.8.3

- Fixed an issue where labels did not correctly display the name of the Zowe CLI profile

## 0.8.2

- Fixed for compatibility with the current version of the Zowe CLI. If you are having issues retrieving user name or password using this extension, please update your zowe CLI to the latest available version, recreate your profiles, and update this extension. That should solve any issues you are having.

## 0.8.0

- Introduced capability to submit jobs from the editor. Thanks @crshnburn

## 0.7.0

- Updated for compatibility with Zowe CLI >=2.0.0. You must now have plain text profiles and Zowe CLI 2.0.0 or greater to use this extension. If you have previously created profiles, please update or recreate them with Zowe CLI.
- Log files now go to `~/.vscode/extensions/zowe.vscode-extension-for-zowe-x.x.x/logs`

## 0.6.5

- Fixed issue with platform-specific folder separator, added progress bar when saving

## 0.6.4

- Make favorites persistent after upgrading the extension

## 0.6.3

- Updates to README

## 0.6.2

- Updates to README

## 0.6.1

- Updates to README

## 0.5.0

- Initial release<|MERGE_RESOLUTION|>--- conflicted
+++ resolved
@@ -18,11 +18,8 @@
 - Fixed failure to refresh token value after user logs in to authentication. [#2638](https://github.com/zowe/vscode-extension-for-zowe/issues/2638)
 - Fixed order of spool files reverses when the Job is expanded and collapsed. [#2644](https://github.com/zowe/vscode-extension-for-zowe/pull/2644)
 - Fixed local filtering of jobs to work with SMFID (exec-member field). [#2651](https://github.com/zowe/vscode-extension-for-zowe/pull/2651)
-<<<<<<< HEAD
 - Fixed tree item labels failing to update after renaming an MVS or USS file or folder. [#2656](https://github.com/zowe/vscode-extension-for-zowe/issues/2656)
-=======
 - Fixed the recent search job id filter. [#2562](https://github.com/zowe/vscode-extension-for-zowe/issues/2562)
->>>>>>> d8214e30
 
 ## `2.13.1`
 
