# Change Log

All notable changes to the "vscode-extension-for-zowe" extension will be documented in this file.

## TBD Release

### New features and enhancements

- Added Job search prefix validator [1971](https://github.com/zowe/vscode-extension-for-zowe/issues/1971)
- Added file association for `zowe.config.json` and `zowe.config.user.json` to automatically detect them as JSON with Comments. [#1997](https://github.com/zowe/vscode-extension-for-zowe/issues/1997)
- Added the ability to list all datasets, even those with Imperative Errors. [#235](https://github.com/zowe/vscode-extension-for-zowe/issues/235) & [#2036](https://github.com/zowe/vscode-extension-for-zowe/issues/2036)
- Added favorite job query to jobs view. [#1947](https://github.com/zowe/vscode-extension-for-zowe/issues/1947)
- Added confirmation message for "Submit Job" feature as an option in extension settings (set to "All jobs" by default). [#998](https://github.com/zowe/vscode-extension-for-zowe/issues/998)

### Bug fixes

- Fixed issue where "Show Attributes" feature used conflicting colors with light VS Code themes. [#2048](https://github.com/zowe/vscode-extension-for-zowe/issues/2048)
- Fixed settings not persisting in Theia versions >=1.29.0.

## `2.5.0`

### New features and enhancements

- Added ability to filter jobs by status. Improved Job filtering User experience.[#1925](https://github.com/zowe/vscode-extension-for-zowe/issues/1925)
- Added option to view PDS member attributes, and updated formatting for attributes webview. [#1577](https://github.com/zowe/vscode-extension-for-zowe/issues/1577)
- Streamlined attribute viewing options into one feature - "Show Attributes".
- Added multiple select copy/paste feature on uss view [#1549](https://github.com/zowe/vscode-extension-for-zowe/issues/1549)
- Added multiple select for hide session [#1555](https://github.com/zowe/vscode-extension-for-zowe/issues/1555)

### Bug fixes

- Fixed missing localization for certain VScode error/info/warning messages. [#1722](https://github.com/zowe/vscode-extension-for-zowe/issues/1722)
- Fixed "Allocate Like" error that prevented proper execution. [#1973](https://github.com/zowe/vscode-extension-for-zowe/issues/1973)
- Fixed de-sync issue between Data Set and Favorites panels when adding or deleting datasets/members that were favorited. [#1488](https://github.com/zowe/vscode-extension-for-zowe/issues/1488)
- Added logging in places where errors were being caught and ignored.
- Fixed issue where parent in Jobs list closes after single/multiple job deletion. [#1676](https://github.com/zowe/vscode-extension-for-zowe/issues/1676)
<<<<<<< HEAD
- Surfaced any errors from a dataset Recall/Migrate operation. [#2032](https://github.com/zowe/vscode-extension-for-zowe/issues/2032)
=======
- Removed TSLint (as it is deprecated), and replaced all TSLint rules with their ESLint equivalents. [#2030](https://github.com/zowe/vscode-extension-for-zowe/issues/2030)
>>>>>>> 3e95c210

## `2.4.1`

### Bug fixes

- Bugfix: Added validation check while creating, renaming and using allocate alike feature for datasets [#1849](https://github.com/zowe/vscode-extension-for-zowe/issues/1849)
- Fixed login/logout errors from Team config file watcher. [#1924](https://github.com/zowe/vscode-extension-for-zowe/issues/1924)
- Fixed the loading of previously saved profiles in the tree views.
- Fixed default zosmf profile being added to tree view when no previous sessions have been added. [#1992](https://github.com/zowe/vscode-extension-for-zowe/issues/1992)
- Fixed the `Secure Credentials Enabled` setting to update the `~/.zowe/settings/imperative.json` file upon change of the setting without overwriting preexisting data in the file.
- Fixed errors encountered from not having Zowe CLI installed by creating the `~/.zowe/settings/imperative.json` file during activation if it doesn't already exist. This file is for Zowe Explorer to know the Security Credential Manager used for secure profile information and removes the Zowe CLI installation prerequisite. [#1850](https://github.com/zowe/vscode-extension-for-zowe/issues/1850)
- Fixed Zowe Explorer failing to activate in environment with empty workspace. [#1994](https://github.com/zowe/vscode-extension-for-zowe/issues/1994)

## `2.4.0`

### New features and enhancements

- Added check for existing team configuration file in location during create, prompting user to continue with the create action. [#1923](https://github.com/zowe/vscode-extension-for-zowe/issues/1923)
- Added a solution to allow Zowe Explorer extensions with a dependency on Zowe Explorer to work as web extension without Zowe Explorer functionality in vscode.dev. [#1953](https://github.com/zowe/vscode-extension-for-zowe/issues/1953)
- Added a new setting `Secure Credentials Enabled`, default value is selected for security and will have to be unselected to allow creation of team configuration files without default secure arrays to support environments that don't have access to Zowe CLI's Secure Credential Management.

### Bug fixes

- Fixed activation and Refresh Extension issues in web based editors, ie. Theia. [#1807](https://github.com/zowe/vscode-extension-for-zowe/issues/1807)
- Fix refresh job & spool file pull from mainframe doesn't update job status [#1936](https://github.com/zowe/vscode-extension-for-zowe/pull/1936)
- Fix for serial saving of data sets and files to avoid conflict error. [#1868](https://github.com/zowe/vscode-extension-for-zowe/issues/1868)

## `2.3.0`

### New features and enhancements

- Added option to edit team configuration file via the + button for easy access. [#1896](https://github.com/zowe/vscode-extension-for-zowe/issues/1896)
- Added multiple selection to manage context menu of Datasets, USS, and Jobs views. [#1428](https://github.com/zowe/vscode-extension-for-zowe/issues/1428)
- Added Spool file attribute information to a hover over the Spool file's name. [#1832](https://github.com/zowe/vscode-extension-for-zowe/issues/1832)
- Added support for CLI home directory environment variable in Team Config file watcher, and support watching Team Config files named zowe.config.json and zowe.config.user.json at both locations. [#1913](https://github.com/zowe/vscode-extension-for-zowe/issues/1913)
- Update to Job's View Spool file label to display PROCSTEP if available, if PROCSTEP isn't available the label will display the Spool file's record count. [#1889](https://github.com/zowe/vscode-extension-for-zowe/issues/1889) [#1832](https://github.com/zowe/vscode-extension-for-zowe/issues/1832)

### Bug fixes

- Fixed extension being slow to load large team config files. [#1911](https://github.com/zowe/vscode-extension-for-zowe/issues/1911)
- Fixed issue with cached profile information after updates to profiles. [#1915](https://github.com/zowe/vscode-extension-for-zowe/issues/1915)
- Fixed issue with saving credentials to v1 profile's yaml file when un-secure and save is selected after credential prompting. [#1886](https://github.com/zowe/vscode-extension-for-zowe/issues/1886)
- Fixed issue with outdated cached information after Update Credentials. [#1858](https://github.com/zowe/vscode-extension-for-zowe/issues/1858)
- Fixed issue with support for ZOWE_CLI_HOME environment variable. [#1747](https://github.com/zowe/vscode-extension-for-zowe/issues/1747)

## `2.2.1`

- Bugfix: Fixed activation failure when error reading team configuration file. [#1876](https://github.com/zowe/vscode-extension-for-zowe/issues/1876)
- Bugfix: Fixed Profile IO errors by refactoring use of Imperative's CliProfileManager. [#1851](https://github.com/zowe/vscode-extension-for-zowe/issues/1851)
- Bugfix: Fixed runtime error found in initForZowe call used by extenders. [#1872](https://github.com/zowe/vscode-extension-for-zowe/issues/1872)
- Bugfix: Added error notification for users when OS case sensitivitiy is not set up to avoid issues found with USS files in single directory of same name but different case. [#1484](https://github.com/zowe/vscode-extension-for-zowe/issues/1484)
- Bugfix: Added file watcher for team configuration files to fix v2 profile update issues experienced during creation, updating, and deletion of global or project level configuration files in VS Code. [#1760](https://github.com/zowe/vscode-extension-for-zowe/issues/1760)
- Bugfix: Updated dependencies for improved security. [#1878](https://github.com/zowe/vscode-extension-for-zowe/pull/1878)

## `2.2.0`

- Optimized saving of files on DS/USS when utilizing autosave or experiencing slow upload speeds.
- Updates to use new Zowe Explorer APIs `ZoweVsCodeExtension.updateCredentials` for credential prompting and `ProfilesCache.updateProfilesArrays` for profiles that don't store credentials locally in profile file.

## `2.1.0`

- Added: `Pull from Mainframe` option added for JES spool files. [#1837](https://github.com/zowe/vscode-extension-for-zowe/pull/1837)
- Added: Updated Licenses. [#1841](https://github.com/zowe/vscode-extension-for-zowe/issues/1841)
- Bugfix: Updated imports to use the imperative instance provided by the CLI package. [#1842](https://github.com/zowe/vscode-extension-for-zowe/issues/1842)
- Bugfix: Fixed unwanted requests made by tree node when closing folder. [#754](https://github.com/zowe/vscode-extension-for-zowe/issues/754)
- Bugfix: Fix for credentials not being updated after the invalid credentials error is displayed. [#1799](https://github.com/zowe/vscode-extension-for-zowe/issues/1799)
- Bugfix: Fixed hyperlink for Job submitted when profile is not already in JOBS view. [#1751](https://github.com/zowe/vscode-extension-for-zowe/issues/1751)
- Bugfix: Fixed keybindings for `Refresh Zowe Explorer` to not override default VSC keybinding. See [README.md](https://github.com/zowe/vscode-extension-for-zowe/blob/main/packages/zowe-explorer/README.md#keyboard-shortcuts) for new keybindings. [#1826](https://github.com/zowe/vscode-extension-for-zowe/issues/1826)
- Bugfix: Fixed `Update Profile` issue for missing non-secure credentials. [#1804](https://github.com/zowe/vscode-extension-for-zowe/issues/1804)
- Bugfix: Fixed errors when operation cancelled during credential prompt. [#1827](https://github.com/zowe/vscode-extension-for-zowe/issues/1827)
- Bugfix: Login and Logout operations no longer require a restart of Zowe Explorer or VSC. [#1750](https://github.com/zowe/vscode-extension-for-zowe/issues/1750)
- Bugfix: Fix for Login token always being stored in plain text. [#1840](https://github.com/zowe/vscode-extension-for-zowe/issues/1840)
- Bugfix: Fixed Theia tests. [#1665](https://github.com/zowe/vscode-extension-for-zowe/issues/1665)

## `2.0.3`

- Bugfix: Fixed Quick-key Delete in USS and Jobs trees. [#1821](https://github.com/zowe/vscode-extension-for-zowe/pull/1821)
- Bugfix: Fixed issue with Zowe Explorer crashing during initialization due to Zowe config file errors. [#1822](https://github.com/zowe/vscode-extension-for-zowe/pull/1822)
- Bugfix: Fixed issue where Spool files failed to open when credentials were not stored in a profile. [#1823](https://github.com/zowe/vscode-extension-for-zowe/pull/1823)
- Bugfix: Fixed extra space in the Invalid Credentials dialog, at profile validation profilename. [#1824](https://github.com/zowe/vscode-extension-for-zowe/pull/1824)
- Bugfix: Updated dependencies for improved security. [#1819](https://github.com/zowe/vscode-extension-for-zowe/pull/1819)

## `2.0.2`

- Bugfix: Fixed USS search filter fails on credential-less profiles. [#1811](https://github.com/zowe/vscode-extension-for-zowe/pull/1811)
- Bugfix: Fixed Zowe Explorer recognizing environment variable ZOWE_CLI_HOME. [#1803](https://github.com/zowe/vscode-extension-for-zowe/pull/1803)
- Bugfix: Fixed Zowe Explorer prompting for TSO Account number when saved in config file's TSO profile. [#1801](https://github.com/zowe/vscode-extension-for-zowe/pull/1801)

## `2.0.1`

- BugFix: Improved logging information to help diagnose Team Profile issues. [#1776](https://github.com/zowe/vscode-extension-for-zowe/pull/1776)
- BugFix: Fixed adding profiles to the tree view on Theia. [#1774](https://github.com/zowe/vscode-extension-for-zowe/issues/1774)
- BugFix: Updated Log4js version to resolve initialization problem on Eclipse Che. [#1692](https://github.com/zowe/vscode-extension-for-zowe/issues/1692)
- BugFix: Fixed dataset upload issue by trimming labels. [#1789](https://github.com/zowe/vscode-extension-for-zowe/issues/1789)
- BugFix: Fixed duplicate jobs appearing in the jobs view upon making an owner/prefix filter search for extenders. [#1780](https://github.com/zowe/vscode-extension-for-zowe/pull/1780)
- BugFix: Fixed error displayed when opening a job file for extenders. [#1701](https://github.com/zowe/vscode-extension-for-zowe/pull/1701)

## `2.0.0`

- Major: Introduced Team Profiles and more. See the prerelease items (if any) below for more details.

## 2.0.0-next.202204202000

- Updated Imperative to gather information from the corresponding base profile. [#1757](https://github.com/zowe/vscode-extension-for-zowe/pull/1757)
- Fixed issue when first Team Config profile management file is created. [#1754](https://github.com/zowe/vscode-extension-for-zowe/pull/1754)
- Fixed `Failed to find property user` on load or refresh. [#1757](https://github.com/zowe/vscode-extension-for-zowe/pull/1757)
- Fixed getting credentials from the wrong base profile. [#1757](https://github.com/zowe/vscode-extension-for-zowe/pull/1757)
- Fixed writing tokens to the wrong base profile. [#1757](https://github.com/zowe/vscode-extension-for-zowe/pull/1757)
- Fixed Windows not being able to share Tokens between CLI and ZE. [#1757](https://github.com/zowe/vscode-extension-for-zowe/pull/1757)
- Fixed Login info written to global file if proifle name is the same as project level profile. [#1761](https://github.com/zowe/vscode-extension-for-zowe/pull/1761)

## 2.0.0-next.202204180940

- Refactored the PRofilesCache to reduce maintenance efforts going forward. [#1715](https://github.com/zowe/vscode-extension-for-zowe/issues/1715)
- Updated CLI to consume security related fixes and more. [#1740](https://github.com/zowe/vscode-extension-for-zowe/pull/1740)
- Added differentiation between project and global level profiles. [#1727](https://github.com/zowe/vscode-extension-for-zowe/issues/1727)
- Removed the Secure Credential setting. [#1739](https://github.com/zowe/vscode-extension-for-zowe/issues/1739), [#722](https://github.com/zowe/vscode-extension-for-zowe/issues/722), [#820](https://github.com/zowe/vscode-extension-for-zowe/issues/820), and [#1223](https://github.com/zowe/vscode-extension-for-zowe/issues/1223)
- Synchronized the ZE preferred Security service with the CLI. [#1736](https://github.com/zowe/vscode-extension-for-zowe/issues/1736)
- Fixed APIML token not working between clients (ZE and CLI). [#1713](https://github.com/zowe/vscode-extension-for-zowe/issues/1713)

## 2.0.0-next.202204081040

- Fixed TSO commands in when using teamConfig. [#1731](https://github.com/zowe/vscode-extension-for-zowe/pull/1731)
- Fixed `Zowe Explorer: Refresh Zowe Explorer` command palette option. [1735](https://github.com/zowe/vscode-extension-for-zowe/pull/1735)

## 2.0.0-next.202204041200

- Added Secure Credential support, allowing users to update credentials using GUI. [#1699](https://github.com/zowe/vscode-extension-for-zowe/pull/1693)
- Update Zowe Explorer 2.0 settings migration. [1714](https://github.com/zowe/vscode-extension-for-zowe/pull/1714)
- Update Zowe Explorer SSO logout check for extenders. [#1711](https://github.com/zowe/vscode-extension-for-zowe/pull/1711)
- Update Zowe SDK dependency. [#1699](https://github.com/zowe/vscode-extension-for-zowe/pull/1693)
- Updated dependencies for improved security. [#1702](https://github.com/zowe/vscode-extension-for-zowe/pull/1702)

## `v2.0.0-next.202202281000`

- Update Zowe CLI SDK to version 7.0.0-next.202202242016.
- Fixed the bug that overwrites like-named profiles in a nested config.

## `v2.0.0-next.202202221200`

- Added extender's type info to config schema during config file creation and removed Zowe CLI installation dependency. [#1629](https://github.com/zowe/vscode-extension-for-zowe/pull/1629)
- Added support for Login and Logout using the config file. [#1637](https://github.com/zowe/vscode-extension-for-zowe/pull/1637)
- Added capability to refresh Zowe Explorer updating the Views to reflect different profile handling to include the config file. [#1650](https://github.com/zowe/vscode-extension-for-zowe/pull/1650)
- Updated Zowe SDK dependency. [#1624](https://github.com/zowe/vscode-extension-for-zowe/pull/1624)

## `1.22.0`

- Added: Extensible Login and Logout capabilities for Zowe extenders to utilize for token based authentication. [#1606](https://github.com/zowe/vscode-extension-for-zowe/pull/1606) and [#1255](https://github.com/zowe/vscode-extension-for-zowe/issues/1255).
- Added: Eclipse Public License file. Users can view the license file in the root directory of the Zowe Explorer repository [#1626](https://github.com/zowe/vscode-extension-for-zowe/pull/1626).
- Updated: Supported Node.js version was changed to v12 or higher. We no longer support running the product on earlier versions (10.x and earlier) of Node.js [#1640](https://github.com/zowe/vscode-extension-for-zowe/pull/1640).
- Updated: Security updates for `copy-props`, `nanoid`, and `markdown-it` dependencies were changed to improve security alerting [#1638](https://github.com/zowe/vscode-extension-for-zowe/pull/1638), [#1636](https://github.com/zowe/vscode-extension-for-zowe/pull/1636), and [#1649](https://github.com/zowe/vscode-extension-for-zowe/pull/1649).
- Updated: A work around was developed to help developers debug Zowe Explorer VS Code extension on Theia. For more information, see **Work around for debugging in Theia** [#1576](https://github.com/zowe/vscode-extension-for-zowe/pull/1576).
- Fixed: The Zowe Explorer deployment script was updated to use vsce (Visual Studio Code Extension Manager) version 1.103.1 to help ensure that it is compatible with Node v12 [#1608](https://github.com/zowe/vscode-extension-for-zowe/pull/1608).
- Fixed: Fixed the Theia input box issue that caused entered values to be validated incorrectly [#1580](https://github.com/zowe/vscode-extension-for-zowe/pull/1580).

## `1.21.0`

- Add a progress bar for the simultaneous deletion of multiple jobs [#1583](https://github.com/zowe/vscode-extension-for-zowe/pull/1583). Thanks @uzuko01
- Added the note about the deprecation of the associate profile feature to the Associate Profile section of Zowe Docs and to the Zowe Explorer Readme [#1575](https://github.com/zowe/vscode-extension-for-zowe/pull/1575). Thanks @IgorCATech
- Changed the `DataSet uploaded successfully` message type. Now messages are shown in the status bar instead of the notification pop-up [#1542](https://github.com/zowe/vscode-extension-for-zowe/pull/1542). Thanks @anokhikastiaIBM
- Updated dependencies for improved security [#1591](https://github.com/zowe/vscode-extension-for-zowe/pull/1591) and [#1601](https://github.com/zowe/vscode-extension-for-zowe/pull/1601). Thanks @lauren-li
- Updated Theia tests to use the latest Theia version [#1566](https://github.com/zowe/vscode-extension-for-zowe/pull/1566). Thanks @JillieBeanSim
- Fixed the issue that caused JCL errors in the JOBS tree to be displayed as `undefined:undefined(undefined)` [#1584](https://github.com/zowe/vscode-extension-for-zowe/pull/1584). Thanks @roman-kupriyanov
- Fixed the Theia input box issue that caused entered values to be incorrectly validated [#1580](https://github.com/zowe/vscode-extension-for-zowe/pull/1580). Thanks @JillieBeanSim
- Fixed the issue that caused the removal of unsaved credentials of a profile in the Jobs tree after deleting a job. Now when you delete a job from the Jobs tree with a profile that does not have the stored credentials, the profile keeps the cached credentials [#1524](https://github.com/zowe/vscode-extension-for-zowe/pull/1524). Thanks @nickImbirev

## `1.20.0`

- Added a Github action bot that automates the issue triage [#1530](https://github.com/zowe/vscode-extension-for-zowe/pull/1530). Thanks @crawr
- Updated the @zowe/cli version to 6.33.3 to fix the SSH2 audit failure [#1522](https://github.com/zowe/vscode-extension-for-zowe/pull/1522). Thanks @JillieBeanSim
- Updated the Jobs Issue Stop and Issue Modify commands so that they can be consumed by Extenders with the `issueMvsCommand` API [#1508](https://github.com/zowe/vscode-extension-for-zowe/pull/1508). Thanks @JillieBeanSim
- Use Visual Studio Code's standard confirmation prompt for the Data Sets, USS, and Job trees when clicking on a Favorited profile that does not exist [#1506](https://github.com/zowe/vscode-extension-for-zowe/pull/1506). Thanks @JillieBeanSim
- Updated the deletion prompt for the USS and Jobs trees [#1505](https://github.com/zowe/vscode-extension-for-zowe/pull/1505). Thanks @JillieBeanSim
- Updated the placeholder text in the `Add Profile` entry field [#1490](https://github.com/zowe/vscode-extension-for-zowe/pull/1490). Thanks @anokhikastiaIBM
- Fixed the Not Found issue that resulted from attempts to delete a member whose parent data set was already deleted using multi-delete [#1525](https://github.com/zowe/vscode-extension-for-zowe/pull/1525). Thanks @JillieBeanSim

## `1.19.0`

- Added a check to ensure that a base profile exists before running the function that combines base and service profiles [#1500](https://github.com/zowe/vscode-extension-for-zowe/pull/1500). Thanks @lauren-li
- Added Imperative logger access for extenders [#1433](https://github.com/zowe/vscode-extension-for-zowe/pull/1433). Thanks @katelynienaber
- Added documentation for Imperative logger for extenders [#1467](https://github.com/zowe/vscode-extension-for-zowe/pull/1467). Thanks @katelynienaber
- Implemented separate console windows for TSO and MVS commands [#1478](https://github.com/zowe/vscode-extension-for-zowe/pull/1478). Thanks @katelynienaber
- Fixed the bug that caused the check credentials pop-up to disappear too quickly [#1486](https://github.com/zowe/vscode-extension-for-zowe/pull/1486). Thanks @JillieBeanSim
- Fixed the bug that kept the command text box while escaping the process of entering a TSO command. Now the command text box does not pop up if you cancel entering a TSO command [#1479](https://github.com/zowe/vscode-extension-for-zowe/pull/1479). Thanks @katelynienaber
- Fixed the bug that caused issues with deleting data set members in Ecplipse Theia or Che [#1487](https://github.com/zowe/vscode-extension-for-zowe/pull/1478). Thanks @phaumer
- Fixed the bug that caused the deletion of selected data sets while removing a single data set member by using the right-click action. [#1483](https://github.com/zowe/vscode-extension-for-zowe/pull/1483). Thanks @JillieBeanSim

## `1.18.0`

- Added the ability to register custom profile types in `ProfilesCache` for extenders [#1419](https://github.com/zowe/vscode-extension-for-zowe/pull/1419). Thanks @phaumer
- Added the ability to pass account and other information from tso profile [#1378](https://github.com/zowe/vscode-extension-for-zowe/pull/1378). Thanks @fswarbrick
- Added profiles cache to extenders [#1390](https://github.com/zowe/vscode-extension-for-zowe/pull/1390). Thanks @phaumer
- Status icons now reset when refreshing the explorer views [#1404](https://github.com/zowe/vscode-extension-for-zowe/pull/1404). Thanks @lauren-li
- Fixed the issue that prevented the expected error message `No valid value for z/OS URL. Operation Cancelled` from being displayed while escaping the host text box during the creation or update of a profile [#1426](https://github.com/zowe/vscode-extension-for-zowe/pull/1426). Thanks @JillieBeanSim
- Fixed the issue that invoked profile validation before updating a profile. Now a profile is validated only after the update [#1415](https://github.com/zowe/vscode-extension-for-zowe/pull/1415). Thanks @JillieBeanSim
- Fixed the issue of Zowe profiles encoding value when opening a USS file in the text editor [#1400](https://github.com/zowe/vscode-extension-for-zowe/pull/1400). Thanks @JillieBeanSim

## `1.17.0`

- Added the feature that automatically includes a missing profile in the Jobs view when submitting a job [#1386](https://github.com/zowe/vscode-extension-for-zowe/pull/1386). Thanks @nickImbirev
- Added the extender documentation for KeytarApi for Secure Credential Store [#1384](https://github.com/zowe/vscode-extension-for-zowe/pull/1384). Thanks @JillieBeanSim
- Added a new setting that enables you to hide Zowe Explorer's temporary downloads folder from a workspace [#1373](https://github.com/zowe/vscode-extension-for-zowe/pull/1373). Thanks @crawr
- Added the command to refresh a particular job and get the latest information and content for its spool files [#1363](https://github.com/zowe/vscode-extension-for-zowe/pull/1363). Thanks @nickImbirev
- Added the function that enables you to delete multiple datasets and data set members [#1323](https://github.com/zowe/vscode-extension-for-zowe/pull/1323). Thanks @katelynienaber
- Added the feature that enables you to use multiple VS Code windows for files opened via Zowe Explorer [#1347](https://github.com/zowe/vscode-extension-for-zowe/pull/1347). Thanks @JillieBeanSim
- Added the command to refresh USS directory file names without the entire tree collapsing [#1369](https://github.com/zowe/vscode-extension-for-zowe/pull/1369). Thanks @rudyflores
- Removed non-functioning code from invalid credentials for Theia [#1371](https://github.com/zowe/vscode-extension-for-zowe/pull/1371). Thanks @lauren-li
- Fixed the issue with USS Search and Update Profile errors for profiles without credentials [#1391](https://github.com/zowe/vscode-extension-for-zowe/pull/1391). Thanks @lauren-li

## `1.16.0`

- Added the refresh data set member names option. You can now retrieve a new list of members from the mainframe [#1343](https://github.com/zowe/vscode-extension-for-zowe/pull/1343). Thanks @rudyflores
- Added the best practice documentation for error handling [#1335](https://github.com/zowe/vscode-extension-for-zowe/pull/1335). Thanks @katelynienaber
- Added the developer guide for adding commands to core Zowe Explorer menus [#1332](https://github.com/zowe/vscode-extension-for-zowe/pull/1332). Thanks @lauren-li
- Standardized context group names [#1340](https://github.com/zowe/vscode-extension-for-zowe/pull/1340). Thanks @lauren-li
- Fixed the error message that popped up when accessing a profile from Favorites [#1344](https://github.com/zowe/vscode-extension-for-zowe/pull/1344). Thanks @rudyflores
- Fixed the issue that prevented the Allocate Like feature from working correctly [#1322](https://github.com/zowe/vscode-extension-for-zowe/pull/1322). Thanks @katelynienaber

## `1.15.1`

- Fixed the issue that required the vscode module to be imported in the API package [#1318](https://github.com/zowe/vscode-extension-for-zowe/pull/1318). Thanks @JillieBeanSim

## `1.15.0`

- Added the secure credentials support for Extenders API [#1306](https://github.com/zowe/vscode-extension-for-zowe/pull/1306). Thanks @JillieBeanSim
- Improved Zowe Explorer extenders. Zowe Explorer extenders can now utilize Extender API to have profile folder and meta file created upon initialization [#1282](https://github.com/zowe/vscode-extension-for-zowe/pull/1282). Thanks @JillieBeanSim
- Improved the Command Palette by adding "Zowe Explorer:" before all commands that are related to the extension. Removed some commands from the palette that caused issues [#1308](https://github.com/zowe/vscode-extension-for-zowe/pull/1308). Thanks @lauren-li
- Updated Theia Tests. Now you need to have Zowe CLI 6.31.0 and the latest .vsix file in the `theia/plugins` folder to run Theia tests [#1268](https://github.com/zowe/vscode-extension-for-zowe/pull/1268). Thanks @deepali-hub
- Fixed the issue that prevented the `issue STOP command` function from executing correctly [#1304](https://github.com/zowe/vscode-extension-for-zowe/pull/1304). Thanks
  @nickImbirev
- Fixed the issue that caused the Add Profile icon to disappear [#1307](https://github.com/zowe/vscode-extension-for-zowe/pull/1307). Thanks @lauren-li
- Fixed the vulnerability in NPM Audit [#1309](https://github.com/zowe/vscode-extension-for-zowe/pull/1309). Thanks @JillieBeanSim
- Fixed the issue that doubled the occurrence of the port prompt [#1298](https://github.com/zowe/vscode-extension-for-zowe/pull/1298). Thanks @katelynienaber
- Fixed the issue that triggered the `Delete Job` command even outside Zowe Explorer views [#1310](https://github.com/zowe/vscode-extension-for-zowe/pull/1310). @crawr
- Fixed the trailing slash issue that caused issues with USS search [#1313](https://github.com/zowe/vscode-extension-for-zowe/pull/1313). Thanks @katelynienaber

## `1.14.0`

- Added the Issue TSO Commands feature [#1245](https://github.com/zowe/vscode-extension-for-zowe/pull/1245). Thanks @JillieBeanSim
- Fixed the issue that caused the USS tree to collapse after renaming a folder [#1259](https://github.com/zowe/vscode-extension-for-zowe/pull/1259). Thanks @lauren-li
- Fixed the issue that prevented jobs with an octothorpe (#) in the name from opening [#1253](https://github.com/zowe/vscode-extension-for-zowe/issues/1253). Thanks @katelynienaber

## `1.13.1`

- Updated the dialog text for issuing MVS commands. Now the text of the function is `Zowe: Issue MVS Command` [#1230](https://github.com/zowe/vscode-extension-for-zowe/pull/1230). Thanks @JillieBeanSim
- Added the prompt for credentials when issuing MVS commands, using the right click action, against profiles with missing credentials [#1231](https://github.com/zowe/vscode-extension-for-zowe/pull/1231). Thanks @JillieBeanSim
- Added the Prerequisites section to the Zowe Explorer Extension for FTP ReadMe [#1246](https://github.com/zowe/vscode-extension-for-zowe/pull/1246). Thanks @lauren-li
- Added Open VSX to the deployment pipeline [#1240](https://github.com/zowe/vscode-extension-for-zowe/pull/1240). Thanks @zFernand0

## `1.13.0`

- Added the monorepo landing Readme that contains the high-level overview of the repository folders such as `packages` folder, instructions on how to contribute to the project and links to Medium articles providing additional useful information about Zowe Explorer and Zowe [#1199](https://github.com/zowe/vscode-extension-for-zowe/pull/1199). Thanks @IgorCATech
- Fixed the issue that prevented the list of recently opened files from being displayed upon request. You can access a list of recently opened files by pressing the Ctrl+Alt+R (Windows) or Command+Option+R (Mac) key combination [#1208](https://github.com/zowe/vscode-extension-for-zowe/pull/#1208). Thanks @jellypuno
- Fixed the issue that prevented file picker from functioning. The file picker feature lets you filter your datasets in the tree by pressing the Ctrl+Alt+P (Windows) or Command+Option+P (Mac) key combination [#992](https://github.com/zowe/vscode-extension-for-zowe/issues/992). Thanks @katelynienaber
- Fixed the issue that caused the content from a previously filtered USS directory instead of the currently filtered USS directory to be served [#1134](https://github.com/zowe/vscode-extension-for-zowe/issues/1134). Thanks @lauren-li
- Added the previously selected `RejectUnauthorized` value to the placeholder text of the entry field while updating an existing profile. In addition, the value is highlighted and shown at the top of the selection list [#1218](https://github.com/zowe/vscode-extension-for-zowe/pull/1218). Thanks @JillieBeanSim
- Added the pre-filled and pre-selected filename of the copied member to the entry field while performing the paste member action [#1183](https://github.com/zowe/vscode-extension-for-zowe/pull/1183). Thanks @JillieBeanSim
- Added the multiple deletion of jobs feature [#1128](https://github.com/zowe/vscode-extension-for-zowe/pull/1128). Thanks @crawr
- Improved error handling for the data set copy/paste member, migrate, and recall functions [#1219](https://github.com/zowe/vscode-extension-for-zowe/pull/1219). Thanks @tiantn

## `1.12.1`

- Fixed the issue that prevented edited profile base paths from being saved [#989](https://github.com/zowe/vscode-extension-for-zowe/issues/989). Thanks @katelynienaber
- Fixed the issue that prevented Zowe Explorer from storing empty values for optional profile fields, such as `user`, `password`, `timeout`, and `encoding`. This is done to be consistent with the way Zowe CLI stores profile information when creating and editing profiles [#1016](https://github.com/zowe/vscode-extension-for-zowe/issues/1016). Thanks @katelynienaber
- Fixed the issue that caused repeated credential prompting if a user refused to authenticate [#1147](https://github.com/zowe/vscode-extension-for-zowe/issues/1147). Thanks @katelynienaber
- Fixed the issue that caused removed favorite profiles to be favorited again in subsequent IDE sessions [#1144](https://github.com/zowe/vscode-extension-for-zowe/issues/1144). Thanks @lauren-li
- Fixed the issue that prevented updated credential prompting from occurring when a profile was marked “invalid” [#1095](https://github.com/zowe/vscode-extension-for-zowe/issues/1095). Thanks @katelynienaber

## `1.12.0`

- Added the ability to edit data set attributes before allocation [#1031](https://github.com/zowe/vscode-extension-for-zowe/issues/1031). Thanks @katelynienaber
- Allowed filtering of member names from the Data Sets search bar [#868](https://github.com/zowe/vscode-extension-for-zowe/issues/868). Thanks @JillieBeanSim
- Reorganized the context menus and streamlined the visible icons [#1052](https://github.com/zowe/vscode-extension-for-zowe/issues/1052). Thanks @katelynienaber
- Fixed the messaging displayed when handling inactive profiles and when updating profiles [#1065](https://github.com/zowe/vscode-extension-for-zowe/issues/1065) [#1096](https://github.com/zowe/vscode-extension-for-zowe/issues/1096). Thanks @jellypuno
- Fixed the issue causing tree restructure when renaming a USS file or directory [#757](https://github.com/zowe/vscode-extension-for-zowe/issues/757). Thanks @katelynienaber
- Fixed the issue preventing issuing of commands when using profiles with tokens [#1051](https://github.com/zowe/vscode-extension-for-zowe/issues/1051). Thanks @crawr
- Refactored refresh functions. Thanks @lauren-li @JillieBeanSim
- Updated FTP and API Readme documentation. Thanks @phaumer
- Added regression tests for profiles in Theia. Thanks @deepali-hub

## `1.11.1`

- Updated Keytar and Jest dev deps for Node 14. Thanks @t1m0thyj

## `1.11.0`

- Added login and logout functions for base profiles. You can now log in to API Mediation Layer and generate a token for your base profile. [#914](https://github.com/zowe/vscode-extension-for-zowe/issues/914). Thanks @crawr
- Fixed the empty profile folders in Favorites issue. [#1026](https://github.com/zowe/vscode-extension-for-zowe/issues/1026). Thanks @lauren-li
- Fixed the initialization error that occurred when base profiles were used while being logged out from API ML. [1063](https://github.com/zowe/vscode-extension-for-zowe/issues/1063). Thanks @jellypuno
- Fixed the issue preventing the tree refresh function from updating extender profiles. [1078](https://github.com/zowe/vscode-extension-for-zowe/issues/1078). Thanks @lauren-li
- Fixed the issue causing jobs retrieval failure when using profiles with tokens. [1088](https://github.com/zowe/vscode-extension-for-zowe/issues/1088). Thanks @jellypuno

## `1.10.1`

- Updated arguments to keep the order of precedence consistent between service and base profile. [#1055](https://github.com/zowe/vscode-extension-for-zowe/issues/1055). Thanks @JillieBeanSim

## `1.10.0`

- Added Base Profile support. [#1037](https://github.com/zowe/vscode-extension-for-zowe/issues/1037). Thanks @katelynienaber, @jellypuno, @JillieBeanSim, @lauren-li, @crawr, @phaumer

## `1.9.0`

- Added the Allocate Like feature. [#904](https://github.com/zowe/vscode-extension-for-zowe/issues/904). Thanks @katelynienaber
- Added the ability to disable/enable profile validation. [#922](https://github.com/zowe/vscode-extension-for-zowe/issues/922). Thanks @JillieBeanSim
- Added the ability to access other profiles during profile validation. [#953](https://github.com/zowe/vscode-extension-for-zowe/issues/953). Thanks @JillieBeanSim
- Grouped Favorites by profile for Datasets, USS, and Jobs. [#168](https://github.com/zowe/vscode-extension-for-zowe/issues/168). Thanks @lauren-li
- Fixed USS renaming issues. [#911](https://github.com/zowe/vscode-extension-for-zowe/issues/911). Thanks @katelynienaber and @lauren-li
- Fixed the deletion of datasets issue. [#963](https://github.com/zowe/vscode-extension-for-zowe/issues/963). Thanks @katelynienaber
- Once entered, datasets and members are displayed in uppercase. [#962](https://github.com/zowe/vscode-extension-for-zowe/issues/962). Thanks @AndrewTwydell and @Pranay154
- Removed errors in Favorites items caused by profiles that are created by other extensions. [#968](https://github.com/zowe/vscode-extension-for-zowe/issues/968). Thanks @lauren-li
- Updated the environment check for Theia compatibility. [#1009](https://github.com/zowe/vscode-extension-for-zowe/issues/1009). Thanks @lauren-li

## `1.8.0`

- Webpack working with localization and logging. Thanks @lauren-li
- Allow extenders to load their saved profile sessions upon their activation. Thanks @lauren-li
- Provide a re-validation for invalid profiles automatically. Thanks @JillieBeanSim
- Bug fix related to saving USS files. Thanks @JillieBeanSim.
- Bug fix related to the deletion of datasets. Thanks @katelynienaber

## `1.7.1`

- Fixed USS save operation. Thanks @JillieBeanSim
- Added validation information message. Thanks @JillieBeanSim
- Restructured Readme. Thanks @IgorCATech

## `1.7.0`

- Disallow multiple profiles with same name but different capitalizations. Thanks @katelynienaber
- Improvements for Optional Credentials. Thanks @crawr @jellypuno
- Reorganize Data Sets context menu. Thanks @katelynienaber
- Adding star icon for favorites. Thanks @katelynienaber
- Profile Validation. Thanks @jellypuno
- Updating Credentials via Check Credentials. Thanks @JillieBeanSim
- Favorites get loaded and opened into new files. Thanks @phaumer
- Improve messaging of confirmation dialogues. Thanks @crawr
- Enable editing of filters. Thanks @katelynienaber
- Update Codecov settings. Thanks @jellypuno
- Handle encoding value from z/OSMF Profiles. Thanks @dkelosky
- Enable editing of ASCII files in USS. Thanks @Colin-Stone
- Refactor unit test and add more integration tests. Thanks @katelynienaber

## `1.6.0`

- Create connections with any registered profile type. Thanks @JillieBeanSim
- Streamline first profile creation. Thanks @crawr
- Add recall options for migrated datasets. Thanks @Pranay154
- Fix persistent data after recall functionality. Thanks @katelynienaber
- Fix deleting and editing connection not considering other profile types. Thanks @phaumer
- Fix multiple prompts when escaping/canceling editing session. Thanks @jellypuno
- Fix failure to load optional secure fields from profiles. Thanks @tjohnsonBCM
- Fixed issue when manually editing/deleting associated profiles. Thanks @Colin-Stone
- Refactor unit tests. Thanks @stepanzharychevbroadcom, @katelynienaber

## `1.5.2`

- Fix undefined profile error message. Thanks @JillieBeanSim

## `1.5.1`

- Fix failure to load optional secure fields from profiles. Thanks @tjohnsonBCM
- Fix pressing Escape does not abort Edit profile dialogue. Thanks @jellypuno
- Fix editing of Credentials when setting them to spaces. Thanks @jellypuno
- Fix deletion of profiles not considering all extensibility use cases. Thanks @phaumer

## `1.5.0`

- Fixes for saving of Datasets from Favourites section. Thanks @stepanzharychevbroadcom
- Management of Theia specific merge conflict resolution. Thanks @Alexandru-Dumitru
- Add to recall when PS File opened. Thanks @katelynienaber
- Provide edit support for Profile credentials. Thanks @jellypuno
- Support for profile deletion. Thanks @crawr
- Addressed USS file merge conflict triggering issue. Thanks @Alexandru-Dumitru
- Provide refresh all method for Zowe Explorer - Extenders. Thanks @phaumer
- Extender guidelines and documentation. Thanks @Colin-Stone
- Provision of profile association links to support extenders of Zowe Explorer. Thanks @Colin-Stone
- Creation of an extender API for extenders of Zowe Explorer. Thanks @Colin-Stone
- Management of VSAM files within Dataset explorer. Thanks @Colin-Stone
- VSCode context now based on Regular expression for flexibility. Thanks @Colin-Stone
- Vsix file deployment via Theia pipeline. Thanks @crawr
- Reduction in size of extension.ts file. Thanks @katelynienaber
- ContextValue of undefined error addressed for new members. Thanks @katelynienaber
- Fixed when Pull from mainframe didn't work on USS Files. Thanks @stepanzharychevbroadcom
- Fixed Bug submitting JCL from Command Palette. Thanks @stepanzharychevbroadcom
- Refactoring of testing for accuracy and maintainability. Thanks @stepanzharychevbroadcom

## `1.4.1`

- Fix for USS files not saving correctly. Thanks @phaumer
- Icon update for migrated files only. Thanks @Colin-Stone

## `1.4.0`

- Added support for large datasets and PDS members. Thanks @jellypuno
- Fixed inconsistent behavior when renaming USS file and directories. Thanks @stepanzharychevbroadcom
- Fixed deleting a USS file. Thanks @Colin-Stone
- Fixed profiles not automatically updating values when changed externally. Thanks @jellypuno
- Fixed load error when file names had special characters. Thanks @jellypuno
- Fixed load os USS file list. Thanks @jellypuno
- Improved user experience of USS file navigation #461. Thanks @stepanzharychevbroadcom
- Fixed tab name when renaming dataset. Thanks @stepanzharychevbroadcom
- Improved performance when renaming datasets and members. Thanks @CForrest97
- Added prompting of credentials if previous credentials where entered incorrectly. Thanks @jellypuno
- Added support for VSCode Quick Open shortcut. Thanks @katelynienaber
- Added support for VSCode Open Recent Files shortcut. Thanks @katelynienaber
- Fixed USS Favorites not being remembered. Thanks @Colin-Stone
- Setup automated regression testing on a Theia environment. Thanks @crawr
- Fixed copying dataset on temporary folder #635. Thanks @Colin-Stone
- Made dataset terminology more consistent. Thanks @stepanzharychevbroadcom
- Fixed uploading files to USS. Thanks @stepanzharychevbroadcom
- Fixed searching/filtering data. Thanks @Colin-Stone
- Refactored code to include interfaces and abstract classes. Thanks @Colin-Stone
- Refactored icon retrieval process. Thanks @stepanzharychevbroadcom
- Updated Zowe Explorer video. Thanks @IgorCATech
- Revised pipeline to use shared libraries. Thanks @zFernand0

## `1.3.1`

- Updated Zowe Icon. Thanks @stepanzharychevbroadcom
- Address VSC tree expand behavior changes. Thanks @phaumer
- Refresh all action includes profiles. Thanks @jellypuno
- Consistent handling of renaming USS files. Thanks @stepanzharychevbroadcom
- Renaming datasets should update open tab. Thanks @stepanzharychevbroadcom
- USS delete function reinstated. Thanks @Colin-Stone
- Issue with uploadBinaryFile API not being correctly redirected. Thanks @Colin-Stone
- OnSave Upload trigger correction for USSFile . Thanks Alexandru-Dumitru

## `1.3.0`

- Dependency on ~/.zowe folder existing removed. Thanks @tjohnsonBCM
- Label changes for specific dataset functionality. Thanks @CForrest97
- Zowe Explorer to incorporate @zowe CLI implementation. Thanks @zFernand0
- Profiles manage other profile types apart from zosmf. Thanks @Colin-Stone
- Exploit imperative bundled keytar for secure credentials when standalone. Thanks @Colin-Stone

## `1.2.4`

- Fix to Credentials initialization to wait on promise. Thanks @Colin-Stone

## `1.2.3`

- Secure credentials backwards compatibility. Thanks @tjohnsonBCM

## `1.2.2`

- Fix requirement of ~/.zowe folder. Thanks @phaumer

## `1.2.1`

- Fix for automatic release of VSIX. Thanks @awharn
- Fixed creating data sets causes tree to lose expand behavior issue. Thanks @katelynienaber
- Fixed issue with undefined node. Thanks @Colin-Stone

## `1.2.0`

- Support CLI plugin extensibility. Thanks @phaumer
- Fixed Issue for filters after creating dataset. Thanks @phaumer
- Managing text/binary download choice. Thanks @stepanzharychevbroadcom
- Addressed 'Uploading zip file (binary)' silent failures. Thanks @stepanzharychevbroadcom
- Consistency updates for context menu. Thanks @sladyn98
- Automatically use Changelog contents in pipeline as release description. Thanks @awharn
- Provision of warning message after two failed login attempts. Thanks @jellypuno
- Consistency, added filter tip to convey ability to add multiple filters entries. Thanks @katelynienaber
- Tree view refresh when dataset member added or deleted. Thanks @katelynienaber
- Code improvement - Centralized error handling. Thanks @crawr
- Integration Script updates. Thanks @zFernand0
- Keytar (Secure credentials) compatibility support. Thanks @Colin-Stone
- Improved usability of MVS Command feature including 'Recall' function. Thanks @Colin-Stone
- Fixed issue where Job folder did not auto-expand. Thanks @Colin-Stone
- Use Progress indicator wrapper around longer running list functions. Thanks @Colin-Stone

## `1.1.0`

- Updates to Readme to include links to Theia Readme. Thanks @IgorCATech
- Fix for incorrect profile name in some favorites. Thanks @lauren-li
- Update dataset filters on dataset creation. Thanks @katelynienaber
- Include VSIX in Github release. Thanks @zFernand0
- Fix dataset delete fails silently bug. Thanks @Colin-Stone
- Fix to handle "Show Dataset Attributes" in Favorites. Thanks @katelynienaber
- Enhancements to profile creation. Thanks @jellypuno
- Theia specific QuickPick modifications. Thanks @phaumer
- Update incorrect profile message. Thanks @lauren-li
- Fix Copy and paste dataset menu duplication. Thanks @lauren-li

## `1.0.1`

- Remove duplicate commands #376. Thanks @lauren-li
- Update localization for v1.0.0 #374. Thanks @lauren-li
- Update keywords #383. @zFernand0
- Update package json files #391. @zFernand0
- Fixed adding sessions in Theia #382. Thanks @phaumer
- Add validation for undefined username and password + more cosmetic fix #378. Thanks @jellypuno
- Update incorrect profile message #387. Thanks @lauren-li

## `1.0.0`

- VSCode centric Connection settings. Thanks @crawr, @jellypuno
  - Credential prompting in profiles and favorite . Thanks @crawr, @jellypuno
- Dataset and Dataset member copy and renaming function. Thanks @CForrest97
- Theia support including documentation.
- Save improvements implementing improved Safe Save functionality as the default behavior. Thanks Alexandru-Dumitru
- Reliability and Resilience updates:
  - for default profiles
  - for deleting a dataset in use
  - testing improvements and coverage
  - rationalizing deliverables
  - performance improvements

## 0.29.0

- Provide ability to rename datasets. Thanks @CForrest97
- Fix URL parsing. @MarkAckert
- Fixed `AppSettings` error message. @jellypuno

## 0.28.0

- Provide ability to add new profiles in explorer. Thanks @crawr, @jellypuno
- Recognize migrated dataset context. Thanks @Colin-Stone
- Fix dataset delete fails silently bug. Thanks @Colin-Stone

## 0.27.0

- Name change to Zowe Explorer
- Enhancements to the History recall 'QuickPick' dialogs. Thanks @Colin-Stone
- Favorites are now sorted. Thanks @Colin-Stone

## 0.26.1

- Fix vulnerabilities related to brightside-core

## 0.26.0

- Added Persistence for profiles selection. Thanks @Colin-Stone
- Performance enhancements for Profile loading operations. Thanks @Colin-Stone
- Filter rewording. Thanks @Colin-Stone

## 0.25.0

- Add Edit to context menu for MVS and USS Tree. Thanks to Rodney-Wilson
- Restructured all search and filters dialogs to incorporate a recall/history function. Thanks @Colin-Stone
- Added Search Favorite for USS Favorites. Thanks @Colin-Stone
- Added Job and Search Favorite for Jobs. Thanks @Colin-Stone
- Provided support for specifying jobs by job id. Thanks @Colin-Stone
- Fixed issue with submitting datasets job link. Thanks @Colin-Stone
- Fixed label for Jobs Refresh All. Thanks @Colin-Stone
- Minor icon improvement to distinguish Favorites from LPAR's. Thanks @Colin-Stone
- Support copy path Thanks @lauren-li
- Progress Bar animation on opening large files. Thanks to Rodney-Wilson

## 0.24.1

- Fixed issue when saving USS files

## 0.24.0

- Updated Localization Documentation and Added Update Dictionary Script. Thanks to @evannwu20
- Show stepname or procstep alongside spool name. Thanks @crshnburn
- Add command to issue TSO command. Thanks @crshnburn
- Added icons for files and folders. Thanks to @Colin-Stone

## 0.23.2

- Fixed issue when saving datasets in Windows

## 0.23.1

- Refined dataset suffix solution by restricting to explicit names only

## 0.23.0

- Add support for localization. Thanks to @evannwu20
- Correctly determine if file is binary for saving. Thanks @crshnburn
- Fix Default profile error message with friendlier version. Thanks @lauren-li
- Context menu grouping for MVS and USS. Thanks @lauren-li
- Preference to Specify Temp Folder. Thanks to @adambattenburg
- Store local version of dataset with a suffix if appropriate to enable syntax highlighting. Thanks to @Colin-Stone

## 0.22.0

- Add ability to create directories or files on the root node. Thanks to @kristinochka
- Add ability to upload files through regular OS browse dialog on regular nodes and favorites. Thanks to @kristinochka
- Add USS File Refresh and USS Safe Save. Thanks to @adambattenburg
- Honor the file tag (binary or ascii) if not specified. Thanks to @Colin-Stone

## 0.21.0

- Added the Upload member to datasets. Thanks Kristina Mayo
- Addressed same file issue with Favorites in USS explorer. Thanks to Rodney-Wilson and Lauren-Li
- USS Favorites. Ensure file deletion synchronisation. Thanks to Rodney-Wilson and Lauren-Li

## 0.20.0

- Combined Spool files with Jobs in Jobs view. Thanks Colin Stone

## 0.19.1

- Fix error when files exist in the profiles folder (such as `.DS_Store` which is automatically generated on macOS)

## 0.19.0

- Added the rename USS files. Thanks Kristina Mayo

## 0.18.0

- Added the ability to submit JCL from physical sequential data sets

## 0.17.0

- Add Favorites to USS explorer. Thanks to Rodney-Wilson and Lauren-Li
- Add ability to obtain the raw JCL from a job on spool and resubmit. Thanks @crshnburn

## 0.16.3

- Fix behavior when the user cancels "quick pick" dialogs, including selecting profiles and deleting data sets.

## 0.16.2

- Add the stderr of the getDefaultProfile or getAllProfiles process to display in the error message to the user

## 0.16.1

- Attempt to fix an issue where saving data sets ceases to work without any error message

## 0.16.0

- Add the ability to display data set attributes by right clicking on a data set
- Add the ability to save all spool content by clicking a download icon next to the job. Thanks @crshnburn

## 0.15.1

- Add a delete session menu item for sessions in the jobs view. Thanks @crshnburn
- Prevent the delete menu item for USS files and directories appearing on the context menu for sessions. Thanks @crshnburn
- Fixed an issue where adding a profile to the USS explorer incorrectly referenced data sets

## 0.15.0

- The extension is now compatible with installations which use a secure credential management plugin for profiles in Zowe CLI

## 0.14.0

- All zowe views now part of single Zowe view container. Thanks Colin Stone

## 0.13.0

- Added the ability to list and view spool of z/OS Jobs. Thanks @crshnburn

## 0.12.0

- Added GIFs to README for USS use cases. Thanks Colin Stone
- Added the ability to toggle binary mode or text mode on USS files. Thanks @crshnburn

## 0.11.0

- Create and delete functionality for USS Files and directories added as menu items.

## 0.10.4

- Add additional log messages

## 0.10.3

- Use path.sep rather than "/".

## 0.10.2

- VSCode-USS-extension-for-zowe fixed general USS file name error. Thanks Colin Stone

## 0.10.1

- VSCode-USS-extension-for-zowe merged in. Thanks Colin Stone

## 0.9.1

- Fix documentation links in Readme. Thanks Brandon Jenkins

## 0.9.0

- Display an informational message when no data set patterns are found. Thanks @crshnburn

## 0.8.4

- Fixed an issue where the submit JCL function was looking for user profiles in the wrong directory

## 0.8.3

- Fixed an issue where labels did not correctly display the name of the Zowe CLI profile

## 0.8.2

- Fixed for compatibility with the current version of the Zowe CLI. If you are having issues retrieving user name or password using this extension, please update your zowe CLI to the latest available version, recreate your profiles, and update this extension. That should solve any issues you are having.

## 0.8.0

- Introduced capability to submit jobs from the editor. Thanks @crshnburn

## 0.7.0

- Updated for compatibility with Zowe CLI >=2.0.0. You must now have plain text profiles and Zowe CLI 2.0.0 or greater to use this extension. If you have previously created profiles, please update or recreate them with Zowe CLI.
- Log files now go to `~/.vscode/extensions/zowe.vscode-extension-for-zowe-x.x.x/logs`

## 0.6.5

- Fixed issue with platform-specific folder separator, added progress bar when saving

## 0.6.4

- Make favorites persistent after upgrading the extension

## 0.6.3

- Updates to README

## 0.6.2

- Updates to README

## 0.6.1

- Updates to README

## 0.5.0

- Initial release<|MERGE_RESOLUTION|>--- conflicted
+++ resolved
@@ -16,6 +16,7 @@
 
 - Fixed issue where "Show Attributes" feature used conflicting colors with light VS Code themes. [#2048](https://github.com/zowe/vscode-extension-for-zowe/issues/2048)
 - Fixed settings not persisting in Theia versions >=1.29.0.
+- Removed TSLint (as it is deprecated), and replaced all TSLint rules with their ESLint equivalents. [#2030](https://github.com/zowe/vscode-extension-for-zowe/issues/2030)
 
 ## `2.5.0`
 
@@ -34,11 +35,7 @@
 - Fixed de-sync issue between Data Set and Favorites panels when adding or deleting datasets/members that were favorited. [#1488](https://github.com/zowe/vscode-extension-for-zowe/issues/1488)
 - Added logging in places where errors were being caught and ignored.
 - Fixed issue where parent in Jobs list closes after single/multiple job deletion. [#1676](https://github.com/zowe/vscode-extension-for-zowe/issues/1676)
-<<<<<<< HEAD
 - Surfaced any errors from a dataset Recall/Migrate operation. [#2032](https://github.com/zowe/vscode-extension-for-zowe/issues/2032)
-=======
-- Removed TSLint (as it is deprecated), and replaced all TSLint rules with their ESLint equivalents. [#2030](https://github.com/zowe/vscode-extension-for-zowe/issues/2030)
->>>>>>> 3e95c210
 
 ## `2.4.1`
 
