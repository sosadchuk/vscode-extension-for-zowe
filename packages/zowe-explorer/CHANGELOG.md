# Change Log

All notable changes to the "vscode-extension-for-zowe" extension will be documented in this file.

## TBD Release

### New features and enhancements

- Added Job search prefix validator [1971](https://github.com/zowe/vscode-extension-for-zowe/issues/1971)
- Added file association for `zowe.config.json` and `zowe.config.user.json` to automatically detect them as JSON with Comments. [#1997](https://github.com/zowe/vscode-extension-for-zowe/issues/1997)
- Added the ability to list all datasets, even those with Imperative Errors. [#235](https://github.com/zowe/vscode-extension-for-zowe/issues/235) & [#2036](https://github.com/zowe/vscode-extension-for-zowe/issues/2036)
- Added favorite job query to jobs view. [#1947](https://github.com/zowe/vscode-extension-for-zowe/issues/1947)
- Added confirmation message for "Submit Job" feature as an option in extension settings (set to "All jobs" by default). [#998](https://github.com/zowe/vscode-extension-for-zowe/issues/998)
- Updated UI/UX method calls to use standalone `Gui` module for better usability and maintainability. [#1967](https://github.com/zowe/vscode-extension-for-zowe/issues/1967)
<<<<<<< HEAD
- Added support for pasting at top-level of USS tree (if filtered), and optimized copy/paste operations to avoid using local paths. [#2041](https://github.com/zowe/vscode-extension-for-zowe/issues/2041)
=======
- Updated error dialog when Zowe config is invalid, with option to "Show Config" within VS Code for diagnostics. [#1986](https://github.com/zowe/vscode-extension-for-zowe/issues/1986)
>>>>>>> 1ade0e9d

### Bug fixes

- Updated check for Theia environment to reduce false positives in different environments. [#2079](https://github.com/zowe/vscode-extension-for-zowe/issues/2079)
- Fixed issue where "Show Attributes" feature used conflicting colors with light VS Code themes. [#2048](https://github.com/zowe/vscode-extension-for-zowe/issues/2048)
- Fixed settings not persisting in Theia versions >=1.29.0. [#2065](https://github.com/zowe/vscode-extension-for-zowe/pull/2065)
- Removed TSLint (as it is deprecated), and replaced all TSLint rules with their ESLint equivalents. [#2030](https://github.com/zowe/vscode-extension-for-zowe/issues/2030)
- Fixed issue with a success message being returned along with error for Job deletion. [#2075](https://github.com/zowe/vscode-extension-for-zowe/issues/2075)
- Removed extra files from the VSIX bundle to reduce download size by 64%. [#2042](https://github.com/zowe/vscode-extension-for-zowe/pull/2042)
- Surfaced any errors from a dataset Recall/Migrate operation. [#2032](https://github.com/zowe/vscode-extension-for-zowe/issues/2032)

## `2.5.0`

### New features and enhancements

- Added ability to filter jobs by status. Improved Job filtering User experience. [#1925](https://github.com/zowe/vscode-extension-for-zowe/issues/1925)
- Added option to view PDS member attributes, and updated formatting for attributes webview. [#1577](https://github.com/zowe/vscode-extension-for-zowe/issues/1577)
- Streamlined attribute viewing options into one feature - "Show Attributes".
- Added multiple select copy/paste feature on uss view [#1549](https://github.com/zowe/vscode-extension-for-zowe/issues/1549)
- Added multiple select for hide session [#1555](https://github.com/zowe/vscode-extension-for-zowe/issues/1555)

### Bug fixes

- Fixed missing localization for certain VScode error/info/warning messages. [#1722](https://github.com/zowe/vscode-extension-for-zowe/issues/1722)
- Fixed "Allocate Like" error that prevented proper execution. [#1973](https://github.com/zowe/vscode-extension-for-zowe/issues/1973)
- Fixed de-sync issue between Data Set and Favorites panels when adding or deleting datasets/members that were favorited. [#1488](https://github.com/zowe/vscode-extension-for-zowe/issues/1488)
- Added logging in places where errors were being caught and ignored.
- Fixed issue where parent in Jobs list closes after single/multiple job deletion. [#1676](https://github.com/zowe/vscode-extension-for-zowe/issues/1676)

## `2.4.1`

### Bug fixes

- Bugfix: Added validation check while creating, renaming and using allocate alike feature for datasets [#1849](https://github.com/zowe/vscode-extension-for-zowe/issues/1849)
- Fixed login/logout errors from Team config file watcher. [#1924](https://github.com/zowe/vscode-extension-for-zowe/issues/1924)
- Fixed the loading of previously saved profiles in the tree views.
- Fixed default zosmf profile being added to tree view when no previous sessions have been added. [#1992](https://github.com/zowe/vscode-extension-for-zowe/issues/1992)
- Fixed the `Secure Credentials Enabled` setting to update the `~/.zowe/settings/imperative.json` file upon change of the setting without overwriting preexisting data in the file.
- Fixed errors encountered from not having Zowe CLI installed by creating the `~/.zowe/settings/imperative.json` file during activation if it doesn't already exist. This file is for Zowe Explorer to know the Security Credential Manager used for secure profile information and removes the Zowe CLI installation prerequisite. [#1850](https://github.com/zowe/vscode-extension-for-zowe/issues/1850)
- Fixed Zowe Explorer failing to activate in environment with empty workspace. [#1994](https://github.com/zowe/vscode-extension-for-zowe/issues/1994)

## `2.4.0`

### New features and enhancements

- Added check for existing team configuration file in location during create, prompting user to continue with the create action. [#1923](https://github.com/zowe/vscode-extension-for-zowe/issues/1923)
- Added a solution to allow Zowe Explorer extensions with a dependency on Zowe Explorer to work as web extension without Zowe Explorer functionality in vscode.dev. [#1953](https://github.com/zowe/vscode-extension-for-zowe/issues/1953)
- Added a new setting `Secure Credentials Enabled`, default value is selected for security and will have to be unselected to allow creation of team configuration files without default secure arrays to support environments that don't have access to Zowe CLI's Secure Credential Management.

### Bug fixes

- Fixed activation and Refresh Extension issues in web based editors, ie. Theia. [#1807](https://github.com/zowe/vscode-extension-for-zowe/issues/1807)
- Fix refresh job & spool file pull from mainframe doesn't update job status [#1936](https://github.com/zowe/vscode-extension-for-zowe/pull/1936)
- Fix for serial saving of data sets and files to avoid conflict error. [#1868](https://github.com/zowe/vscode-extension-for-zowe/issues/1868)

## `2.3.0`

### New features and enhancements

- Added option to edit team configuration file via the + button for easy access. [#1896](https://github.com/zowe/vscode-extension-for-zowe/issues/1896)
- Added multiple selection to manage context menu of Datasets, USS, and Jobs views. [#1428](https://github.com/zowe/vscode-extension-for-zowe/issues/1428)
- Added Spool file attribute information to a hover over the Spool file's name. [#1832](https://github.com/zowe/vscode-extension-for-zowe/issues/1832)
- Added support for CLI home directory environment variable in Team Config file watcher, and support watching Team Config files named zowe.config.json and zowe.config.user.json at both locations. [#1913](https://github.com/zowe/vscode-extension-for-zowe/issues/1913)
- Update to Job's View Spool file label to display PROCSTEP if available, if PROCSTEP isn't available the label will display the Spool file's record count. [#1889](https://github.com/zowe/vscode-extension-for-zowe/issues/1889) [#1832](https://github.com/zowe/vscode-extension-for-zowe/issues/1832)

### Bug fixes

- Fixed extension being slow to load large team config files. [#1911](https://github.com/zowe/vscode-extension-for-zowe/issues/1911)
- Fixed issue with cached profile information after updates to profiles. [#1915](https://github.com/zowe/vscode-extension-for-zowe/issues/1915)
- Fixed issue with saving credentials to v1 profile's yaml file when un-secure and save is selected after credential prompting. [#1886](https://github.com/zowe/vscode-extension-for-zowe/issues/1886)
- Fixed issue with outdated cached information after Update Credentials. [#1858](https://github.com/zowe/vscode-extension-for-zowe/issues/1858)
- Fixed issue with support for ZOWE_CLI_HOME environment variable. [#1747](https://github.com/zowe/vscode-extension-for-zowe/issues/1747)

## `2.2.1`

- Bugfix: Fixed activation failure when error reading team configuration file. [#1876](https://github.com/zowe/vscode-extension-for-zowe/issues/1876)
- Bugfix: Fixed Profile IO errors by refactoring use of Imperative's CliProfileManager. [#1851](https://github.com/zowe/vscode-extension-for-zowe/issues/1851)
- Bugfix: Fixed runtime error found in initForZowe call used by extenders. [#1872](https://github.com/zowe/vscode-extension-for-zowe/issues/1872)
- Bugfix: Added error notification for users when OS case sensitivitiy is not set up to avoid issues found with USS files in single directory of same name but different case. [#1484](https://github.com/zowe/vscode-extension-for-zowe/issues/1484)
- Bugfix: Added file watcher for team configuration files to fix v2 profile update issues experienced during creation, updating, and deletion of global or project level configuration files in VS Code. [#1760](https://github.com/zowe/vscode-extension-for-zowe/issues/1760)
- Bugfix: Updated dependencies for improved security. [#1878](https://github.com/zowe/vscode-extension-for-zowe/pull/1878)

## `2.2.0`

- Optimized saving of files on DS/USS when utilizing autosave or experiencing slow upload speeds.
- Updates to use new Zowe Explorer APIs `ZoweVsCodeExtension.updateCredentials` for credential prompting and `ProfilesCache.updateProfilesArrays` for profiles that don't store credentials locally in profile file.

## `2.1.0`

- Added: `Pull from Mainframe` option added for JES spool files. [#1837](https://github.com/zowe/vscode-extension-for-zowe/pull/1837)
- Added: Updated Licenses. [#1841](https://github.com/zowe/vscode-extension-for-zowe/issues/1841)
- Bugfix: Updated imports to use the imperative instance provided by the CLI package. [#1842](https://github.com/zowe/vscode-extension-for-zowe/issues/1842)
- Bugfix: Fixed unwanted requests made by tree node when closing folder. [#754](https://github.com/zowe/vscode-extension-for-zowe/issues/754)
- Bugfix: Fix for credentials not being updated after the invalid credentials error is displayed. [#1799](https://github.com/zowe/vscode-extension-for-zowe/issues/1799)
- Bugfix: Fixed hyperlink for Job submitted when profile is not already in JOBS view. [#1751](https://github.com/zowe/vscode-extension-for-zowe/issues/1751)
- Bugfix: Fixed keybindings for `Refresh Zowe Explorer` to not override default VSC keybinding. See [README.md](https://github.com/zowe/vscode-extension-for-zowe/blob/main/packages/zowe-explorer/README.md#keyboard-shortcuts) for new keybindings. [#1826](https://github.com/zowe/vscode-extension-for-zowe/issues/1826)
- Bugfix: Fixed `Update Profile` issue for missing non-secure credentials. [#1804](https://github.com/zowe/vscode-extension-for-zowe/issues/1804)
- Bugfix: Fixed errors when operation cancelled during credential prompt. [#1827](https://github.com/zowe/vscode-extension-for-zowe/issues/1827)
- Bugfix: Login and Logout operations no longer require a restart of Zowe Explorer or VSC. [#1750](https://github.com/zowe/vscode-extension-for-zowe/issues/1750)
- Bugfix: Fix for Login token always being stored in plain text. [#1840](https://github.com/zowe/vscode-extension-for-zowe/issues/1840)
- Bugfix: Fixed Theia tests. [#1665](https://github.com/zowe/vscode-extension-for-zowe/issues/1665)

## `2.0.3`

- Bugfix: Fixed Quick-key Delete in USS and Jobs trees. [#1821](https://github.com/zowe/vscode-extension-for-zowe/pull/1821)
- Bugfix: Fixed issue with Zowe Explorer crashing during initialization due to Zowe config file errors. [#1822](https://github.com/zowe/vscode-extension-for-zowe/pull/1822)
- Bugfix: Fixed issue where Spool files failed to open when credentials were not stored in a profile. [#1823](https://github.com/zowe/vscode-extension-for-zowe/pull/1823)
- Bugfix: Fixed extra space in the Invalid Credentials dialog, at profile validation profilename. [#1824](https://github.com/zowe/vscode-extension-for-zowe/pull/1824)
- Bugfix: Updated dependencies for improved security. [#1819](https://github.com/zowe/vscode-extension-for-zowe/pull/1819)

## `2.0.2`

- Bugfix: Fixed USS search filter fails on credential-less profiles. [#1811](https://github.com/zowe/vscode-extension-for-zowe/pull/1811)
- Bugfix: Fixed Zowe Explorer recognizing environment variable ZOWE_CLI_HOME. [#1803](https://github.com/zowe/vscode-extension-for-zowe/pull/1803)
- Bugfix: Fixed Zowe Explorer prompting for TSO Account number when saved in config file's TSO profile. [#1801](https://github.com/zowe/vscode-extension-for-zowe/pull/1801)

## `2.0.1`

- BugFix: Improved logging information to help diagnose Team Profile issues. [#1776](https://github.com/zowe/vscode-extension-for-zowe/pull/1776)
- BugFix: Fixed adding profiles to the tree view on Theia. [#1774](https://github.com/zowe/vscode-extension-for-zowe/issues/1774)
- BugFix: Updated Log4js version to resolve initialization problem on Eclipse Che. [#1692](https://github.com/zowe/vscode-extension-for-zowe/issues/1692)
- BugFix: Fixed dataset upload issue by trimming labels. [#1789](https://github.com/zowe/vscode-extension-for-zowe/issues/1789)
- BugFix: Fixed duplicate jobs appearing in the jobs view upon making an owner/prefix filter search for extenders. [#1780](https://github.com/zowe/vscode-extension-for-zowe/pull/1780)
- BugFix: Fixed error displayed when opening a job file for extenders. [#1701](https://github.com/zowe/vscode-extension-for-zowe/pull/1701)

## `2.0.0`

- Major: Introduced Team Profiles and more. See the prerelease items (if any) below for more details.

## 2.0.0-next.202204202000

- Updated Imperative to gather information from the corresponding base profile. [#1757](https://github.com/zowe/vscode-extension-for-zowe/pull/1757)
- Fixed issue when first Team Config profile management file is created. [#1754](https://github.com/zowe/vscode-extension-for-zowe/pull/1754)
- Fixed `Failed to find property user` on load or refresh. [#1757](https://github.com/zowe/vscode-extension-for-zowe/pull/1757)
- Fixed getting credentials from the wrong base profile. [#1757](https://github.com/zowe/vscode-extension-for-zowe/pull/1757)
- Fixed writing tokens to the wrong base profile. [#1757](https://github.com/zowe/vscode-extension-for-zowe/pull/1757)
- Fixed Windows not being able to share Tokens between CLI and ZE. [#1757](https://github.com/zowe/vscode-extension-for-zowe/pull/1757)
- Fixed Login info written to global file if proifle name is the same as project level profile. [#1761](https://github.com/zowe/vscode-extension-for-zowe/pull/1761)

## 2.0.0-next.202204180940

- Refactored the PRofilesCache to reduce maintenance efforts going forward. [#1715](https://github.com/zowe/vscode-extension-for-zowe/issues/1715)
- Updated CLI to consume security related fixes and more. [#1740](https://github.com/zowe/vscode-extension-for-zowe/pull/1740)
- Added differentiation between project and global level profiles. [#1727](https://github.com/zowe/vscode-extension-for-zowe/issues/1727)
- Removed the Secure Credential setting. [#1739](https://github.com/zowe/vscode-extension-for-zowe/issues/1739), [#722](https://github.com/zowe/vscode-extension-for-zowe/issues/722), [#820](https://github.com/zowe/vscode-extension-for-zowe/issues/820), and [#1223](https://github.com/zowe/vscode-extension-for-zowe/issues/1223)
- Synchronized the ZE preferred Security service with the CLI. [#1736](https://github.com/zowe/vscode-extension-for-zowe/issues/1736)
- Fixed APIML token not working between clients (ZE and CLI). [#1713](https://github.com/zowe/vscode-extension-for-zowe/issues/1713)

## 2.0.0-next.202204081040

- Fixed TSO commands in when using teamConfig. [#1731](https://github.com/zowe/vscode-extension-for-zowe/pull/1731)
- Fixed `Zowe Explorer: Refresh Zowe Explorer` command palette option. [1735](https://github.com/zowe/vscode-extension-for-zowe/pull/1735)

## 2.0.0-next.202204041200

- Added Secure Credential support, allowing users to update credentials using GUI. [#1699](https://github.com/zowe/vscode-extension-for-zowe/pull/1693)
- Update Zowe Explorer 2.0 settings migration. [1714](https://github.com/zowe/vscode-extension-for-zowe/pull/1714)
- Update Zowe Explorer SSO logout check for extenders. [#1711](https://github.com/zowe/vscode-extension-for-zowe/pull/1711)
- Update Zowe SDK dependency. [#1699](https://github.com/zowe/vscode-extension-for-zowe/pull/1693)
- Updated dependencies for improved security. [#1702](https://github.com/zowe/vscode-extension-for-zowe/pull/1702)

## `v2.0.0-next.202202281000`

- Update Zowe CLI SDK to version 7.0.0-next.202202242016.
- Fixed the bug that overwrites like-named profiles in a nested config.

## `v2.0.0-next.202202221200`

- Added extender's type info to config schema during config file creation and removed Zowe CLI installation dependency. [#1629](https://github.com/zowe/vscode-extension-for-zowe/pull/1629)
- Added support for Login and Logout using the config file. [#1637](https://github.com/zowe/vscode-extension-for-zowe/pull/1637)
- Added capability to refresh Zowe Explorer updating the Views to reflect different profile handling to include the config file. [#1650](https://github.com/zowe/vscode-extension-for-zowe/pull/1650)
- Updated Zowe SDK dependency. [#1624](https://github.com/zowe/vscode-extension-for-zowe/pull/1624)

## `1.22.0`

- Added: Extensible Login and Logout capabilities for Zowe extenders to utilize for token based authentication. [#1606](https://github.com/zowe/vscode-extension-for-zowe/pull/1606) and [#1255](https://github.com/zowe/vscode-extension-for-zowe/issues/1255).
- Added: Eclipse Public License file. Users can view the license file in the root directory of the Zowe Explorer repository [#1626](https://github.com/zowe/vscode-extension-for-zowe/pull/1626).
- Updated: Supported Node.js version was changed to v12 or higher. We no longer support running the product on earlier versions (10.x and earlier) of Node.js [#1640](https://github.com/zowe/vscode-extension-for-zowe/pull/1640).
- Updated: Security updates for `copy-props`, `nanoid`, and `markdown-it` dependencies were changed to improve security alerting [#1638](https://github.com/zowe/vscode-extension-for-zowe/pull/1638), [#1636](https://github.com/zowe/vscode-extension-for-zowe/pull/1636), and [#1649](https://github.com/zowe/vscode-extension-for-zowe/pull/1649).
- Updated: A work around was developed to help developers debug Zowe Explorer VS Code extension on Theia. For more information, see **Work around for debugging in Theia** [#1576](https://github.com/zowe/vscode-extension-for-zowe/pull/1576).
- Fixed: The Zowe Explorer deployment script was updated to use vsce (Visual Studio Code Extension Manager) version 1.103.1 to help ensure that it is compatible with Node v12 [#1608](https://github.com/zowe/vscode-extension-for-zowe/pull/1608).
- Fixed: Fixed the Theia input box issue that caused entered values to be validated incorrectly [#1580](https://github.com/zowe/vscode-extension-for-zowe/pull/1580).

## `1.21.0`

- Add a progress bar for the simultaneous deletion of multiple jobs [#1583](https://github.com/zowe/vscode-extension-for-zowe/pull/1583). Thanks @uzuko01
- Added the note about the deprecation of the associate profile feature to the Associate Profile section of Zowe Docs and to the Zowe Explorer Readme [#1575](https://github.com/zowe/vscode-extension-for-zowe/pull/1575). Thanks @IgorCATech
- Changed the `DataSet uploaded successfully` message type. Now messages are shown in the status bar instead of the notification pop-up [#1542](https://github.com/zowe/vscode-extension-for-zowe/pull/1542). Thanks @anokhikastiaIBM
- Updated dependencies for improved security [#1591](https://github.com/zowe/vscode-extension-for-zowe/pull/1591) and [#1601](https://github.com/zowe/vscode-extension-for-zowe/pull/1601). Thanks @lauren-li
- Updated Theia tests to use the latest Theia version [#1566](https://github.com/zowe/vscode-extension-for-zowe/pull/1566). Thanks @JillieBeanSim
- Fixed the issue that caused JCL errors in the JOBS tree to be displayed as `undefined:undefined(undefined)` [#1584](https://github.com/zowe/vscode-extension-for-zowe/pull/1584). Thanks @roman-kupriyanov
- Fixed the Theia input box issue that caused entered values to be incorrectly validated [#1580](https://github.com/zowe/vscode-extension-for-zowe/pull/1580). Thanks @JillieBeanSim
- Fixed the issue that caused the removal of unsaved credentials of a profile in the Jobs tree after deleting a job. Now when you delete a job from the Jobs tree with a profile that does not have the stored credentials, the profile keeps the cached credentials [#1524](https://github.com/zowe/vscode-extension-for-zowe/pull/1524). Thanks @nickImbirev

## `1.20.0`

- Added a Github action bot that automates the issue triage [#1530](https://github.com/zowe/vscode-extension-for-zowe/pull/1530). Thanks @crawr
- Updated the @zowe/cli version to 6.33.3 to fix the SSH2 audit failure [#1522](https://github.com/zowe/vscode-extension-for-zowe/pull/1522). Thanks @JillieBeanSim
- Updated the Jobs Issue Stop and Issue Modify commands so that they can be consumed by Extenders with the `issueMvsCommand` API [#1508](https://github.com/zowe/vscode-extension-for-zowe/pull/1508). Thanks @JillieBeanSim
- Use Visual Studio Code's standard confirmation prompt for the Data Sets, USS, and Job trees when clicking on a Favorited profile that does not exist [#1506](https://github.com/zowe/vscode-extension-for-zowe/pull/1506). Thanks @JillieBeanSim
- Updated the deletion prompt for the USS and Jobs trees [#1505](https://github.com/zowe/vscode-extension-for-zowe/pull/1505). Thanks @JillieBeanSim
- Updated the placeholder text in the `Add Profile` entry field [#1490](https://github.com/zowe/vscode-extension-for-zowe/pull/1490). Thanks @anokhikastiaIBM
- Fixed the Not Found issue that resulted from attempts to delete a member whose parent data set was already deleted using multi-delete [#1525](https://github.com/zowe/vscode-extension-for-zowe/pull/1525). Thanks @JillieBeanSim

## `1.19.0`

- Added a check to ensure that a base profile exists before running the function that combines base and service profiles [#1500](https://github.com/zowe/vscode-extension-for-zowe/pull/1500). Thanks @lauren-li
- Added Imperative logger access for extenders [#1433](https://github.com/zowe/vscode-extension-for-zowe/pull/1433). Thanks @katelynienaber
- Added documentation for Imperative logger for extenders [#1467](https://github.com/zowe/vscode-extension-for-zowe/pull/1467). Thanks @katelynienaber
- Implemented separate console windows for TSO and MVS commands [#1478](https://github.com/zowe/vscode-extension-for-zowe/pull/1478). Thanks @katelynienaber
- Fixed the bug that caused the check credentials pop-up to disappear too quickly [#1486](https://github.com/zowe/vscode-extension-for-zowe/pull/1486). Thanks @JillieBeanSim
- Fixed the bug that kept the command text box while escaping the process of entering a TSO command. Now the command text box does not pop up if you cancel entering a TSO command [#1479](https://github.com/zowe/vscode-extension-for-zowe/pull/1479). Thanks @katelynienaber
- Fixed the bug that caused issues with deleting data set members in Ecplipse Theia or Che [#1487](https://github.com/zowe/vscode-extension-for-zowe/pull/1478). Thanks @phaumer
- Fixed the bug that caused the deletion of selected data sets while removing a single data set member by using the right-click action. [#1483](https://github.com/zowe/vscode-extension-for-zowe/pull/1483). Thanks @JillieBeanSim

## `1.18.0`

- Added the ability to register custom profile types in `ProfilesCache` for extenders [#1419](https://github.com/zowe/vscode-extension-for-zowe/pull/1419). Thanks @phaumer
- Added the ability to pass account and other information from tso profile [#1378](https://github.com/zowe/vscode-extension-for-zowe/pull/1378). Thanks @fswarbrick
- Added profiles cache to extenders [#1390](https://github.com/zowe/vscode-extension-for-zowe/pull/1390). Thanks @phaumer
- Status icons now reset when refreshing the explorer views [#1404](https://github.com/zowe/vscode-extension-for-zowe/pull/1404). Thanks @lauren-li
- Fixed the issue that prevented the expected error message `No valid value for z/OS URL. Operation Cancelled` from being displayed while escaping the host text box during the creation or update of a profile [#1426](https://github.com/zowe/vscode-extension-for-zowe/pull/1426). Thanks @JillieBeanSim
- Fixed the issue that invoked profile validation before updating a profile. Now a profile is validated only after the update [#1415](https://github.com/zowe/vscode-extension-for-zowe/pull/1415). Thanks @JillieBeanSim
- Fixed the issue of Zowe profiles encoding value when opening a USS file in the text editor [#1400](https://github.com/zowe/vscode-extension-for-zowe/pull/1400). Thanks @JillieBeanSim

## `1.17.0`

- Added the feature that automatically includes a missing profile in the Jobs view when submitting a job [#1386](https://github.com/zowe/vscode-extension-for-zowe/pull/1386). Thanks @nickImbirev
- Added the extender documentation for KeytarApi for Secure Credential Store [#1384](https://github.com/zowe/vscode-extension-for-zowe/pull/1384). Thanks @JillieBeanSim
- Added a new setting that enables you to hide Zowe Explorer's temporary downloads folder from a workspace [#1373](https://github.com/zowe/vscode-extension-for-zowe/pull/1373). Thanks @crawr
- Added the command to refresh a particular job and get the latest information and content for its spool files [#1363](https://github.com/zowe/vscode-extension-for-zowe/pull/1363). Thanks @nickImbirev
- Added the function that enables you to delete multiple datasets and data set members [#1323](https://github.com/zowe/vscode-extension-for-zowe/pull/1323). Thanks @katelynienaber
- Added the feature that enables you to use multiple VS Code windows for files opened via Zowe Explorer [#1347](https://github.com/zowe/vscode-extension-for-zowe/pull/1347). Thanks @JillieBeanSim
- Added the command to refresh USS directory file names without the entire tree collapsing [#1369](https://github.com/zowe/vscode-extension-for-zowe/pull/1369). Thanks @rudyflores
- Removed non-functioning code from invalid credentials for Theia [#1371](https://github.com/zowe/vscode-extension-for-zowe/pull/1371). Thanks @lauren-li
- Fixed the issue with USS Search and Update Profile errors for profiles without credentials [#1391](https://github.com/zowe/vscode-extension-for-zowe/pull/1391). Thanks @lauren-li

## `1.16.0`

- Added the refresh data set member names option. You can now retrieve a new list of members from the mainframe [#1343](https://github.com/zowe/vscode-extension-for-zowe/pull/1343). Thanks @rudyflores
- Added the best practice documentation for error handling [#1335](https://github.com/zowe/vscode-extension-for-zowe/pull/1335). Thanks @katelynienaber
- Added the developer guide for adding commands to core Zowe Explorer menus [#1332](https://github.com/zowe/vscode-extension-for-zowe/pull/1332). Thanks @lauren-li
- Standardized context group names [#1340](https://github.com/zowe/vscode-extension-for-zowe/pull/1340). Thanks @lauren-li
- Fixed the error message that popped up when accessing a profile from Favorites [#1344](https://github.com/zowe/vscode-extension-for-zowe/pull/1344). Thanks @rudyflores
- Fixed the issue that prevented the Allocate Like feature from working correctly [#1322](https://github.com/zowe/vscode-extension-for-zowe/pull/1322). Thanks @katelynienaber

## `1.15.1`

- Fixed the issue that required the vscode module to be imported in the API package [#1318](https://github.com/zowe/vscode-extension-for-zowe/pull/1318). Thanks @JillieBeanSim

## `1.15.0`

- Added the secure credentials support for Extenders API [#1306](https://github.com/zowe/vscode-extension-for-zowe/pull/1306). Thanks @JillieBeanSim
- Improved Zowe Explorer extenders. Zowe Explorer extenders can now utilize Extender API to have profile folder and meta file created upon initialization [#1282](https://github.com/zowe/vscode-extension-for-zowe/pull/1282). Thanks @JillieBeanSim
- Improved the Command Palette by adding "Zowe Explorer:" before all commands that are related to the extension. Removed some commands from the palette that caused issues [#1308](https://github.com/zowe/vscode-extension-for-zowe/pull/1308). Thanks @lauren-li
- Updated Theia Tests. Now you need to have Zowe CLI 6.31.0 and the latest .vsix file in the `theia/plugins` folder to run Theia tests [#1268](https://github.com/zowe/vscode-extension-for-zowe/pull/1268). Thanks @deepali-hub
- Fixed the issue that prevented the `issue STOP command` function from executing correctly [#1304](https://github.com/zowe/vscode-extension-for-zowe/pull/1304). Thanks
  @nickImbirev
- Fixed the issue that caused the Add Profile icon to disappear [#1307](https://github.com/zowe/vscode-extension-for-zowe/pull/1307). Thanks @lauren-li
- Fixed the vulnerability in NPM Audit [#1309](https://github.com/zowe/vscode-extension-for-zowe/pull/1309). Thanks @JillieBeanSim
- Fixed the issue that doubled the occurrence of the port prompt [#1298](https://github.com/zowe/vscode-extension-for-zowe/pull/1298). Thanks @katelynienaber
- Fixed the issue that triggered the `Delete Job` command even outside Zowe Explorer views [#1310](https://github.com/zowe/vscode-extension-for-zowe/pull/1310). @crawr
- Fixed the trailing slash issue that caused issues with USS search [#1313](https://github.com/zowe/vscode-extension-for-zowe/pull/1313). Thanks @katelynienaber

## `1.14.0`

- Added the Issue TSO Commands feature [#1245](https://github.com/zowe/vscode-extension-for-zowe/pull/1245). Thanks @JillieBeanSim
- Fixed the issue that caused the USS tree to collapse after renaming a folder [#1259](https://github.com/zowe/vscode-extension-for-zowe/pull/1259). Thanks @lauren-li
- Fixed the issue that prevented jobs with an octothorpe (#) in the name from opening [#1253](https://github.com/zowe/vscode-extension-for-zowe/issues/1253). Thanks @katelynienaber

## `1.13.1`

- Updated the dialog text for issuing MVS commands. Now the text of the function is `Zowe: Issue MVS Command` [#1230](https://github.com/zowe/vscode-extension-for-zowe/pull/1230). Thanks @JillieBeanSim
- Added the prompt for credentials when issuing MVS commands, using the right click action, against profiles with missing credentials [#1231](https://github.com/zowe/vscode-extension-for-zowe/pull/1231). Thanks @JillieBeanSim
- Added the Prerequisites section to the Zowe Explorer Extension for FTP ReadMe [#1246](https://github.com/zowe/vscode-extension-for-zowe/pull/1246). Thanks @lauren-li
- Added Open VSX to the deployment pipeline [#1240](https://github.com/zowe/vscode-extension-for-zowe/pull/1240). Thanks @zFernand0

## `1.13.0`

- Added the monorepo landing Readme that contains the high-level overview of the repository folders such as `packages` folder, instructions on how to contribute to the project and links to Medium articles providing additional useful information about Zowe Explorer and Zowe [#1199](https://github.com/zowe/vscode-extension-for-zowe/pull/1199). Thanks @IgorCATech
- Fixed the issue that prevented the list of recently opened files from being displayed upon request. You can access a list of recently opened files by pressing the Ctrl+Alt+R (Windows) or Command+Option+R (Mac) key combination [#1208](https://github.com/zowe/vscode-extension-for-zowe/pull/#1208). Thanks @jellypuno
- Fixed the issue that prevented file picker from functioning. The file picker feature lets you filter your datasets in the tree by pressing the Ctrl+Alt+P (Windows) or Command+Option+P (Mac) key combination [#992](https://github.com/zowe/vscode-extension-for-zowe/issues/992). Thanks @katelynienaber
- Fixed the issue that caused the content from a previously filtered USS directory instead of the currently filtered USS directory to be served [#1134](https://github.com/zowe/vscode-extension-for-zowe/issues/1134). Thanks @lauren-li
- Added the previously selected `RejectUnauthorized` value to the placeholder text of the entry field while updating an existing profile. In addition, the value is highlighted and shown at the top of the selection list [#1218](https://github.com/zowe/vscode-extension-for-zowe/pull/1218). Thanks @JillieBeanSim
- Added the pre-filled and pre-selected filename of the copied member to the entry field while performing the paste member action [#1183](https://github.com/zowe/vscode-extension-for-zowe/pull/1183). Thanks @JillieBeanSim
- Added the multiple deletion of jobs feature [#1128](https://github.com/zowe/vscode-extension-for-zowe/pull/1128). Thanks @crawr
- Improved error handling for the data set copy/paste member, migrate, and recall functions [#1219](https://github.com/zowe/vscode-extension-for-zowe/pull/1219). Thanks @tiantn

## `1.12.1`

- Fixed the issue that prevented edited profile base paths from being saved [#989](https://github.com/zowe/vscode-extension-for-zowe/issues/989). Thanks @katelynienaber
- Fixed the issue that prevented Zowe Explorer from storing empty values for optional profile fields, such as `user`, `password`, `timeout`, and `encoding`. This is done to be consistent with the way Zowe CLI stores profile information when creating and editing profiles [#1016](https://github.com/zowe/vscode-extension-for-zowe/issues/1016). Thanks @katelynienaber
- Fixed the issue that caused repeated credential prompting if a user refused to authenticate [#1147](https://github.com/zowe/vscode-extension-for-zowe/issues/1147). Thanks @katelynienaber
- Fixed the issue that caused removed favorite profiles to be favorited again in subsequent IDE sessions [#1144](https://github.com/zowe/vscode-extension-for-zowe/issues/1144). Thanks @lauren-li
- Fixed the issue that prevented updated credential prompting from occurring when a profile was marked “invalid” [#1095](https://github.com/zowe/vscode-extension-for-zowe/issues/1095). Thanks @katelynienaber

## `1.12.0`

- Added the ability to edit data set attributes before allocation [#1031](https://github.com/zowe/vscode-extension-for-zowe/issues/1031). Thanks @katelynienaber
- Allowed filtering of member names from the Data Sets search bar [#868](https://github.com/zowe/vscode-extension-for-zowe/issues/868). Thanks @JillieBeanSim
- Reorganized the context menus and streamlined the visible icons [#1052](https://github.com/zowe/vscode-extension-for-zowe/issues/1052). Thanks @katelynienaber
- Fixed the messaging displayed when handling inactive profiles and when updating profiles [#1065](https://github.com/zowe/vscode-extension-for-zowe/issues/1065) [#1096](https://github.com/zowe/vscode-extension-for-zowe/issues/1096). Thanks @jellypuno
- Fixed the issue causing tree restructure when renaming a USS file or directory [#757](https://github.com/zowe/vscode-extension-for-zowe/issues/757). Thanks @katelynienaber
- Fixed the issue preventing issuing of commands when using profiles with tokens [#1051](https://github.com/zowe/vscode-extension-for-zowe/issues/1051). Thanks @crawr
- Refactored refresh functions. Thanks @lauren-li @JillieBeanSim
- Updated FTP and API Readme documentation. Thanks @phaumer
- Added regression tests for profiles in Theia. Thanks @deepali-hub

## `1.11.1`

- Updated Keytar and Jest dev deps for Node 14. Thanks @t1m0thyj

## `1.11.0`

- Added login and logout functions for base profiles. You can now log in to API Mediation Layer and generate a token for your base profile. [#914](https://github.com/zowe/vscode-extension-for-zowe/issues/914). Thanks @crawr
- Fixed the empty profile folders in Favorites issue. [#1026](https://github.com/zowe/vscode-extension-for-zowe/issues/1026). Thanks @lauren-li
- Fixed the initialization error that occurred when base profiles were used while being logged out from API ML. [1063](https://github.com/zowe/vscode-extension-for-zowe/issues/1063). Thanks @jellypuno
- Fixed the issue preventing the tree refresh function from updating extender profiles. [1078](https://github.com/zowe/vscode-extension-for-zowe/issues/1078). Thanks @lauren-li
- Fixed the issue causing jobs retrieval failure when using profiles with tokens. [1088](https://github.com/zowe/vscode-extension-for-zowe/issues/1088). Thanks @jellypuno

## `1.10.1`

- Updated arguments to keep the order of precedence consistent between service and base profile. [#1055](https://github.com/zowe/vscode-extension-for-zowe/issues/1055). Thanks @JillieBeanSim

## `1.10.0`

- Added Base Profile support. [#1037](https://github.com/zowe/vscode-extension-for-zowe/issues/1037). Thanks @katelynienaber, @jellypuno, @JillieBeanSim, @lauren-li, @crawr, @phaumer

## `1.9.0`

- Added the Allocate Like feature. [#904](https://github.com/zowe/vscode-extension-for-zowe/issues/904). Thanks @katelynienaber
- Added the ability to disable/enable profile validation. [#922](https://github.com/zowe/vscode-extension-for-zowe/issues/922). Thanks @JillieBeanSim
- Added the ability to access other profiles during profile validation. [#953](https://github.com/zowe/vscode-extension-for-zowe/issues/953). Thanks @JillieBeanSim
- Grouped Favorites by profile for Datasets, USS, and Jobs. [#168](https://github.com/zowe/vscode-extension-for-zowe/issues/168). Thanks @lauren-li
- Fixed USS renaming issues. [#911](https://github.com/zowe/vscode-extension-for-zowe/issues/911). Thanks @katelynienaber and @lauren-li
- Fixed the deletion of datasets issue. [#963](https://github.com/zowe/vscode-extension-for-zowe/issues/963). Thanks @katelynienaber
- Once entered, datasets and members are displayed in uppercase. [#962](https://github.com/zowe/vscode-extension-for-zowe/issues/962). Thanks @AndrewTwydell and @Pranay154
- Removed errors in Favorites items caused by profiles that are created by other extensions. [#968](https://github.com/zowe/vscode-extension-for-zowe/issues/968). Thanks @lauren-li
- Updated the environment check for Theia compatibility. [#1009](https://github.com/zowe/vscode-extension-for-zowe/issues/1009). Thanks @lauren-li

## `1.8.0`

- Webpack working with localization and logging. Thanks @lauren-li
- Allow extenders to load their saved profile sessions upon their activation. Thanks @lauren-li
- Provide a re-validation for invalid profiles automatically. Thanks @JillieBeanSim
- Bug fix related to saving USS files. Thanks @JillieBeanSim.
- Bug fix related to the deletion of datasets. Thanks @katelynienaber

## `1.7.1`

- Fixed USS save operation. Thanks @JillieBeanSim
- Added validation information message. Thanks @JillieBeanSim
- Restructured Readme. Thanks @IgorCATech

## `1.7.0`

- Disallow multiple profiles with same name but different capitalizations. Thanks @katelynienaber
- Improvements for Optional Credentials. Thanks @crawr @jellypuno
- Reorganize Data Sets context menu. Thanks @katelynienaber
- Adding star icon for favorites. Thanks @katelynienaber
- Profile Validation. Thanks @jellypuno
- Updating Credentials via Check Credentials. Thanks @JillieBeanSim
- Favorites get loaded and opened into new files. Thanks @phaumer
- Improve messaging of confirmation dialogues. Thanks @crawr
- Enable editing of filters. Thanks @katelynienaber
- Update Codecov settings. Thanks @jellypuno
- Handle encoding value from z/OSMF Profiles. Thanks @dkelosky
- Enable editing of ASCII files in USS. Thanks @Colin-Stone
- Refactor unit test and add more integration tests. Thanks @katelynienaber

## `1.6.0`

- Create connections with any registered profile type. Thanks @JillieBeanSim
- Streamline first profile creation. Thanks @crawr
- Add recall options for migrated datasets. Thanks @Pranay154
- Fix persistent data after recall functionality. Thanks @katelynienaber
- Fix deleting and editing connection not considering other profile types. Thanks @phaumer
- Fix multiple prompts when escaping/canceling editing session. Thanks @jellypuno
- Fix failure to load optional secure fields from profiles. Thanks @tjohnsonBCM
- Fixed issue when manually editing/deleting associated profiles. Thanks @Colin-Stone
- Refactor unit tests. Thanks @stepanzharychevbroadcom, @katelynienaber

## `1.5.2`

- Fix undefined profile error message. Thanks @JillieBeanSim

## `1.5.1`

- Fix failure to load optional secure fields from profiles. Thanks @tjohnsonBCM
- Fix pressing Escape does not abort Edit profile dialogue. Thanks @jellypuno
- Fix editing of Credentials when setting them to spaces. Thanks @jellypuno
- Fix deletion of profiles not considering all extensibility use cases. Thanks @phaumer

## `1.5.0`

- Fixes for saving of Datasets from Favourites section. Thanks @stepanzharychevbroadcom
- Management of Theia specific merge conflict resolution. Thanks @Alexandru-Dumitru
- Add to recall when PS File opened. Thanks @katelynienaber
- Provide edit support for Profile credentials. Thanks @jellypuno
- Support for profile deletion. Thanks @crawr
- Addressed USS file merge conflict triggering issue. Thanks @Alexandru-Dumitru
- Provide refresh all method for Zowe Explorer - Extenders. Thanks @phaumer
- Extender guidelines and documentation. Thanks @Colin-Stone
- Provision of profile association links to support extenders of Zowe Explorer. Thanks @Colin-Stone
- Creation of an extender API for extenders of Zowe Explorer. Thanks @Colin-Stone
- Management of VSAM files within Dataset explorer. Thanks @Colin-Stone
- VSCode context now based on Regular expression for flexibility. Thanks @Colin-Stone
- Vsix file deployment via Theia pipeline. Thanks @crawr
- Reduction in size of extension.ts file. Thanks @katelynienaber
- ContextValue of undefined error addressed for new members. Thanks @katelynienaber
- Fixed when Pull from mainframe didn't work on USS Files. Thanks @stepanzharychevbroadcom
- Fixed Bug submitting JCL from Command Palette. Thanks @stepanzharychevbroadcom
- Refactoring of testing for accuracy and maintainability. Thanks @stepanzharychevbroadcom

## `1.4.1`

- Fix for USS files not saving correctly. Thanks @phaumer
- Icon update for migrated files only. Thanks @Colin-Stone

## `1.4.0`

- Added support for large datasets and PDS members. Thanks @jellypuno
- Fixed inconsistent behavior when renaming USS file and directories. Thanks @stepanzharychevbroadcom
- Fixed deleting a USS file. Thanks @Colin-Stone
- Fixed profiles not automatically updating values when changed externally. Thanks @jellypuno
- Fixed load error when file names had special characters. Thanks @jellypuno
- Fixed load os USS file list. Thanks @jellypuno
- Improved user experience of USS file navigation #461. Thanks @stepanzharychevbroadcom
- Fixed tab name when renaming dataset. Thanks @stepanzharychevbroadcom
- Improved performance when renaming datasets and members. Thanks @CForrest97
- Added prompting of credentials if previous credentials where entered incorrectly. Thanks @jellypuno
- Added support for VSCode Quick Open shortcut. Thanks @katelynienaber
- Added support for VSCode Open Recent Files shortcut. Thanks @katelynienaber
- Fixed USS Favorites not being remembered. Thanks @Colin-Stone
- Setup automated regression testing on a Theia environment. Thanks @crawr
- Fixed copying dataset on temporary folder #635. Thanks @Colin-Stone
- Made dataset terminology more consistent. Thanks @stepanzharychevbroadcom
- Fixed uploading files to USS. Thanks @stepanzharychevbroadcom
- Fixed searching/filtering data. Thanks @Colin-Stone
- Refactored code to include interfaces and abstract classes. Thanks @Colin-Stone
- Refactored icon retrieval process. Thanks @stepanzharychevbroadcom
- Updated Zowe Explorer video. Thanks @IgorCATech
- Revised pipeline to use shared libraries. Thanks @zFernand0

## `1.3.1`

- Updated Zowe Icon. Thanks @stepanzharychevbroadcom
- Address VSC tree expand behavior changes. Thanks @phaumer
- Refresh all action includes profiles. Thanks @jellypuno
- Consistent handling of renaming USS files. Thanks @stepanzharychevbroadcom
- Renaming datasets should update open tab. Thanks @stepanzharychevbroadcom
- USS delete function reinstated. Thanks @Colin-Stone
- Issue with uploadBinaryFile API not being correctly redirected. Thanks @Colin-Stone
- OnSave Upload trigger correction for USSFile . Thanks Alexandru-Dumitru

## `1.3.0`

- Dependency on ~/.zowe folder existing removed. Thanks @tjohnsonBCM
- Label changes for specific dataset functionality. Thanks @CForrest97
- Zowe Explorer to incorporate @zowe CLI implementation. Thanks @zFernand0
- Profiles manage other profile types apart from zosmf. Thanks @Colin-Stone
- Exploit imperative bundled keytar for secure credentials when standalone. Thanks @Colin-Stone

## `1.2.4`

- Fix to Credentials initialization to wait on promise. Thanks @Colin-Stone

## `1.2.3`

- Secure credentials backwards compatibility. Thanks @tjohnsonBCM

## `1.2.2`

- Fix requirement of ~/.zowe folder. Thanks @phaumer

## `1.2.1`

- Fix for automatic release of VSIX. Thanks @awharn
- Fixed creating data sets causes tree to lose expand behavior issue. Thanks @katelynienaber
- Fixed issue with undefined node. Thanks @Colin-Stone

## `1.2.0`

- Support CLI plugin extensibility. Thanks @phaumer
- Fixed Issue for filters after creating dataset. Thanks @phaumer
- Managing text/binary download choice. Thanks @stepanzharychevbroadcom
- Addressed 'Uploading zip file (binary)' silent failures. Thanks @stepanzharychevbroadcom
- Consistency updates for context menu. Thanks @sladyn98
- Automatically use Changelog contents in pipeline as release description. Thanks @awharn
- Provision of warning message after two failed login attempts. Thanks @jellypuno
- Consistency, added filter tip to convey ability to add multiple filters entries. Thanks @katelynienaber
- Tree view refresh when dataset member added or deleted. Thanks @katelynienaber
- Code improvement - Centralized error handling. Thanks @crawr
- Integration Script updates. Thanks @zFernand0
- Keytar (Secure credentials) compatibility support. Thanks @Colin-Stone
- Improved usability of MVS Command feature including 'Recall' function. Thanks @Colin-Stone
- Fixed issue where Job folder did not auto-expand. Thanks @Colin-Stone
- Use Progress indicator wrapper around longer running list functions. Thanks @Colin-Stone

## `1.1.0`

- Updates to Readme to include links to Theia Readme. Thanks @IgorCATech
- Fix for incorrect profile name in some favorites. Thanks @lauren-li
- Update dataset filters on dataset creation. Thanks @katelynienaber
- Include VSIX in Github release. Thanks @zFernand0
- Fix dataset delete fails silently bug. Thanks @Colin-Stone
- Fix to handle "Show Dataset Attributes" in Favorites. Thanks @katelynienaber
- Enhancements to profile creation. Thanks @jellypuno
- Theia specific QuickPick modifications. Thanks @phaumer
- Update incorrect profile message. Thanks @lauren-li
- Fix Copy and paste dataset menu duplication. Thanks @lauren-li

## `1.0.1`

- Remove duplicate commands #376. Thanks @lauren-li
- Update localization for v1.0.0 #374. Thanks @lauren-li
- Update keywords #383. @zFernand0
- Update package json files #391. @zFernand0
- Fixed adding sessions in Theia #382. Thanks @phaumer
- Add validation for undefined username and password + more cosmetic fix #378. Thanks @jellypuno
- Update incorrect profile message #387. Thanks @lauren-li

## `1.0.0`

- VSCode centric Connection settings. Thanks @crawr, @jellypuno
  - Credential prompting in profiles and favorite . Thanks @crawr, @jellypuno
- Dataset and Dataset member copy and renaming function. Thanks @CForrest97
- Theia support including documentation.
- Save improvements implementing improved Safe Save functionality as the default behavior. Thanks Alexandru-Dumitru
- Reliability and Resilience updates:
  - for default profiles
  - for deleting a dataset in use
  - testing improvements and coverage
  - rationalizing deliverables
  - performance improvements

## 0.29.0

- Provide ability to rename datasets. Thanks @CForrest97
- Fix URL parsing. @MarkAckert
- Fixed `AppSettings` error message. @jellypuno

## 0.28.0

- Provide ability to add new profiles in explorer. Thanks @crawr, @jellypuno
- Recognize migrated dataset context. Thanks @Colin-Stone
- Fix dataset delete fails silently bug. Thanks @Colin-Stone

## 0.27.0

- Name change to Zowe Explorer
- Enhancements to the History recall 'QuickPick' dialogs. Thanks @Colin-Stone
- Favorites are now sorted. Thanks @Colin-Stone

## 0.26.1

- Fix vulnerabilities related to brightside-core

## 0.26.0

- Added Persistence for profiles selection. Thanks @Colin-Stone
- Performance enhancements for Profile loading operations. Thanks @Colin-Stone
- Filter rewording. Thanks @Colin-Stone

## 0.25.0

- Add Edit to context menu for MVS and USS Tree. Thanks to Rodney-Wilson
- Restructured all search and filters dialogs to incorporate a recall/history function. Thanks @Colin-Stone
- Added Search Favorite for USS Favorites. Thanks @Colin-Stone
- Added Job and Search Favorite for Jobs. Thanks @Colin-Stone
- Provided support for specifying jobs by job id. Thanks @Colin-Stone
- Fixed issue with submitting datasets job link. Thanks @Colin-Stone
- Fixed label for Jobs Refresh All. Thanks @Colin-Stone
- Minor icon improvement to distinguish Favorites from LPAR's. Thanks @Colin-Stone
- Support copy path Thanks @lauren-li
- Progress Bar animation on opening large files. Thanks to Rodney-Wilson

## 0.24.1

- Fixed issue when saving USS files

## 0.24.0

- Updated Localization Documentation and Added Update Dictionary Script. Thanks to @evannwu20
- Show stepname or procstep alongside spool name. Thanks @crshnburn
- Add command to issue TSO command. Thanks @crshnburn
- Added icons for files and folders. Thanks to @Colin-Stone

## 0.23.2

- Fixed issue when saving datasets in Windows

## 0.23.1

- Refined dataset suffix solution by restricting to explicit names only

## 0.23.0

- Add support for localization. Thanks to @evannwu20
- Correctly determine if file is binary for saving. Thanks @crshnburn
- Fix Default profile error message with friendlier version. Thanks @lauren-li
- Context menu grouping for MVS and USS. Thanks @lauren-li
- Preference to Specify Temp Folder. Thanks to @adambattenburg
- Store local version of dataset with a suffix if appropriate to enable syntax highlighting. Thanks to @Colin-Stone

## 0.22.0

- Add ability to create directories or files on the root node. Thanks to @kristinochka
- Add ability to upload files through regular OS browse dialog on regular nodes and favorites. Thanks to @kristinochka
- Add USS File Refresh and USS Safe Save. Thanks to @adambattenburg
- Honor the file tag (binary or ascii) if not specified. Thanks to @Colin-Stone

## 0.21.0

- Added the Upload member to datasets. Thanks Kristina Mayo
- Addressed same file issue with Favorites in USS explorer. Thanks to Rodney-Wilson and Lauren-Li
- USS Favorites. Ensure file deletion synchronisation. Thanks to Rodney-Wilson and Lauren-Li

## 0.20.0

- Combined Spool files with Jobs in Jobs view. Thanks Colin Stone

## 0.19.1

- Fix error when files exist in the profiles folder (such as `.DS_Store` which is automatically generated on macOS)

## 0.19.0

- Added the rename USS files. Thanks Kristina Mayo

## 0.18.0

- Added the ability to submit JCL from physical sequential data sets

## 0.17.0

- Add Favorites to USS explorer. Thanks to Rodney-Wilson and Lauren-Li
- Add ability to obtain the raw JCL from a job on spool and resubmit. Thanks @crshnburn

## 0.16.3

- Fix behavior when the user cancels "quick pick" dialogs, including selecting profiles and deleting data sets.

## 0.16.2

- Add the stderr of the getDefaultProfile or getAllProfiles process to display in the error message to the user

## 0.16.1

- Attempt to fix an issue where saving data sets ceases to work without any error message

## 0.16.0

- Add the ability to display data set attributes by right clicking on a data set
- Add the ability to save all spool content by clicking a download icon next to the job. Thanks @crshnburn

## 0.15.1

- Add a delete session menu item for sessions in the jobs view. Thanks @crshnburn
- Prevent the delete menu item for USS files and directories appearing on the context menu for sessions. Thanks @crshnburn
- Fixed an issue where adding a profile to the USS explorer incorrectly referenced data sets

## 0.15.0

- The extension is now compatible with installations which use a secure credential management plugin for profiles in Zowe CLI

## 0.14.0

- All zowe views now part of single Zowe view container. Thanks Colin Stone

## 0.13.0

- Added the ability to list and view spool of z/OS Jobs. Thanks @crshnburn

## 0.12.0

- Added GIFs to README for USS use cases. Thanks Colin Stone
- Added the ability to toggle binary mode or text mode on USS files. Thanks @crshnburn

## 0.11.0

- Create and delete functionality for USS Files and directories added as menu items.

## 0.10.4

- Add additional log messages

## 0.10.3

- Use path.sep rather than "/".

## 0.10.2

- VSCode-USS-extension-for-zowe fixed general USS file name error. Thanks Colin Stone

## 0.10.1

- VSCode-USS-extension-for-zowe merged in. Thanks Colin Stone

## 0.9.1

- Fix documentation links in Readme. Thanks Brandon Jenkins

## 0.9.0

- Display an informational message when no data set patterns are found. Thanks @crshnburn

## 0.8.4

- Fixed an issue where the submit JCL function was looking for user profiles in the wrong directory

## 0.8.3

- Fixed an issue where labels did not correctly display the name of the Zowe CLI profile

## 0.8.2

- Fixed for compatibility with the current version of the Zowe CLI. If you are having issues retrieving user name or password using this extension, please update your zowe CLI to the latest available version, recreate your profiles, and update this extension. That should solve any issues you are having.

## 0.8.0

- Introduced capability to submit jobs from the editor. Thanks @crshnburn

## 0.7.0

- Updated for compatibility with Zowe CLI >=2.0.0. You must now have plain text profiles and Zowe CLI 2.0.0 or greater to use this extension. If you have previously created profiles, please update or recreate them with Zowe CLI.
- Log files now go to `~/.vscode/extensions/zowe.vscode-extension-for-zowe-x.x.x/logs`

## 0.6.5

- Fixed issue with platform-specific folder separator, added progress bar when saving

## 0.6.4

- Make favorites persistent after upgrading the extension

## 0.6.3

- Updates to README

## 0.6.2

- Updates to README

## 0.6.1

- Updates to README

## 0.5.0

- Initial release<|MERGE_RESOLUTION|>--- conflicted
+++ resolved
@@ -12,11 +12,8 @@
 - Added favorite job query to jobs view. [#1947](https://github.com/zowe/vscode-extension-for-zowe/issues/1947)
 - Added confirmation message for "Submit Job" feature as an option in extension settings (set to "All jobs" by default). [#998](https://github.com/zowe/vscode-extension-for-zowe/issues/998)
 - Updated UI/UX method calls to use standalone `Gui` module for better usability and maintainability. [#1967](https://github.com/zowe/vscode-extension-for-zowe/issues/1967)
-<<<<<<< HEAD
+- Updated error dialog when Zowe config is invalid, with option to "Show Config" within VS Code for diagnostics. [#1986](https://github.com/zowe/vscode-extension-for-zowe/issues/1986)
 - Added support for pasting at top-level of USS tree (if filtered), and optimized copy/paste operations to avoid using local paths. [#2041](https://github.com/zowe/vscode-extension-for-zowe/issues/2041)
-=======
-- Updated error dialog when Zowe config is invalid, with option to "Show Config" within VS Code for diagnostics. [#1986](https://github.com/zowe/vscode-extension-for-zowe/issues/1986)
->>>>>>> 1ade0e9d
 
 ### Bug fixes
 
