# Change Log

All notable changes to the "vscode-extension-for-zowe" extension will be documented in this file.

## TBD Release

### New features and enhancements

- Added "Sort Jobs" feature in Jobs tree view: accessible via sort icon or right-clicking on session node. [#2257](https://github.com/zowe/vscode-extension-for-zowe/issues/2257)
- Introduce a new user interface for managing profiles via right-click action "Manage Profile".
- Added new edit feature on `Edit Attributes` view for changing file tags on USS [#2113](https://github.com/zowe/vscode-extension-for-zowe/issues/2113)
- Added new API {ZE Extender MetaData} to allow extenders to have the metadata of registered extenders to aid in team configuration file creation from a view that isn't Zowe Explorer's. [#2394](https://github.com/zowe/vscode-extension-for-zowe/issues/2394)
<<<<<<< HEAD
- Added ability to install extension from VS Code marketplace if custom credential manager extension is missing after defining it on `imperative.json` [#2381](https://github.com/zowe/vscode-extension-for-zowe/issues/2381)
=======
- Added "Sort PDS members" feature in Data Sets tree view: accessible via sort icon on session node, or by right-clicking a PDS or session. [#2420](https://github.com/zowe/vscode-extension-for-zowe/issues/2420)
- Added "Filter PDS members" feature in Data Sets tree view: accessible via filter icon on session node, or by right-clicking a PDS or session. [#2420](https://github.com/zowe/vscode-extension-for-zowe/issues/2420)
>>>>>>> e22ff96d

### Bug fixes

- Fixed submitting local JCL using command pallet option `Zowe Explorer: Submit JCL` by adding a check for chosen profile returned to continue the action. [#1625](https://github.com/zowe/vscode-extension-for-zowe/issues/1625)
- Fixed conflict resolution being skipped if local and remote file have different contents but are the same size. [#2496](https://github.com/zowe/vscode-extension-for-zowe/issues/2496)

## `2.11.0`

### New features and enhancements

- Allow deleting migrated datasets [#2447](https://github.com/zowe/vscode-extension-for-zowe/issues/2447)

### Bug fixes

- Fixed issue with favorited Job filter search. [#2440](https://github.com/zowe/vscode-extension-for-zowe/issues/2440)
- Remove the 'Show Attributes' context menu action for migrated datasets. [#2033](https://github.com/zowe/vscode-extension-for-zowe/issues/2033)
- Fixed issue with endless credential prompt loop when logging out. [#2262](https://github.com/zowe/vscode-extension-for-zowe/issues/2262)
- Bump `@zowe/secrets-for-zowe-sdk` to 7.18.4 to handle install errors gracefully and to allow running without MSVC redistributables.
- Fixed issue where data set content does not always appear as soon as the editor is opened. [#2427](https://github.com/zowe/vscode-extension-for-zowe/issues/2427)
- Adjust scope of "Security: Secure Credentials Enabled" setting to `machine-overridable` so it appears again in certain cloud IDEs.
- Fixed issue where disabling "Automatic Profile Validation" caused the search prompts to stop appearing for all tree views. [#2454](https://github.com/zowe/vscode-extension-for-zowe/issues/2454)

## `2.10.0`

### New features and enhancements

- Added call to callback if defined by extenders when a change to the team config profile is made. [#2385](https://github.com/zowe/vscode-extension-for-zowe/issues/2385)
- Replaced `keytar` dependency with `keyring` module from [`@zowe/secrets-for-zowe-sdk`](https://github.com/zowe/zowe-cli/tree/master/packages/secrets). [#2358](https://github.com/zowe/vscode-extension-for-zowe/issues/2358) [#2348](https://github.com/zowe/vscode-extension-for-zowe/issues/2348)
- Added "Edit Attributes" option for USS files and folders. [#2254](https://github.com/zowe/vscode-extension-for-zowe/issues/2254)

### Bug fixes

- Fix the USS refresh icon (replacing "download" with "refresh")
- Fix error for Theia check when token authentication returns 401. [#2407](https://github.com/zowe/vscode-extension-for-zowe/issues/2407)

## `2.9.2`

### Bug fixes

- Added jobs not found message when no results are returned from filter [#2362](https://github.com/zowe/vscode-extension-for-zowe/issues/2362)
- Fixed loop when user selects Cancel on the Check Credentials message. [#2262](https://github.com/zowe/vscode-extension-for-zowe/issues/2262)
- Fixed issue where job session nodes were not adding new job nodes when refreshed. [#2370](https://github.com/zowe/vscode-extension-for-zowe/issues/2370)
- Fixed error when listing data set members that include control characters in the name.

## `2.9.1`

### Bug fixes

- Optimized fetching and caching of child nodes across the primary tree views (Data Sets, Unix System Services, Jobs). [#2347](https://github.com/zowe/vscode-extension-for-zowe/issues/2347)
- Fixed issue where profiles with authentication tokens were breaking functionality for direct-to-service profiles after user interaction. [#2330](https://github.com/zowe/vscode-extension-for-zowe/issues/2330)
- Fixed profile watcher for browser based environments. [#2211](https://github.com/zowe/vscode-extension-for-zowe/issues/2211)
- Updated dependencies for security audits.

## `2.9.0`

### New features and enhancements

- Added option to save unique data set attributes as a template after allocation for future use. [#1425](https://github.com/zowe/vscode-extension-for-zowe/issues/1425)
- Added "Cancel Job" feature for job nodes in Jobs tree view. [#2251](https://github.com/zowe/vscode-extension-for-zowe/issues/2251)
- Enhanced ID generation for parent tree nodes to ensure uniqueness.
- Added support for custom credential manager extensions in Zowe Explorer [#2212](https://github.com/zowe/vscode-extension-for-zowe/issues/2212)

### Bug fixes

- Fixed issue where the "Disable Validation for Profile" context menu option did not update to "Enable Validation for Profile" after use. [#1897](https://github.com/zowe/vscode-extension-for-zowe/issues/1897)
- Fixed parameters passed to `path.join()` calls [#2172](https://github.com/zowe/vscode-extension-for-zowe/issues/2172)
- Fixed issue handling job files with the same DD names across different steps. [#2279](https://github.com/zowe/vscode-extension-for-zowe/issues/2279)
- Fixed issue handling job files with unnamed steps. [#2315](https://github.com/zowe/vscode-extension-for-zowe/issues/2315)
- Fixed issue with Windows path when uploading a file to a data set. [#2323](https://github.com/zowe/vscode-extension-for-zowe/issues/2323)
- Fixed an issue where the mismatch etag error returned was not triggering the diff editor, resulting in possible loss of data due to the issue. [#2277](https://github.com/zowe/vscode-extension-for-zowe/issues/2277)
- Fixed issue where refreshing views collapsed the respective trees. [#2215](https://github.com/zowe/vscode-extension-for-zowe/issues/2215)
- Fixed an issue where user would not get prompted when authentication error is thrown. [#2334](https://github.com/zowe/vscode-extension-for-zowe/issues/2334)
- Fixed issue where profiles with authentication tokens were breaking functionality for direct-to-service profiles after user interaction. [#2111](https://github.com/zowe/vscode-extension-for-zowe/issues/2111)

## `2.8.2`

### Bug fixes

- Fixed `zowe.settings.version` being added to settings.json in workspaces. [#2312](https://github.com/zowe/vscode-extension-for-zowe/issues/2312)

## `2.8.1`

### Bug fixes

- Fixed an issue with updating imperative.json file's Credential Manager value. [#2289](https://github.com/zowe/vscode-extension-for-zowe/issues/2289)
- Fixed an issue with "Zowe Explorer: Poll Content in Active Editor" keybind interfering with debug capabilities in VScode. The keybind to poll JES Spool file content will require the spool file to be active in the text editor. [#2285](https://github.com/zowe/vscode-extension-for-zowe/issues/2285)
- Updated linter rules and addressed linter errors. [#2291](https://github.com/zowe/vscode-extension-for-zowe/issues/2291)
- Fixed an issue with `zowe.settings.version` setting being updated with incorrect type. [#2166](https://github.com/zowe/vscode-extension-for-zowe/issues/2166)
- Updated dependencies for security audits.

## `2.8.0`

### New features and enhancements

- Added a new Zowe Explorer setting, `zowe.logger`, with a default setting of `INFO`.
- Added an output channel, `Zowe Explorer`, for logging within VS Code's Output view. The log level is set by the new Zowe Explorer setting, `zowe.logger`.
- Added a new setting `zowe.files.logsFolder.path` that can be used to override Zowe Explorer logs folder if default location is read-only. [#2186](https://github.com/zowe/vscode-extension-for-zowe/issues/2186)
- Opening a dialog for Upload or Download of files will now open at the project level directory or the user's home directory if no project is opened. [#2203](https://github.com/zowe/vscode-extension-for-zowe/issues/2203)
- Updated linter rules and addressed linter errors. [#2184](https://github.com/zowe/vscode-extension-for-zowe/issues/2184)
- Added polling options for JES Spool files. Spool files can be polled manually by clicking on the spool file name or automatic polling can be set with `Start Polling` option in context menu. [#1952](https://github.com/zowe/vscode-extension-for-zowe/issues/1952)
- Added the JOBS context menu option to download all spool files in binary format. [#2060](https://github.com/zowe/vscode-extension-for-zowe/issues/2060)
- Added two new options to download a single spool file from a Job in plain text or in binary format. [#2060](https://github.com/zowe/vscode-extension-for-zowe/issues/2060)
- Added the option for secure credential storage to be enable in Theia environment.

### Bug fixes

- Fixed issue with silent failures when uploading members into a data set. [#2167](https://github.com/zowe/vscode-extension-for-zowe/issues/2167)
- Fixed an issue where VSCode did not provide all context menu options for a profile node after a multi-select operation. [#2108](https://github.com/zowe/vscode-extension-for-zowe/pull/2108)
- Fixed an issue where the "Paste" option is shown for a multi-select operation in the "Data Sets" view.
- Fixed a z/OSMF issue for Data Sets and Jobs with special characters in the names. [#2175](https://github.com/zowe/vscode-extension-for-zowe/issues/2175)
- Fixed redundant text in error messages that included the same error details twice.
- Fixed issue where a spool file would open a duplicate tab when clicked between updates. [#1952](https://github.com/zowe/vscode-extension-for-zowe/issues/1952)
- Fixed issue where a job search query would not expand the session node after it has been filtered.
- Fixed error message when no data sets found that match pattern.
- Fixed secure credential storage not possible to enable in Theia.

## `2.7.0`

### New features and enhancements

- Added Job search query label to the session in the Jobs tree. [#2062](https://github.com/zowe/vscode-extension-for-zowe/pull/2064)
- Added feature to copy datasets (pds, sequential, members across pds) with multi-select capabilities. [#1150](https://github.com/zowe/vscode-extension-for-zowe/issues/1550)

### Bug fixes

- Fixed issue where job search queries were not working properly when favorited. [#2122](https://github.com/zowe/vscode-extension-for-zowe/issues/2122)
- Fixed issues where document changes may fail to upload if the environment has a slow filesystem or mainframe connection, or when VS Code exits during an upload operation. [#1948](https://github.com/zowe/vscode-extension-for-zowe/issues/1948)
- Fixed custom credential manager in `~/.zowe/settings/imperative.json` file being overwritten with invalid JSON. [#2187](https://github.com/zowe/vscode-extension-for-zowe/issues/2187)
- Fixed several linter errors throughout the codebase and consolidated linter rules. [#2184](https://github.com/zowe/vscode-extension-for-zowe/issues/2184)

## `2.6.2`

### Bug fixes

- Updated dependencies for security audits.

## `2.6.1`

### Bug fixes

- Removed excess pop-ups when listing/opening USS files, and replaced required pop-ups with status bar items to improve UX. [#2091](https://github.com/zowe/vscode-extension-for-zowe/issues/2091)
- Prevented creation of duplicate session after executing a favorited search query. [#1029](https://github.com/zowe/vscode-extension-for-zowe/issues/1029)
- Resolved an issue where VS Code did not provide all context menu options for a profile node after a multi-select operation. [#2108](https://github.com/zowe/vscode-extension-for-zowe/pull/2108)
- Fixed issue with standardization of old v1 settings in Zowe Explorer during activation. [#1520](https://github.com/zowe/vscode-extension-for-zowe/issues/1520)
- Fixed bug where a JSON error occurs for job nodes when collapsing or expanding with a single click. [#2121](https://github.com/zowe/vscode-extension-for-zowe/issues/2121)
- Fixed possible data loss when file is saved but fails to upload and VS Code does not detect unsaved changes. [#2099](https://github.com/zowe/vscode-extension-for-zowe/issues/2099)

## `2.6.0`

### New features and enhancements

- Added Job search prefix validator [1971](https://github.com/zowe/vscode-extension-for-zowe/issues/1971)
- Added file association for `zowe.config.json` and `zowe.config.user.json` to automatically detect them as JSON with Comments. [#1997](https://github.com/zowe/vscode-extension-for-zowe/issues/1997)
- Added the ability to list all datasets, even those with Imperative Errors. [#235](https://github.com/zowe/vscode-extension-for-zowe/issues/235) & [#2036](https://github.com/zowe/vscode-extension-for-zowe/issues/2036)
- Added favorite job query to jobs view. [#1947](https://github.com/zowe/vscode-extension-for-zowe/issues/1947)
- Added confirmation message for "Submit Job" feature as an option in extension settings (set to "All jobs" by default). [#998](https://github.com/zowe/vscode-extension-for-zowe/issues/998)
- Updated UI/UX method calls to use standalone `Gui` module for better usability and maintainability. [#1967](https://github.com/zowe/vscode-extension-for-zowe/issues/1967)
- Updated error dialog when Zowe config is invalid, with option to "Show Config" within VS Code for diagnostics. [#1986](https://github.com/zowe/vscode-extension-for-zowe/issues/1986)
- Added support for pasting at top-level of USS tree (if filtered), and optimized copy/paste operations to avoid using local paths when possible. [#2041](https://github.com/zowe/vscode-extension-for-zowe/issues/2041)

### Bug fixes

- Updated check for Theia environment to reduce false positives in different environments. [#2079](https://github.com/zowe/vscode-extension-for-zowe/issues/2079)
- Fixed issue where responseTimeout (in Zowe config) was not provided for supported API calls. [#1907](https://github.com/zowe/vscode-extension-for-zowe/issues/1907)
- Fixed issue where "Show Attributes" feature used conflicting colors with light VS Code themes. [#2048](https://github.com/zowe/vscode-extension-for-zowe/issues/2048)
- Fixed settings not persisting in Theia versions >=1.29.0. [#2065](https://github.com/zowe/vscode-extension-for-zowe/pull/2065)
- Removed TSLint (as it is deprecated), and replaced all TSLint rules with their ESLint equivalents. [#2030](https://github.com/zowe/vscode-extension-for-zowe/issues/2030)
- Fixed issue with a success message being returned along with error for Job deletion. [#2075](https://github.com/zowe/vscode-extension-for-zowe/issues/2075)
- Removed extra files from the VSIX bundle to reduce download size by 64%. [#2042](https://github.com/zowe/vscode-extension-for-zowe/pull/2042)
- Surfaced any errors from a dataset Recall/Migrate operation. [#2032](https://github.com/zowe/vscode-extension-for-zowe/issues/2032)
- Re-implemented regular dataset API call if the dataSetsMatching does not exist. [#2084](https://github.com/zowe/vscode-extension-for-zowe/issues/2084)

## `2.5.0`

### New features and enhancements

- Added ability to filter jobs by status. Improved Job filtering User experience. [#1925](https://github.com/zowe/vscode-extension-for-zowe/issues/1925)
- Added option to view PDS member attributes, and updated formatting for attributes webview. [#1577](https://github.com/zowe/vscode-extension-for-zowe/issues/1577)
- Streamlined attribute viewing options into one feature - "Show Attributes".
- Added multiple select copy/paste feature on uss view [#1549](https://github.com/zowe/vscode-extension-for-zowe/issues/1549)
- Added multiple select for hide session [#1555](https://github.com/zowe/vscode-extension-for-zowe/issues/1555)

### Bug fixes

- Fixed missing localization for certain VScode error/info/warning messages. [#1722](https://github.com/zowe/vscode-extension-for-zowe/issues/1722)
- Fixed "Allocate Like" error that prevented proper execution. [#1973](https://github.com/zowe/vscode-extension-for-zowe/issues/1973)
- Fixed de-sync issue between Data Set and Favorites panels when adding or deleting datasets/members that were favorited. [#1488](https://github.com/zowe/vscode-extension-for-zowe/issues/1488)
- Added logging in places where errors were being caught and ignored.
- Fixed issue where parent in Jobs list closes after single/multiple job deletion. [#1676](https://github.com/zowe/vscode-extension-for-zowe/issues/1676)

## `2.4.1`

### Bug fixes

- Bugfix: Added validation check while creating, renaming and using allocate alike feature for datasets [#1849](https://github.com/zowe/vscode-extension-for-zowe/issues/1849)
- Fixed login/logout errors from Team config file watcher. [#1924](https://github.com/zowe/vscode-extension-for-zowe/issues/1924)
- Fixed the loading of previously saved profiles in the tree views.
- Fixed default zosmf profile being added to tree view when no previous sessions have been added. [#1992](https://github.com/zowe/vscode-extension-for-zowe/issues/1992)
- Fixed the `Secure Credentials Enabled` setting to update the `~/.zowe/settings/imperative.json` file upon change of the setting without overwriting preexisting data in the file.
- Fixed errors encountered from not having Zowe CLI installed by creating the `~/.zowe/settings/imperative.json` file during activation if it doesn't already exist. This file is for Zowe Explorer to know the Security Credential Manager used for secure profile information and removes the Zowe CLI installation prerequisite. [#1850](https://github.com/zowe/vscode-extension-for-zowe/issues/1850)
- Fixed Zowe Explorer failing to activate in environment with empty workspace. [#1994](https://github.com/zowe/vscode-extension-for-zowe/issues/1994)

## `2.4.0`

### New features and enhancements

- Added check for existing team configuration file in location during create, prompting user to continue with the create action. [#1923](https://github.com/zowe/vscode-extension-for-zowe/issues/1923)
- Added a solution to allow Zowe Explorer extensions with a dependency on Zowe Explorer to work as web extension without Zowe Explorer functionality in vscode.dev. [#1953](https://github.com/zowe/vscode-extension-for-zowe/issues/1953)
- Added a new setting `Secure Credentials Enabled`, default value is selected for security and will have to be unselected to allow creation of team configuration files without default secure arrays to support environments that don't have access to Zowe CLI's Secure Credential Management.

### Bug fixes

- Fixed activation and Refresh Extension issues in web based editors, ie. Theia. [#1807](https://github.com/zowe/vscode-extension-for-zowe/issues/1807)
- Fix refresh job & spool file pull from mainframe doesn't update job status [#1936](https://github.com/zowe/vscode-extension-for-zowe/pull/1936)
- Fix for serial saving of data sets and files to avoid conflict error. [#1868](https://github.com/zowe/vscode-extension-for-zowe/issues/1868)

## `2.3.0`

### New features and enhancements

- Added option to edit team configuration file via the + button for easy access. [#1896](https://github.com/zowe/vscode-extension-for-zowe/issues/1896)
- Added multiple selection to manage context menu of Datasets, USS, and Jobs views. [#1428](https://github.com/zowe/vscode-extension-for-zowe/issues/1428)
- Added Spool file attribute information to a hover over the Spool file's name. [#1832](https://github.com/zowe/vscode-extension-for-zowe/issues/1832)
- Added support for CLI home directory environment variable in Team Config file watcher, and support watching Team Config files named zowe.config.json and zowe.config.user.json at both locations. [#1913](https://github.com/zowe/vscode-extension-for-zowe/issues/1913)
- Update to Job's View Spool file label to display PROCSTEP if available, if PROCSTEP isn't available the label will display the Spool file's record count. [#1889](https://github.com/zowe/vscode-extension-for-zowe/issues/1889) [#1832](https://github.com/zowe/vscode-extension-for-zowe/issues/1832)

### Bug fixes

- Fixed extension being slow to load large team config files. [#1911](https://github.com/zowe/vscode-extension-for-zowe/issues/1911)
- Fixed issue with cached profile information after updates to profiles. [#1915](https://github.com/zowe/vscode-extension-for-zowe/issues/1915)
- Fixed issue with saving credentials to v1 profile's yaml file when un-secure and save is selected after credential prompting. [#1886](https://github.com/zowe/vscode-extension-for-zowe/issues/1886)
- Fixed issue with outdated cached information after Update Credentials. [#1858](https://github.com/zowe/vscode-extension-for-zowe/issues/1858)
- Fixed issue with support for ZOWE_CLI_HOME environment variable. [#1747](https://github.com/zowe/vscode-extension-for-zowe/issues/1747)

## `2.2.1`

- Bugfix: Fixed activation failure when error reading team configuration file. [#1876](https://github.com/zowe/vscode-extension-for-zowe/issues/1876)
- Bugfix: Fixed Profile IO errors by refactoring use of Imperative's CliProfileManager. [#1851](https://github.com/zowe/vscode-extension-for-zowe/issues/1851)
- Bugfix: Fixed runtime error found in initForZowe call used by extenders. [#1872](https://github.com/zowe/vscode-extension-for-zowe/issues/1872)
- Bugfix: Added error notification for users when OS case sensitivitiy is not set up to avoid issues found with USS files in single directory of same name but different case. [#1484](https://github.com/zowe/vscode-extension-for-zowe/issues/1484)
- Bugfix: Added file watcher for team configuration files to fix v2 profile update issues experienced during creation, updating, and deletion of global or project level configuration files in VS Code. [#1760](https://github.com/zowe/vscode-extension-for-zowe/issues/1760)
- Bugfix: Updated dependencies for improved security. [#1878](https://github.com/zowe/vscode-extension-for-zowe/pull/1878)

## `2.2.0`

- Optimized saving of files on DS/USS when utilizing autosave or experiencing slow upload speeds.
- Updates to use new Zowe Explorer APIs `ZoweVsCodeExtension.updateCredentials` for credential prompting and `ProfilesCache.updateProfilesArrays` for profiles that don't store credentials locally in profile file.

## `2.1.0`

- Added: `Pull from Mainframe` option added for JES spool files. [#1837](https://github.com/zowe/vscode-extension-for-zowe/pull/1837)
- Added: Updated Licenses. [#1841](https://github.com/zowe/vscode-extension-for-zowe/issues/1841)
- Bugfix: Updated imports to use the imperative instance provided by the CLI package. [#1842](https://github.com/zowe/vscode-extension-for-zowe/issues/1842)
- Bugfix: Fixed unwanted requests made by tree node when closing folder. [#754](https://github.com/zowe/vscode-extension-for-zowe/issues/754)
- Bugfix: Fix for credentials not being updated after the invalid credentials error is displayed. [#1799](https://github.com/zowe/vscode-extension-for-zowe/issues/1799)
- Bugfix: Fixed hyperlink for Job submitted when profile is not already in JOBS view. [#1751](https://github.com/zowe/vscode-extension-for-zowe/issues/1751)
- Bugfix: Fixed keybindings for `Refresh Zowe Explorer` to not override default VSC keybinding. See [README.md](https://github.com/zowe/vscode-extension-for-zowe/blob/main/packages/zowe-explorer/README.md#keyboard-shortcuts) for new keybindings. [#1826](https://github.com/zowe/vscode-extension-for-zowe/issues/1826)
- Bugfix: Fixed `Update Profile` issue for missing non-secure credentials. [#1804](https://github.com/zowe/vscode-extension-for-zowe/issues/1804)
- Bugfix: Fixed errors when operation cancelled during credential prompt. [#1827](https://github.com/zowe/vscode-extension-for-zowe/issues/1827)
- Bugfix: Login and Logout operations no longer require a restart of Zowe Explorer or VSC. [#1750](https://github.com/zowe/vscode-extension-for-zowe/issues/1750)
- Bugfix: Fix for Login token always being stored in plain text. [#1840](https://github.com/zowe/vscode-extension-for-zowe/issues/1840)
- Bugfix: Fixed Theia tests. [#1665](https://github.com/zowe/vscode-extension-for-zowe/issues/1665)

## `2.0.3`

- Bugfix: Fixed Quick-key Delete in USS and Jobs trees. [#1821](https://github.com/zowe/vscode-extension-for-zowe/pull/1821)
- Bugfix: Fixed issue with Zowe Explorer crashing during initialization due to Zowe config file errors. [#1822](https://github.com/zowe/vscode-extension-for-zowe/pull/1822)
- Bugfix: Fixed issue where Spool files failed to open when credentials were not stored in a profile. [#1823](https://github.com/zowe/vscode-extension-for-zowe/pull/1823)
- Bugfix: Fixed extra space in the Invalid Credentials dialog, at profile validation profilename. [#1824](https://github.com/zowe/vscode-extension-for-zowe/pull/1824)
- Bugfix: Updated dependencies for improved security. [#1819](https://github.com/zowe/vscode-extension-for-zowe/pull/1819)

## `2.0.2`

- Bugfix: Fixed USS search filter fails on credential-less profiles. [#1811](https://github.com/zowe/vscode-extension-for-zowe/pull/1811)
- Bugfix: Fixed Zowe Explorer recognizing environment variable ZOWE_CLI_HOME. [#1803](https://github.com/zowe/vscode-extension-for-zowe/pull/1803)
- Bugfix: Fixed Zowe Explorer prompting for TSO Account number when saved in config file's TSO profile. [#1801](https://github.com/zowe/vscode-extension-for-zowe/pull/1801)

## `2.0.1`

- BugFix: Improved logging information to help diagnose Team Profile issues. [#1776](https://github.com/zowe/vscode-extension-for-zowe/pull/1776)
- BugFix: Fixed adding profiles to the tree view on Theia. [#1774](https://github.com/zowe/vscode-extension-for-zowe/issues/1774)
- BugFix: Updated Log4js version to resolve initialization problem on Eclipse Che. [#1692](https://github.com/zowe/vscode-extension-for-zowe/issues/1692)
- BugFix: Fixed dataset upload issue by trimming labels. [#1789](https://github.com/zowe/vscode-extension-for-zowe/issues/1789)
- BugFix: Fixed duplicate jobs appearing in the jobs view upon making an owner/prefix filter search for extenders. [#1780](https://github.com/zowe/vscode-extension-for-zowe/pull/1780)
- BugFix: Fixed error displayed when opening a job file for extenders. [#1701](https://github.com/zowe/vscode-extension-for-zowe/pull/1701)

## `2.0.0`

- Major: Introduced Team Profiles and more. See the prerelease items (if any) below for more details.

## 2.0.0-next.202204202000

- Updated Imperative to gather information from the corresponding base profile. [#1757](https://github.com/zowe/vscode-extension-for-zowe/pull/1757)
- Fixed issue when first Team Config profile management file is created. [#1754](https://github.com/zowe/vscode-extension-for-zowe/pull/1754)
- Fixed `Failed to find property user` on load or refresh. [#1757](https://github.com/zowe/vscode-extension-for-zowe/pull/1757)
- Fixed getting credentials from the wrong base profile. [#1757](https://github.com/zowe/vscode-extension-for-zowe/pull/1757)
- Fixed writing tokens to the wrong base profile. [#1757](https://github.com/zowe/vscode-extension-for-zowe/pull/1757)
- Fixed Windows not being able to share Tokens between CLI and ZE. [#1757](https://github.com/zowe/vscode-extension-for-zowe/pull/1757)
- Fixed Login info written to global file if proifle name is the same as project level profile. [#1761](https://github.com/zowe/vscode-extension-for-zowe/pull/1761)

## 2.0.0-next.202204180940

- Refactored the PRofilesCache to reduce maintenance efforts going forward. [#1715](https://github.com/zowe/vscode-extension-for-zowe/issues/1715)
- Updated CLI to consume security related fixes and more. [#1740](https://github.com/zowe/vscode-extension-for-zowe/pull/1740)
- Added differentiation between project and global level profiles. [#1727](https://github.com/zowe/vscode-extension-for-zowe/issues/1727)
- Removed the Secure Credential setting. [#1739](https://github.com/zowe/vscode-extension-for-zowe/issues/1739), [#722](https://github.com/zowe/vscode-extension-for-zowe/issues/722), [#820](https://github.com/zowe/vscode-extension-for-zowe/issues/820), and [#1223](https://github.com/zowe/vscode-extension-for-zowe/issues/1223)
- Synchronized the ZE preferred Security service with the CLI. [#1736](https://github.com/zowe/vscode-extension-for-zowe/issues/1736)
- Fixed APIML token not working between clients (ZE and CLI). [#1713](https://github.com/zowe/vscode-extension-for-zowe/issues/1713)

## 2.0.0-next.202204081040

- Fixed TSO commands in when using teamConfig. [#1731](https://github.com/zowe/vscode-extension-for-zowe/pull/1731)
- Fixed `Zowe Explorer: Refresh Zowe Explorer` command palette option. [1735](https://github.com/zowe/vscode-extension-for-zowe/pull/1735)

## 2.0.0-next.202204041200

- Added Secure Credential support, allowing users to update credentials using GUI. [#1699](https://github.com/zowe/vscode-extension-for-zowe/pull/1693)
- Update Zowe Explorer 2.0 settings migration. [1714](https://github.com/zowe/vscode-extension-for-zowe/pull/1714)
- Update Zowe Explorer SSO logout check for extenders. [#1711](https://github.com/zowe/vscode-extension-for-zowe/pull/1711)
- Update Zowe SDK dependency. [#1699](https://github.com/zowe/vscode-extension-for-zowe/pull/1693)
- Updated dependencies for improved security. [#1702](https://github.com/zowe/vscode-extension-for-zowe/pull/1702)

## `v2.0.0-next.202202281000`

- Update Zowe CLI SDK to version 7.0.0-next.202202242016.
- Fixed the bug that overwrites like-named profiles in a nested config.

## `v2.0.0-next.202202221200`

- Added extender's type info to config schema during config file creation and removed Zowe CLI installation dependency. [#1629](https://github.com/zowe/vscode-extension-for-zowe/pull/1629)
- Added support for Login and Logout using the config file. [#1637](https://github.com/zowe/vscode-extension-for-zowe/pull/1637)
- Added capability to refresh Zowe Explorer updating the Views to reflect different profile handling to include the config file. [#1650](https://github.com/zowe/vscode-extension-for-zowe/pull/1650)
- Updated Zowe SDK dependency. [#1624](https://github.com/zowe/vscode-extension-for-zowe/pull/1624)

## `1.22.0`

- Added: Extensible Login and Logout capabilities for Zowe extenders to utilize for token based authentication. [#1606](https://github.com/zowe/vscode-extension-for-zowe/pull/1606) and [#1255](https://github.com/zowe/vscode-extension-for-zowe/issues/1255).
- Added: Eclipse Public License file. Users can view the license file in the root directory of the Zowe Explorer repository [#1626](https://github.com/zowe/vscode-extension-for-zowe/pull/1626).
- Updated: Supported Node.js version was changed to v12 or higher. We no longer support running the product on earlier versions (10.x and earlier) of Node.js [#1640](https://github.com/zowe/vscode-extension-for-zowe/pull/1640).
- Updated: Security updates for `copy-props`, `nanoid`, and `markdown-it` dependencies were changed to improve security alerting [#1638](https://github.com/zowe/vscode-extension-for-zowe/pull/1638), [#1636](https://github.com/zowe/vscode-extension-for-zowe/pull/1636), and [#1649](https://github.com/zowe/vscode-extension-for-zowe/pull/1649).
- Updated: A work around was developed to help developers debug Zowe Explorer VS Code extension on Theia. For more information, see **Work around for debugging in Theia** [#1576](https://github.com/zowe/vscode-extension-for-zowe/pull/1576).
- Fixed: The Zowe Explorer deployment script was updated to use vsce (Visual Studio Code Extension Manager) version 1.103.1 to help ensure that it is compatible with Node v12 [#1608](https://github.com/zowe/vscode-extension-for-zowe/pull/1608).
- Fixed: Fixed the Theia input box issue that caused entered values to be validated incorrectly [#1580](https://github.com/zowe/vscode-extension-for-zowe/pull/1580).

## `1.21.0`

- Add a progress bar for the simultaneous deletion of multiple jobs [#1583](https://github.com/zowe/vscode-extension-for-zowe/pull/1583). Thanks @uzuko01
- Added the note about the deprecation of the associate profile feature to the Associate Profile section of Zowe Docs and to the Zowe Explorer Readme [#1575](https://github.com/zowe/vscode-extension-for-zowe/pull/1575). Thanks @IgorCATech
- Changed the `DataSet uploaded successfully` message type. Now messages are shown in the status bar instead of the notification pop-up [#1542](https://github.com/zowe/vscode-extension-for-zowe/pull/1542). Thanks @anokhikastiaIBM
- Updated dependencies for improved security [#1591](https://github.com/zowe/vscode-extension-for-zowe/pull/1591) and [#1601](https://github.com/zowe/vscode-extension-for-zowe/pull/1601). Thanks @lauren-li
- Updated Theia tests to use the latest Theia version [#1566](https://github.com/zowe/vscode-extension-for-zowe/pull/1566). Thanks @JillieBeanSim
- Fixed the issue that caused JCL errors in the JOBS tree to be displayed as `undefined:undefined(undefined)` [#1584](https://github.com/zowe/vscode-extension-for-zowe/pull/1584). Thanks @roman-kupriyanov
- Fixed the Theia input box issue that caused entered values to be incorrectly validated [#1580](https://github.com/zowe/vscode-extension-for-zowe/pull/1580). Thanks @JillieBeanSim
- Fixed the issue that caused the removal of unsaved credentials of a profile in the Jobs tree after deleting a job. Now when you delete a job from the Jobs tree with a profile that does not have the stored credentials, the profile keeps the cached credentials [#1524](https://github.com/zowe/vscode-extension-for-zowe/pull/1524). Thanks @nickImbirev

## `1.20.0`

- Added a Github action bot that automates the issue triage [#1530](https://github.com/zowe/vscode-extension-for-zowe/pull/1530). Thanks @crawr
- Updated the @zowe/cli version to 6.33.3 to fix the SSH2 audit failure [#1522](https://github.com/zowe/vscode-extension-for-zowe/pull/1522). Thanks @JillieBeanSim
- Updated the Jobs Issue Stop and Issue Modify commands so that they can be consumed by Extenders with the `issueMvsCommand` API [#1508](https://github.com/zowe/vscode-extension-for-zowe/pull/1508). Thanks @JillieBeanSim
- Use Visual Studio Code's standard confirmation prompt for the Data Sets, USS, and Job trees when clicking on a Favorited profile that does not exist [#1506](https://github.com/zowe/vscode-extension-for-zowe/pull/1506). Thanks @JillieBeanSim
- Updated the deletion prompt for the USS and Jobs trees [#1505](https://github.com/zowe/vscode-extension-for-zowe/pull/1505). Thanks @JillieBeanSim
- Updated the placeholder text in the `Add Profile` entry field [#1490](https://github.com/zowe/vscode-extension-for-zowe/pull/1490). Thanks @anokhikastiaIBM
- Fixed the Not Found issue that resulted from attempts to delete a member whose parent data set was already deleted using multi-delete [#1525](https://github.com/zowe/vscode-extension-for-zowe/pull/1525). Thanks @JillieBeanSim

## `1.19.0`

- Added a check to ensure that a base profile exists before running the function that combines base and service profiles [#1500](https://github.com/zowe/vscode-extension-for-zowe/pull/1500). Thanks @lauren-li
- Added Imperative logger access for extenders [#1433](https://github.com/zowe/vscode-extension-for-zowe/pull/1433). Thanks @katelynienaber
- Added documentation for Imperative logger for extenders [#1467](https://github.com/zowe/vscode-extension-for-zowe/pull/1467). Thanks @katelynienaber
- Implemented separate console windows for TSO and MVS commands [#1478](https://github.com/zowe/vscode-extension-for-zowe/pull/1478). Thanks @katelynienaber
- Fixed the bug that caused the check credentials pop-up to disappear too quickly [#1486](https://github.com/zowe/vscode-extension-for-zowe/pull/1486). Thanks @JillieBeanSim
- Fixed the bug that kept the command text box while escaping the process of entering a TSO command. Now the command text box does not pop up if you cancel entering a TSO command [#1479](https://github.com/zowe/vscode-extension-for-zowe/pull/1479). Thanks @katelynienaber
- Fixed the bug that caused issues with deleting data set members in Ecplipse Theia or Che [#1487](https://github.com/zowe/vscode-extension-for-zowe/pull/1478). Thanks @phaumer
- Fixed the bug that caused the deletion of selected data sets while removing a single data set member by using the right-click action. [#1483](https://github.com/zowe/vscode-extension-for-zowe/pull/1483). Thanks @JillieBeanSim

## `1.18.0`

- Added the ability to register custom profile types in `ProfilesCache` for extenders [#1419](https://github.com/zowe/vscode-extension-for-zowe/pull/1419). Thanks @phaumer
- Added the ability to pass account and other information from tso profile [#1378](https://github.com/zowe/vscode-extension-for-zowe/pull/1378). Thanks @fswarbrick
- Added profiles cache to extenders [#1390](https://github.com/zowe/vscode-extension-for-zowe/pull/1390). Thanks @phaumer
- Status icons now reset when refreshing the explorer views [#1404](https://github.com/zowe/vscode-extension-for-zowe/pull/1404). Thanks @lauren-li
- Fixed the issue that prevented the expected error message `No valid value for z/OS URL. Operation Cancelled` from being displayed while escaping the host text box during the creation or update of a profile [#1426](https://github.com/zowe/vscode-extension-for-zowe/pull/1426). Thanks @JillieBeanSim
- Fixed the issue that invoked profile validation before updating a profile. Now a profile is validated only after the update [#1415](https://github.com/zowe/vscode-extension-for-zowe/pull/1415). Thanks @JillieBeanSim
- Fixed the issue of Zowe profiles encoding value when opening a USS file in the text editor [#1400](https://github.com/zowe/vscode-extension-for-zowe/pull/1400). Thanks @JillieBeanSim

## `1.17.0`

- Added the feature that automatically includes a missing profile in the Jobs view when submitting a job [#1386](https://github.com/zowe/vscode-extension-for-zowe/pull/1386). Thanks @nickImbirev
- Added the extender documentation for KeytarApi for Secure Credential Store [#1384](https://github.com/zowe/vscode-extension-for-zowe/pull/1384). Thanks @JillieBeanSim
- Added a new setting that enables you to hide Zowe Explorer's temporary downloads folder from a workspace [#1373](https://github.com/zowe/vscode-extension-for-zowe/pull/1373). Thanks @crawr
- Added the command to refresh a particular job and get the latest information and content for its spool files [#1363](https://github.com/zowe/vscode-extension-for-zowe/pull/1363). Thanks @nickImbirev
- Added the function that enables you to delete multiple datasets and data set members [#1323](https://github.com/zowe/vscode-extension-for-zowe/pull/1323). Thanks @katelynienaber
- Added the feature that enables you to use multiple VS Code windows for files opened via Zowe Explorer [#1347](https://github.com/zowe/vscode-extension-for-zowe/pull/1347). Thanks @JillieBeanSim
- Added the command to refresh USS directory file names without the entire tree collapsing [#1369](https://github.com/zowe/vscode-extension-for-zowe/pull/1369). Thanks @rudyflores
- Removed non-functioning code from invalid credentials for Theia [#1371](https://github.com/zowe/vscode-extension-for-zowe/pull/1371). Thanks @lauren-li
- Fixed the issue with USS Search and Update Profile errors for profiles without credentials [#1391](https://github.com/zowe/vscode-extension-for-zowe/pull/1391). Thanks @lauren-li

## `1.16.0`

- Added the refresh data set member names option. You can now retrieve a new list of members from the mainframe [#1343](https://github.com/zowe/vscode-extension-for-zowe/pull/1343). Thanks @rudyflores
- Added the best practice documentation for error handling [#1335](https://github.com/zowe/vscode-extension-for-zowe/pull/1335). Thanks @katelynienaber
- Added the developer guide for adding commands to core Zowe Explorer menus [#1332](https://github.com/zowe/vscode-extension-for-zowe/pull/1332). Thanks @lauren-li
- Standardized context group names [#1340](https://github.com/zowe/vscode-extension-for-zowe/pull/1340). Thanks @lauren-li
- Fixed the error message that popped up when accessing a profile from Favorites [#1344](https://github.com/zowe/vscode-extension-for-zowe/pull/1344). Thanks @rudyflores
- Fixed the issue that prevented the Allocate Like feature from working correctly [#1322](https://github.com/zowe/vscode-extension-for-zowe/pull/1322). Thanks @katelynienaber

## `1.15.1`

- Fixed the issue that required the vscode module to be imported in the API package [#1318](https://github.com/zowe/vscode-extension-for-zowe/pull/1318). Thanks @JillieBeanSim

## `1.15.0`

- Added the secure credentials support for Extenders API [#1306](https://github.com/zowe/vscode-extension-for-zowe/pull/1306). Thanks @JillieBeanSim
- Improved Zowe Explorer extenders. Zowe Explorer extenders can now utilize Extender API to have profile folder and meta file created upon initialization [#1282](https://github.com/zowe/vscode-extension-for-zowe/pull/1282). Thanks @JillieBeanSim
- Improved the Command Palette by adding "Zowe Explorer:" before all commands that are related to the extension. Removed some commands from the palette that caused issues [#1308](https://github.com/zowe/vscode-extension-for-zowe/pull/1308). Thanks @lauren-li
- Updated Theia Tests. Now you need to have Zowe CLI 6.31.0 and the latest .vsix file in the `theia/plugins` folder to run Theia tests [#1268](https://github.com/zowe/vscode-extension-for-zowe/pull/1268). Thanks @deepali-hub
- Fixed the issue that prevented the `issue STOP command` function from executing correctly [#1304](https://github.com/zowe/vscode-extension-for-zowe/pull/1304). Thanks
  @nickImbirev
- Fixed the issue that caused the Add Profile icon to disappear [#1307](https://github.com/zowe/vscode-extension-for-zowe/pull/1307). Thanks @lauren-li
- Fixed the vulnerability in NPM Audit [#1309](https://github.com/zowe/vscode-extension-for-zowe/pull/1309). Thanks @JillieBeanSim
- Fixed the issue that doubled the occurrence of the port prompt [#1298](https://github.com/zowe/vscode-extension-for-zowe/pull/1298). Thanks @katelynienaber
- Fixed the issue that triggered the `Delete Job` command even outside Zowe Explorer views [#1310](https://github.com/zowe/vscode-extension-for-zowe/pull/1310). @crawr
- Fixed the trailing slash issue that caused issues with USS search [#1313](https://github.com/zowe/vscode-extension-for-zowe/pull/1313). Thanks @katelynienaber

## `1.14.0`

- Added the Issue TSO Commands feature [#1245](https://github.com/zowe/vscode-extension-for-zowe/pull/1245). Thanks @JillieBeanSim
- Fixed the issue that caused the USS tree to collapse after renaming a folder [#1259](https://github.com/zowe/vscode-extension-for-zowe/pull/1259). Thanks @lauren-li
- Fixed the issue that prevented jobs with an octothorpe (#) in the name from opening [#1253](https://github.com/zowe/vscode-extension-for-zowe/issues/1253). Thanks @katelynienaber

## `1.13.1`

- Updated the dialog text for issuing MVS commands. Now the text of the function is `Zowe: Issue MVS Command` [#1230](https://github.com/zowe/vscode-extension-for-zowe/pull/1230). Thanks @JillieBeanSim
- Added the prompt for credentials when issuing MVS commands, using the right click action, against profiles with missing credentials [#1231](https://github.com/zowe/vscode-extension-for-zowe/pull/1231). Thanks @JillieBeanSim
- Added the Prerequisites section to the Zowe Explorer Extension for FTP ReadMe [#1246](https://github.com/zowe/vscode-extension-for-zowe/pull/1246). Thanks @lauren-li
- Added Open VSX to the deployment pipeline [#1240](https://github.com/zowe/vscode-extension-for-zowe/pull/1240). Thanks @zFernand0

## `1.13.0`

- Added the monorepo landing Readme that contains the high-level overview of the repository folders such as `packages` folder, instructions on how to contribute to the project and links to Medium articles providing additional useful information about Zowe Explorer and Zowe [#1199](https://github.com/zowe/vscode-extension-for-zowe/pull/1199). Thanks @IgorCATech
- Fixed the issue that prevented the list of recently opened files from being displayed upon request. You can access a list of recently opened files by pressing the Ctrl+Alt+R (Windows) or Command+Option+R (Mac) key combination [#1208](https://github.com/zowe/vscode-extension-for-zowe/pull/#1208). Thanks @jellypuno
- Fixed the issue that prevented file picker from functioning. The file picker feature lets you filter your datasets in the tree by pressing the Ctrl+Alt+P (Windows) or Command+Option+P (Mac) key combination [#992](https://github.com/zowe/vscode-extension-for-zowe/issues/992). Thanks @katelynienaber
- Fixed the issue that caused the content from a previously filtered USS directory instead of the currently filtered USS directory to be served [#1134](https://github.com/zowe/vscode-extension-for-zowe/issues/1134). Thanks @lauren-li
- Added the previously selected `RejectUnauthorized` value to the placeholder text of the entry field while updating an existing profile. In addition, the value is highlighted and shown at the top of the selection list [#1218](https://github.com/zowe/vscode-extension-for-zowe/pull/1218). Thanks @JillieBeanSim
- Added the pre-filled and pre-selected filename of the copied member to the entry field while performing the paste member action [#1183](https://github.com/zowe/vscode-extension-for-zowe/pull/1183). Thanks @JillieBeanSim
- Added the multiple deletion of jobs feature [#1128](https://github.com/zowe/vscode-extension-for-zowe/pull/1128). Thanks @crawr
- Improved error handling for the data set copy/paste member, migrate, and recall functions [#1219](https://github.com/zowe/vscode-extension-for-zowe/pull/1219). Thanks @tiantn

## `1.12.1`

- Fixed the issue that prevented edited profile base paths from being saved [#989](https://github.com/zowe/vscode-extension-for-zowe/issues/989). Thanks @katelynienaber
- Fixed the issue that prevented Zowe Explorer from storing empty values for optional profile fields, such as `user`, `password`, `timeout`, and `encoding`. This is done to be consistent with the way Zowe CLI stores profile information when creating and editing profiles [#1016](https://github.com/zowe/vscode-extension-for-zowe/issues/1016). Thanks @katelynienaber
- Fixed the issue that caused repeated credential prompting if a user refused to authenticate [#1147](https://github.com/zowe/vscode-extension-for-zowe/issues/1147). Thanks @katelynienaber
- Fixed the issue that caused removed favorite profiles to be favorited again in subsequent IDE sessions [#1144](https://github.com/zowe/vscode-extension-for-zowe/issues/1144). Thanks @lauren-li
- Fixed the issue that prevented updated credential prompting from occurring when a profile was marked “invalid” [#1095](https://github.com/zowe/vscode-extension-for-zowe/issues/1095). Thanks @katelynienaber

## `1.12.0`

- Added the ability to edit data set attributes before allocation [#1031](https://github.com/zowe/vscode-extension-for-zowe/issues/1031). Thanks @katelynienaber
- Allowed filtering of member names from the Data Sets search bar [#868](https://github.com/zowe/vscode-extension-for-zowe/issues/868). Thanks @JillieBeanSim
- Reorganized the context menus and streamlined the visible icons [#1052](https://github.com/zowe/vscode-extension-for-zowe/issues/1052). Thanks @katelynienaber
- Fixed the messaging displayed when handling inactive profiles and when updating profiles [#1065](https://github.com/zowe/vscode-extension-for-zowe/issues/1065) [#1096](https://github.com/zowe/vscode-extension-for-zowe/issues/1096). Thanks @jellypuno
- Fixed the issue causing tree restructure when renaming a USS file or directory [#757](https://github.com/zowe/vscode-extension-for-zowe/issues/757). Thanks @katelynienaber
- Fixed the issue preventing issuing of commands when using profiles with tokens [#1051](https://github.com/zowe/vscode-extension-for-zowe/issues/1051). Thanks @crawr
- Refactored refresh functions. Thanks @lauren-li @JillieBeanSim
- Updated FTP and API Readme documentation. Thanks @phaumer
- Added regression tests for profiles in Theia. Thanks @deepali-hub

## `1.11.1`

- Updated Keytar and Jest dev deps for Node 14. Thanks @t1m0thyj

## `1.11.0`

- Added login and logout functions for base profiles. You can now log in to API Mediation Layer and generate a token for your base profile. [#914](https://github.com/zowe/vscode-extension-for-zowe/issues/914). Thanks @crawr
- Fixed the empty profile folders in Favorites issue. [#1026](https://github.com/zowe/vscode-extension-for-zowe/issues/1026). Thanks @lauren-li
- Fixed the initialization error that occurred when base profiles were used while being logged out from API ML. [1063](https://github.com/zowe/vscode-extension-for-zowe/issues/1063). Thanks @jellypuno
- Fixed the issue preventing the tree refresh function from updating extender profiles. [1078](https://github.com/zowe/vscode-extension-for-zowe/issues/1078). Thanks @lauren-li
- Fixed the issue causing jobs retrieval failure when using profiles with tokens. [1088](https://github.com/zowe/vscode-extension-for-zowe/issues/1088). Thanks @jellypuno

## `1.10.1`

- Updated arguments to keep the order of precedence consistent between service and base profile. [#1055](https://github.com/zowe/vscode-extension-for-zowe/issues/1055). Thanks @JillieBeanSim

## `1.10.0`

- Added Base Profile support. [#1037](https://github.com/zowe/vscode-extension-for-zowe/issues/1037). Thanks @katelynienaber, @jellypuno, @JillieBeanSim, @lauren-li, @crawr, @phaumer

## `1.9.0`

- Added the Allocate Like feature. [#904](https://github.com/zowe/vscode-extension-for-zowe/issues/904). Thanks @katelynienaber
- Added the ability to disable/enable profile validation. [#922](https://github.com/zowe/vscode-extension-for-zowe/issues/922). Thanks @JillieBeanSim
- Added the ability to access other profiles during profile validation. [#953](https://github.com/zowe/vscode-extension-for-zowe/issues/953). Thanks @JillieBeanSim
- Grouped Favorites by profile for Datasets, USS, and Jobs. [#168](https://github.com/zowe/vscode-extension-for-zowe/issues/168). Thanks @lauren-li
- Fixed USS renaming issues. [#911](https://github.com/zowe/vscode-extension-for-zowe/issues/911). Thanks @katelynienaber and @lauren-li
- Fixed the deletion of datasets issue. [#963](https://github.com/zowe/vscode-extension-for-zowe/issues/963). Thanks @katelynienaber
- Once entered, datasets and members are displayed in uppercase. [#962](https://github.com/zowe/vscode-extension-for-zowe/issues/962). Thanks @AndrewTwydell and @Pranay154
- Removed errors in Favorites items caused by profiles that are created by other extensions. [#968](https://github.com/zowe/vscode-extension-for-zowe/issues/968). Thanks @lauren-li
- Updated the environment check for Theia compatibility. [#1009](https://github.com/zowe/vscode-extension-for-zowe/issues/1009). Thanks @lauren-li

## `1.8.0`

- Webpack working with localization and logging. Thanks @lauren-li
- Allow extenders to load their saved profile sessions upon their activation. Thanks @lauren-li
- Provide a re-validation for invalid profiles automatically. Thanks @JillieBeanSim
- Bug fix related to saving USS files. Thanks @JillieBeanSim.
- Bug fix related to the deletion of datasets. Thanks @katelynienaber

## `1.7.1`

- Fixed USS save operation. Thanks @JillieBeanSim
- Added validation information message. Thanks @JillieBeanSim
- Restructured Readme. Thanks @IgorCATech

## `1.7.0`

- Disallow multiple profiles with same name but different capitalizations. Thanks @katelynienaber
- Improvements for Optional Credentials. Thanks @crawr @jellypuno
- Reorganize Data Sets context menu. Thanks @katelynienaber
- Adding star icon for favorites. Thanks @katelynienaber
- Profile Validation. Thanks @jellypuno
- Updating Credentials via Check Credentials. Thanks @JillieBeanSim
- Favorites get loaded and opened into new files. Thanks @phaumer
- Improve messaging of confirmation dialogues. Thanks @crawr
- Enable editing of filters. Thanks @katelynienaber
- Update Codecov settings. Thanks @jellypuno
- Handle encoding value from z/OSMF Profiles. Thanks @dkelosky
- Enable editing of ASCII files in USS. Thanks @Colin-Stone
- Refactor unit test and add more integration tests. Thanks @katelynienaber

## `1.6.0`

- Create connections with any registered profile type. Thanks @JillieBeanSim
- Streamline first profile creation. Thanks @crawr
- Add recall options for migrated datasets. Thanks @Pranay154
- Fix persistent data after recall functionality. Thanks @katelynienaber
- Fix deleting and editing connection not considering other profile types. Thanks @phaumer
- Fix multiple prompts when escaping/canceling editing session. Thanks @jellypuno
- Fix failure to load optional secure fields from profiles. Thanks @tjohnsonBCM
- Fixed issue when manually editing/deleting associated profiles. Thanks @Colin-Stone
- Refactor unit tests. Thanks @stepanzharychevbroadcom, @katelynienaber

## `1.5.2`

- Fix undefined profile error message. Thanks @JillieBeanSim

## `1.5.1`

- Fix failure to load optional secure fields from profiles. Thanks @tjohnsonBCM
- Fix pressing Escape does not abort Edit profile dialogue. Thanks @jellypuno
- Fix editing of Credentials when setting them to spaces. Thanks @jellypuno
- Fix deletion of profiles not considering all extensibility use cases. Thanks @phaumer

## `1.5.0`

- Fixes for saving of Datasets from Favourites section. Thanks @stepanzharychevbroadcom
- Management of Theia specific merge conflict resolution. Thanks @Alexandru-Dumitru
- Add to recall when PS File opened. Thanks @katelynienaber
- Provide edit support for Profile credentials. Thanks @jellypuno
- Support for profile deletion. Thanks @crawr
- Addressed USS file merge conflict triggering issue. Thanks @Alexandru-Dumitru
- Provide refresh all method for Zowe Explorer - Extenders. Thanks @phaumer
- Extender guidelines and documentation. Thanks @Colin-Stone
- Provision of profile association links to support extenders of Zowe Explorer. Thanks @Colin-Stone
- Creation of an extender API for extenders of Zowe Explorer. Thanks @Colin-Stone
- Management of VSAM files within Dataset explorer. Thanks @Colin-Stone
- VSCode context now based on Regular expression for flexibility. Thanks @Colin-Stone
- Vsix file deployment via Theia pipeline. Thanks @crawr
- Reduction in size of extension.ts file. Thanks @katelynienaber
- ContextValue of undefined error addressed for new members. Thanks @katelynienaber
- Fixed when Pull from mainframe didn't work on USS Files. Thanks @stepanzharychevbroadcom
- Fixed Bug submitting JCL from Command Palette. Thanks @stepanzharychevbroadcom
- Refactoring of testing for accuracy and maintainability. Thanks @stepanzharychevbroadcom

## `1.4.1`

- Fix for USS files not saving correctly. Thanks @phaumer
- Icon update for migrated files only. Thanks @Colin-Stone

## `1.4.0`

- Added support for large datasets and PDS members. Thanks @jellypuno
- Fixed inconsistent behavior when renaming USS file and directories. Thanks @stepanzharychevbroadcom
- Fixed deleting a USS file. Thanks @Colin-Stone
- Fixed profiles not automatically updating values when changed externally. Thanks @jellypuno
- Fixed load error when file names had special characters. Thanks @jellypuno
- Fixed load os USS file list. Thanks @jellypuno
- Improved user experience of USS file navigation #461. Thanks @stepanzharychevbroadcom
- Fixed tab name when renaming dataset. Thanks @stepanzharychevbroadcom
- Improved performance when renaming datasets and members. Thanks @CForrest97
- Added prompting of credentials if previous credentials where entered incorrectly. Thanks @jellypuno
- Added support for VSCode Quick Open shortcut. Thanks @katelynienaber
- Added support for VSCode Open Recent Files shortcut. Thanks @katelynienaber
- Fixed USS Favorites not being remembered. Thanks @Colin-Stone
- Setup automated regression testing on a Theia environment. Thanks @crawr
- Fixed copying dataset on temporary folder #635. Thanks @Colin-Stone
- Made dataset terminology more consistent. Thanks @stepanzharychevbroadcom
- Fixed uploading files to USS. Thanks @stepanzharychevbroadcom
- Fixed searching/filtering data. Thanks @Colin-Stone
- Refactored code to include interfaces and abstract classes. Thanks @Colin-Stone
- Refactored icon retrieval process. Thanks @stepanzharychevbroadcom
- Updated Zowe Explorer video. Thanks @IgorCATech
- Revised pipeline to use shared libraries. Thanks @zFernand0

## `1.3.1`

- Updated Zowe Icon. Thanks @stepanzharychevbroadcom
- Address VSC tree expand behavior changes. Thanks @phaumer
- Refresh all action includes profiles. Thanks @jellypuno
- Consistent handling of renaming USS files. Thanks @stepanzharychevbroadcom
- Renaming datasets should update open tab. Thanks @stepanzharychevbroadcom
- USS delete function reinstated. Thanks @Colin-Stone
- Issue with uploadBinaryFile API not being correctly redirected. Thanks @Colin-Stone
- OnSave Upload trigger correction for USSFile . Thanks Alexandru-Dumitru

## `1.3.0`

- Dependency on ~/.zowe folder existing removed. Thanks @tjohnsonBCM
- Label changes for specific dataset functionality. Thanks @CForrest97
- Zowe Explorer to incorporate @zowe CLI implementation. Thanks @zFernand0
- Profiles manage other profile types apart from zosmf. Thanks @Colin-Stone
- Exploit imperative bundled keytar for secure credentials when standalone. Thanks @Colin-Stone

## `1.2.4`

- Fix to Credentials initialization to wait on promise. Thanks @Colin-Stone

## `1.2.3`

- Secure credentials backwards compatibility. Thanks @tjohnsonBCM

## `1.2.2`

- Fix requirement of ~/.zowe folder. Thanks @phaumer

## `1.2.1`

- Fix for automatic release of VSIX. Thanks @awharn
- Fixed creating data sets causes tree to lose expand behavior issue. Thanks @katelynienaber
- Fixed issue with undefined node. Thanks @Colin-Stone

## `1.2.0`

- Support CLI plugin extensibility. Thanks @phaumer
- Fixed Issue for filters after creating dataset. Thanks @phaumer
- Managing text/binary download choice. Thanks @stepanzharychevbroadcom
- Addressed 'Uploading zip file (binary)' silent failures. Thanks @stepanzharychevbroadcom
- Consistency updates for context menu. Thanks @sladyn98
- Automatically use Changelog contents in pipeline as release description. Thanks @awharn
- Provision of warning message after two failed login attempts. Thanks @jellypuno
- Consistency, added filter tip to convey ability to add multiple filters entries. Thanks @katelynienaber
- Tree view refresh when dataset member added or deleted. Thanks @katelynienaber
- Code improvement - Centralized error handling. Thanks @crawr
- Integration Script updates. Thanks @zFernand0
- Keytar (Secure credentials) compatibility support. Thanks @Colin-Stone
- Improved usability of MVS Command feature including 'Recall' function. Thanks @Colin-Stone
- Fixed issue where Job folder did not auto-expand. Thanks @Colin-Stone
- Use Progress indicator wrapper around longer running list functions. Thanks @Colin-Stone

## `1.1.0`

- Updates to Readme to include links to Theia Readme. Thanks @IgorCATech
- Fix for incorrect profile name in some favorites. Thanks @lauren-li
- Update dataset filters on dataset creation. Thanks @katelynienaber
- Include VSIX in Github release. Thanks @zFernand0
- Fix dataset delete fails silently bug. Thanks @Colin-Stone
- Fix to handle "Show Dataset Attributes" in Favorites. Thanks @katelynienaber
- Enhancements to profile creation. Thanks @jellypuno
- Theia specific QuickPick modifications. Thanks @phaumer
- Update incorrect profile message. Thanks @lauren-li
- Fix Copy and paste dataset menu duplication. Thanks @lauren-li

## `1.0.1`

- Remove duplicate commands #376. Thanks @lauren-li
- Update localization for v1.0.0 #374. Thanks @lauren-li
- Update keywords #383. @zFernand0
- Update package json files #391. @zFernand0
- Fixed adding sessions in Theia #382. Thanks @phaumer
- Add validation for undefined username and password + more cosmetic fix #378. Thanks @jellypuno
- Update incorrect profile message #387. Thanks @lauren-li

## `1.0.0`

- VSCode centric Connection settings. Thanks @crawr, @jellypuno
  - Credential prompting in profiles and favorite . Thanks @crawr, @jellypuno
- Dataset and Dataset member copy and renaming function. Thanks @CForrest97
- Theia support including documentation.
- Save improvements implementing improved Safe Save functionality as the default behavior. Thanks Alexandru-Dumitru
- Reliability and Resilience updates:
  - for default profiles
  - for deleting a dataset in use
  - testing improvements and coverage
  - rationalizing deliverables
  - performance improvements

## 0.29.0

- Provide ability to rename datasets. Thanks @CForrest97
- Fix URL parsing. @MarkAckert
- Fixed `AppSettings` error message. @jellypuno

## 0.28.0

- Provide ability to add new profiles in explorer. Thanks @crawr, @jellypuno
- Recognize migrated dataset context. Thanks @Colin-Stone
- Fix dataset delete fails silently bug. Thanks @Colin-Stone

## 0.27.0

- Name change to Zowe Explorer
- Enhancements to the History recall 'QuickPick' dialogs. Thanks @Colin-Stone
- Favorites are now sorted. Thanks @Colin-Stone

## 0.26.1

- Fix vulnerabilities related to brightside-core

## 0.26.0

- Added Persistence for profiles selection. Thanks @Colin-Stone
- Performance enhancements for Profile loading operations. Thanks @Colin-Stone
- Filter rewording. Thanks @Colin-Stone

## 0.25.0

- Add Edit to context menu for MVS and USS Tree. Thanks to Rodney-Wilson
- Restructured all search and filters dialogs to incorporate a recall/history function. Thanks @Colin-Stone
- Added Search Favorite for USS Favorites. Thanks @Colin-Stone
- Added Job and Search Favorite for Jobs. Thanks @Colin-Stone
- Provided support for specifying jobs by job id. Thanks @Colin-Stone
- Fixed issue with submitting datasets job link. Thanks @Colin-Stone
- Fixed label for Jobs Refresh All. Thanks @Colin-Stone
- Minor icon improvement to distinguish Favorites from LPAR's. Thanks @Colin-Stone
- Support copy path Thanks @lauren-li
- Progress Bar animation on opening large files. Thanks to Rodney-Wilson

## 0.24.1

- Fixed issue when saving USS files

## 0.24.0

- Updated Localization Documentation and Added Update Dictionary Script. Thanks to @evannwu20
- Show stepname or procstep alongside spool name. Thanks @crshnburn
- Add command to issue TSO command. Thanks @crshnburn
- Added icons for files and folders. Thanks to @Colin-Stone

## 0.23.2

- Fixed issue when saving datasets in Windows

## 0.23.1

- Refined dataset suffix solution by restricting to explicit names only

## 0.23.0

- Add support for localization. Thanks to @evannwu20
- Correctly determine if file is binary for saving. Thanks @crshnburn
- Fix Default profile error message with friendlier version. Thanks @lauren-li
- Context menu grouping for MVS and USS. Thanks @lauren-li
- Preference to Specify Temp Folder. Thanks to @adambattenburg
- Store local version of dataset with a suffix if appropriate to enable syntax highlighting. Thanks to @Colin-Stone

## 0.22.0

- Add ability to create directories or files on the root node. Thanks to @kristinochka
- Add ability to upload files through regular OS browse dialog on regular nodes and favorites. Thanks to @kristinochka
- Add USS File Refresh and USS Safe Save. Thanks to @adambattenburg
- Honor the file tag (binary or ascii) if not specified. Thanks to @Colin-Stone

## 0.21.0

- Added the Upload member to datasets. Thanks Kristina Mayo
- Addressed same file issue with Favorites in USS explorer. Thanks to Rodney-Wilson and Lauren-Li
- USS Favorites. Ensure file deletion synchronisation. Thanks to Rodney-Wilson and Lauren-Li

## 0.20.0

- Combined Spool files with Jobs in Jobs view. Thanks Colin Stone

## 0.19.1

- Fix error when files exist in the profiles folder (such as `.DS_Store` which is automatically generated on macOS)

## 0.19.0

- Added the rename USS files. Thanks Kristina Mayo

## 0.18.0

- Added the ability to submit JCL from physical sequential data sets

## 0.17.0

- Add Favorites to USS explorer. Thanks to Rodney-Wilson and Lauren-Li
- Add ability to obtain the raw JCL from a job on spool and resubmit. Thanks @crshnburn

## 0.16.3

- Fix behavior when the user cancels "quick pick" dialogs, including selecting profiles and deleting data sets.

## 0.16.2

- Add the stderr of the getDefaultProfile or getAllProfiles process to display in the error message to the user

## 0.16.1

- Attempt to fix an issue where saving data sets ceases to work without any error message

## 0.16.0

- Add the ability to display data set attributes by right clicking on a data set
- Add the ability to save all spool content by clicking a download icon next to the job. Thanks @crshnburn

## 0.15.1

- Add a delete session menu item for sessions in the jobs view. Thanks @crshnburn
- Prevent the delete menu item for USS files and directories appearing on the context menu for sessions. Thanks @crshnburn
- Fixed an issue where adding a profile to the USS explorer incorrectly referenced data sets

## 0.15.0

- The extension is now compatible with installations which use a secure credential management plugin for profiles in Zowe CLI

## 0.14.0

- All zowe views now part of single Zowe view container. Thanks Colin Stone

## 0.13.0

- Added the ability to list and view spool of z/OS Jobs. Thanks @crshnburn

## 0.12.0

- Added GIFs to README for USS use cases. Thanks Colin Stone
- Added the ability to toggle binary mode or text mode on USS files. Thanks @crshnburn

## 0.11.0

- Create and delete functionality for USS Files and directories added as menu items.

## 0.10.4

- Add additional log messages

## 0.10.3

- Use path.sep rather than "/".

## 0.10.2

- VSCode-USS-extension-for-zowe fixed general USS file name error. Thanks Colin Stone

## 0.10.1

- VSCode-USS-extension-for-zowe merged in. Thanks Colin Stone

## 0.9.1

- Fix documentation links in Readme. Thanks Brandon Jenkins

## 0.9.0

- Display an informational message when no data set patterns are found. Thanks @crshnburn

## 0.8.4

- Fixed an issue where the submit JCL function was looking for user profiles in the wrong directory

## 0.8.3

- Fixed an issue where labels did not correctly display the name of the Zowe CLI profile

## 0.8.2

- Fixed for compatibility with the current version of the Zowe CLI. If you are having issues retrieving user name or password using this extension, please update your zowe CLI to the latest available version, recreate your profiles, and update this extension. That should solve any issues you are having.

## 0.8.0

- Introduced capability to submit jobs from the editor. Thanks @crshnburn

## 0.7.0

- Updated for compatibility with Zowe CLI >=2.0.0. You must now have plain text profiles and Zowe CLI 2.0.0 or greater to use this extension. If you have previously created profiles, please update or recreate them with Zowe CLI.
- Log files now go to `~/.vscode/extensions/zowe.vscode-extension-for-zowe-x.x.x/logs`

## 0.6.5

- Fixed issue with platform-specific folder separator, added progress bar when saving

## 0.6.4

- Make favorites persistent after upgrading the extension

## 0.6.3

- Updates to README

## 0.6.2

- Updates to README

## 0.6.1

- Updates to README

## 0.5.0

- Initial release<|MERGE_RESOLUTION|>--- conflicted
+++ resolved
@@ -10,12 +10,9 @@
 - Introduce a new user interface for managing profiles via right-click action "Manage Profile".
 - Added new edit feature on `Edit Attributes` view for changing file tags on USS [#2113](https://github.com/zowe/vscode-extension-for-zowe/issues/2113)
 - Added new API {ZE Extender MetaData} to allow extenders to have the metadata of registered extenders to aid in team configuration file creation from a view that isn't Zowe Explorer's. [#2394](https://github.com/zowe/vscode-extension-for-zowe/issues/2394)
-<<<<<<< HEAD
 - Added ability to install extension from VS Code marketplace if custom credential manager extension is missing after defining it on `imperative.json` [#2381](https://github.com/zowe/vscode-extension-for-zowe/issues/2381)
-=======
 - Added "Sort PDS members" feature in Data Sets tree view: accessible via sort icon on session node, or by right-clicking a PDS or session. [#2420](https://github.com/zowe/vscode-extension-for-zowe/issues/2420)
 - Added "Filter PDS members" feature in Data Sets tree view: accessible via filter icon on session node, or by right-clicking a PDS or session. [#2420](https://github.com/zowe/vscode-extension-for-zowe/issues/2420)
->>>>>>> e22ff96d
 
 ### Bug fixes
 
