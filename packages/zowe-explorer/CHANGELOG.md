# Change Log

All notable changes to the "vscode-extension-for-zowe" extension will be documented in this file.

## TBD Release

### New features and enhancements

### Bug fixes

<<<<<<< HEAD
- Adjusted order of 'Manage Profile' and 'Edit History' in the jobs tree's context menu to match the other trees. [#2670](https://github.com/zowe/vscode-extension-for-zowe/issues/2670)
=======
## `2.14.1`

### Bug fixes

- Update transitive dependencies for technical currency.
>>>>>>> d2bdd61c

## `2.14.0`

### New features and enhancements

- Added new data set creation template for partitioned data set extended. [#2600](https://github.com/zowe/vscode-extension-for-zowe/issues/2600)
- Added "Open with Encoding" feature to open data sets and USS files in a non-standard codepage. [#2435](https://github.com/zowe/vscode-extension-for-zowe/issues/2435)
- Adopted new common methods for `loginWithBaseProfile` and `logoutWithBaseProfile`. [#2493](https://github.com/zowe/vscode-extension-for-zowe/pull/2493)
- Added APIML dynamic token support. [#2665](https://github.com/zowe/vscode-extension-for-zowe/issues/2665)
- Implemented profile determination without triggering quick pick for `Submit JCL` if the file is part of Zowe Explorer's temp files. [#2628](https://github.com/zowe/vscode-extension-for-zowe/issues/2628)

### Bug fixes

- Fixed the allocate-like functionality by removing the inclusion of DS item in the filter history. [#2620](https://github.com/zowe/vscode-extension-for-zowe/issues/2620)
- Fixed issue with `Submit JCL` losing focus on JCL being submitted, causing the wrong job submission. [#2616](https://github.com/zowe/vscode-extension-for-zowe/issues/2616)
- Fixed issue where USS file tag could get overwritten when changes to file are uploaded. [#2576](https://github.com/zowe/vscode-extension-for-zowe/issues/2576)
- Fixed failure to refresh token value after user logs in to authentication. [#2638](https://github.com/zowe/vscode-extension-for-zowe/issues/2638)
- Fixed order of spool files reverses when the Job is expanded and collapsed. [#2644](https://github.com/zowe/vscode-extension-for-zowe/pull/2644)
- Fixed local filtering of jobs to work with SMFID (exec-member field). [#2651](https://github.com/zowe/vscode-extension-for-zowe/pull/2651)
- Fixed tree item labels failing to update after renaming an MVS or USS file or folder. [#2656](https://github.com/zowe/vscode-extension-for-zowe/issues/2656)
- Updated the `@zowe/cli` dependency to address the "blksz to 0 after an Allocate Like" issue. [#2610](https://github.com/zowe/vscode-extension-for-zowe/pull/2610). Thanks @KevinLoesch1
- Fixed unintended behavior in `ProfileUtils.isProfileUsingBasicAuth`. [#2664](https://github.com/zowe/vscode-extension-for-zowe/issues/2664)
- Fixed the recent search job id filter. [#2562](https://github.com/zowe/vscode-extension-for-zowe/issues/2562)

## `2.13.1`

### Bug fixes

- Update dependencies for technical currency purposes.

## `2.13.0`

### New features and enhancements

- Added support for hiding a Zowe profile across all trees [#2567](https://github.com/zowe/vscode-extension-for-zowe/issues/2567)
- Added support for enabling/disabling validation for a Zowe profile across all trees [#2570](https://github.com/zowe/vscode-extension-for-zowe/issues/2570)
- Added Display confirmation dialog when submitting local JCL. [#2061](https://github.com/zowe/vscode-extension-for-zowe/issues/2061)
- Added support for adding a Zowe profile across all trees [#2603](https://github.com/zowe/vscode-extension-for-zowe/issues/2603)
- Added "Filter Jobs" feature in Jobs tree view: accessible via filter icon or right-clicking on session node. [#2599](https://github.com/zowe/vscode-extension-for-zowe/issues/2599)
- Added z/OS System Name (SMFID) to Zowe Explorer Jobs View. [#2629](https://github.com/zowe/vscode-extension-for-zowe/issues/2629)
- PROC and PROCLIB datasets are recognized as JCL files for syntax highlighting [#2614](https://github.com/zowe/vscode-extension-for-zowe/issues/2614)

### Bug fixes

- Fixed dataset allocation issue when secondary space (or other numeric values that did not exists in the dataset-template) where specified [#2591](https://github.com/zowe/vscode-extension-for-zowe/issues/2591)
- Fixed issue where an opened USS file or data set could not be saved once a user changes their search pattern in the Side Bar. [#2597](https://github.com/zowe/vscode-extension-for-zowe/issues/2597)

## `2.12.2`

### Bug fixes

- Fixed issue where etag was not updated for USS files after conflict is detected and user selects Overwrite option.

## `2.12.1`

### Bug fixes

- Fix issue with certain actions displaying profiles that are not registered with the tree that is providing the action. [#2534](https://github.com/zowe/vscode-extension-for-zowe/issues/2534)
- Update when the option to submit local file as JCL will be displayed in context menus. [#2541](https://github.com/zowe/vscode-extension-for-zowe/issues/2541)
- Solved issue with a conflicting keybinding for `Edit History`, changed keybinding to `Ctrl`+`Alt`+`y` for Windows and `⌘ Cmd`+`⌥ Opt`+`y` for macOS. [#2543](https://github.com/zowe/vscode-extension-for-zowe/issues/2543)
- Removed duplicate context menu items displayed in USS view that now exist within the `Manage Profile` option.[#2547](https://github.com/zowe/vscode-extension-for-zowe/issues/2547)
- Fixed issue where sort PDS feature applied the date description to members without a valid date [#2552](https://github.com/zowe/vscode-extension-for-zowe/issues/2552)
- Fixed VSC Compare function, not working with Favorites from Zowe Explorer. [#2549](https://github.com/zowe/vscode-extension-for-zowe/pull/2549)
- Fixed issue where setting `zowe.security.checkForCustomCredentialManagers` appeared in all scopes instead of just the user scope [#2555](https://github.com/zowe/vscode-extension-for-zowe/issues/2555)

## `2.12.0`

### New features and enhancements

- Introduce a new user interface for managing profiles via right-click action "Manage Profile".
- Added new edit feature on `Edit Attributes` view for changing file tags on USS. [#2113](https://github.com/zowe/vscode-extension-for-zowe/issues/2113)
- Added new API {ZE Extender MetaData} to allow extenders to have the metadata of registered extenders to aid in team configuration file creation from a view that isn't Zowe Explorer's. [#2394](https://github.com/zowe/vscode-extension-for-zowe/issues/2394)
- Added ability to install extension from VS Code marketplace if custom credential manager extension is missing after defining it on `imperative.json`. [#2381](https://github.com/zowe/vscode-extension-for-zowe/issues/2381)
- Added new right-click action for `Submit as JCL` for local files in the VS Code file explorer as well as files opened in the VS Code text editor. [#2475](https://github.com/zowe/vscode-extension-for-zowe/issues/2475)
- Added "Sort PDS members" feature in Data Sets tree view: accessible via sort icon on session node, or by right-clicking a PDS or session. [#2420](https://github.com/zowe/vscode-extension-for-zowe/issues/2420)
- Added "Filter PDS members" feature in Data Sets tree view: accessible via filter icon on session node, or by right-clicking a PDS or session. [#2420](https://github.com/zowe/vscode-extension-for-zowe/issues/2420)
- Added descriptions to data set nodes if filtering and/or sorting is enabled (where applicable).
- Added webview for editing persistent items on Zowe Explorer. [#2488](https://github.com/zowe/vscode-extension-for-zowe/issues/2488)

### Bug fixes

- Fixed submitting local JCL using command pallet option `Zowe Explorer: Submit as JCL` by adding a check for chosen profile returned to continue the action. [#1625](https://github.com/zowe/vscode-extension-for-zowe/issues/1625)
- Fixed conflict resolution being skipped if local and remote file have different contents but are the same size. [#2496](https://github.com/zowe/vscode-extension-for-zowe/issues/2496)
- Fixed issue with token based auth for unsecure profiles in Zowe Explorer. [#2518](https://github.com/zowe/vscode-extension-for-zowe/issues/2518)

## `2.11.2`

### Bug fixes

- Update Zowe Explorer API dependency to pick up latest fixes for Zowe Secrets. [#2512](https://github.com/zowe/vscode-extension-for-zowe/issues/2512)

## `2.11.1`

### Bug fixes

- Fixed issue where USS nodes were not removed from tree during deletion. [#2479](https://github.com/zowe/vscode-extension-for-zowe/issues/2479)
- Fixed issue where new USS nodes from a paste operation were not shown in tree until refreshed. [#2479](https://github.com/zowe/vscode-extension-for-zowe/issues/2479)
- Fixed issue where the "Delete Job" action showed a successful deletion message, even if the API returned an error.
- USS directories, PDS nodes, job nodes and session nodes now update with their respective "collapsed icon" when collapsed.
- Fixed bug where the list of datasets from a filter search was not re-sorted after a new data set was created in Zowe Explorer. [#2473](https://github.com/zowe/vscode-extension-for-zowe/issues/2473)

## `2.11.0`

### New features and enhancements

- Allow deleting migrated datasets [#2447](https://github.com/zowe/vscode-extension-for-zowe/issues/2447)

### Bug fixes

- Fixed issue with favorited Job filter search. [#2440](https://github.com/zowe/vscode-extension-for-zowe/issues/2440)
- Remove the 'Show Attributes' context menu action for migrated datasets. [#2033](https://github.com/zowe/vscode-extension-for-zowe/issues/2033)
- Fixed issue with endless credential prompt loop when logging out. [#2262](https://github.com/zowe/vscode-extension-for-zowe/issues/2262)
- Bump `@zowe/secrets-for-zowe-sdk` to 7.18.4 to handle install errors gracefully and to allow running without MSVC redistributables.
- Fixed issue where data set content does not always appear as soon as the editor is opened. [#2427](https://github.com/zowe/vscode-extension-for-zowe/issues/2427)
- Adjust scope of "Security: Secure Credentials Enabled" setting to `machine-overridable` so it appears again in certain cloud IDEs.
- Fixed issue where disabling "Automatic Profile Validation" caused the search prompts to stop appearing for all tree views. [#2454](https://github.com/zowe/vscode-extension-for-zowe/issues/2454)

## `2.10.0`

### New features and enhancements

- Added call to callback if defined by extenders when a change to the team config profile is made. [#2385](https://github.com/zowe/vscode-extension-for-zowe/issues/2385)
- Replaced `keytar` dependency with `keyring` module from [`@zowe/secrets-for-zowe-sdk`](https://github.com/zowe/zowe-cli/tree/master/packages/secrets). [#2358](https://github.com/zowe/vscode-extension-for-zowe/issues/2358) [#2348](https://github.com/zowe/vscode-extension-for-zowe/issues/2348)
- Added "Edit Attributes" option for USS files and folders. [#2254](https://github.com/zowe/vscode-extension-for-zowe/issues/2254)

### Bug fixes

- Fix the USS refresh icon (replacing "download" with "refresh")
- Fix error for Theia check when token authentication returns 401. [#2407](https://github.com/zowe/vscode-extension-for-zowe/issues/2407)

## `2.9.2`

### Bug fixes

- Added jobs not found message when no results are returned from filter [#2362](https://github.com/zowe/vscode-extension-for-zowe/issues/2362)
- Fixed loop when user selects Cancel on the Check Credentials message. [#2262](https://github.com/zowe/vscode-extension-for-zowe/issues/2262)
- Fixed issue where job session nodes were not adding new job nodes when refreshed. [#2370](https://github.com/zowe/vscode-extension-for-zowe/issues/2370)
- Fixed error when listing data set members that include control characters in the name.

## `2.9.1`

### Bug fixes

- Optimized fetching and caching of child nodes across the primary tree views (Data Sets, Unix System Services, Jobs). [#2347](https://github.com/zowe/vscode-extension-for-zowe/issues/2347)
- Fixed issue where profiles with authentication tokens were breaking functionality for direct-to-service profiles after user interaction. [#2330](https://github.com/zowe/vscode-extension-for-zowe/issues/2330)
- Fixed profile watcher for browser based environments. [#2211](https://github.com/zowe/vscode-extension-for-zowe/issues/2211)
- Updated dependencies for security audits.

## `2.9.0`

### New features and enhancements

- Added option to save unique data set attributes as a template after allocation for future use. [#1425](https://github.com/zowe/vscode-extension-for-zowe/issues/1425)
- Added "Cancel Job" feature for job nodes in Jobs tree view. [#2251](https://github.com/zowe/vscode-extension-for-zowe/issues/2251)
- Enhanced ID generation for parent tree nodes to ensure uniqueness.
- Added support for custom credential manager extensions in Zowe Explorer [#2212](https://github.com/zowe/vscode-extension-for-zowe/issues/2212)

### Bug fixes

- Fixed issue where the "Disable Validation for Profile" context menu option did not update to "Enable Validation for Profile" after use. [#1897](https://github.com/zowe/vscode-extension-for-zowe/issues/1897)
- Fixed parameters passed to `path.join()` calls [#2172](https://github.com/zowe/vscode-extension-for-zowe/issues/2172)
- Fixed issue handling job files with the same DD names across different steps. [#2279](https://github.com/zowe/vscode-extension-for-zowe/issues/2279)
- Fixed issue handling job files with unnamed steps. [#2315](https://github.com/zowe/vscode-extension-for-zowe/issues/2315)
- Fixed issue with Windows path when uploading a file to a data set. [#2323](https://github.com/zowe/vscode-extension-for-zowe/issues/2323)
- Fixed an issue where the mismatch etag error returned was not triggering the diff editor, resulting in possible loss of data due to the issue. [#2277](https://github.com/zowe/vscode-extension-for-zowe/issues/2277)
- Fixed issue where refreshing views collapsed the respective trees. [#2215](https://github.com/zowe/vscode-extension-for-zowe/issues/2215)
- Fixed an issue where user would not get prompted when authentication error is thrown. [#2334](https://github.com/zowe/vscode-extension-for-zowe/issues/2334)
- Fixed issue where profiles with authentication tokens were breaking functionality for direct-to-service profiles after user interaction. [#2111](https://github.com/zowe/vscode-extension-for-zowe/issues/2111)

## `2.8.2`

### Bug fixes

- Fixed `zowe.settings.version` being added to settings.json in workspaces. [#2312](https://github.com/zowe/vscode-extension-for-zowe/issues/2312)

## `2.8.1`

### Bug fixes

- Fixed an issue with updating imperative.json file's Credential Manager value. [#2289](https://github.com/zowe/vscode-extension-for-zowe/issues/2289)
- Fixed an issue with "Zowe Explorer: Poll Content in Active Editor" keybind interfering with debug capabilities in VScode. The keybind to poll JES Spool file content will require the spool file to be active in the text editor. [#2285](https://github.com/zowe/vscode-extension-for-zowe/issues/2285)
- Updated linter rules and addressed linter errors. [#2291](https://github.com/zowe/vscode-extension-for-zowe/issues/2291)
- Fixed an issue with `zowe.settings.version` setting being updated with incorrect type. [#2166](https://github.com/zowe/vscode-extension-for-zowe/issues/2166)
- Updated dependencies for security audits.

## `2.8.0`

### New features and enhancements

- Added a new Zowe Explorer setting, `zowe.logger`, with a default setting of `INFO`.
- Added an output channel, `Zowe Explorer`, for logging within VS Code's Output view. The log level is set by the new Zowe Explorer setting, `zowe.logger`.
- Added a new setting `zowe.files.logsFolder.path` that can be used to override Zowe Explorer logs folder if default location is read-only. [#2186](https://github.com/zowe/vscode-extension-for-zowe/issues/2186)
- Opening a dialog for Upload or Download of files will now open at the project level directory or the user's home directory if no project is opened. [#2203](https://github.com/zowe/vscode-extension-for-zowe/issues/2203)
- Updated linter rules and addressed linter errors. [#2184](https://github.com/zowe/vscode-extension-for-zowe/issues/2184)
- Added polling options for JES Spool files. Spool files can be polled manually by clicking on the spool file name or automatic polling can be set with `Start Polling` option in context menu. [#1952](https://github.com/zowe/vscode-extension-for-zowe/issues/1952)
- Added the JOBS context menu option to download all spool files in binary format. [#2060](https://github.com/zowe/vscode-extension-for-zowe/issues/2060)
- Added two new options to download a single spool file from a Job in plain text or in binary format. [#2060](https://github.com/zowe/vscode-extension-for-zowe/issues/2060)
- Added the option for secure credential storage to be enable in Theia environment.

### Bug fixes

- Fixed issue with silent failures when uploading members into a data set. [#2167](https://github.com/zowe/vscode-extension-for-zowe/issues/2167)
- Fixed an issue where VSCode did not provide all context menu options for a profile node after a multi-select operation. [#2108](https://github.com/zowe/vscode-extension-for-zowe/pull/2108)
- Fixed an issue where the "Paste" option is shown for a multi-select operation in the "Data Sets" view.
- Fixed a z/OSMF issue for Data Sets and Jobs with special characters in the names. [#2175](https://github.com/zowe/vscode-extension-for-zowe/issues/2175)
- Fixed redundant text in error messages that included the same error details twice.
- Fixed issue where a spool file would open a duplicate tab when clicked between updates. [#1952](https://github.com/zowe/vscode-extension-for-zowe/issues/1952)
- Fixed issue where a job search query would not expand the session node after it has been filtered.
- Fixed error message when no data sets found that match pattern.
- Fixed secure credential storage not possible to enable in Theia.

## `2.7.0`

### New features and enhancements

- Added Job search query label to the session in the Jobs tree. [#2062](https://github.com/zowe/vscode-extension-for-zowe/pull/2064)
- Added feature to copy datasets (pds, sequential, members across pds) with multi-select capabilities. [#1150](https://github.com/zowe/vscode-extension-for-zowe/issues/1550)

### Bug fixes

- Fixed issue where job search queries were not working properly when favorited. [#2122](https://github.com/zowe/vscode-extension-for-zowe/issues/2122)
- Fixed issues where document changes may fail to upload if the environment has a slow filesystem or mainframe connection, or when VS Code exits during an upload operation. [#1948](https://github.com/zowe/vscode-extension-for-zowe/issues/1948)
- Fixed custom credential manager in `~/.zowe/settings/imperative.json` file being overwritten with invalid JSON. [#2187](https://github.com/zowe/vscode-extension-for-zowe/issues/2187)
- Fixed several linter errors throughout the codebase and consolidated linter rules. [#2184](https://github.com/zowe/vscode-extension-for-zowe/issues/2184)

## `2.6.2`

### Bug fixes

- Updated dependencies for security audits.

## `2.6.1`

### Bug fixes

- Removed excess pop-ups when listing/opening USS files, and replaced required pop-ups with status bar items to improve UX. [#2091](https://github.com/zowe/vscode-extension-for-zowe/issues/2091)
- Prevented creation of duplicate session after executing a favorited search query. [#1029](https://github.com/zowe/vscode-extension-for-zowe/issues/1029)
- Resolved an issue where VS Code did not provide all context menu options for a profile node after a multi-select operation. [#2108](https://github.com/zowe/vscode-extension-for-zowe/pull/2108)
- Fixed issue with standardization of old v1 settings in Zowe Explorer during activation. [#1520](https://github.com/zowe/vscode-extension-for-zowe/issues/1520)
- Fixed bug where a JSON error occurs for job nodes when collapsing or expanding with a single click. [#2121](https://github.com/zowe/vscode-extension-for-zowe/issues/2121)
- Fixed possible data loss when file is saved but fails to upload and VS Code does not detect unsaved changes. [#2099](https://github.com/zowe/vscode-extension-for-zowe/issues/2099)

## `2.6.0`

### New features and enhancements

- Added Job search prefix validator [1971](https://github.com/zowe/vscode-extension-for-zowe/issues/1971)
- Added file association for `zowe.config.json` and `zowe.config.user.json` to automatically detect them as JSON with Comments. [#1997](https://github.com/zowe/vscode-extension-for-zowe/issues/1997)
- Added the ability to list all datasets, even those with Imperative Errors. [#235](https://github.com/zowe/vscode-extension-for-zowe/issues/235) & [#2036](https://github.com/zowe/vscode-extension-for-zowe/issues/2036)
- Added favorite job query to jobs view. [#1947](https://github.com/zowe/vscode-extension-for-zowe/issues/1947)
- Added confirmation message for "Submit Job" feature as an option in extension settings (set to "All jobs" by default). [#998](https://github.com/zowe/vscode-extension-for-zowe/issues/998)
- Updated UI/UX method calls to use standalone `Gui` module for better usability and maintainability. [#1967](https://github.com/zowe/vscode-extension-for-zowe/issues/1967)
- Updated error dialog when Zowe config is invalid, with option to "Show Config" within VS Code for diagnostics. [#1986](https://github.com/zowe/vscode-extension-for-zowe/issues/1986)
- Added support for pasting at top-level of USS tree (if filtered), and optimized copy/paste operations to avoid using local paths when possible. [#2041](https://github.com/zowe/vscode-extension-for-zowe/issues/2041)

### Bug fixes

- Updated check for Theia environment to reduce false positives in different environments. [#2079](https://github.com/zowe/vscode-extension-for-zowe/issues/2079)
- Fixed issue where responseTimeout (in Zowe config) was not provided for supported API calls. [#1907](https://github.com/zowe/vscode-extension-for-zowe/issues/1907)
- Fixed issue where "Show Attributes" feature used conflicting colors with light VS Code themes. [#2048](https://github.com/zowe/vscode-extension-for-zowe/issues/2048)
- Fixed settings not persisting in Theia versions >=1.29.0. [#2065](https://github.com/zowe/vscode-extension-for-zowe/pull/2065)
- Removed TSLint (as it is deprecated), and replaced all TSLint rules with their ESLint equivalents. [#2030](https://github.com/zowe/vscode-extension-for-zowe/issues/2030)
- Fixed issue with a success message being returned along with error for Job deletion. [#2075](https://github.com/zowe/vscode-extension-for-zowe/issues/2075)
- Removed extra files from the VSIX bundle to reduce download size by 64%. [#2042](https://github.com/zowe/vscode-extension-for-zowe/pull/2042)
- Surfaced any errors from a dataset Recall/Migrate operation. [#2032](https://github.com/zowe/vscode-extension-for-zowe/issues/2032)
- Re-implemented regular dataset API call if the dataSetsMatching does not exist. [#2084](https://github.com/zowe/vscode-extension-for-zowe/issues/2084)

## `2.5.0`

### New features and enhancements

- Added ability to filter jobs by status. Improved Job filtering User experience. [#1925](https://github.com/zowe/vscode-extension-for-zowe/issues/1925)
- Added option to view PDS member attributes, and updated formatting for attributes webview. [#1577](https://github.com/zowe/vscode-extension-for-zowe/issues/1577)
- Streamlined attribute viewing options into one feature - "Show Attributes".
- Added multiple select copy/paste feature on uss view [#1549](https://github.com/zowe/vscode-extension-for-zowe/issues/1549)
- Added multiple select for hide session [#1555](https://github.com/zowe/vscode-extension-for-zowe/issues/1555)

### Bug fixes

- Fixed missing localization for certain VScode error/info/warning messages. [#1722](https://github.com/zowe/vscode-extension-for-zowe/issues/1722)
- Fixed "Allocate Like" error that prevented proper execution. [#1973](https://github.com/zowe/vscode-extension-for-zowe/issues/1973)
- Fixed de-sync issue between Data Set and Favorites panels when adding or deleting datasets/members that were favorited. [#1488](https://github.com/zowe/vscode-extension-for-zowe/issues/1488)
- Added logging in places where errors were being caught and ignored.
- Fixed issue where parent in Jobs list closes after single/multiple job deletion. [#1676](https://github.com/zowe/vscode-extension-for-zowe/issues/1676)

## `2.4.1`

### Bug fixes

- Bugfix: Added validation check while creating, renaming and using allocate alike feature for datasets [#1849](https://github.com/zowe/vscode-extension-for-zowe/issues/1849)
- Fixed login/logout errors from Team config file watcher. [#1924](https://github.com/zowe/vscode-extension-for-zowe/issues/1924)
- Fixed the loading of previously saved profiles in the tree views.
- Fixed default zosmf profile being added to tree view when no previous sessions have been added. [#1992](https://github.com/zowe/vscode-extension-for-zowe/issues/1992)
- Fixed the `Secure Credentials Enabled` setting to update the `~/.zowe/settings/imperative.json` file upon change of the setting without overwriting preexisting data in the file.
- Fixed errors encountered from not having Zowe CLI installed by creating the `~/.zowe/settings/imperative.json` file during activation if it doesn't already exist. This file is for Zowe Explorer to know the Security Credential Manager used for secure profile information and removes the Zowe CLI installation prerequisite. [#1850](https://github.com/zowe/vscode-extension-for-zowe/issues/1850)
- Fixed Zowe Explorer failing to activate in environment with empty workspace. [#1994](https://github.com/zowe/vscode-extension-for-zowe/issues/1994)

## `2.4.0`

### New features and enhancements

- Added check for existing team configuration file in location during create, prompting user to continue with the create action. [#1923](https://github.com/zowe/vscode-extension-for-zowe/issues/1923)
- Added a solution to allow Zowe Explorer extensions with a dependency on Zowe Explorer to work as web extension without Zowe Explorer functionality in vscode.dev. [#1953](https://github.com/zowe/vscode-extension-for-zowe/issues/1953)
- Added a new setting `Secure Credentials Enabled`, default value is selected for security and will have to be unselected to allow creation of team configuration files without default secure arrays to support environments that don't have access to Zowe CLI's Secure Credential Management.

### Bug fixes

- Fixed activation and Refresh Extension issues in web based editors, ie. Theia. [#1807](https://github.com/zowe/vscode-extension-for-zowe/issues/1807)
- Fix refresh job & spool file pull from mainframe doesn't update job status [#1936](https://github.com/zowe/vscode-extension-for-zowe/pull/1936)
- Fix for serial saving of data sets and files to avoid conflict error. [#1868](https://github.com/zowe/vscode-extension-for-zowe/issues/1868)

## `2.3.0`

### New features and enhancements

- Added option to edit team configuration file via the + button for easy access. [#1896](https://github.com/zowe/vscode-extension-for-zowe/issues/1896)
- Added multiple selection to manage context menu of Datasets, USS, and Jobs views. [#1428](https://github.com/zowe/vscode-extension-for-zowe/issues/1428)
- Added Spool file attribute information to a hover over the Spool file's name. [#1832](https://github.com/zowe/vscode-extension-for-zowe/issues/1832)
- Added support for CLI home directory environment variable in Team Config file watcher, and support watching Team Config files named zowe.config.json and zowe.config.user.json at both locations. [#1913](https://github.com/zowe/vscode-extension-for-zowe/issues/1913)
- Update to Job's View Spool file label to display PROCSTEP if available, if PROCSTEP isn't available the label will display the Spool file's record count. [#1889](https://github.com/zowe/vscode-extension-for-zowe/issues/1889) [#1832](https://github.com/zowe/vscode-extension-for-zowe/issues/1832)

### Bug fixes

- Fixed extension being slow to load large team config files. [#1911](https://github.com/zowe/vscode-extension-for-zowe/issues/1911)
- Fixed issue with cached profile information after updates to profiles. [#1915](https://github.com/zowe/vscode-extension-for-zowe/issues/1915)
- Fixed issue with saving credentials to v1 profile's yaml file when un-secure and save is selected after credential prompting. [#1886](https://github.com/zowe/vscode-extension-for-zowe/issues/1886)
- Fixed issue with outdated cached information after Update Credentials. [#1858](https://github.com/zowe/vscode-extension-for-zowe/issues/1858)
- Fixed issue with support for ZOWE_CLI_HOME environment variable. [#1747](https://github.com/zowe/vscode-extension-for-zowe/issues/1747)

## `2.2.1`

- Bugfix: Fixed activation failure when error reading team configuration file. [#1876](https://github.com/zowe/vscode-extension-for-zowe/issues/1876)
- Bugfix: Fixed Profile IO errors by refactoring use of Imperative's CliProfileManager. [#1851](https://github.com/zowe/vscode-extension-for-zowe/issues/1851)
- Bugfix: Fixed runtime error found in initForZowe call used by extenders. [#1872](https://github.com/zowe/vscode-extension-for-zowe/issues/1872)
- Bugfix: Added error notification for users when OS case sensitivitiy is not set up to avoid issues found with USS files in single directory of same name but different case. [#1484](https://github.com/zowe/vscode-extension-for-zowe/issues/1484)
- Bugfix: Added file watcher for team configuration files to fix v2 profile update issues experienced during creation, updating, and deletion of global or project level configuration files in VS Code. [#1760](https://github.com/zowe/vscode-extension-for-zowe/issues/1760)
- Bugfix: Updated dependencies for improved security. [#1878](https://github.com/zowe/vscode-extension-for-zowe/pull/1878)

## `2.2.0`

- Optimized saving of files on DS/USS when utilizing autosave or experiencing slow upload speeds.
- Updates to use new Zowe Explorer APIs `ZoweVsCodeExtension.updateCredentials` for credential prompting and `ProfilesCache.updateProfilesArrays` for profiles that don't store credentials locally in profile file.

## `2.1.0`

- Added: `Pull from Mainframe` option added for JES spool files. [#1837](https://github.com/zowe/vscode-extension-for-zowe/pull/1837)
- Added: Updated Licenses. [#1841](https://github.com/zowe/vscode-extension-for-zowe/issues/1841)
- Bugfix: Updated imports to use the imperative instance provided by the CLI package. [#1842](https://github.com/zowe/vscode-extension-for-zowe/issues/1842)
- Bugfix: Fixed unwanted requests made by tree node when closing folder. [#754](https://github.com/zowe/vscode-extension-for-zowe/issues/754)
- Bugfix: Fix for credentials not being updated after the invalid credentials error is displayed. [#1799](https://github.com/zowe/vscode-extension-for-zowe/issues/1799)
- Bugfix: Fixed hyperlink for Job submitted when profile is not already in JOBS view. [#1751](https://github.com/zowe/vscode-extension-for-zowe/issues/1751)
- Bugfix: Fixed keybindings for `Refresh Zowe Explorer` to not override default VSC keybinding. See [README.md](https://github.com/zowe/vscode-extension-for-zowe/blob/main/packages/zowe-explorer/README.md#keyboard-shortcuts) for new keybindings. [#1826](https://github.com/zowe/vscode-extension-for-zowe/issues/1826)
- Bugfix: Fixed `Update Profile` issue for missing non-secure credentials. [#1804](https://github.com/zowe/vscode-extension-for-zowe/issues/1804)
- Bugfix: Fixed errors when operation cancelled during credential prompt. [#1827](https://github.com/zowe/vscode-extension-for-zowe/issues/1827)
- Bugfix: Login and Logout operations no longer require a restart of Zowe Explorer or VSC. [#1750](https://github.com/zowe/vscode-extension-for-zowe/issues/1750)
- Bugfix: Fix for Login token always being stored in plain text. [#1840](https://github.com/zowe/vscode-extension-for-zowe/issues/1840)
- Bugfix: Fixed Theia tests. [#1665](https://github.com/zowe/vscode-extension-for-zowe/issues/1665)

## `2.0.3`

- Bugfix: Fixed Quick-key Delete in USS and Jobs trees. [#1821](https://github.com/zowe/vscode-extension-for-zowe/pull/1821)
- Bugfix: Fixed issue with Zowe Explorer crashing during initialization due to Zowe config file errors. [#1822](https://github.com/zowe/vscode-extension-for-zowe/pull/1822)
- Bugfix: Fixed issue where Spool files failed to open when credentials were not stored in a profile. [#1823](https://github.com/zowe/vscode-extension-for-zowe/pull/1823)
- Bugfix: Fixed extra space in the Invalid Credentials dialog, at profile validation profilename. [#1824](https://github.com/zowe/vscode-extension-for-zowe/pull/1824)
- Bugfix: Updated dependencies for improved security. [#1819](https://github.com/zowe/vscode-extension-for-zowe/pull/1819)

## `2.0.2`

- Bugfix: Fixed USS search filter fails on credential-less profiles. [#1811](https://github.com/zowe/vscode-extension-for-zowe/pull/1811)
- Bugfix: Fixed Zowe Explorer recognizing environment variable ZOWE_CLI_HOME. [#1803](https://github.com/zowe/vscode-extension-for-zowe/pull/1803)
- Bugfix: Fixed Zowe Explorer prompting for TSO Account number when saved in config file's TSO profile. [#1801](https://github.com/zowe/vscode-extension-for-zowe/pull/1801)

## `2.0.1`

- BugFix: Improved logging information to help diagnose Team Profile issues. [#1776](https://github.com/zowe/vscode-extension-for-zowe/pull/1776)
- BugFix: Fixed adding profiles to the tree view on Theia. [#1774](https://github.com/zowe/vscode-extension-for-zowe/issues/1774)
- BugFix: Updated Log4js version to resolve initialization problem on Eclipse Che. [#1692](https://github.com/zowe/vscode-extension-for-zowe/issues/1692)
- BugFix: Fixed dataset upload issue by trimming labels. [#1789](https://github.com/zowe/vscode-extension-for-zowe/issues/1789)
- BugFix: Fixed duplicate jobs appearing in the jobs view upon making an owner/prefix filter search for extenders. [#1780](https://github.com/zowe/vscode-extension-for-zowe/pull/1780)
- BugFix: Fixed error displayed when opening a job file for extenders. [#1701](https://github.com/zowe/vscode-extension-for-zowe/pull/1701)

## `2.0.0`

- Major: Introduced Team Profiles and more. See the prerelease items (if any) below for more details.

## 2.0.0-next.202204202000

- Updated Imperative to gather information from the corresponding base profile. [#1757](https://github.com/zowe/vscode-extension-for-zowe/pull/1757)
- Fixed issue when first Team Config profile management file is created. [#1754](https://github.com/zowe/vscode-extension-for-zowe/pull/1754)
- Fixed `Failed to find property user` on load or refresh. [#1757](https://github.com/zowe/vscode-extension-for-zowe/pull/1757)
- Fixed getting credentials from the wrong base profile. [#1757](https://github.com/zowe/vscode-extension-for-zowe/pull/1757)
- Fixed writing tokens to the wrong base profile. [#1757](https://github.com/zowe/vscode-extension-for-zowe/pull/1757)
- Fixed Windows not being able to share Tokens between CLI and ZE. [#1757](https://github.com/zowe/vscode-extension-for-zowe/pull/1757)
- Fixed Login info written to global file if proifle name is the same as project level profile. [#1761](https://github.com/zowe/vscode-extension-for-zowe/pull/1761)

## 2.0.0-next.202204180940

- Refactored the PRofilesCache to reduce maintenance efforts going forward. [#1715](https://github.com/zowe/vscode-extension-for-zowe/issues/1715)
- Updated CLI to consume security related fixes and more. [#1740](https://github.com/zowe/vscode-extension-for-zowe/pull/1740)
- Added differentiation between project and global level profiles. [#1727](https://github.com/zowe/vscode-extension-for-zowe/issues/1727)
- Removed the Secure Credential setting. [#1739](https://github.com/zowe/vscode-extension-for-zowe/issues/1739), [#722](https://github.com/zowe/vscode-extension-for-zowe/issues/722), [#820](https://github.com/zowe/vscode-extension-for-zowe/issues/820), and [#1223](https://github.com/zowe/vscode-extension-for-zowe/issues/1223)
- Synchronized the ZE preferred Security service with the CLI. [#1736](https://github.com/zowe/vscode-extension-for-zowe/issues/1736)
- Fixed APIML token not working between clients (ZE and CLI). [#1713](https://github.com/zowe/vscode-extension-for-zowe/issues/1713)

## 2.0.0-next.202204081040

- Fixed TSO commands in when using teamConfig. [#1731](https://github.com/zowe/vscode-extension-for-zowe/pull/1731)
- Fixed `Zowe Explorer: Refresh Zowe Explorer` command palette option. [1735](https://github.com/zowe/vscode-extension-for-zowe/pull/1735)

## 2.0.0-next.202204041200

- Added Secure Credential support, allowing users to update credentials using GUI. [#1699](https://github.com/zowe/vscode-extension-for-zowe/pull/1693)
- Update Zowe Explorer 2.0 settings migration. [1714](https://github.com/zowe/vscode-extension-for-zowe/pull/1714)
- Update Zowe Explorer SSO logout check for extenders. [#1711](https://github.com/zowe/vscode-extension-for-zowe/pull/1711)
- Update Zowe SDK dependency. [#1699](https://github.com/zowe/vscode-extension-for-zowe/pull/1693)
- Updated dependencies for improved security. [#1702](https://github.com/zowe/vscode-extension-for-zowe/pull/1702)

## `v2.0.0-next.202202281000`

- Update Zowe CLI SDK to version 7.0.0-next.202202242016.
- Fixed the bug that overwrites like-named profiles in a nested config.

## `v2.0.0-next.202202221200`

- Added extender's type info to config schema during config file creation and removed Zowe CLI installation dependency. [#1629](https://github.com/zowe/vscode-extension-for-zowe/pull/1629)
- Added support for Login and Logout using the config file. [#1637](https://github.com/zowe/vscode-extension-for-zowe/pull/1637)
- Added capability to refresh Zowe Explorer updating the Views to reflect different profile handling to include the config file. [#1650](https://github.com/zowe/vscode-extension-for-zowe/pull/1650)
- Updated Zowe SDK dependency. [#1624](https://github.com/zowe/vscode-extension-for-zowe/pull/1624)

## `1.22.0`

- Added: Extensible Login and Logout capabilities for Zowe extenders to utilize for token based authentication. [#1606](https://github.com/zowe/vscode-extension-for-zowe/pull/1606) and [#1255](https://github.com/zowe/vscode-extension-for-zowe/issues/1255).
- Added: Eclipse Public License file. Users can view the license file in the root directory of the Zowe Explorer repository [#1626](https://github.com/zowe/vscode-extension-for-zowe/pull/1626).
- Updated: Supported Node.js version was changed to v12 or higher. We no longer support running the product on earlier versions (10.x and earlier) of Node.js [#1640](https://github.com/zowe/vscode-extension-for-zowe/pull/1640).
- Updated: Security updates for `copy-props`, `nanoid`, and `markdown-it` dependencies were changed to improve security alerting [#1638](https://github.com/zowe/vscode-extension-for-zowe/pull/1638), [#1636](https://github.com/zowe/vscode-extension-for-zowe/pull/1636), and [#1649](https://github.com/zowe/vscode-extension-for-zowe/pull/1649).
- Updated: A work around was developed to help developers debug Zowe Explorer VS Code extension on Theia. For more information, see **Work around for debugging in Theia** [#1576](https://github.com/zowe/vscode-extension-for-zowe/pull/1576).
- Fixed: The Zowe Explorer deployment script was updated to use vsce (Visual Studio Code Extension Manager) version 1.103.1 to help ensure that it is compatible with Node v12 [#1608](https://github.com/zowe/vscode-extension-for-zowe/pull/1608).
- Fixed: Fixed the Theia input box issue that caused entered values to be validated incorrectly [#1580](https://github.com/zowe/vscode-extension-for-zowe/pull/1580).

## `1.21.0`

- Add a progress bar for the simultaneous deletion of multiple jobs [#1583](https://github.com/zowe/vscode-extension-for-zowe/pull/1583). Thanks @uzuko01
- Added the note about the deprecation of the associate profile feature to the Associate Profile section of Zowe Docs and to the Zowe Explorer Readme [#1575](https://github.com/zowe/vscode-extension-for-zowe/pull/1575). Thanks @IgorCATech
- Changed the `DataSet uploaded successfully` message type. Now messages are shown in the status bar instead of the notification pop-up [#1542](https://github.com/zowe/vscode-extension-for-zowe/pull/1542). Thanks @anokhikastiaIBM
- Updated dependencies for improved security [#1591](https://github.com/zowe/vscode-extension-for-zowe/pull/1591) and [#1601](https://github.com/zowe/vscode-extension-for-zowe/pull/1601). Thanks @lauren-li
- Updated Theia tests to use the latest Theia version [#1566](https://github.com/zowe/vscode-extension-for-zowe/pull/1566). Thanks @JillieBeanSim
- Fixed the issue that caused JCL errors in the JOBS tree to be displayed as `undefined:undefined(undefined)` [#1584](https://github.com/zowe/vscode-extension-for-zowe/pull/1584). Thanks @roman-kupriyanov
- Fixed the Theia input box issue that caused entered values to be incorrectly validated [#1580](https://github.com/zowe/vscode-extension-for-zowe/pull/1580). Thanks @JillieBeanSim
- Fixed the issue that caused the removal of unsaved credentials of a profile in the Jobs tree after deleting a job. Now when you delete a job from the Jobs tree with a profile that does not have the stored credentials, the profile keeps the cached credentials [#1524](https://github.com/zowe/vscode-extension-for-zowe/pull/1524). Thanks @nickImbirev

## `1.20.0`

- Added a Github action bot that automates the issue triage [#1530](https://github.com/zowe/vscode-extension-for-zowe/pull/1530). Thanks @crawr
- Updated the @zowe/cli version to 6.33.3 to fix the SSH2 audit failure [#1522](https://github.com/zowe/vscode-extension-for-zowe/pull/1522). Thanks @JillieBeanSim
- Updated the Jobs Issue Stop and Issue Modify commands so that they can be consumed by Extenders with the `issueMvsCommand` API [#1508](https://github.com/zowe/vscode-extension-for-zowe/pull/1508). Thanks @JillieBeanSim
- Use Visual Studio Code's standard confirmation prompt for the Data Sets, USS, and Job trees when clicking on a Favorited profile that does not exist [#1506](https://github.com/zowe/vscode-extension-for-zowe/pull/1506). Thanks @JillieBeanSim
- Updated the deletion prompt for the USS and Jobs trees [#1505](https://github.com/zowe/vscode-extension-for-zowe/pull/1505). Thanks @JillieBeanSim
- Updated the placeholder text in the `Add Profile` entry field [#1490](https://github.com/zowe/vscode-extension-for-zowe/pull/1490). Thanks @anokhikastiaIBM
- Fixed the Not Found issue that resulted from attempts to delete a member whose parent data set was already deleted using multi-delete [#1525](https://github.com/zowe/vscode-extension-for-zowe/pull/1525). Thanks @JillieBeanSim

## `1.19.0`

- Added a check to ensure that a base profile exists before running the function that combines base and service profiles [#1500](https://github.com/zowe/vscode-extension-for-zowe/pull/1500). Thanks @lauren-li
- Added Imperative logger access for extenders [#1433](https://github.com/zowe/vscode-extension-for-zowe/pull/1433). Thanks @katelynienaber
- Added documentation for Imperative logger for extenders [#1467](https://github.com/zowe/vscode-extension-for-zowe/pull/1467). Thanks @katelynienaber
- Implemented separate console windows for TSO and MVS commands [#1478](https://github.com/zowe/vscode-extension-for-zowe/pull/1478). Thanks @katelynienaber
- Fixed the bug that caused the check credentials pop-up to disappear too quickly [#1486](https://github.com/zowe/vscode-extension-for-zowe/pull/1486). Thanks @JillieBeanSim
- Fixed the bug that kept the command text box while escaping the process of entering a TSO command. Now the command text box does not pop up if you cancel entering a TSO command [#1479](https://github.com/zowe/vscode-extension-for-zowe/pull/1479). Thanks @katelynienaber
- Fixed the bug that caused issues with deleting data set members in Ecplipse Theia or Che [#1487](https://github.com/zowe/vscode-extension-for-zowe/pull/1478). Thanks @phaumer
- Fixed the bug that caused the deletion of selected data sets while removing a single data set member by using the right-click action. [#1483](https://github.com/zowe/vscode-extension-for-zowe/pull/1483). Thanks @JillieBeanSim

## `1.18.0`

- Added the ability to register custom profile types in `ProfilesCache` for extenders [#1419](https://github.com/zowe/vscode-extension-for-zowe/pull/1419). Thanks @phaumer
- Added the ability to pass account and other information from tso profile [#1378](https://github.com/zowe/vscode-extension-for-zowe/pull/1378). Thanks @fswarbrick
- Added profiles cache to extenders [#1390](https://github.com/zowe/vscode-extension-for-zowe/pull/1390). Thanks @phaumer
- Status icons now reset when refreshing the explorer views [#1404](https://github.com/zowe/vscode-extension-for-zowe/pull/1404). Thanks @lauren-li
- Fixed the issue that prevented the expected error message `No valid value for z/OS URL. Operation Cancelled` from being displayed while escaping the host text box during the creation or update of a profile [#1426](https://github.com/zowe/vscode-extension-for-zowe/pull/1426). Thanks @JillieBeanSim
- Fixed the issue that invoked profile validation before updating a profile. Now a profile is validated only after the update [#1415](https://github.com/zowe/vscode-extension-for-zowe/pull/1415). Thanks @JillieBeanSim
- Fixed the issue of Zowe profiles encoding value when opening a USS file in the text editor [#1400](https://github.com/zowe/vscode-extension-for-zowe/pull/1400). Thanks @JillieBeanSim

## `1.17.0`

- Added the feature that automatically includes a missing profile in the Jobs view when submitting a job [#1386](https://github.com/zowe/vscode-extension-for-zowe/pull/1386). Thanks @nickImbirev
- Added the extender documentation for KeytarApi for Secure Credential Store [#1384](https://github.com/zowe/vscode-extension-for-zowe/pull/1384). Thanks @JillieBeanSim
- Added a new setting that enables you to hide Zowe Explorer's temporary downloads folder from a workspace [#1373](https://github.com/zowe/vscode-extension-for-zowe/pull/1373). Thanks @crawr
- Added the command to refresh a particular job and get the latest information and content for its spool files [#1363](https://github.com/zowe/vscode-extension-for-zowe/pull/1363). Thanks @nickImbirev
- Added the function that enables you to delete multiple datasets and data set members [#1323](https://github.com/zowe/vscode-extension-for-zowe/pull/1323). Thanks @katelynienaber
- Added the feature that enables you to use multiple VS Code windows for files opened via Zowe Explorer [#1347](https://github.com/zowe/vscode-extension-for-zowe/pull/1347). Thanks @JillieBeanSim
- Added the command to refresh USS directory file names without the entire tree collapsing [#1369](https://github.com/zowe/vscode-extension-for-zowe/pull/1369). Thanks @rudyflores
- Removed non-functioning code from invalid credentials for Theia [#1371](https://github.com/zowe/vscode-extension-for-zowe/pull/1371). Thanks @lauren-li
- Fixed the issue with USS Search and Update Profile errors for profiles without credentials [#1391](https://github.com/zowe/vscode-extension-for-zowe/pull/1391). Thanks @lauren-li

## `1.16.0`

- Added the refresh data set member names option. You can now retrieve a new list of members from the mainframe [#1343](https://github.com/zowe/vscode-extension-for-zowe/pull/1343). Thanks @rudyflores
- Added the best practice documentation for error handling [#1335](https://github.com/zowe/vscode-extension-for-zowe/pull/1335). Thanks @katelynienaber
- Added the developer guide for adding commands to core Zowe Explorer menus [#1332](https://github.com/zowe/vscode-extension-for-zowe/pull/1332). Thanks @lauren-li
- Standardized context group names [#1340](https://github.com/zowe/vscode-extension-for-zowe/pull/1340). Thanks @lauren-li
- Fixed the error message that popped up when accessing a profile from Favorites [#1344](https://github.com/zowe/vscode-extension-for-zowe/pull/1344). Thanks @rudyflores
- Fixed the issue that prevented the Allocate Like feature from working correctly [#1322](https://github.com/zowe/vscode-extension-for-zowe/pull/1322). Thanks @katelynienaber

## `1.15.1`

- Fixed the issue that required the vscode module to be imported in the API package [#1318](https://github.com/zowe/vscode-extension-for-zowe/pull/1318). Thanks @JillieBeanSim

## `1.15.0`

- Added the secure credentials support for Extenders API [#1306](https://github.com/zowe/vscode-extension-for-zowe/pull/1306). Thanks @JillieBeanSim
- Improved Zowe Explorer extenders. Zowe Explorer extenders can now utilize Extender API to have profile folder and meta file created upon initialization [#1282](https://github.com/zowe/vscode-extension-for-zowe/pull/1282). Thanks @JillieBeanSim
- Improved the Command Palette by adding "Zowe Explorer:" before all commands that are related to the extension. Removed some commands from the palette that caused issues [#1308](https://github.com/zowe/vscode-extension-for-zowe/pull/1308). Thanks @lauren-li
- Updated Theia Tests. Now you need to have Zowe CLI 6.31.0 and the latest .vsix file in the `theia/plugins` folder to run Theia tests [#1268](https://github.com/zowe/vscode-extension-for-zowe/pull/1268). Thanks @deepali-hub
- Fixed the issue that prevented the `issue STOP command` function from executing correctly [#1304](https://github.com/zowe/vscode-extension-for-zowe/pull/1304). Thanks
  @nickImbirev
- Fixed the issue that caused the Add Profile icon to disappear [#1307](https://github.com/zowe/vscode-extension-for-zowe/pull/1307). Thanks @lauren-li
- Fixed the vulnerability in NPM Audit [#1309](https://github.com/zowe/vscode-extension-for-zowe/pull/1309). Thanks @JillieBeanSim
- Fixed the issue that doubled the occurrence of the port prompt [#1298](https://github.com/zowe/vscode-extension-for-zowe/pull/1298). Thanks @katelynienaber
- Fixed the issue that triggered the `Delete Job` command even outside Zowe Explorer views [#1310](https://github.com/zowe/vscode-extension-for-zowe/pull/1310). @crawr
- Fixed the trailing slash issue that caused issues with USS search [#1313](https://github.com/zowe/vscode-extension-for-zowe/pull/1313). Thanks @katelynienaber

## `1.14.0`

- Added the Issue TSO Commands feature [#1245](https://github.com/zowe/vscode-extension-for-zowe/pull/1245). Thanks @JillieBeanSim
- Fixed the issue that caused the USS tree to collapse after renaming a folder [#1259](https://github.com/zowe/vscode-extension-for-zowe/pull/1259). Thanks @lauren-li
- Fixed the issue that prevented jobs with an octothorpe (#) in the name from opening [#1253](https://github.com/zowe/vscode-extension-for-zowe/issues/1253). Thanks @katelynienaber

## `1.13.1`

- Updated the dialog text for issuing MVS commands. Now the text of the function is `Zowe: Issue MVS Command` [#1230](https://github.com/zowe/vscode-extension-for-zowe/pull/1230). Thanks @JillieBeanSim
- Added the prompt for credentials when issuing MVS commands, using the right click action, against profiles with missing credentials [#1231](https://github.com/zowe/vscode-extension-for-zowe/pull/1231). Thanks @JillieBeanSim
- Added the Prerequisites section to the Zowe Explorer Extension for FTP ReadMe [#1246](https://github.com/zowe/vscode-extension-for-zowe/pull/1246). Thanks @lauren-li
- Added Open VSX to the deployment pipeline [#1240](https://github.com/zowe/vscode-extension-for-zowe/pull/1240). Thanks @zFernand0

## `1.13.0`

- Added the monorepo landing Readme that contains the high-level overview of the repository folders such as `packages` folder, instructions on how to contribute to the project and links to Medium articles providing additional useful information about Zowe Explorer and Zowe [#1199](https://github.com/zowe/vscode-extension-for-zowe/pull/1199). Thanks @IgorCATech
- Fixed the issue that prevented the list of recently opened files from being displayed upon request. You can access a list of recently opened files by pressing the Ctrl+Alt+R (Windows) or Command+Option+R (Mac) key combination [#1208](https://github.com/zowe/vscode-extension-for-zowe/pull/#1208). Thanks @jellypuno
- Fixed the issue that prevented file picker from functioning. The file picker feature lets you filter your datasets in the tree by pressing the Ctrl+Alt+P (Windows) or Command+Option+P (Mac) key combination [#992](https://github.com/zowe/vscode-extension-for-zowe/issues/992). Thanks @katelynienaber
- Fixed the issue that caused the content from a previously filtered USS directory instead of the currently filtered USS directory to be served [#1134](https://github.com/zowe/vscode-extension-for-zowe/issues/1134). Thanks @lauren-li
- Added the previously selected `RejectUnauthorized` value to the placeholder text of the entry field while updating an existing profile. In addition, the value is highlighted and shown at the top of the selection list [#1218](https://github.com/zowe/vscode-extension-for-zowe/pull/1218). Thanks @JillieBeanSim
- Added the pre-filled and pre-selected filename of the copied member to the entry field while performing the paste member action [#1183](https://github.com/zowe/vscode-extension-for-zowe/pull/1183). Thanks @JillieBeanSim
- Added the multiple deletion of jobs feature [#1128](https://github.com/zowe/vscode-extension-for-zowe/pull/1128). Thanks @crawr
- Improved error handling for the data set copy/paste member, migrate, and recall functions [#1219](https://github.com/zowe/vscode-extension-for-zowe/pull/1219). Thanks @tiantn

## `1.12.1`

- Fixed the issue that prevented edited profile base paths from being saved [#989](https://github.com/zowe/vscode-extension-for-zowe/issues/989). Thanks @katelynienaber
- Fixed the issue that prevented Zowe Explorer from storing empty values for optional profile fields, such as `user`, `password`, `timeout`, and `encoding`. This is done to be consistent with the way Zowe CLI stores profile information when creating and editing profiles [#1016](https://github.com/zowe/vscode-extension-for-zowe/issues/1016). Thanks @katelynienaber
- Fixed the issue that caused repeated credential prompting if a user refused to authenticate [#1147](https://github.com/zowe/vscode-extension-for-zowe/issues/1147). Thanks @katelynienaber
- Fixed the issue that caused removed favorite profiles to be favorited again in subsequent IDE sessions [#1144](https://github.com/zowe/vscode-extension-for-zowe/issues/1144). Thanks @lauren-li
- Fixed the issue that prevented updated credential prompting from occurring when a profile was marked “invalid” [#1095](https://github.com/zowe/vscode-extension-for-zowe/issues/1095). Thanks @katelynienaber

## `1.12.0`

- Added the ability to edit data set attributes before allocation [#1031](https://github.com/zowe/vscode-extension-for-zowe/issues/1031). Thanks @katelynienaber
- Allowed filtering of member names from the Data Sets search bar [#868](https://github.com/zowe/vscode-extension-for-zowe/issues/868). Thanks @JillieBeanSim
- Reorganized the context menus and streamlined the visible icons [#1052](https://github.com/zowe/vscode-extension-for-zowe/issues/1052). Thanks @katelynienaber
- Fixed the messaging displayed when handling inactive profiles and when updating profiles [#1065](https://github.com/zowe/vscode-extension-for-zowe/issues/1065) [#1096](https://github.com/zowe/vscode-extension-for-zowe/issues/1096). Thanks @jellypuno
- Fixed the issue causing tree restructure when renaming a USS file or directory [#757](https://github.com/zowe/vscode-extension-for-zowe/issues/757). Thanks @katelynienaber
- Fixed the issue preventing issuing of commands when using profiles with tokens [#1051](https://github.com/zowe/vscode-extension-for-zowe/issues/1051). Thanks @crawr
- Refactored refresh functions. Thanks @lauren-li @JillieBeanSim
- Updated FTP and API Readme documentation. Thanks @phaumer
- Added regression tests for profiles in Theia. Thanks @deepali-hub

## `1.11.1`

- Updated Keytar and Jest dev deps for Node 14. Thanks @t1m0thyj

## `1.11.0`

- Added login and logout functions for base profiles. You can now log in to API Mediation Layer and generate a token for your base profile. [#914](https://github.com/zowe/vscode-extension-for-zowe/issues/914). Thanks @crawr
- Fixed the empty profile folders in Favorites issue. [#1026](https://github.com/zowe/vscode-extension-for-zowe/issues/1026). Thanks @lauren-li
- Fixed the initialization error that occurred when base profiles were used while being logged out from API ML. [1063](https://github.com/zowe/vscode-extension-for-zowe/issues/1063). Thanks @jellypuno
- Fixed the issue preventing the tree refresh function from updating extender profiles. [1078](https://github.com/zowe/vscode-extension-for-zowe/issues/1078). Thanks @lauren-li
- Fixed the issue causing jobs retrieval failure when using profiles with tokens. [1088](https://github.com/zowe/vscode-extension-for-zowe/issues/1088). Thanks @jellypuno

## `1.10.1`

- Updated arguments to keep the order of precedence consistent between service and base profile. [#1055](https://github.com/zowe/vscode-extension-for-zowe/issues/1055). Thanks @JillieBeanSim

## `1.10.0`

- Added Base Profile support. [#1037](https://github.com/zowe/vscode-extension-for-zowe/issues/1037). Thanks @katelynienaber, @jellypuno, @JillieBeanSim, @lauren-li, @crawr, @phaumer

## `1.9.0`

- Added the Allocate Like feature. [#904](https://github.com/zowe/vscode-extension-for-zowe/issues/904). Thanks @katelynienaber
- Added the ability to disable/enable profile validation. [#922](https://github.com/zowe/vscode-extension-for-zowe/issues/922). Thanks @JillieBeanSim
- Added the ability to access other profiles during profile validation. [#953](https://github.com/zowe/vscode-extension-for-zowe/issues/953). Thanks @JillieBeanSim
- Grouped Favorites by profile for Datasets, USS, and Jobs. [#168](https://github.com/zowe/vscode-extension-for-zowe/issues/168). Thanks @lauren-li
- Fixed USS renaming issues. [#911](https://github.com/zowe/vscode-extension-for-zowe/issues/911). Thanks @katelynienaber and @lauren-li
- Fixed the deletion of datasets issue. [#963](https://github.com/zowe/vscode-extension-for-zowe/issues/963). Thanks @katelynienaber
- Once entered, datasets and members are displayed in uppercase. [#962](https://github.com/zowe/vscode-extension-for-zowe/issues/962). Thanks @AndrewTwydell and @Pranay154
- Removed errors in Favorites items caused by profiles that are created by other extensions. [#968](https://github.com/zowe/vscode-extension-for-zowe/issues/968). Thanks @lauren-li
- Updated the environment check for Theia compatibility. [#1009](https://github.com/zowe/vscode-extension-for-zowe/issues/1009). Thanks @lauren-li

## `1.8.0`

- Webpack working with localization and logging. Thanks @lauren-li
- Allow extenders to load their saved profile sessions upon their activation. Thanks @lauren-li
- Provide a re-validation for invalid profiles automatically. Thanks @JillieBeanSim
- Bug fix related to saving USS files. Thanks @JillieBeanSim.
- Bug fix related to the deletion of datasets. Thanks @katelynienaber

## `1.7.1`

- Fixed USS save operation. Thanks @JillieBeanSim
- Added validation information message. Thanks @JillieBeanSim
- Restructured Readme. Thanks @IgorCATech

## `1.7.0`

- Disallow multiple profiles with same name but different capitalizations. Thanks @katelynienaber
- Improvements for Optional Credentials. Thanks @crawr @jellypuno
- Reorganize Data Sets context menu. Thanks @katelynienaber
- Adding star icon for favorites. Thanks @katelynienaber
- Profile Validation. Thanks @jellypuno
- Updating Credentials via Check Credentials. Thanks @JillieBeanSim
- Favorites get loaded and opened into new files. Thanks @phaumer
- Improve messaging of confirmation dialogues. Thanks @crawr
- Enable editing of filters. Thanks @katelynienaber
- Update Codecov settings. Thanks @jellypuno
- Handle encoding value from z/OSMF Profiles. Thanks @dkelosky
- Enable editing of ASCII files in USS. Thanks @Colin-Stone
- Refactor unit test and add more integration tests. Thanks @katelynienaber

## `1.6.0`

- Create connections with any registered profile type. Thanks @JillieBeanSim
- Streamline first profile creation. Thanks @crawr
- Add recall options for migrated datasets. Thanks @Pranay154
- Fix persistent data after recall functionality. Thanks @katelynienaber
- Fix deleting and editing connection not considering other profile types. Thanks @phaumer
- Fix multiple prompts when escaping/canceling editing session. Thanks @jellypuno
- Fix failure to load optional secure fields from profiles. Thanks @tjohnsonBCM
- Fixed issue when manually editing/deleting associated profiles. Thanks @Colin-Stone
- Refactor unit tests. Thanks @stepanzharychevbroadcom, @katelynienaber

## `1.5.2`

- Fix undefined profile error message. Thanks @JillieBeanSim

## `1.5.1`

- Fix failure to load optional secure fields from profiles. Thanks @tjohnsonBCM
- Fix pressing Escape does not abort Edit profile dialogue. Thanks @jellypuno
- Fix editing of Credentials when setting them to spaces. Thanks @jellypuno
- Fix deletion of profiles not considering all extensibility use cases. Thanks @phaumer

## `1.5.0`

- Fixes for saving of Datasets from Favourites section. Thanks @stepanzharychevbroadcom
- Management of Theia specific merge conflict resolution. Thanks @Alexandru-Dumitru
- Add to recall when PS File opened. Thanks @katelynienaber
- Provide edit support for Profile credentials. Thanks @jellypuno
- Support for profile deletion. Thanks @crawr
- Addressed USS file merge conflict triggering issue. Thanks @Alexandru-Dumitru
- Provide refresh all method for Zowe Explorer - Extenders. Thanks @phaumer
- Extender guidelines and documentation. Thanks @Colin-Stone
- Provision of profile association links to support extenders of Zowe Explorer. Thanks @Colin-Stone
- Creation of an extender API for extenders of Zowe Explorer. Thanks @Colin-Stone
- Management of VSAM files within Dataset explorer. Thanks @Colin-Stone
- VSCode context now based on Regular expression for flexibility. Thanks @Colin-Stone
- Vsix file deployment via Theia pipeline. Thanks @crawr
- Reduction in size of extension.ts file. Thanks @katelynienaber
- ContextValue of undefined error addressed for new members. Thanks @katelynienaber
- Fixed when Pull from mainframe didn't work on USS Files. Thanks @stepanzharychevbroadcom
- Fixed Bug submitting JCL from Command Palette. Thanks @stepanzharychevbroadcom
- Refactoring of testing for accuracy and maintainability. Thanks @stepanzharychevbroadcom

## `1.4.1`

- Fix for USS files not saving correctly. Thanks @phaumer
- Icon update for migrated files only. Thanks @Colin-Stone

## `1.4.0`

- Added support for large datasets and PDS members. Thanks @jellypuno
- Fixed inconsistent behavior when renaming USS file and directories. Thanks @stepanzharychevbroadcom
- Fixed deleting a USS file. Thanks @Colin-Stone
- Fixed profiles not automatically updating values when changed externally. Thanks @jellypuno
- Fixed load error when file names had special characters. Thanks @jellypuno
- Fixed load os USS file list. Thanks @jellypuno
- Improved user experience of USS file navigation #461. Thanks @stepanzharychevbroadcom
- Fixed tab name when renaming dataset. Thanks @stepanzharychevbroadcom
- Improved performance when renaming datasets and members. Thanks @CForrest97
- Added prompting of credentials if previous credentials where entered incorrectly. Thanks @jellypuno
- Added support for VSCode Quick Open shortcut. Thanks @katelynienaber
- Added support for VSCode Open Recent Files shortcut. Thanks @katelynienaber
- Fixed USS Favorites not being remembered. Thanks @Colin-Stone
- Setup automated regression testing on a Theia environment. Thanks @crawr
- Fixed copying dataset on temporary folder #635. Thanks @Colin-Stone
- Made dataset terminology more consistent. Thanks @stepanzharychevbroadcom
- Fixed uploading files to USS. Thanks @stepanzharychevbroadcom
- Fixed searching/filtering data. Thanks @Colin-Stone
- Refactored code to include interfaces and abstract classes. Thanks @Colin-Stone
- Refactored icon retrieval process. Thanks @stepanzharychevbroadcom
- Updated Zowe Explorer video. Thanks @IgorCATech
- Revised pipeline to use shared libraries. Thanks @zFernand0

## `1.3.1`

- Updated Zowe Icon. Thanks @stepanzharychevbroadcom
- Address VSC tree expand behavior changes. Thanks @phaumer
- Refresh all action includes profiles. Thanks @jellypuno
- Consistent handling of renaming USS files. Thanks @stepanzharychevbroadcom
- Renaming datasets should update open tab. Thanks @stepanzharychevbroadcom
- USS delete function reinstated. Thanks @Colin-Stone
- Issue with uploadBinaryFile API not being correctly redirected. Thanks @Colin-Stone
- OnSave Upload trigger correction for USSFile . Thanks Alexandru-Dumitru

## `1.3.0`

- Dependency on ~/.zowe folder existing removed. Thanks @tjohnsonBCM
- Label changes for specific dataset functionality. Thanks @CForrest97
- Zowe Explorer to incorporate @zowe CLI implementation. Thanks @zFernand0
- Profiles manage other profile types apart from zosmf. Thanks @Colin-Stone
- Exploit imperative bundled keytar for secure credentials when standalone. Thanks @Colin-Stone

## `1.2.4`

- Fix to Credentials initialization to wait on promise. Thanks @Colin-Stone

## `1.2.3`

- Secure credentials backwards compatibility. Thanks @tjohnsonBCM

## `1.2.2`

- Fix requirement of ~/.zowe folder. Thanks @phaumer

## `1.2.1`

- Fix for automatic release of VSIX. Thanks @awharn
- Fixed creating data sets causes tree to lose expand behavior issue. Thanks @katelynienaber
- Fixed issue with undefined node. Thanks @Colin-Stone

## `1.2.0`

- Support CLI plugin extensibility. Thanks @phaumer
- Fixed Issue for filters after creating dataset. Thanks @phaumer
- Managing text/binary download choice. Thanks @stepanzharychevbroadcom
- Addressed 'Uploading zip file (binary)' silent failures. Thanks @stepanzharychevbroadcom
- Consistency updates for context menu. Thanks @sladyn98
- Automatically use Changelog contents in pipeline as release description. Thanks @awharn
- Provision of warning message after two failed login attempts. Thanks @jellypuno
- Consistency, added filter tip to convey ability to add multiple filters entries. Thanks @katelynienaber
- Tree view refresh when dataset member added or deleted. Thanks @katelynienaber
- Code improvement - Centralized error handling. Thanks @crawr
- Integration Script updates. Thanks @zFernand0
- Keytar (Secure credentials) compatibility support. Thanks @Colin-Stone
- Improved usability of MVS Command feature including 'Recall' function. Thanks @Colin-Stone
- Fixed issue where Job folder did not auto-expand. Thanks @Colin-Stone
- Use Progress indicator wrapper around longer running list functions. Thanks @Colin-Stone

## `1.1.0`

- Updates to Readme to include links to Theia Readme. Thanks @IgorCATech
- Fix for incorrect profile name in some favorites. Thanks @lauren-li
- Update dataset filters on dataset creation. Thanks @katelynienaber
- Include VSIX in Github release. Thanks @zFernand0
- Fix dataset delete fails silently bug. Thanks @Colin-Stone
- Fix to handle "Show Dataset Attributes" in Favorites. Thanks @katelynienaber
- Enhancements to profile creation. Thanks @jellypuno
- Theia specific QuickPick modifications. Thanks @phaumer
- Update incorrect profile message. Thanks @lauren-li
- Fix Copy and paste dataset menu duplication. Thanks @lauren-li

## `1.0.1`

- Remove duplicate commands #376. Thanks @lauren-li
- Update localization for v1.0.0 #374. Thanks @lauren-li
- Update keywords #383. @zFernand0
- Update package json files #391. @zFernand0
- Fixed adding sessions in Theia #382. Thanks @phaumer
- Add validation for undefined username and password + more cosmetic fix #378. Thanks @jellypuno
- Update incorrect profile message #387. Thanks @lauren-li

## `1.0.0`

- VSCode centric Connection settings. Thanks @crawr, @jellypuno
  - Credential prompting in profiles and favorite . Thanks @crawr, @jellypuno
- Dataset and Dataset member copy and renaming function. Thanks @CForrest97
- Theia support including documentation.
- Save improvements implementing improved Safe Save functionality as the default behavior. Thanks Alexandru-Dumitru
- Reliability and Resilience updates:
  - for default profiles
  - for deleting a dataset in use
  - testing improvements and coverage
  - rationalizing deliverables
  - performance improvements

## 0.29.0

- Provide ability to rename datasets. Thanks @CForrest97
- Fix URL parsing. @MarkAckert
- Fixed `AppSettings` error message. @jellypuno

## 0.28.0

- Provide ability to add new profiles in explorer. Thanks @crawr, @jellypuno
- Recognize migrated dataset context. Thanks @Colin-Stone
- Fix dataset delete fails silently bug. Thanks @Colin-Stone

## 0.27.0

- Name change to Zowe Explorer
- Enhancements to the History recall 'QuickPick' dialogs. Thanks @Colin-Stone
- Favorites are now sorted. Thanks @Colin-Stone

## 0.26.1

- Fix vulnerabilities related to brightside-core

## 0.26.0

- Added Persistence for profiles selection. Thanks @Colin-Stone
- Performance enhancements for Profile loading operations. Thanks @Colin-Stone
- Filter rewording. Thanks @Colin-Stone

## 0.25.0

- Add Edit to context menu for MVS and USS Tree. Thanks to Rodney-Wilson
- Restructured all search and filters dialogs to incorporate a recall/history function. Thanks @Colin-Stone
- Added Search Favorite for USS Favorites. Thanks @Colin-Stone
- Added Job and Search Favorite for Jobs. Thanks @Colin-Stone
- Provided support for specifying jobs by job id. Thanks @Colin-Stone
- Fixed issue with submitting datasets job link. Thanks @Colin-Stone
- Fixed label for Jobs Refresh All. Thanks @Colin-Stone
- Minor icon improvement to distinguish Favorites from LPAR's. Thanks @Colin-Stone
- Support copy path Thanks @lauren-li
- Progress Bar animation on opening large files. Thanks to Rodney-Wilson

## 0.24.1

- Fixed issue when saving USS files

## 0.24.0

- Updated Localization Documentation and Added Update Dictionary Script. Thanks to @evannwu20
- Show stepname or procstep alongside spool name. Thanks @crshnburn
- Add command to issue TSO command. Thanks @crshnburn
- Added icons for files and folders. Thanks to @Colin-Stone

## 0.23.2

- Fixed issue when saving datasets in Windows

## 0.23.1

- Refined dataset suffix solution by restricting to explicit names only

## 0.23.0

- Add support for localization. Thanks to @evannwu20
- Correctly determine if file is binary for saving. Thanks @crshnburn
- Fix Default profile error message with friendlier version. Thanks @lauren-li
- Context menu grouping for MVS and USS. Thanks @lauren-li
- Preference to Specify Temp Folder. Thanks to @adambattenburg
- Store local version of dataset with a suffix if appropriate to enable syntax highlighting. Thanks to @Colin-Stone

## 0.22.0

- Add ability to create directories or files on the root node. Thanks to @kristinochka
- Add ability to upload files through regular OS browse dialog on regular nodes and favorites. Thanks to @kristinochka
- Add USS File Refresh and USS Safe Save. Thanks to @adambattenburg
- Honor the file tag (binary or ascii) if not specified. Thanks to @Colin-Stone

## 0.21.0

- Added the Upload member to datasets. Thanks Kristina Mayo
- Addressed same file issue with Favorites in USS explorer. Thanks to Rodney-Wilson and Lauren-Li
- USS Favorites. Ensure file deletion synchronisation. Thanks to Rodney-Wilson and Lauren-Li

## 0.20.0

- Combined Spool files with Jobs in Jobs view. Thanks Colin Stone

## 0.19.1

- Fix error when files exist in the profiles folder (such as `.DS_Store` which is automatically generated on macOS)

## 0.19.0

- Added the rename USS files. Thanks Kristina Mayo

## 0.18.0

- Added the ability to submit JCL from physical sequential data sets

## 0.17.0

- Add Favorites to USS explorer. Thanks to Rodney-Wilson and Lauren-Li
- Add ability to obtain the raw JCL from a job on spool and resubmit. Thanks @crshnburn

## 0.16.3

- Fix behavior when the user cancels "quick pick" dialogs, including selecting profiles and deleting data sets.

## 0.16.2

- Add the stderr of the getDefaultProfile or getAllProfiles process to display in the error message to the user

## 0.16.1

- Attempt to fix an issue where saving data sets ceases to work without any error message

## 0.16.0

- Add the ability to display data set attributes by right clicking on a data set
- Add the ability to save all spool content by clicking a download icon next to the job. Thanks @crshnburn

## 0.15.1

- Add a delete session menu item for sessions in the jobs view. Thanks @crshnburn
- Prevent the delete menu item for USS files and directories appearing on the context menu for sessions. Thanks @crshnburn
- Fixed an issue where adding a profile to the USS explorer incorrectly referenced data sets

## 0.15.0

- The extension is now compatible with installations which use a secure credential management plugin for profiles in Zowe CLI

## 0.14.0

- All zowe views now part of single Zowe view container. Thanks Colin Stone

## 0.13.0

- Added the ability to list and view spool of z/OS Jobs. Thanks @crshnburn

## 0.12.0

- Added GIFs to README for USS use cases. Thanks Colin Stone
- Added the ability to toggle binary mode or text mode on USS files. Thanks @crshnburn

## 0.11.0

- Create and delete functionality for USS Files and directories added as menu items.

## 0.10.4

- Add additional log messages

## 0.10.3

- Use path.sep rather than "/".

## 0.10.2

- VSCode-USS-extension-for-zowe fixed general USS file name error. Thanks Colin Stone

## 0.10.1

- VSCode-USS-extension-for-zowe merged in. Thanks Colin Stone

## 0.9.1

- Fix documentation links in Readme. Thanks Brandon Jenkins

## 0.9.0

- Display an informational message when no data set patterns are found. Thanks @crshnburn

## 0.8.4

- Fixed an issue where the submit JCL function was looking for user profiles in the wrong directory

## 0.8.3

- Fixed an issue where labels did not correctly display the name of the Zowe CLI profile

## 0.8.2

- Fixed for compatibility with the current version of the Zowe CLI. If you are having issues retrieving user name or password using this extension, please update your zowe CLI to the latest available version, recreate your profiles, and update this extension. That should solve any issues you are having.

## 0.8.0

- Introduced capability to submit jobs from the editor. Thanks @crshnburn

## 0.7.0

- Updated for compatibility with Zowe CLI >=2.0.0. You must now have plain text profiles and Zowe CLI 2.0.0 or greater to use this extension. If you have previously created profiles, please update or recreate them with Zowe CLI.
- Log files now go to `~/.vscode/extensions/zowe.vscode-extension-for-zowe-x.x.x/logs`

## 0.6.5

- Fixed issue with platform-specific folder separator, added progress bar when saving

## 0.6.4

- Make favorites persistent after upgrading the extension

## 0.6.3

- Updates to README

## 0.6.2

- Updates to README

## 0.6.1

- Updates to README

## 0.5.0

- Initial release<|MERGE_RESOLUTION|>--- conflicted
+++ resolved
@@ -8,15 +8,13 @@
 
 ### Bug fixes
 
-<<<<<<< HEAD
 - Adjusted order of 'Manage Profile' and 'Edit History' in the jobs tree's context menu to match the other trees. [#2670](https://github.com/zowe/vscode-extension-for-zowe/issues/2670)
-=======
+
 ## `2.14.1`
 
 ### Bug fixes
 
 - Update transitive dependencies for technical currency.
->>>>>>> d2bdd61c
 
 ## `2.14.0`
 
