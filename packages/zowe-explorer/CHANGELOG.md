--- conflicted
+++ resolved
@@ -6,12 +6,8 @@
 
 ### New features and enhancements
 
-<<<<<<< HEAD
-- Added "Sort Jobs" feature for job nodes in Jobs tree view: accessible via sort icon or right-clicking on session node. [#2257](https://github.com/zowe/vscode-extension-for-zowe/issues/2251)
-=======
-- Added "Sort Jobs" feature for job nodes in Jobs tree view. [#2257](https://github.com/zowe/vscode-extension-for-zowe/issues/2251)
+- Added "Sort Jobs" feature in Jobs tree view: accessible via sort icon or right-clicking on session node. [#2257](https://github.com/zowe/vscode-extension-for-zowe/issues/2257)
 - Introduce a new user interface for managing profiles via right-click action "Manage Profile".
->>>>>>> ccccc653
 - Added new edit feature on `Edit Attributes` view for changing file tags on USS [#2113](https://github.com/zowe/vscode-extension-for-zowe/issues/2113)
 - Added new API {ZE Extender MetaData} to allow extenders to have the metadata of registered extenders to aid in team configuration file creation from a view that isn't Zowe Explorer's. [#2394](https://github.com/zowe/vscode-extension-for-zowe/issues/2394)
 - Added "Sort PDS members" feature in Data Sets tree view: accessible via sort icon on session node, or by right-clicking a PDS or session. [#2420](https://github.com/zowe/vscode-extension-for-zowe/issues/2420)
