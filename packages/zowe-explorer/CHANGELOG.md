--- conflicted
+++ resolved
@@ -6,12 +6,9 @@
 
 ### New features and enhancements
 
-<<<<<<< HEAD
-- Added a new setting `zowe.files.logsFolder.path` that can be used to override Zowe Explorer logs folder if default location is read-only. [#2186](https://github.com/zowe/vscode-extension-for-zowe/issues/2186)
-=======
 - Opening a dialog for Upload or Download of files will now open at the project level directory or the user's home directory if no project is opened. [#2203](https://github.com/zowe/vscode-extension-for-zowe/issues/2203)
 - Updated linter rules and addressed linter errors throughout the codebase. [#2184](https://github.com/zowe/vscode-extension-for-zowe/issues/2184)
->>>>>>> f001941a
+- Added a new setting `zowe.files.logsFolder.path` that can be used to override Zowe Explorer logs folder if default location is read-only. [#2186](https://github.com/zowe/vscode-extension-for-zowe/issues/2186)
 
 ### Bug fixes
 
