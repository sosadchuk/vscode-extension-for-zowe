--- conflicted
+++ resolved
@@ -8,13 +8,9 @@
 
 ### Bug fixes
 
-<<<<<<< HEAD
-- Added jobs not found message when no results are returned from filter [#2362](https://github.com/zowe/vscode-extension-for-zowe/issues/2362)
-- Fixed error when listing data set members that include control characters in the name.
-=======
 - Added jobs not found message when no results are returned from filter. [#2362](https://github.com/zowe/vscode-extension-for-zowe/issues/2362)
 - Fixed issue where job session nodes were not adding new job nodes when refreshed. [#2370](https://github.com/zowe/vscode-extension-for-zowe/issues/2370)
->>>>>>> 8a39f8d0
+- Fixed error when listing data set members that include control characters in the name.
 
 ## `2.9.1`
 
