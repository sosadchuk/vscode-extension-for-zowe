# Change Log

All notable changes to the "vscode-extension-for-zowe" extension will be documented in this file.

## TBD Release

### New features and enhancements

- Added "Sort Jobs" feature in Jobs tree view: accessible via sort icon or right-clicking on session node. [#2257](https://github.com/zowe/vscode-extension-for-zowe/issues/2257)
- Introduce a new user interface for managing profiles via right-click action "Manage Profile".
- Added new edit feature on `Edit Attributes` view for changing file tags on USS [#2113](https://github.com/zowe/vscode-extension-for-zowe/issues/2113)
- Added new API {ZE Extender MetaData} to allow extenders to have the metadata of registered extenders to aid in team configuration file creation from a view that isn't Zowe Explorer's. [#2394](https://github.com/zowe/vscode-extension-for-zowe/issues/2394)
- Added "Sort PDS members" feature in Data Sets tree view: accessible via sort icon on session node, or by right-clicking a PDS or session. [#2420](https://github.com/zowe/vscode-extension-for-zowe/issues/2420)
- Added "Filter PDS members" feature in Data Sets tree view: accessible via filter icon on session node, or by right-clicking a PDS or session. [#2420](https://github.com/zowe/vscode-extension-for-zowe/issues/2420)
<<<<<<< HEAD
- Added descriptions to data set nodes if filtering and/or sorting is enabled (where applicable).
=======
- Added webview for editing persistent items on Zowe Explorer [#2488](https://github.com/zowe/vscode-extension-for-zowe/issues/2488)
>>>>>>> 1c40052d

### Bug fixes

- Fixed submitting local JCL using command pallet option `Zowe Explorer: Submit JCL` by adding a check for chosen profile returned to continue the action. [#1625](https://github.com/zowe/vscode-extension-for-zowe/issues/1625)
- Fixed conflict resolution being skipped if local and remote file have different contents but are the same size. [#2496](https://github.com/zowe/vscode-extension-for-zowe/issues/2496)

## `2.11.2`

### Bug fixes

- Update Zowe Explorer API dependency to pick up latest fixes for Zowe Secrets. [#2512](https://github.com/zowe/vscode-extension-for-zowe/issues/2512)

## `2.11.1`

### Bug fixes

- Fixed issue where USS nodes were not removed from tree during deletion. [#2479](https://github.com/zowe/vscode-extension-for-zowe/issues/2479)
- Fixed issue where new USS nodes from a paste operation were not shown in tree until refreshed. [#2479](https://github.com/zowe/vscode-extension-for-zowe/issues/2479)
- Fixed issue where the "Delete Job" action showed a successful deletion message, even if the API returned an error.
- USS directories, PDS nodes, job nodes and session nodes now update with their respective "collapsed icon" when collapsed.
- Fixed bug where the list of datasets from a filter search was not re-sorted after a new data set was created in Zowe Explorer. [#2473](https://github.com/zowe/vscode-extension-for-zowe/issues/2473)

## `2.11.0`

### New features and enhancements

- Allow deleting migrated datasets [#2447](https://github.com/zowe/vscode-extension-for-zowe/issues/2447)

### Bug fixes

- Fixed issue with favorited Job filter search. [#2440](https://github.com/zowe/vscode-extension-for-zowe/issues/2440)
- Remove the 'Show Attributes' context menu action for migrated datasets. [#2033](https://github.com/zowe/vscode-extension-for-zowe/issues/2033)
- Fixed issue with endless credential prompt loop when logging out. [#2262](https://github.com/zowe/vscode-extension-for-zowe/issues/2262)
- Bump `@zowe/secrets-for-zowe-sdk` to 7.18.4 to handle install errors gracefully and to allow running without MSVC redistributables.
- Fixed issue where data set content does not always appear as soon as the editor is opened. [#2427](https://github.com/zowe/vscode-extension-for-zowe/issues/2427)
- Adjust scope of "Security: Secure Credentials Enabled" setting to `machine-overridable` so it appears again in certain cloud IDEs.
- Fixed issue where disabling "Automatic Profile Validation" caused the search prompts to stop appearing for all tree views. [#2454](https://github.com/zowe/vscode-extension-for-zowe/issues/2454)

## `2.10.0`

### New features and enhancements

- Added call to callback if defined by extenders when a change to the team config profile is made. [#2385](https://github.com/zowe/vscode-extension-for-zowe/issues/2385)
- Replaced `keytar` dependency with `keyring` module from [`@zowe/secrets-for-zowe-sdk`](https://github.com/zowe/zowe-cli/tree/master/packages/secrets). [#2358](https://github.com/zowe/vscode-extension-for-zowe/issues/2358) [#2348](https://github.com/zowe/vscode-extension-for-zowe/issues/2348)
- Added "Edit Attributes" option for USS files and folders. [#2254](https://github.com/zowe/vscode-extension-for-zowe/issues/2254)

### Bug fixes

- Fix the USS refresh icon (replacing "download" with "refresh")
- Fix error for Theia check when token authentication returns 401. [#2407](https://github.com/zowe/vscode-extension-for-zowe/issues/2407)

## `2.9.2`

### Bug fixes

- Added jobs not found message when no results are returned from filter [#2362](https://github.com/zowe/vscode-extension-for-zowe/issues/2362)
- Fixed loop when user selects Cancel on the Check Credentials message. [#2262](https://github.com/zowe/vscode-extension-for-zowe/issues/2262)
- Fixed issue where job session nodes were not adding new job nodes when refreshed. [#2370](https://github.com/zowe/vscode-extension-for-zowe/issues/2370)
- Fixed error when listing data set members that include control characters in the name.

## `2.9.1`

### Bug fixes

- Optimized fetching and caching of child nodes across the primary tree views (Data Sets, Unix System Services, Jobs). [#2347](https://github.com/zowe/vscode-extension-for-zowe/issues/2347)
- Fixed issue where profiles with authentication tokens were breaking functionality for direct-to-service profiles after user interaction. [#2330](https://github.com/zowe/vscode-extension-for-zowe/issues/2330)
- Fixed profile watcher for browser based environments. [#2211](https://github.com/zowe/vscode-extension-for-zowe/issues/2211)
- Updated dependencies for security audits.

## `2.9.0`

### New features and enhancements

- Added option to save unique data set attributes as a template after allocation for future use. [#1425](https://github.com/zowe/vscode-extension-for-zowe/issues/1425)
- Added "Cancel Job" feature for job nodes in Jobs tree view. [#2251](https://github.com/zowe/vscode-extension-for-zowe/issues/2251)
- Enhanced ID generation for parent tree nodes to ensure uniqueness.
- Added support for custom credential manager extensions in Zowe Explorer [#2212](https://github.com/zowe/vscode-extension-for-zowe/issues/2212)

### Bug fixes

- Fixed issue where the "Disable Validation for Profile" context menu option did not update to "Enable Validation for Profile" after use. [#1897](https://github.com/zowe/vscode-extension-for-zowe/issues/1897)
- Fixed parameters passed to `path.join()` calls [#2172](https://github.com/zowe/vscode-extension-for-zowe/issues/2172)
- Fixed issue handling job files with the same DD names across different steps. [#2279](https://github.com/zowe/vscode-extension-for-zowe/issues/2279)
- Fixed issue handling job files with unnamed steps. [#2315](https://github.com/zowe/vscode-extension-for-zowe/issues/2315)
- Fixed issue with Windows path when uploading a file to a data set. [#2323](https://github.com/zowe/vscode-extension-for-zowe/issues/2323)
- Fixed an issue where the mismatch etag error returned was not triggering the diff editor, resulting in possible loss of data due to the issue. [#2277](https://github.com/zowe/vscode-extension-for-zowe/issues/2277)
- Fixed issue where refreshing views collapsed the respective trees. [#2215](https://github.com/zowe/vscode-extension-for-zowe/issues/2215)
- Fixed an issue where user would not get prompted when authentication error is thrown. [#2334](https://github.com/zowe/vscode-extension-for-zowe/issues/2334)
- Fixed issue where profiles with authentication tokens were breaking functionality for direct-to-service profiles after user interaction. [#2111](https://github.com/zowe/vscode-extension-for-zowe/issues/2111)

## `2.8.2`

### Bug fixes

- Fixed `zowe.settings.version` being added to settings.json in workspaces. [#2312](https://github.com/zowe/vscode-extension-for-zowe/issues/2312)

## `2.8.1`

### Bug fixes

- Fixed an issue with updating imperative.json file's Credential Manager value. [#2289](https://github.com/zowe/vscode-extension-for-zowe/issues/2289)
- Fixed an issue with "Zowe Explorer: Poll Content in Active Editor" keybind interfering with debug capabilities in VScode. The keybind to poll JES Spool file content will require the spool file to be active in the text editor. [#2285](https://github.com/zowe/vscode-extension-for-zowe/issues/2285)
- Updated linter rules and addressed linter errors. [#2291](https://github.com/zowe/vscode-extension-for-zowe/issues/2291)
- Fixed an issue with `zowe.settings.version` setting being updated with incorrect type. [#2166](https://github.com/zowe/vscode-extension-for-zowe/issues/2166)
- Updated dependencies for security audits.

## `2.8.0`

### New features and enhancements

- Added a new Zowe Explorer setting, `zowe.logger`, with a default setting of `INFO`.
- Added an output channel, `Zowe Explorer`, for logging within VS Code's Output view. The log level is set by the new Zowe Explorer setting, `zowe.logger`.
- Added a new setting `zowe.files.logsFolder.path` that can be used to override Zowe Explorer logs folder if default location is read-only. [#2186](https://github.com/zowe/vscode-extension-for-zowe/issues/2186)
- Opening a dialog for Upload or Download of files will now open at the project level directory or the user's home directory if no project is opened. [#2203](https://github.com/zowe/vscode-extension-for-zowe/issues/2203)
- Updated linter rules and addressed linter errors. [#2184](https://github.com/zowe/vscode-extension-for-zowe/issues/2184)
- Added polling options for JES Spool files. Spool files can be polled manually by clicking on the spool file name or automatic polling can be set with `Start Polling` option in context menu. [#1952](https://github.com/zowe/vscode-extension-for-zowe/issues/1952)
- Added the JOBS context menu option to download all spool files in binary format. [#2060](https://github.com/zowe/vscode-extension-for-zowe/issues/2060)
- Added two new options to download a single spool file from a Job in plain text or in binary format. [#2060](https://github.com/zowe/vscode-extension-for-zowe/issues/2060)
- Added the option for secure credential storage to be enable in Theia environment.

### Bug fixes

- Fixed issue with silent failures when uploading members into a data set. [#2167](https://github.com/zowe/vscode-extension-for-zowe/issues/2167)
- Fixed an issue where VSCode did not provide all context menu options for a profile node after a multi-select operation. [#2108](https://github.com/zowe/vscode-extension-for-zowe/pull/2108)
- Fixed an issue where the "Paste" option is shown for a multi-select operation in the "Data Sets" view.
- Fixed a z/OSMF issue for Data Sets and Jobs with special characters in the names. [#2175](https://github.com/zowe/vscode-extension-for-zowe/issues/2175)
- Fixed redundant text in error messages that included the same error details twice.
- Fixed issue where a spool file would open a duplicate tab when clicked between updates. [#1952](https://github.com/zowe/vscode-extension-for-zowe/issues/1952)
- Fixed issue where a job search query would not expand the session node after it has been filtered.
- Fixed error message when no data sets found that match pattern.
- Fixed secure credential storage not possible to enable in Theia.

## `2.7.0`

### New features and enhancements

- Added Job search query label to the session in the Jobs tree. [#2062](https://github.com/zowe/vscode-extension-for-zowe/pull/2064)
- Added feature to copy datasets (pds, sequential, members across pds) with multi-select capabilities. [#1150](https://github.com/zowe/vscode-extension-for-zowe/issues/1550)

### Bug fixes

- Fixed issue where job search queries were not working properly when favorited. [#2122](https://github.com/zowe/vscode-extension-for-zowe/issues/2122)
- Fixed issues where document changes may fail to upload if the environment has a slow filesystem or mainframe connection, or when VS Code exits during an upload operation. [#1948](https://github.com/zowe/vscode-extension-for-zowe/issues/1948)
- Fixed custom credential manager in `~/.zowe/settings/imperative.json` file being overwritten with invalid JSON. [#2187](https://github.com/zowe/vscode-extension-for-zowe/issues/2187)
- Fixed several linter errors throughout the codebase and consolidated linter rules. [#2184](https://github.com/zowe/vscode-extension-for-zowe/issues/2184)

## `2.6.2`

### Bug fixes

- Updated dependencies for security audits.

## `2.6.1`

### Bug fixes

- Removed excess pop-ups when listing/opening USS files, and replaced required pop-ups with status bar items to improve UX. [#2091](https://github.com/zowe/vscode-extension-for-zowe/issues/2091)
- Prevented creation of duplicate session after executing a favorited search query. [#1029](https://github.com/zowe/vscode-extension-for-zowe/issues/1029)
- Resolved an issue where VS Code did not provide all context menu options for a profile node after a multi-select operation. [#2108](https://github.com/zowe/vscode-extension-for-zowe/pull/2108)
- Fixed issue with standardization of old v1 settings in Zowe Explorer during activation. [#1520](https://github.com/zowe/vscode-extension-for-zowe/issues/1520)
- Fixed bug where a JSON error occurs for job nodes when collapsing or expanding with a single click. [#2121](https://github.com/zowe/vscode-extension-for-zowe/issues/2121)
- Fixed possible data loss when file is saved but fails to upload and VS Code does not detect unsaved changes. [#2099](https://github.com/zowe/vscode-extension-for-zowe/issues/2099)

## `2.6.0`

### New features and enhancements

- Added Job search prefix validator [1971](https://github.com/zowe/vscode-extension-for-zowe/issues/1971)
- Added file association for `zowe.config.json` and `zowe.config.user.json` to automatically detect them as JSON with Comments. [#1997](https://github.com/zowe/vscode-extension-for-zowe/issues/1997)
- Added the ability to list all datasets, even those with Imperative Errors. [#235](https://github.com/zowe/vscode-extension-for-zowe/issues/235) & [#2036](https://github.com/zowe/vscode-extension-for-zowe/issues/2036)
- Added favorite job query to jobs view. [#1947](https://github.com/zowe/vscode-extension-for-zowe/issues/1947)
- Added confirmation message for "Submit Job" feature as an option in extension settings (set to "All jobs" by default). [#998](https://github.com/zowe/vscode-extension-for-zowe/issues/998)
- Updated UI/UX method calls to use standalone `Gui` module for better usability and maintainability. [#1967](https://github.com/zowe/vscode-extension-for-zowe/issues/1967)
- Updated error dialog when Zowe config is invalid, with option to "Show Config" within VS Code for diagnostics. [#1986](https://github.com/zowe/vscode-extension-for-zowe/issues/1986)
- Added support for pasting at top-level of USS tree (if filtered), and optimized copy/paste operations to avoid using local paths when possible. [#2041](https://github.com/zowe/vscode-extension-for-zowe/issues/2041)

### Bug fixes

- Updated check for Theia environment to reduce false positives in different environments. [#2079](https://github.com/zowe/vscode-extension-for-zowe/issues/2079)
- Fixed issue where responseTimeout (in Zowe config) was not provided for supported API calls. [#1907](https://github.com/zowe/vscode-extension-for-zowe/issues/1907)
- Fixed issue where "Show Attributes" feature used conflicting colors with light VS Code themes. [#2048](https://github.com/zowe/vscode-extension-for-zowe/issues/2048)
- Fixed settings not persisting in Theia versions >=1.29.0. [#2065](https://github.com/zowe/vscode-extension-for-zowe/pull/2065)
- Removed TSLint (as it is deprecated), and replaced all TSLint rules with their ESLint equivalents. [#2030](https://github.com/zowe/vscode-extension-for-zowe/issues/2030)
- Fixed issue with a success message being returned along with error for Job deletion. [#2075](https://github.com/zowe/vscode-extension-for-zowe/issues/2075)
- Removed extra files from the VSIX bundle to reduce download size by 64%. [#2042](https://github.com/zowe/vscode-extension-for-zowe/pull/2042)
- Surfaced any errors from a dataset Recall/Migrate operation. [#2032](https://github.com/zowe/vscode-extension-for-zowe/issues/2032)
- Re-implemented regular dataset API call if the dataSetsMatching does not exist. [#2084](https://github.com/zowe/vscode-extension-for-zowe/issues/2084)

## `2.5.0`

### New features and enhancements

- Added ability to filter jobs by status. Improved Job filtering User experience. [#1925](https://github.com/zowe/vscode-extension-for-zowe/issues/1925)
- Added option to view PDS member attributes, and updated formatting for attributes webview. [#1577](https://github.com/zowe/vscode-extension-for-zowe/issues/1577)
- Streamlined attribute viewing options into one feature - "Show Attributes".
- Added multiple select copy/paste feature on uss view [#1549](https://github.com/zowe/vscode-extension-for-zowe/issues/1549)
- Added multiple select for hide session [#1555](https://github.com/zowe/vscode-extension-for-zowe/issues/1555)

### Bug fixes

- Fixed missing localization for certain VScode error/info/warning messages. [#1722](https://github.com/zowe/vscode-extension-for-zowe/issues/1722)
- Fixed "Allocate Like" error that prevented proper execution. [#1973](https://github.com/zowe/vscode-extension-for-zowe/issues/1973)
- Fixed de-sync issue between Data Set and Favorites panels when adding or deleting datasets/members that were favorited. [#1488](https://github.com/zowe/vscode-extension-for-zowe/issues/1488)
- Added logging in places where errors were being caught and ignored.
- Fixed issue where parent in Jobs list closes after single/multiple job deletion. [#1676](https://github.com/zowe/vscode-extension-for-zowe/issues/1676)

## `2.4.1`

### Bug fixes

- Bugfix: Added validation check while creating, renaming and using allocate alike feature for datasets [#1849](https://github.com/zowe/vscode-extension-for-zowe/issues/1849)
- Fixed login/logout errors from Team config file watcher. [#1924](https://github.com/zowe/vscode-extension-for-zowe/issues/1924)
- Fixed the loading of previously saved profiles in the tree views.
- Fixed default zosmf profile being added to tree view when no previous sessions have been added. [#1992](https://github.com/zowe/vscode-extension-for-zowe/issues/1992)
- Fixed the `Secure Credentials Enabled` setting to update the `~/.zowe/settings/imperative.json` file upon change of the setting without overwriting preexisting data in the file.
- Fixed errors encountered from not having Zowe CLI installed by creating the `~/.zowe/settings/imperative.json` file during activation if it doesn't already exist. This file is for Zowe Explorer to know the Security Credential Manager used for secure profile information and removes the Zowe CLI installation prerequisite. [#1850](https://github.com/zowe/vscode-extension-for-zowe/issues/1850)
- Fixed Zowe Explorer failing to activate in environment with empty workspace. [#1994](https://github.com/zowe/vscode-extension-for-zowe/issues/1994)

## `2.4.0`

### New features and enhancements

- Added check for existing team configuration file in location during create, prompting user to continue with the create action. [#1923](https://github.com/zowe/vscode-extension-for-zowe/issues/1923)
- Added a solution to allow Zowe Explorer extensions with a dependency on Zowe Explorer to work as web extension without Zowe Explorer functionality in vscode.dev. [#1953](https://github.com/zowe/vscode-extension-for-zowe/issues/1953)
- Added a new setting `Secure Credentials Enabled`, default value is selected for security and will have to be unselected to allow creation of team configuration files without default secure arrays to support environments that don't have access to Zowe CLI's Secure Credential Management.

### Bug fixes

- Fixed activation and Refresh Extension issues in web based editors, ie. Theia. [#1807](https://github.com/zowe/vscode-extension-for-zowe/issues/1807)
- Fix refresh job & spool file pull from mainframe doesn't update job status [#1936](https://github.com/zowe/vscode-extension-for-zowe/pull/1936)
- Fix for serial saving of data sets and files to avoid conflict error. [#1868](https://github.com/zowe/vscode-extension-for-zowe/issues/1868)

## `2.3.0`

### New features and enhancements

- Added option to edit team configuration file via the + button for easy access. [#1896](https://github.com/zowe/vscode-extension-for-zowe/issues/1896)
- Added multiple selection to manage context menu of Datasets, USS, and Jobs views. [#1428](https://github.com/zowe/vscode-extension-for-zowe/issues/1428)
- Added Spool file attribute information to a hover over the Spool file's name. [#1832](https://github.com/zowe/vscode-extension-for-zowe/issues/1832)
- Added support for CLI home directory environment variable in Team Config file watcher, and support watching Team Config files named zowe.config.json and zowe.config.user.json at both locations. [#1913](https://github.com/zowe/vscode-extension-for-zowe/issues/1913)
- Update to Job's View Spool file label to display PROCSTEP if available, if PROCSTEP isn't available the label will display the Spool file's record count. [#1889](https://github.com/zowe/vscode-extension-for-zowe/issues/1889) [#1832](https://github.com/zowe/vscode-extension-for-zowe/issues/1832)

### Bug fixes

- Fixed extension being slow to load large team config files. [#1911](https://github.com/zowe/vscode-extension-for-zowe/issues/1911)
- Fixed issue with cached profile information after updates to profiles. [#1915](https://github.com/zowe/vscode-extension-for-zowe/issues/1915)
- Fixed issue with saving credentials to v1 profile's yaml file when un-secure and save is selected after credential prompting. [#1886](https://github.com/zowe/vscode-extension-for-zowe/issues/1886)
- Fixed issue with outdated cached information after Update Credentials. [#1858](https://github.com/zowe/vscode-extension-for-zowe/issues/1858)
- Fixed issue with support for ZOWE_CLI_HOME environment variable. [#1747](https://github.com/zowe/vscode-extension-for-zowe/issues/1747)

## `2.2.1`

- Bugfix: Fixed activation failure when error reading team configuration file. [#1876](https://github.com/zowe/vscode-extension-for-zowe/issues/1876)
- Bugfix: Fixed Profile IO errors by refactoring use of Imperative's CliProfileManager. [#1851](https://github.com/zowe/vscode-extension-for-zowe/issues/1851)
- Bugfix: Fixed runtime error found in initForZowe call used by extenders. [#1872](https://github.com/zowe/vscode-extension-for-zowe/issues/1872)
- Bugfix: Added error notification for users when OS case sensitivitiy is not set up to avoid issues found with USS files in single directory of same name but different case. [#1484](https://github.com/zowe/vscode-extension-for-zowe/issues/1484)
- Bugfix: Added file watcher for team configuration files to fix v2 profile update issues experienced during creation, updating, and deletion of global or project level configuration files in VS Code. [#1760](https://github.com/zowe/vscode-extension-for-zowe/issues/1760)
- Bugfix: Updated dependencies for improved security. [#1878](https://github.com/zowe/vscode-extension-for-zowe/pull/1878)

## `2.2.0`

- Optimized saving of files on DS/USS when utilizing autosave or experiencing slow upload speeds.
- Updates to use new Zowe Explorer APIs `ZoweVsCodeExtension.updateCredentials` for credential prompting and `ProfilesCache.updateProfilesArrays` for profiles that don't store credentials locally in profile file.

## `2.1.0`

- Added: `Pull from Mainframe` option added for JES spool files. [#1837](https://github.com/zowe/vscode-extension-for-zowe/pull/1837)
- Added: Updated Licenses. [#1841](https://github.com/zowe/vscode-extension-for-zowe/issues/1841)
- Bugfix: Updated imports to use the imperative instance provided by the CLI package. [#1842](https://github.com/zowe/vscode-extension-for-zowe/issues/1842)
- Bugfix: Fixed unwanted requests made by tree node when closing folder. [#754](https://github.com/zowe/vscode-extension-for-zowe/issues/754)
- Bugfix: Fix for credentials not being updated after the invalid credentials error is displayed. [#1799](https://github.com/zowe/vscode-extension-for-zowe/issues/1799)
- Bugfix: Fixed hyperlink for Job submitted when profile is not already in JOBS view. [#1751](https://github.com/zowe/vscode-extension-for-zowe/issues/1751)
- Bugfix: Fixed keybindings for `Refresh Zowe Explorer` to not override default VSC keybinding. See [README.md](https://github.com/zowe/vscode-extension-for-zowe/blob/main/packages/zowe-explorer/README.md#keyboard-shortcuts) for new keybindings. [#1826](https://github.com/zowe/vscode-extension-for-zowe/issues/1826)
- Bugfix: Fixed `Update Profile` issue for missing non-secure credentials. [#1804](https://github.com/zowe/vscode-extension-for-zowe/issues/1804)
- Bugfix: Fixed errors when operation cancelled during credential prompt. [#1827](https://github.com/zowe/vscode-extension-for-zowe/issues/1827)
- Bugfix: Login and Logout operations no longer require a restart of Zowe Explorer or VSC. [#1750](https://github.com/zowe/vscode-extension-for-zowe/issues/1750)
- Bugfix: Fix for Login token always being stored in plain text. [#1840](https://github.com/zowe/vscode-extension-for-zowe/issues/1840)
- Bugfix: Fixed Theia tests. [#1665](https://github.com/zowe/vscode-extension-for-zowe/issues/1665)

## `2.0.3`

- Bugfix: Fixed Quick-key Delete in USS and Jobs trees. [#1821](https://github.com/zowe/vscode-extension-for-zowe/pull/1821)
- Bugfix: Fixed issue with Zowe Explorer crashing during initialization due to Zowe config file errors. [#1822](https://github.com/zowe/vscode-extension-for-zowe/pull/1822)
- Bugfix: Fixed issue where Spool files failed to open when credentials were not stored in a profile. [#1823](https://github.com/zowe/vscode-extension-for-zowe/pull/1823)
- Bugfix: Fixed extra space in the Invalid Credentials dialog, at profile validation profilename. [#1824](https://github.com/zowe/vscode-extension-for-zowe/pull/1824)
- Bugfix: Updated dependencies for improved security. [#1819](https://github.com/zowe/vscode-extension-for-zowe/pull/1819)

## `2.0.2`

- Bugfix: Fixed USS search filter fails on credential-less profiles. [#1811](https://github.com/zowe/vscode-extension-for-zowe/pull/1811)
- Bugfix: Fixed Zowe Explorer recognizing environment variable ZOWE_CLI_HOME. [#1803](https://github.com/zowe/vscode-extension-for-zowe/pull/1803)
- Bugfix: Fixed Zowe Explorer prompting for TSO Account number when saved in config file's TSO profile. [#1801](https://github.com/zowe/vscode-extension-for-zowe/pull/1801)

## `2.0.1`

- BugFix: Improved logging information to help diagnose Team Profile issues. [#1776](https://github.com/zowe/vscode-extension-for-zowe/pull/1776)
- BugFix: Fixed adding profiles to the tree view on Theia. [#1774](https://github.com/zowe/vscode-extension-for-zowe/issues/1774)
- BugFix: Updated Log4js version to resolve initialization problem on Eclipse Che. [#1692](https://github.com/zowe/vscode-extension-for-zowe/issues/1692)
- BugFix: Fixed dataset upload issue by trimming labels. [#1789](https://github.com/zowe/vscode-extension-for-zowe/issues/1789)
- BugFix: Fixed duplicate jobs appearing in the jobs view upon making an owner/prefix filter search for extenders. [#1780](https://github.com/zowe/vscode-extension-for-zowe/pull/1780)
- BugFix: Fixed error displayed when opening a job file for extenders. [#1701](https://github.com/zowe/vscode-extension-for-zowe/pull/1701)

## `2.0.0`

- Major: Introduced Team Profiles and more. See the prerelease items (if any) below for more details.

## 2.0.0-next.202204202000

- Updated Imperative to gather information from the corresponding base profile. [#1757](https://github.com/zowe/vscode-extension-for-zowe/pull/1757)
- Fixed issue when first Team Config profile management file is created. [#1754](https://github.com/zowe/vscode-extension-for-zowe/pull/1754)
- Fixed `Failed to find property user` on load or refresh. [#1757](https://github.com/zowe/vscode-extension-for-zowe/pull/1757)
- Fixed getting credentials from the wrong base profile. [#1757](https://github.com/zowe/vscode-extension-for-zowe/pull/1757)
- Fixed writing tokens to the wrong base profile. [#1757](https://github.com/zowe/vscode-extension-for-zowe/pull/1757)
- Fixed Windows not being able to share Tokens between CLI and ZE. [#1757](https://github.com/zowe/vscode-extension-for-zowe/pull/1757)
- Fixed Login info written to global file if proifle name is the same as project level profile. [#1761](https://github.com/zowe/vscode-extension-for-zowe/pull/1761)

## 2.0.0-next.202204180940

- Refactored the PRofilesCache to reduce maintenance efforts going forward. [#1715](https://github.com/zowe/vscode-extension-for-zowe/issues/1715)
- Updated CLI to consume security related fixes and more. [#1740](https://github.com/zowe/vscode-extension-for-zowe/pull/1740)
- Added differentiation between project and global level profiles. [#1727](https://github.com/zowe/vscode-extension-for-zowe/issues/1727)
- Removed the Secure Credential setting. [#1739](https://github.com/zowe/vscode-extension-for-zowe/issues/1739), [#722](https://github.com/zowe/vscode-extension-for-zowe/issues/722), [#820](https://github.com/zowe/vscode-extension-for-zowe/issues/820), and [#1223](https://github.com/zowe/vscode-extension-for-zowe/issues/1223)
- Synchronized the ZE preferred Security service with the CLI. [#1736](https://github.com/zowe/vscode-extension-for-zowe/issues/1736)
- Fixed APIML token not working between clients (ZE and CLI). [#1713](https://github.com/zowe/vscode-extension-for-zowe/issues/1713)

## 2.0.0-next.202204081040

- Fixed TSO commands in when using teamConfig. [#1731](https://github.com/zowe/vscode-extension-for-zowe/pull/1731)
- Fixed `Zowe Explorer: Refresh Zowe Explorer` command palette option. [1735](https://github.com/zowe/vscode-extension-for-zowe/pull/1735)

## 2.0.0-next.202204041200

- Added Secure Credential support, allowing users to update credentials using GUI. [#1699](https://github.com/zowe/vscode-extension-for-zowe/pull/1693)
- Update Zowe Explorer 2.0 settings migration. [1714](https://github.com/zowe/vscode-extension-for-zowe/pull/1714)
- Update Zowe Explorer SSO logout check for extenders. [#1711](https://github.com/zowe/vscode-extension-for-zowe/pull/1711)
- Update Zowe SDK dependency. [#1699](https://github.com/zowe/vscode-extension-for-zowe/pull/1693)
- Updated dependencies for improved security. [#1702](https://github.com/zowe/vscode-extension-for-zowe/pull/1702)

## `v2.0.0-next.202202281000`

- Update Zowe CLI SDK to version 7.0.0-next.202202242016.
- Fixed the bug that overwrites like-named profiles in a nested config.

## `v2.0.0-next.202202221200`

- Added extender's type info to config schema during config file creation and removed Zowe CLI installation dependency. [#1629](https://github.com/zowe/vscode-extension-for-zowe/pull/1629)
- Added support for Login and Logout using the config file. [#1637](https://github.com/zowe/vscode-extension-for-zowe/pull/1637)
- Added capability to refresh Zowe Explorer updating the Views to reflect different profile handling to include the config file. [#1650](https://github.com/zowe/vscode-extension-for-zowe/pull/1650)
- Updated Zowe SDK dependency. [#1624](https://github.com/zowe/vscode-extension-for-zowe/pull/1624)

## `1.22.0`

- Added: Extensible Login and Logout capabilities for Zowe extenders to utilize for token based authentication. [#1606](https://github.com/zowe/vscode-extension-for-zowe/pull/1606) and [#1255](https://github.com/zowe/vscode-extension-for-zowe/issues/1255).
- Added: Eclipse Public License file. Users can view the license file in the root directory of the Zowe Explorer repository [#1626](https://github.com/zowe/vscode-extension-for-zowe/pull/1626).
- Updated: Supported Node.js version was changed to v12 or higher. We no longer support running the product on earlier versions (10.x and earlier) of Node.js [#1640](https://github.com/zowe/vscode-extension-for-zowe/pull/1640).
- Updated: Security updates for `copy-props`, `nanoid`, and `markdown-it` dependencies were changed to improve security alerting [#1638](https://github.com/zowe/vscode-extension-for-zowe/pull/1638), [#1636](https://github.com/zowe/vscode-extension-for-zowe/pull/1636), and [#1649](https://github.com/zowe/vscode-extension-for-zowe/pull/1649).
- Updated: A work around was developed to help developers debug Zowe Explorer VS Code extension on Theia. For more information, see **Work around for debugging in Theia** [#1576](https://github.com/zowe/vscode-extension-for-zowe/pull/1576).
- Fixed: The Zowe Explorer deployment script was updated to use vsce (Visual Studio Code Extension Manager) version 1.103.1 to help ensure that it is compatible with Node v12 [#1608](https://github.com/zowe/vscode-extension-for-zowe/pull/1608).
- Fixed: Fixed the Theia input box issue that caused entered values to be validated incorrectly [#1580](https://github.com/zowe/vscode-extension-for-zowe/pull/1580).

## `1.21.0`

- Add a progress bar for the simultaneous deletion of multiple jobs [#1583](https://github.com/zowe/vscode-extension-for-zowe/pull/1583). Thanks @uzuko01
- Added the note about the deprecation of the associate profile feature to the Associate Profile section of Zowe Docs and to the Zowe Explorer Readme [#1575](https://github.com/zowe/vscode-extension-for-zowe/pull/1575). Thanks @IgorCATech
- Changed the `DataSet uploaded successfully` message type. Now messages are shown in the status bar instead of the notification pop-up [#1542](https://github.com/zowe/vscode-extension-for-zowe/pull/1542). Thanks @anokhikastiaIBM
- Updated dependencies for improved security [#1591](https://github.com/zowe/vscode-extension-for-zowe/pull/1591) and [#1601](https://github.com/zowe/vscode-extension-for-zowe/pull/1601). Thanks @lauren-li
- Updated Theia tests to use the latest Theia version [#1566](https://github.com/zowe/vscode-extension-for-zowe/pull/1566). Thanks @JillieBeanSim
- Fixed the issue that caused JCL errors in the JOBS tree to be displayed as `undefined:undefined(undefined)` [#1584](https://github.com/zowe/vscode-extension-for-zowe/pull/1584). Thanks @roman-kupriyanov
- Fixed the Theia input box issue that caused entered values to be incorrectly validated [#1580](https://github.com/zowe/vscode-extension-for-zowe/pull/1580). Thanks @JillieBeanSim
- Fixed the issue that caused the removal of unsaved credentials of a profile in the Jobs tree after deleting a job. Now when you delete a job from the Jobs tree with a profile that does not have the stored credentials, the profile keeps the cached credentials [#1524](https://github.com/zowe/vscode-extension-for-zowe/pull/1524). Thanks @nickImbirev

## `1.20.0`

- Added a Github action bot that automates the issue triage [#1530](https://github.com/zowe/vscode-extension-for-zowe/pull/1530). Thanks @crawr
- Updated the @zowe/cli version to 6.33.3 to fix the SSH2 audit failure [#1522](https://github.com/zowe/vscode-extension-for-zowe/pull/1522). Thanks @JillieBeanSim
- Updated the Jobs Issue Stop and Issue Modify commands so that they can be consumed by Extenders with the `issueMvsCommand` API [#1508](https://github.com/zowe/vscode-extension-for-zowe/pull/1508). Thanks @JillieBeanSim
- Use Visual Studio Code's standard confirmation prompt for the Data Sets, USS, and Job trees when clicking on a Favorited profile that does not exist [#1506](https://github.com/zowe/vscode-extension-for-zowe/pull/1506). Thanks @JillieBeanSim
- Updated the deletion prompt for the USS and Jobs trees [#1505](https://github.com/zowe/vscode-extension-for-zowe/pull/1505). Thanks @JillieBeanSim
- Updated the placeholder text in the `Add Profile` entry field [#1490](https://github.com/zowe/vscode-extension-for-zowe/pull/1490). Thanks @anokhikastiaIBM
- Fixed the Not Found issue that resulted from attempts to delete a member whose parent data set was already deleted using multi-delete [#1525](https://github.com/zowe/vscode-extension-for-zowe/pull/1525). Thanks @JillieBeanSim

## `1.19.0`

- Added a check to ensure that a base profile exists before running the function that combines base and service profiles [#1500](https://github.com/zowe/vscode-extension-for-zowe/pull/1500). Thanks @lauren-li
- Added Imperative logger access for extenders [#1433](https://github.com/zowe/vscode-extension-for-zowe/pull/1433). Thanks @katelynienaber
- Added documentation for Imperative logger for extenders [#1467](https://github.com/zowe/vscode-extension-for-zowe/pull/1467). Thanks @katelynienaber
- Implemented separate console windows for TSO and MVS commands [#1478](https://github.com/zowe/vscode-extension-for-zowe/pull/1478). Thanks @katelynienaber
- Fixed the bug that caused the check credentials pop-up to disappear too quickly [#1486](https://github.com/zowe/vscode-extension-for-zowe/pull/1486). Thanks @JillieBeanSim
- Fixed the bug that kept the command text box while escaping the process of entering a TSO command. Now the command text box does not pop up if you cancel entering a TSO command [#1479](https://github.com/zowe/vscode-extension-for-zowe/pull/1479). Thanks @katelynienaber
- Fixed the bug that caused issues with deleting data set members in Ecplipse Theia or Che [#1487](https://github.com/zowe/vscode-extension-for-zowe/pull/1478). Thanks @phaumer
- Fixed the bug that caused the deletion of selected data sets while removing a single data set member by using the right-click action. [#1483](https://github.com/zowe/vscode-extension-for-zowe/pull/1483). Thanks @JillieBeanSim

## `1.18.0`

- Added the ability to register custom profile types in `ProfilesCache` for extenders [#1419](https://github.com/zowe/vscode-extension-for-zowe/pull/1419). Thanks @phaumer
- Added the ability to pass account and other information from tso profile [#1378](https://github.com/zowe/vscode-extension-for-zowe/pull/1378). Thanks @fswarbrick
- Added profiles cache to extenders [#1390](https://github.com/zowe/vscode-extension-for-zowe/pull/1390). Thanks @phaumer
- Status icons now reset when refreshing the explorer views [#1404](https://github.com/zowe/vscode-extension-for-zowe/pull/1404). Thanks @lauren-li
- Fixed the issue that prevented the expected error message `No valid value for z/OS URL. Operation Cancelled` from being displayed while escaping the host text box during the creation or update of a profile [#1426](https://github.com/zowe/vscode-extension-for-zowe/pull/1426). Thanks @JillieBeanSim
- Fixed the issue that invoked profile validation before updating a profile. Now a profile is validated only after the update [#1415](https://github.com/zowe/vscode-extension-for-zowe/pull/1415). Thanks @JillieBeanSim
- Fixed the issue of Zowe profiles encoding value when opening a USS file in the text editor [#1400](https://github.com/zowe/vscode-extension-for-zowe/pull/1400). Thanks @JillieBeanSim

## `1.17.0`

- Added the feature that automatically includes a missing profile in the Jobs view when submitting a job [#1386](https://github.com/zowe/vscode-extension-for-zowe/pull/1386). Thanks @nickImbirev
- Added the extender documentation for KeytarApi for Secure Credential Store [#1384](https://github.com/zowe/vscode-extension-for-zowe/pull/1384). Thanks @JillieBeanSim
- Added a new setting that enables you to hide Zowe Explorer's temporary downloads folder from a workspace [#1373](https://github.com/zowe/vscode-extension-for-zowe/pull/1373). Thanks @crawr
- Added the command to refresh a particular job and get the latest information and content for its spool files [#1363](https://github.com/zowe/vscode-extension-for-zowe/pull/1363). Thanks @nickImbirev
- Added the function that enables you to delete multiple datasets and data set members [#1323](https://github.com/zowe/vscode-extension-for-zowe/pull/1323). Thanks @katelynienaber
- Added the feature that enables you to use multiple VS Code windows for files opened via Zowe Explorer [#1347](https://github.com/zowe/vscode-extension-for-zowe/pull/1347). Thanks @JillieBeanSim
- Added the command to refresh USS directory file names without the entire tree collapsing [#1369](https://github.com/zowe/vscode-extension-for-zowe/pull/1369). Thanks @rudyflores
- Removed non-functioning code from invalid credentials for Theia [#1371](https://github.com/zowe/vscode-extension-for-zowe/pull/1371). Thanks @lauren-li
- Fixed the issue with USS Search and Update Profile errors for profiles without credentials [#1391](https://github.com/zowe/vscode-extension-for-zowe/pull/1391). Thanks @lauren-li

## `1.16.0`

- Added the refresh data set member names option. You can now retrieve a new list of members from the mainframe [#1343](https://github.com/zowe/vscode-extension-for-zowe/pull/1343). Thanks @rudyflores
- Added the best practice documentation for error handling [#1335](https://github.com/zowe/vscode-extension-for-zowe/pull/1335). Thanks @katelynienaber
- Added the developer guide for adding commands to core Zowe Explorer menus [#1332](https://github.com/zowe/vscode-extension-for-zowe/pull/1332). Thanks @lauren-li
- Standardized context group names [#1340](https://github.com/zowe/vscode-extension-for-zowe/pull/1340). Thanks @lauren-li
- Fixed the error message that popped up when accessing a profile from Favorites [#1344](https://github.com/zowe/vscode-extension-for-zowe/pull/1344). Thanks @rudyflores
- Fixed the issue that prevented the Allocate Like feature from working correctly [#1322](https://github.com/zowe/vscode-extension-for-zowe/pull/1322). Thanks @katelynienaber

## `1.15.1`

- Fixed the issue that required the vscode module to be imported in the API package [#1318](https://github.com/zowe/vscode-extension-for-zowe/pull/1318). Thanks @JillieBeanSim

## `1.15.0`

- Added the secure credentials support for Extenders API [#1306](https://github.com/zowe/vscode-extension-for-zowe/pull/1306). Thanks @JillieBeanSim
- Improved Zowe Explorer extenders. Zowe Explorer extenders can now utilize Extender API to have profile folder and meta file created upon initialization [#1282](https://github.com/zowe/vscode-extension-for-zowe/pull/1282). Thanks @JillieBeanSim
- Improved the Command Palette by adding "Zowe Explorer:" before all commands that are related to the extension. Removed some commands from the palette that caused issues [#1308](https://github.com/zowe/vscode-extension-for-zowe/pull/1308). Thanks @lauren-li
- Updated Theia Tests. Now you need to have Zowe CLI 6.31.0 and the latest .vsix file in the `theia/plugins` folder to run Theia tests [#1268](https://github.com/zowe/vscode-extension-for-zowe/pull/1268). Thanks @deepali-hub
- Fixed the issue that prevented the `issue STOP command` function from executing correctly [#1304](https://github.com/zowe/vscode-extension-for-zowe/pull/1304). Thanks
  @nickImbirev
- Fixed the issue that caused the Add Profile icon to disappear [#1307](https://github.com/zowe/vscode-extension-for-zowe/pull/1307). Thanks @lauren-li
- Fixed the vulnerability in NPM Audit [#1309](https://github.com/zowe/vscode-extension-for-zowe/pull/1309). Thanks @JillieBeanSim
- Fixed the issue that doubled the occurrence of the port prompt [#1298](https://github.com/zowe/vscode-extension-for-zowe/pull/1298). Thanks @katelynienaber
- Fixed the issue that triggered the `Delete Job` command even outside Zowe Explorer views [#1310](https://github.com/zowe/vscode-extension-for-zowe/pull/1310). @crawr
- Fixed the trailing slash issue that caused issues with USS search [#1313](https://github.com/zowe/vscode-extension-for-zowe/pull/1313). Thanks @katelynienaber

## `1.14.0`

- Added the Issue TSO Commands feature [#1245](https://github.com/zowe/vscode-extension-for-zowe/pull/1245). Thanks @JillieBeanSim
- Fixed the issue that caused the USS tree to collapse after renaming a folder [#1259](https://github.com/zowe/vscode-extension-for-zowe/pull/1259). Thanks @lauren-li
- Fixed the issue that prevented jobs with an octothorpe (#) in the name from opening [#1253](https://github.com/zowe/vscode-extension-for-zowe/issues/1253). Thanks @katelynienaber

## `1.13.1`

- Updated the dialog text for issuing MVS commands. Now the text of the function is `Zowe: Issue MVS Command` [#1230](https://github.com/zowe/vscode-extension-for-zowe/pull/1230). Thanks @JillieBeanSim
- Added the prompt for credentials when issuing MVS commands, using the right click action, against profiles with missing credentials [#1231](https://github.com/zowe/vscode-extension-for-zowe/pull/1231). Thanks @JillieBeanSim
- Added the Prerequisites section to the Zowe Explorer Extension for FTP ReadMe [#1246](https://github.com/zowe/vscode-extension-for-zowe/pull/1246). Thanks @lauren-li
- Added Open VSX to the deployment pipeline [#1240](https://github.com/zowe/vscode-extension-for-zowe/pull/1240). Thanks @zFernand0

## `1.13.0`

- Added the monorepo landing Readme that contains the high-level overview of the repository folders such as `packages` folder, instructions on how to contribute to the project and links to Medium articles providing additional useful information about Zowe Explorer and Zowe [#1199](https://github.com/zowe/vscode-extension-for-zowe/pull/1199). Thanks @IgorCATech
- Fixed the issue that prevented the list of recently opened files from being displayed upon request. You can access a list of recently opened files by pressing the Ctrl+Alt+R (Windows) or Command+Option+R (Mac) key combination [#1208](https://github.com/zowe/vscode-extension-for-zowe/pull/#1208). Thanks @jellypuno
- Fixed the issue that prevented file picker from functioning. The file picker feature lets you filter your datasets in the tree by pressing the Ctrl+Alt+P (Windows) or Command+Option+P (Mac) key combination [#992](https://github.com/zowe/vscode-extension-for-zowe/issues/992). Thanks @katelynienaber
- Fixed the issue that caused the content from a previously filtered USS directory instead of the currently filtered USS directory to be served [#1134](https://github.com/zowe/vscode-extension-for-zowe/issues/1134). Thanks @lauren-li
- Added the previously selected `RejectUnauthorized` value to the placeholder text of the entry field while updating an existing profile. In addition, the value is highlighted and shown at the top of the selection list [#1218](https://github.com/zowe/vscode-extension-for-zowe/pull/1218). Thanks @JillieBeanSim
- Added the pre-filled and pre-selected filename of the copied member to the entry field while performing the paste member action [#1183](https://github.com/zowe/vscode-extension-for-zowe/pull/1183). Thanks @JillieBeanSim
- Added the multiple deletion of jobs feature [#1128](https://github.com/zowe/vscode-extension-for-zowe/pull/1128). Thanks @crawr
- Improved error handling for the data set copy/paste member, migrate, and recall functions [#1219](https://github.com/zowe/vscode-extension-for-zowe/pull/1219). Thanks @tiantn

## `1.12.1`

- Fixed the issue that prevented edited profile base paths from being saved [#989](https://github.com/zowe/vscode-extension-for-zowe/issues/989). Thanks @katelynienaber
- Fixed the issue that prevented Zowe Explorer from storing empty values for optional profile fields, such as `user`, `password`, `timeout`, and `encoding`. This is done to be consistent with the way Zowe CLI stores profile information when creating and editing profiles [#1016](https://github.com/zowe/vscode-extension-for-zowe/issues/1016). Thanks @katelynienaber
- Fixed the issue that caused repeated credential prompting if a user refused to authenticate [#1147](https://github.com/zowe/vscode-extension-for-zowe/issues/1147). Thanks @katelynienaber
- Fixed the issue that caused removed favorite profiles to be favorited again in subsequent IDE sessions [#1144](https://github.com/zowe/vscode-extension-for-zowe/issues/1144). Thanks @lauren-li
- Fixed the issue that prevented updated credential prompting from occurring when a profile was marked “invalid” [#1095](https://github.com/zowe/vscode-extension-for-zowe/issues/1095). Thanks @katelynienaber

## `1.12.0`

- Added the ability to edit data set attributes before allocation [#1031](https://github.com/zowe/vscode-extension-for-zowe/issues/1031). Thanks @katelynienaber
- Allowed filtering of member names from the Data Sets search bar [#868](https://github.com/zowe/vscode-extension-for-zowe/issues/868). Thanks @JillieBeanSim
- Reorganized the context menus and streamlined the visible icons [#1052](https://github.com/zowe/vscode-extension-for-zowe/issues/1052). Thanks @katelynienaber
- Fixed the messaging displayed when handling inactive profiles and when updating profiles [#1065](https://github.com/zowe/vscode-extension-for-zowe/issues/1065) [#1096](https://github.com/zowe/vscode-extension-for-zowe/issues/1096). Thanks @jellypuno
- Fixed the issue causing tree restructure when renaming a USS file or directory [#757](https://github.com/zowe/vscode-extension-for-zowe/issues/757). Thanks @katelynienaber
- Fixed the issue preventing issuing of commands when using profiles with tokens [#1051](https://github.com/zowe/vscode-extension-for-zowe/issues/1051). Thanks @crawr
- Refactored refresh functions. Thanks @lauren-li @JillieBeanSim
- Updated FTP and API Readme documentation. Thanks @phaumer
- Added regression tests for profiles in Theia. Thanks @deepali-hub

## `1.11.1`

- Updated Keytar and Jest dev deps for Node 14. Thanks @t1m0thyj

## `1.11.0`

- Added login and logout functions for base profiles. You can now log in to API Mediation Layer and generate a token for your base profile. [#914](https://github.com/zowe/vscode-extension-for-zowe/issues/914). Thanks @crawr
- Fixed the empty profile folders in Favorites issue. [#1026](https://github.com/zowe/vscode-extension-for-zowe/issues/1026). Thanks @lauren-li
- Fixed the initialization error that occurred when base profiles were used while being logged out from API ML. [1063](https://github.com/zowe/vscode-extension-for-zowe/issues/1063). Thanks @jellypuno
- Fixed the issue preventing the tree refresh function from updating extender profiles. [1078](https://github.com/zowe/vscode-extension-for-zowe/issues/1078). Thanks @lauren-li
- Fixed the issue causing jobs retrieval failure when using profiles with tokens. [1088](https://github.com/zowe/vscode-extension-for-zowe/issues/1088). Thanks @jellypuno

## `1.10.1`

- Updated arguments to keep the order of precedence consistent between service and base profile. [#1055](https://github.com/zowe/vscode-extension-for-zowe/issues/1055). Thanks @JillieBeanSim

## `1.10.0`

- Added Base Profile support. [#1037](https://github.com/zowe/vscode-extension-for-zowe/issues/1037). Thanks @katelynienaber, @jellypuno, @JillieBeanSim, @lauren-li, @crawr, @phaumer

## `1.9.0`

- Added the Allocate Like feature. [#904](https://github.com/zowe/vscode-extension-for-zowe/issues/904). Thanks @katelynienaber
- Added the ability to disable/enable profile validation. [#922](https://github.com/zowe/vscode-extension-for-zowe/issues/922). Thanks @JillieBeanSim
- Added the ability to access other profiles during profile validation. [#953](https://github.com/zowe/vscode-extension-for-zowe/issues/953). Thanks @JillieBeanSim
- Grouped Favorites by profile for Datasets, USS, and Jobs. [#168](https://github.com/zowe/vscode-extension-for-zowe/issues/168). Thanks @lauren-li
- Fixed USS renaming issues. [#911](https://github.com/zowe/vscode-extension-for-zowe/issues/911). Thanks @katelynienaber and @lauren-li
- Fixed the deletion of datasets issue. [#963](https://github.com/zowe/vscode-extension-for-zowe/issues/963). Thanks @katelynienaber
- Once entered, datasets and members are displayed in uppercase. [#962](https://github.com/zowe/vscode-extension-for-zowe/issues/962). Thanks @AndrewTwydell and @Pranay154
- Removed errors in Favorites items caused by profiles that are created by other extensions. [#968](https://github.com/zowe/vscode-extension-for-zowe/issues/968). Thanks @lauren-li
- Updated the environment check for Theia compatibility. [#1009](https://github.com/zowe/vscode-extension-for-zowe/issues/1009). Thanks @lauren-li

## `1.8.0`

- Webpack working with localization and logging. Thanks @lauren-li
- Allow extenders to load their saved profile sessions upon their activation. Thanks @lauren-li
- Provide a re-validation for invalid profiles automatically. Thanks @JillieBeanSim
- Bug fix related to saving USS files. Thanks @JillieBeanSim.
- Bug fix related to the deletion of datasets. Thanks @katelynienaber

## `1.7.1`

- Fixed USS save operation. Thanks @JillieBeanSim
- Added validation information message. Thanks @JillieBeanSim
- Restructured Readme. Thanks @IgorCATech

## `1.7.0`

- Disallow multiple profiles with same name but different capitalizations. Thanks @katelynienaber
- Improvements for Optional Credentials. Thanks @crawr @jellypuno
- Reorganize Data Sets context menu. Thanks @katelynienaber
- Adding star icon for favorites. Thanks @katelynienaber
- Profile Validation. Thanks @jellypuno
- Updating Credentials via Check Credentials. Thanks @JillieBeanSim
- Favorites get loaded and opened into new files. Thanks @phaumer
- Improve messaging of confirmation dialogues. Thanks @crawr
- Enable editing of filters. Thanks @katelynienaber
- Update Codecov settings. Thanks @jellypuno
- Handle encoding value from z/OSMF Profiles. Thanks @dkelosky
- Enable editing of ASCII files in USS. Thanks @Colin-Stone
- Refactor unit test and add more integration tests. Thanks @katelynienaber

## `1.6.0`

- Create connections with any registered profile type. Thanks @JillieBeanSim
- Streamline first profile creation. Thanks @crawr
- Add recall options for migrated datasets. Thanks @Pranay154
- Fix persistent data after recall functionality. Thanks @katelynienaber
- Fix deleting and editing connection not considering other profile types. Thanks @phaumer
- Fix multiple prompts when escaping/canceling editing session. Thanks @jellypuno
- Fix failure to load optional secure fields from profiles. Thanks @tjohnsonBCM
- Fixed issue when manually editing/deleting associated profiles. Thanks @Colin-Stone
- Refactor unit tests. Thanks @stepanzharychevbroadcom, @katelynienaber

## `1.5.2`

- Fix undefined profile error message. Thanks @JillieBeanSim

## `1.5.1`

- Fix failure to load optional secure fields from profiles. Thanks @tjohnsonBCM
- Fix pressing Escape does not abort Edit profile dialogue. Thanks @jellypuno
- Fix editing of Credentials when setting them to spaces. Thanks @jellypuno
- Fix deletion of profiles not considering all extensibility use cases. Thanks @phaumer

## `1.5.0`

- Fixes for saving of Datasets from Favourites section. Thanks @stepanzharychevbroadcom
- Management of Theia specific merge conflict resolution. Thanks @Alexandru-Dumitru
- Add to recall when PS File opened. Thanks @katelynienaber
- Provide edit support for Profile credentials. Thanks @jellypuno
- Support for profile deletion. Thanks @crawr
- Addressed USS file merge conflict triggering issue. Thanks @Alexandru-Dumitru
- Provide refresh all method for Zowe Explorer - Extenders. Thanks @phaumer
- Extender guidelines and documentation. Thanks @Colin-Stone
- Provision of profile association links to support extenders of Zowe Explorer. Thanks @Colin-Stone
- Creation of an extender API for extenders of Zowe Explorer. Thanks @Colin-Stone
- Management of VSAM files within Dataset explorer. Thanks @Colin-Stone
- VSCode context now based on Regular expression for flexibility. Thanks @Colin-Stone
- Vsix file deployment via Theia pipeline. Thanks @crawr
- Reduction in size of extension.ts file. Thanks @katelynienaber
- ContextValue of undefined error addressed for new members. Thanks @katelynienaber
- Fixed when Pull from mainframe didn't work on USS Files. Thanks @stepanzharychevbroadcom
- Fixed Bug submitting JCL from Command Palette. Thanks @stepanzharychevbroadcom
- Refactoring of testing for accuracy and maintainability. Thanks @stepanzharychevbroadcom

## `1.4.1`

- Fix for USS files not saving correctly. Thanks @phaumer
- Icon update for migrated files only. Thanks @Colin-Stone

## `1.4.0`

- Added support for large datasets and PDS members. Thanks @jellypuno
- Fixed inconsistent behavior when renaming USS file and directories. Thanks @stepanzharychevbroadcom
- Fixed deleting a USS file. Thanks @Colin-Stone
- Fixed profiles not automatically updating values when changed externally. Thanks @jellypuno
- Fixed load error when file names had special characters. Thanks @jellypuno
- Fixed load os USS file list. Thanks @jellypuno
- Improved user experience of USS file navigation #461. Thanks @stepanzharychevbroadcom
- Fixed tab name when renaming dataset. Thanks @stepanzharychevbroadcom
- Improved performance when renaming datasets and members. Thanks @CForrest97
- Added prompting of credentials if previous credentials where entered incorrectly. Thanks @jellypuno
- Added support for VSCode Quick Open shortcut. Thanks @katelynienaber
- Added support for VSCode Open Recent Files shortcut. Thanks @katelynienaber
- Fixed USS Favorites not being remembered. Thanks @Colin-Stone
- Setup automated regression testing on a Theia environment. Thanks @crawr
- Fixed copying dataset on temporary folder #635. Thanks @Colin-Stone
- Made dataset terminology more consistent. Thanks @stepanzharychevbroadcom
- Fixed uploading files to USS. Thanks @stepanzharychevbroadcom
- Fixed searching/filtering data. Thanks @Colin-Stone
- Refactored code to include interfaces and abstract classes. Thanks @Colin-Stone
- Refactored icon retrieval process. Thanks @stepanzharychevbroadcom
- Updated Zowe Explorer video. Thanks @IgorCATech
- Revised pipeline to use shared libraries. Thanks @zFernand0

## `1.3.1`

- Updated Zowe Icon. Thanks @stepanzharychevbroadcom
- Address VSC tree expand behavior changes. Thanks @phaumer
- Refresh all action includes profiles. Thanks @jellypuno
- Consistent handling of renaming USS files. Thanks @stepanzharychevbroadcom
- Renaming datasets should update open tab. Thanks @stepanzharychevbroadcom
- USS delete function reinstated. Thanks @Colin-Stone
- Issue with uploadBinaryFile API not being correctly redirected. Thanks @Colin-Stone
- OnSave Upload trigger correction for USSFile . Thanks Alexandru-Dumitru

## `1.3.0`

- Dependency on ~/.zowe folder existing removed. Thanks @tjohnsonBCM
- Label changes for specific dataset functionality. Thanks @CForrest97
- Zowe Explorer to incorporate @zowe CLI implementation. Thanks @zFernand0
- Profiles manage other profile types apart from zosmf. Thanks @Colin-Stone
- Exploit imperative bundled keytar for secure credentials when standalone. Thanks @Colin-Stone

## `1.2.4`

- Fix to Credentials initialization to wait on promise. Thanks @Colin-Stone

## `1.2.3`

- Secure credentials backwards compatibility. Thanks @tjohnsonBCM

## `1.2.2`

- Fix requirement of ~/.zowe folder. Thanks @phaumer

## `1.2.1`

- Fix for automatic release of VSIX. Thanks @awharn
- Fixed creating data sets causes tree to lose expand behavior issue. Thanks @katelynienaber
- Fixed issue with undefined node. Thanks @Colin-Stone

## `1.2.0`

- Support CLI plugin extensibility. Thanks @phaumer
- Fixed Issue for filters after creating dataset. Thanks @phaumer
- Managing text/binary download choice. Thanks @stepanzharychevbroadcom
- Addressed 'Uploading zip file (binary)' silent failures. Thanks @stepanzharychevbroadcom
- Consistency updates for context menu. Thanks @sladyn98
- Automatically use Changelog contents in pipeline as release description. Thanks @awharn
- Provision of warning message after two failed login attempts. Thanks @jellypuno
- Consistency, added filter tip to convey ability to add multiple filters entries. Thanks @katelynienaber
- Tree view refresh when dataset member added or deleted. Thanks @katelynienaber
- Code improvement - Centralized error handling. Thanks @crawr
- Integration Script updates. Thanks @zFernand0
- Keytar (Secure credentials) compatibility support. Thanks @Colin-Stone
- Improved usability of MVS Command feature including 'Recall' function. Thanks @Colin-Stone
- Fixed issue where Job folder did not auto-expand. Thanks @Colin-Stone
- Use Progress indicator wrapper around longer running list functions. Thanks @Colin-Stone

## `1.1.0`

- Updates to Readme to include links to Theia Readme. Thanks @IgorCATech
- Fix for incorrect profile name in some favorites. Thanks @lauren-li
- Update dataset filters on dataset creation. Thanks @katelynienaber
- Include VSIX in Github release. Thanks @zFernand0
- Fix dataset delete fails silently bug. Thanks @Colin-Stone
- Fix to handle "Show Dataset Attributes" in Favorites. Thanks @katelynienaber
- Enhancements to profile creation. Thanks @jellypuno
- Theia specific QuickPick modifications. Thanks @phaumer
- Update incorrect profile message. Thanks @lauren-li
- Fix Copy and paste dataset menu duplication. Thanks @lauren-li

## `1.0.1`

- Remove duplicate commands #376. Thanks @lauren-li
- Update localization for v1.0.0 #374. Thanks @lauren-li
- Update keywords #383. @zFernand0
- Update package json files #391. @zFernand0
- Fixed adding sessions in Theia #382. Thanks @phaumer
- Add validation for undefined username and password + more cosmetic fix #378. Thanks @jellypuno
- Update incorrect profile message #387. Thanks @lauren-li

## `1.0.0`

- VSCode centric Connection settings. Thanks @crawr, @jellypuno
  - Credential prompting in profiles and favorite . Thanks @crawr, @jellypuno
- Dataset and Dataset member copy and renaming function. Thanks @CForrest97
- Theia support including documentation.
- Save improvements implementing improved Safe Save functionality as the default behavior. Thanks Alexandru-Dumitru
- Reliability and Resilience updates:
  - for default profiles
  - for deleting a dataset in use
  - testing improvements and coverage
  - rationalizing deliverables
  - performance improvements

## 0.29.0

- Provide ability to rename datasets. Thanks @CForrest97
- Fix URL parsing. @MarkAckert
- Fixed `AppSettings` error message. @jellypuno

## 0.28.0

- Provide ability to add new profiles in explorer. Thanks @crawr, @jellypuno
- Recognize migrated dataset context. Thanks @Colin-Stone
- Fix dataset delete fails silently bug. Thanks @Colin-Stone

## 0.27.0

- Name change to Zowe Explorer
- Enhancements to the History recall 'QuickPick' dialogs. Thanks @Colin-Stone
- Favorites are now sorted. Thanks @Colin-Stone

## 0.26.1

- Fix vulnerabilities related to brightside-core

## 0.26.0

- Added Persistence for profiles selection. Thanks @Colin-Stone
- Performance enhancements for Profile loading operations. Thanks @Colin-Stone
- Filter rewording. Thanks @Colin-Stone

## 0.25.0

- Add Edit to context menu for MVS and USS Tree. Thanks to Rodney-Wilson
- Restructured all search and filters dialogs to incorporate a recall/history function. Thanks @Colin-Stone
- Added Search Favorite for USS Favorites. Thanks @Colin-Stone
- Added Job and Search Favorite for Jobs. Thanks @Colin-Stone
- Provided support for specifying jobs by job id. Thanks @Colin-Stone
- Fixed issue with submitting datasets job link. Thanks @Colin-Stone
- Fixed label for Jobs Refresh All. Thanks @Colin-Stone
- Minor icon improvement to distinguish Favorites from LPAR's. Thanks @Colin-Stone
- Support copy path Thanks @lauren-li
- Progress Bar animation on opening large files. Thanks to Rodney-Wilson

## 0.24.1

- Fixed issue when saving USS files

## 0.24.0

- Updated Localization Documentation and Added Update Dictionary Script. Thanks to @evannwu20
- Show stepname or procstep alongside spool name. Thanks @crshnburn
- Add command to issue TSO command. Thanks @crshnburn
- Added icons for files and folders. Thanks to @Colin-Stone

## 0.23.2

- Fixed issue when saving datasets in Windows

## 0.23.1

- Refined dataset suffix solution by restricting to explicit names only

## 0.23.0

- Add support for localization. Thanks to @evannwu20
- Correctly determine if file is binary for saving. Thanks @crshnburn
- Fix Default profile error message with friendlier version. Thanks @lauren-li
- Context menu grouping for MVS and USS. Thanks @lauren-li
- Preference to Specify Temp Folder. Thanks to @adambattenburg
- Store local version of dataset with a suffix if appropriate to enable syntax highlighting. Thanks to @Colin-Stone

## 0.22.0

- Add ability to create directories or files on the root node. Thanks to @kristinochka
- Add ability to upload files through regular OS browse dialog on regular nodes and favorites. Thanks to @kristinochka
- Add USS File Refresh and USS Safe Save. Thanks to @adambattenburg
- Honor the file tag (binary or ascii) if not specified. Thanks to @Colin-Stone

## 0.21.0

- Added the Upload member to datasets. Thanks Kristina Mayo
- Addressed same file issue with Favorites in USS explorer. Thanks to Rodney-Wilson and Lauren-Li
- USS Favorites. Ensure file deletion synchronisation. Thanks to Rodney-Wilson and Lauren-Li

## 0.20.0

- Combined Spool files with Jobs in Jobs view. Thanks Colin Stone

## 0.19.1

- Fix error when files exist in the profiles folder (such as `.DS_Store` which is automatically generated on macOS)

## 0.19.0

- Added the rename USS files. Thanks Kristina Mayo

## 0.18.0

- Added the ability to submit JCL from physical sequential data sets

## 0.17.0

- Add Favorites to USS explorer. Thanks to Rodney-Wilson and Lauren-Li
- Add ability to obtain the raw JCL from a job on spool and resubmit. Thanks @crshnburn

## 0.16.3

- Fix behavior when the user cancels "quick pick" dialogs, including selecting profiles and deleting data sets.

## 0.16.2

- Add the stderr of the getDefaultProfile or getAllProfiles process to display in the error message to the user

## 0.16.1

- Attempt to fix an issue where saving data sets ceases to work without any error message

## 0.16.0

- Add the ability to display data set attributes by right clicking on a data set
- Add the ability to save all spool content by clicking a download icon next to the job. Thanks @crshnburn

## 0.15.1

- Add a delete session menu item for sessions in the jobs view. Thanks @crshnburn
- Prevent the delete menu item for USS files and directories appearing on the context menu for sessions. Thanks @crshnburn
- Fixed an issue where adding a profile to the USS explorer incorrectly referenced data sets

## 0.15.0

- The extension is now compatible with installations which use a secure credential management plugin for profiles in Zowe CLI

## 0.14.0

- All zowe views now part of single Zowe view container. Thanks Colin Stone

## 0.13.0

- Added the ability to list and view spool of z/OS Jobs. Thanks @crshnburn

## 0.12.0

- Added GIFs to README for USS use cases. Thanks Colin Stone
- Added the ability to toggle binary mode or text mode on USS files. Thanks @crshnburn

## 0.11.0

- Create and delete functionality for USS Files and directories added as menu items.

## 0.10.4

- Add additional log messages

## 0.10.3

- Use path.sep rather than "/".

## 0.10.2

- VSCode-USS-extension-for-zowe fixed general USS file name error. Thanks Colin Stone

## 0.10.1

- VSCode-USS-extension-for-zowe merged in. Thanks Colin Stone

## 0.9.1

- Fix documentation links in Readme. Thanks Brandon Jenkins

## 0.9.0

- Display an informational message when no data set patterns are found. Thanks @crshnburn

## 0.8.4

- Fixed an issue where the submit JCL function was looking for user profiles in the wrong directory

## 0.8.3

- Fixed an issue where labels did not correctly display the name of the Zowe CLI profile

## 0.8.2

- Fixed for compatibility with the current version of the Zowe CLI. If you are having issues retrieving user name or password using this extension, please update your zowe CLI to the latest available version, recreate your profiles, and update this extension. That should solve any issues you are having.

## 0.8.0

- Introduced capability to submit jobs from the editor. Thanks @crshnburn

## 0.7.0

- Updated for compatibility with Zowe CLI >=2.0.0. You must now have plain text profiles and Zowe CLI 2.0.0 or greater to use this extension. If you have previously created profiles, please update or recreate them with Zowe CLI.
- Log files now go to `~/.vscode/extensions/zowe.vscode-extension-for-zowe-x.x.x/logs`

## 0.6.5

- Fixed issue with platform-specific folder separator, added progress bar when saving

## 0.6.4

- Make favorites persistent after upgrading the extension

## 0.6.3

- Updates to README

## 0.6.2

- Updates to README

## 0.6.1

- Updates to README

## 0.5.0

- Initial release<|MERGE_RESOLUTION|>--- conflicted
+++ resolved
@@ -12,11 +12,8 @@
 - Added new API {ZE Extender MetaData} to allow extenders to have the metadata of registered extenders to aid in team configuration file creation from a view that isn't Zowe Explorer's. [#2394](https://github.com/zowe/vscode-extension-for-zowe/issues/2394)
 - Added "Sort PDS members" feature in Data Sets tree view: accessible via sort icon on session node, or by right-clicking a PDS or session. [#2420](https://github.com/zowe/vscode-extension-for-zowe/issues/2420)
 - Added "Filter PDS members" feature in Data Sets tree view: accessible via filter icon on session node, or by right-clicking a PDS or session. [#2420](https://github.com/zowe/vscode-extension-for-zowe/issues/2420)
-<<<<<<< HEAD
 - Added descriptions to data set nodes if filtering and/or sorting is enabled (where applicable).
-=======
 - Added webview for editing persistent items on Zowe Explorer [#2488](https://github.com/zowe/vscode-extension-for-zowe/issues/2488)
->>>>>>> 1c40052d
 
 ### Bug fixes
 
