# Change Log

All notable changes to the "vscode-extension-for-zowe" extension will be documented in this file.

## TBD Release

### New features and enhancements

- Updated sorting of PDS members to show items without stats at bottom of list [#2660](https://github.com/zowe/vscode-extension-for-zowe/issues/2660)

### Bug fixes

## `2.15.0`

### New features and enhancements

- Implemented sorting of PDS members by date created [#2707](https://github.com/zowe/vscode-extension-for-zowe/pull/2707)
- Added the capability for extenders to contribute new profile types to the Zowe schema during extender activation. [#2508](https://github.com/zowe/vscode-extension-for-zowe/issues/2508)
- Sort encoding by the latest encoding and filter any duplicate encoding if it already exists.

### Bug fixes

- Adjusted order of 'Manage Profile' and 'Edit History' in the jobs tree's context menu to match the other trees. [#2670](https://github.com/zowe/vscode-extension-for-zowe/issues/2670)
- Fixed issue where spools with duplicate DD names would overwrite each other causing less spools in job output view [#2315](https://github.com/zowe/vscode-extension-for-zowe/issues/2315)
- To fix Strange behaviour with the Job label in Job Favorites [#2632](https://github.com/zowe/vscode-extension-for-zowe/issues/2632)
<<<<<<< HEAD
- Fixed issue of migrate/recall icons and right-click options now update instantly upon selection, eliminating the need to reload VSCode [#2755](https://github.com/zowe/vscode-extension-for-zowe/issues/2755)
=======
- To fix error when user clicks on a favourited job [#2618](https://github.com/zowe/vscode-extension-for-zowe/issues/2618)
>>>>>>> e55599ca

## `2.14.1`

### Bug fixes

- Update transitive dependencies for technical currency.

## `2.14.0`

### New features and enhancements

- Added new data set creation template for partitioned data set extended. [#2600](https://github.com/zowe/vscode-extension-for-zowe/issues/2600)
- Added "Open with Encoding" feature to open data sets and USS files in a non-standard codepage. [#2435](https://github.com/zowe/vscode-extension-for-zowe/issues/2435)
- Adopted new common methods for `loginWithBaseProfile` and `logoutWithBaseProfile`. [#2493](https://github.com/zowe/vscode-extension-for-zowe/pull/2493)
- Added APIML dynamic token support. [#2665](https://github.com/zowe/vscode-extension-for-zowe/issues/2665)
- Implemented profile determination without triggering quick pick for `Submit JCL` if the file is part of Zowe Explorer's temp files. [#2628](https://github.com/zowe/vscode-extension-for-zowe/issues/2628)

### Bug fixes

- Fixed the allocate-like functionality by removing the inclusion of DS item in the filter history. [#2620](https://github.com/zowe/vscode-extension-for-zowe/issues/2620)
- Fixed issue with `Submit JCL` losing focus on JCL being submitted, causing the wrong job submission. [#2616](https://github.com/zowe/vscode-extension-for-zowe/issues/2616)
- Fixed issue where USS file tag could get overwritten when changes to file are uploaded. [#2576](https://github.com/zowe/vscode-extension-for-zowe/issues/2576)
- Fixed failure to refresh token value after user logs in to authentication. [#2638](https://github.com/zowe/vscode-extension-for-zowe/issues/2638)
- Fixed order of spool files reverses when the Job is expanded and collapsed. [#2644](https://github.com/zowe/vscode-extension-for-zowe/pull/2644)
- Fixed local filtering of jobs to work with SMFID (exec-member field). [#2651](https://github.com/zowe/vscode-extension-for-zowe/pull/2651)
- Fixed tree item labels failing to update after renaming an MVS or USS file or folder. [#2656](https://github.com/zowe/vscode-extension-for-zowe/issues/2656)
- Updated the `@zowe/cli` dependency to address the "blksz to 0 after an Allocate Like" issue. [#2610](https://github.com/zowe/vscode-extension-for-zowe/pull/2610). Thanks @KevinLoesch1
- Fixed unintended behavior in `ProfileUtils.isProfileUsingBasicAuth`. [#2664](https://github.com/zowe/vscode-extension-for-zowe/issues/2664)
- Fixed the recent search job id filter. [#2562](https://github.com/zowe/vscode-extension-for-zowe/issues/2562)

## `2.13.1`

### Bug fixes

- Update dependencies for technical currency purposes.

## `2.13.0`

### New features and enhancements

- Added support for hiding a Zowe profile across all trees [#2567](https://github.com/zowe/vscode-extension-for-zowe/issues/2567)
- Added support for enabling/disabling validation for a Zowe profile across all trees [#2570](https://github.com/zowe/vscode-extension-for-zowe/issues/2570)
- Added Display confirmation dialog when submitting local JCL. [#2061](https://github.com/zowe/vscode-extension-for-zowe/issues/2061)
- Added support for adding a Zowe profile across all trees [#2603](https://github.com/zowe/vscode-extension-for-zowe/issues/2603)
- Added "Filter Jobs" feature in Jobs tree view: accessible via filter icon or right-clicking on session node. [#2599](https://github.com/zowe/vscode-extension-for-zowe/issues/2599)
- Added z/OS System Name (SMFID) to Zowe Explorer Jobs View. [#2629](https://github.com/zowe/vscode-extension-for-zowe/issues/2629)
- PROC and PROCLIB datasets are recognized as JCL files for syntax highlighting [#2614](https://github.com/zowe/vscode-extension-for-zowe/issues/2614)

### Bug fixes

- Fixed dataset allocation issue when secondary space (or other numeric values that did not exists in the dataset-template) where specified [#2591](https://github.com/zowe/vscode-extension-for-zowe/issues/2591)
- Fixed issue where an opened USS file or data set could not be saved once a user changes their search pattern in the Side Bar. [#2597](https://github.com/zowe/vscode-extension-for-zowe/issues/2597)

## `2.12.2`

### Bug fixes

- Fixed issue where etag was not updated for USS files after conflict is detected and user selects Overwrite option.

## `2.12.1`

### Bug fixes

- Fix issue with certain actions displaying profiles that are not registered with the tree that is providing the action. [#2534](https://github.com/zowe/vscode-extension-for-zowe/issues/2534)
- Update when the option to submit local file as JCL will be displayed in context menus. [#2541](https://github.com/zowe/vscode-extension-for-zowe/issues/2541)
- Solved issue with a conflicting keybinding for `Edit History`, changed keybinding to `Ctrl`+`Alt`+`y` for Windows and `⌘ Cmd`+`⌥ Opt`+`y` for macOS. [#2543](https://github.com/zowe/vscode-extension-for-zowe/issues/2543)
- Removed duplicate context menu items displayed in USS view that now exist within the `Manage Profile` option.[#2547](https://github.com/zowe/vscode-extension-for-zowe/issues/2547)
- Fixed issue where sort PDS feature applied the date description to members without a valid date [#2552](https://github.com/zowe/vscode-extension-for-zowe/issues/2552)
- Fixed VSC Compare function, not working with Favorites from Zowe Explorer. [#2549](https://github.com/zowe/vscode-extension-for-zowe/pull/2549)
- Fixed issue where setting `zowe.security.checkForCustomCredentialManagers` appeared in all scopes instead of just the user scope [#2555](https://github.com/zowe/vscode-extension-for-zowe/issues/2555)

## `2.12.0`

### New features and enhancements

- Introduce a new user interface for managing profiles via right-click action "Manage Profile".
- Added new edit feature on `Edit Attributes` view for changing file tags on USS. [#2113](https://github.com/zowe/vscode-extension-for-zowe/issues/2113)
- Added new API {ZE Extender MetaData} to allow extenders to have the metadata of registered extenders to aid in team configuration file creation from a view that isn't Zowe Explorer's. [#2394](https://github.com/zowe/vscode-extension-for-zowe/issues/2394)
- Added ability to install extension from VS Code marketplace if custom credential manager extension is missing after defining it on `imperative.json`. [#2381](https://github.com/zowe/vscode-extension-for-zowe/issues/2381)
- Added new right-click action for `Submit as JCL` for local files in the VS Code file explorer as well as files opened in the VS Code text editor. [#2475](https://github.com/zowe/vscode-extension-for-zowe/issues/2475)
- Added "Sort PDS members" feature in Data Sets tree view: accessible via sort icon on session node, or by right-clicking a PDS or session. [#2420](https://github.com/zowe/vscode-extension-for-zowe/issues/2420)
- Added "Filter PDS members" feature in Data Sets tree view: accessible via filter icon on session node, or by right-clicking a PDS or session. [#2420](https://github.com/zowe/vscode-extension-for-zowe/issues/2420)
- Added descriptions to data set nodes if filtering and/or sorting is enabled (where applicable).
- Added webview for editing persistent items on Zowe Explorer. [#2488](https://github.com/zowe/vscode-extension-for-zowe/issues/2488)

### Bug fixes

- Fixed submitting local JCL using command pallet option `Zowe Explorer: Submit as JCL` by adding a check for chosen profile returned to continue the action. [#1625](https://github.com/zowe/vscode-extension-for-zowe/issues/1625)
- Fixed conflict resolution being skipped if local and remote file have different contents but are the same size. [#2496](https://github.com/zowe/vscode-extension-for-zowe/issues/2496)
- Fixed issue with token based auth for unsecure profiles in Zowe Explorer. [#2518](https://github.com/zowe/vscode-extension-for-zowe/issues/2518)

## `2.11.2`

### Bug fixes

- Update Zowe Explorer API dependency to pick up latest fixes for Zowe Secrets. [#2512](https://github.com/zowe/vscode-extension-for-zowe/issues/2512)

## `2.11.1`

### Bug fixes

- Fixed issue where USS nodes were not removed from tree during deletion. [#2479](https://github.com/zowe/vscode-extension-for-zowe/issues/2479)
- Fixed issue where new USS nodes from a paste operation were not shown in tree until refreshed. [#2479](https://github.com/zowe/vscode-extension-for-zowe/issues/2479)
- Fixed issue where the "Delete Job" action showed a successful deletion message, even if the API returned an error.
- USS directories, PDS nodes, job nodes and session nodes now update with their respective "collapsed icon" when collapsed.
- Fixed bug where the list of datasets from a filter search was not re-sorted after a new data set was created in Zowe Explorer. [#2473](https://github.com/zowe/vscode-extension-for-zowe/issues/2473)

## `2.11.0`

### New features and enhancements

- Allow deleting migrated datasets [#2447](https://github.com/zowe/vscode-extension-for-zowe/issues/2447)

### Bug fixes

- Fixed issue with favorited Job filter search. [#2440](https://github.com/zowe/vscode-extension-for-zowe/issues/2440)
- Remove the 'Show Attributes' context menu action for migrated datasets. [#2033](https://github.com/zowe/vscode-extension-for-zowe/issues/2033)
- Fixed issue with endless credential prompt loop when logging out. [#2262](https://github.com/zowe/vscode-extension-for-zowe/issues/2262)
- Bump `@zowe/secrets-for-zowe-sdk` to 7.18.4 to handle install errors gracefully and to allow running without MSVC redistributables.
- Fixed issue where data set content does not always appear as soon as the editor is opened. [#2427](https://github.com/zowe/vscode-extension-for-zowe/issues/2427)
- Adjust scope of "Security: Secure Credentials Enabled" setting to `machine-overridable` so it appears again in certain cloud IDEs.
- Fixed issue where disabling "Automatic Profile Validation" caused the search prompts to stop appearing for all tree views. [#2454](https://github.com/zowe/vscode-extension-for-zowe/issues/2454)

## `2.10.0`

### New features and enhancements

- Added call to callback if defined by extenders when a change to the team config profile is made. [#2385](https://github.com/zowe/vscode-extension-for-zowe/issues/2385)
- Replaced `keytar` dependency with `keyring` module from [`@zowe/secrets-for-zowe-sdk`](https://github.com/zowe/zowe-cli/tree/master/packages/secrets). [#2358](https://github.com/zowe/vscode-extension-for-zowe/issues/2358) [#2348](https://github.com/zowe/vscode-extension-for-zowe/issues/2348)
- Added "Edit Attributes" option for USS files and folders. [#2254](https://github.com/zowe/vscode-extension-for-zowe/issues/2254)

### Bug fixes

- Fix the USS refresh icon (replacing "download" with "refresh")
- Fix error for Theia check when token authentication returns 401. [#2407](https://github.com/zowe/vscode-extension-for-zowe/issues/2407)

## `2.9.2`

### Bug fixes

- Added jobs not found message when no results are returned from filter [#2362](https://github.com/zowe/vscode-extension-for-zowe/issues/2362)
- Fixed loop when user selects Cancel on the Check Credentials message. [#2262](https://github.com/zowe/vscode-extension-for-zowe/issues/2262)
- Fixed issue where job session nodes were not adding new job nodes when refreshed. [#2370](https://github.com/zowe/vscode-extension-for-zowe/issues/2370)
- Fixed error when listing data set members that include control characters in the name.

## `2.9.1`

### Bug fixes

- Optimized fetching and caching of child nodes across the primary tree views (Data Sets, Unix System Services, Jobs). [#2347](https://github.com/zowe/vscode-extension-for-zowe/issues/2347)
- Fixed issue where profiles with authentication tokens were breaking functionality for direct-to-service profiles after user interaction. [#2330](https://github.com/zowe/vscode-extension-for-zowe/issues/2330)
- Fixed profile watcher for browser based environments. [#2211](https://github.com/zowe/vscode-extension-for-zowe/issues/2211)
- Updated dependencies for security audits.

## `2.9.0`

### New features and enhancements

- Added option to save unique data set attributes as a template after allocation for future use. [#1425](https://github.com/zowe/vscode-extension-for-zowe/issues/1425)
- Added "Cancel Job" feature for job nodes in Jobs tree view. [#2251](https://github.com/zowe/vscode-extension-for-zowe/issues/2251)
- Enhanced ID generation for parent tree nodes to ensure uniqueness.
- Added support for custom credential manager extensions in Zowe Explorer [#2212](https://github.com/zowe/vscode-extension-for-zowe/issues/2212)

### Bug fixes

- Fixed issue where the "Disable Validation for Profile" context menu option did not update to "Enable Validation for Profile" after use. [#1897](https://github.com/zowe/vscode-extension-for-zowe/issues/1897)
- Fixed parameters passed to `path.join()` calls [#2172](https://github.com/zowe/vscode-extension-for-zowe/issues/2172)
- Fixed issue handling job files with the same DD names across different steps. [#2279](https://github.com/zowe/vscode-extension-for-zowe/issues/2279)
- Fixed issue handling job files with unnamed steps. [#2315](https://github.com/zowe/vscode-extension-for-zowe/issues/2315)
- Fixed issue with Windows path when uploading a file to a data set. [#2323](https://github.com/zowe/vscode-extension-for-zowe/issues/2323)
- Fixed an issue where the mismatch etag error returned was not triggering the diff editor, resulting in possible loss of data due to the issue. [#2277](https://github.com/zowe/vscode-extension-for-zowe/issues/2277)
- Fixed issue where refreshing views collapsed the respective trees. [#2215](https://github.com/zowe/vscode-extension-for-zowe/issues/2215)
- Fixed an issue where user would not get prompted when authentication error is thrown. [#2334](https://github.com/zowe/vscode-extension-for-zowe/issues/2334)
- Fixed issue where profiles with authentication tokens were breaking functionality for direct-to-service profiles after user interaction. [#2111](https://github.com/zowe/vscode-extension-for-zowe/issues/2111)

## `2.8.2`

### Bug fixes

- Fixed `zowe.settings.version` being added to settings.json in workspaces. [#2312](https://github.com/zowe/vscode-extension-for-zowe/issues/2312)

## `2.8.1`

### Bug fixes

- Fixed an issue with updating imperative.json file's Credential Manager value. [#2289](https://github.com/zowe/vscode-extension-for-zowe/issues/2289)
- Fixed an issue with "Zowe Explorer: Poll Content in Active Editor" keybind interfering with debug capabilities in VScode. The keybind to poll JES Spool file content will require the spool file to be active in the text editor. [#2285](https://github.com/zowe/vscode-extension-for-zowe/issues/2285)
- Updated linter rules and addressed linter errors. [#2291](https://github.com/zowe/vscode-extension-for-zowe/issues/2291)
- Fixed an issue with `zowe.settings.version` setting being updated with incorrect type. [#2166](https://github.com/zowe/vscode-extension-for-zowe/issues/2166)
- Updated dependencies for security audits.

## `2.8.0`

### New features and enhancements

- Added a new Zowe Explorer setting, `zowe.logger`, with a default setting of `INFO`.
- Added an output channel, `Zowe Explorer`, for logging within VS Code's Output view. The log level is set by the new Zowe Explorer setting, `zowe.logger`.
- Added a new setting `zowe.files.logsFolder.path` that can be used to override Zowe Explorer logs folder if default location is read-only. [#2186](https://github.com/zowe/vscode-extension-for-zowe/issues/2186)
- Opening a dialog for Upload or Download of files will now open at the project level directory or the user's home directory if no project is opened. [#2203](https://github.com/zowe/vscode-extension-for-zowe/issues/2203)
- Updated linter rules and addressed linter errors. [#2184](https://github.com/zowe/vscode-extension-for-zowe/issues/2184)
- Added polling options for JES Spool files. Spool files can be polled manually by clicking on the spool file name or automatic polling can be set with `Start Polling` option in context menu. [#1952](https://github.com/zowe/vscode-extension-for-zowe/issues/1952)
- Added the JOBS context menu option to download all spool files in binary format. [#2060](https://github.com/zowe/vscode-extension-for-zowe/issues/2060)
- Added two new options to download a single spool file from a Job in plain text or in binary format. [#2060](https://github.com/zowe/vscode-extension-for-zowe/issues/2060)
- Added the option for secure credential storage to be enable in Theia environment.

### Bug fixes

- Fixed issue with silent failures when uploading members into a data set. [#2167](https://github.com/zowe/vscode-extension-for-zowe/issues/2167)
- Fixed an issue where VSCode did not provide all context menu options for a profile node after a multi-select operation. [#2108](https://github.com/zowe/vscode-extension-for-zowe/pull/2108)
- Fixed an issue where the "Paste" option is shown for a multi-select operation in the "Data Sets" view.
- Fixed a z/OSMF issue for Data Sets and Jobs with special characters in the names. [#2175](https://github.com/zowe/vscode-extension-for-zowe/issues/2175)
- Fixed redundant text in error messages that included the same error details twice.
- Fixed issue where a spool file would open a duplicate tab when clicked between updates. [#1952](https://github.com/zowe/vscode-extension-for-zowe/issues/1952)
- Fixed issue where a job search query would not expand the session node after it has been filtered.
- Fixed error message when no data sets found that match pattern.
- Fixed secure credential storage not possible to enable in Theia.

## `2.7.0`

### New features and enhancements

- Added Job search query label to the session in the Jobs tree. [#2062](https://github.com/zowe/vscode-extension-for-zowe/pull/2064)
- Added feature to copy datasets (pds, sequential, members across pds) with multi-select capabilities. [#1150](https://github.com/zowe/vscode-extension-for-zowe/issues/1550)

### Bug fixes

- Fixed issue where job search queries were not working properly when favorited. [#2122](https://github.com/zowe/vscode-extension-for-zowe/issues/2122)
- Fixed issues where document changes may fail to upload if the environment has a slow filesystem or mainframe connection, or when VS Code exits during an upload operation. [#1948](https://github.com/zowe/vscode-extension-for-zowe/issues/1948)
- Fixed custom credential manager in `~/.zowe/settings/imperative.json` file being overwritten with invalid JSON. [#2187](https://github.com/zowe/vscode-extension-for-zowe/issues/2187)
- Fixed several linter errors throughout the codebase and consolidated linter rules. [#2184](https://github.com/zowe/vscode-extension-for-zowe/issues/2184)

## `2.6.2`

### Bug fixes

- Updated dependencies for security audits.

## `2.6.1`

### Bug fixes

- Removed excess pop-ups when listing/opening USS files, and replaced required pop-ups with status bar items to improve UX. [#2091](https://github.com/zowe/vscode-extension-for-zowe/issues/2091)
- Prevented creation of duplicate session after executing a favorited search query. [#1029](https://github.com/zowe/vscode-extension-for-zowe/issues/1029)
- Resolved an issue where VS Code did not provide all context menu options for a profile node after a multi-select operation. [#2108](https://github.com/zowe/vscode-extension-for-zowe/pull/2108)
- Fixed issue with standardization of old v1 settings in Zowe Explorer during activation. [#1520](https://github.com/zowe/vscode-extension-for-zowe/issues/1520)
- Fixed bug where a JSON error occurs for job nodes when collapsing or expanding with a single click. [#2121](https://github.com/zowe/vscode-extension-for-zowe/issues/2121)
- Fixed possible data loss when file is saved but fails to upload and VS Code does not detect unsaved changes. [#2099](https://github.com/zowe/vscode-extension-for-zowe/issues/2099)

## `2.6.0`

### New features and enhancements

- Added Job search prefix validator [1971](https://github.com/zowe/vscode-extension-for-zowe/issues/1971)
- Added file association for `zowe.config.json` and `zowe.config.user.json` to automatically detect them as JSON with Comments. [#1997](https://github.com/zowe/vscode-extension-for-zowe/issues/1997)
- Added the ability to list all datasets, even those with Imperative Errors. [#235](https://github.com/zowe/vscode-extension-for-zowe/issues/235) & [#2036](https://github.com/zowe/vscode-extension-for-zowe/issues/2036)
- Added favorite job query to jobs view. [#1947](https://github.com/zowe/vscode-extension-for-zowe/issues/1947)
- Added confirmation message for "Submit Job" feature as an option in extension settings (set to "All jobs" by default). [#998](https://github.com/zowe/vscode-extension-for-zowe/issues/998)
- Updated UI/UX method calls to use standalone `Gui` module for better usability and maintainability. [#1967](https://github.com/zowe/vscode-extension-for-zowe/issues/1967)
- Updated error dialog when Zowe config is invalid, with option to "Show Config" within VS Code for diagnostics. [#1986](https://github.com/zowe/vscode-extension-for-zowe/issues/1986)
- Added support for pasting at top-level of USS tree (if filtered), and optimized copy/paste operations to avoid using local paths when possible. [#2041](https://github.com/zowe/vscode-extension-for-zowe/issues/2041)

### Bug fixes

- Updated check for Theia environment to reduce false positives in different environments. [#2079](https://github.com/zowe/vscode-extension-for-zowe/issues/2079)
- Fixed issue where responseTimeout (in Zowe config) was not provided for supported API calls. [#1907](https://github.com/zowe/vscode-extension-for-zowe/issues/1907)
- Fixed issue where "Show Attributes" feature used conflicting colors with light VS Code themes. [#2048](https://github.com/zowe/vscode-extension-for-zowe/issues/2048)
- Fixed settings not persisting in Theia versions >=1.29.0. [#2065](https://github.com/zowe/vscode-extension-for-zowe/pull/2065)
- Removed TSLint (as it is deprecated), and replaced all TSLint rules with their ESLint equivalents. [#2030](https://github.com/zowe/vscode-extension-for-zowe/issues/2030)
- Fixed issue with a success message being returned along with error for Job deletion. [#2075](https://github.com/zowe/vscode-extension-for-zowe/issues/2075)
- Removed extra files from the VSIX bundle to reduce download size by 64%. [#2042](https://github.com/zowe/vscode-extension-for-zowe/pull/2042)
- Surfaced any errors from a dataset Recall/Migrate operation. [#2032](https://github.com/zowe/vscode-extension-for-zowe/issues/2032)
- Re-implemented regular dataset API call if the dataSetsMatching does not exist. [#2084](https://github.com/zowe/vscode-extension-for-zowe/issues/2084)

## `2.5.0`

### New features and enhancements

- Added ability to filter jobs by status. Improved Job filtering User experience. [#1925](https://github.com/zowe/vscode-extension-for-zowe/issues/1925)
- Added option to view PDS member attributes, and updated formatting for attributes webview. [#1577](https://github.com/zowe/vscode-extension-for-zowe/issues/1577)
- Streamlined attribute viewing options into one feature - "Show Attributes".
- Added multiple select copy/paste feature on uss view [#1549](https://github.com/zowe/vscode-extension-for-zowe/issues/1549)
- Added multiple select for hide session [#1555](https://github.com/zowe/vscode-extension-for-zowe/issues/1555)

### Bug fixes

- Fixed missing localization for certain VScode error/info/warning messages. [#1722](https://github.com/zowe/vscode-extension-for-zowe/issues/1722)
- Fixed "Allocate Like" error that prevented proper execution. [#1973](https://github.com/zowe/vscode-extension-for-zowe/issues/1973)
- Fixed de-sync issue between Data Set and Favorites panels when adding or deleting datasets/members that were favorited. [#1488](https://github.com/zowe/vscode-extension-for-zowe/issues/1488)
- Added logging in places where errors were being caught and ignored.
- Fixed issue where parent in Jobs list closes after single/multiple job deletion. [#1676](https://github.com/zowe/vscode-extension-for-zowe/issues/1676)

## `2.4.1`

### Bug fixes

- Bugfix: Added validation check while creating, renaming and using allocate alike feature for datasets [#1849](https://github.com/zowe/vscode-extension-for-zowe/issues/1849)
- Fixed login/logout errors from Team config file watcher. [#1924](https://github.com/zowe/vscode-extension-for-zowe/issues/1924)
- Fixed the loading of previously saved profiles in the tree views.
- Fixed default zosmf profile being added to tree view when no previous sessions have been added. [#1992](https://github.com/zowe/vscode-extension-for-zowe/issues/1992)
- Fixed the `Secure Credentials Enabled` setting to update the `~/.zowe/settings/imperative.json` file upon change of the setting without overwriting preexisting data in the file.
- Fixed errors encountered from not having Zowe CLI installed by creating the `~/.zowe/settings/imperative.json` file during activation if it doesn't already exist. This file is for Zowe Explorer to know the Security Credential Manager used for secure profile information and removes the Zowe CLI installation prerequisite. [#1850](https://github.com/zowe/vscode-extension-for-zowe/issues/1850)
- Fixed Zowe Explorer failing to activate in environment with empty workspace. [#1994](https://github.com/zowe/vscode-extension-for-zowe/issues/1994)

## `2.4.0`

### New features and enhancements

- Added check for existing team configuration file in location during create, prompting user to continue with the create action. [#1923](https://github.com/zowe/vscode-extension-for-zowe/issues/1923)
- Added a solution to allow Zowe Explorer extensions with a dependency on Zowe Explorer to work as web extension without Zowe Explorer functionality in vscode.dev. [#1953](https://github.com/zowe/vscode-extension-for-zowe/issues/1953)
- Added a new setting `Secure Credentials Enabled`, default value is selected for security and will have to be unselected to allow creation of team configuration files without default secure arrays to support environments that don't have access to Zowe CLI's Secure Credential Management.

### Bug fixes

- Fixed activation and Refresh Extension issues in web based editors, ie. Theia. [#1807](https://github.com/zowe/vscode-extension-for-zowe/issues/1807)
- Fix refresh job & spool file pull from mainframe doesn't update job status [#1936](https://github.com/zowe/vscode-extension-for-zowe/pull/1936)
- Fix for serial saving of data sets and files to avoid conflict error. [#1868](https://github.com/zowe/vscode-extension-for-zowe/issues/1868)

## `2.3.0`

### New features and enhancements

- Added option to edit team configuration file via the + button for easy access. [#1896](https://github.com/zowe/vscode-extension-for-zowe/issues/1896)
- Added multiple selection to manage context menu of Datasets, USS, and Jobs views. [#1428](https://github.com/zowe/vscode-extension-for-zowe/issues/1428)
- Added Spool file attribute information to a hover over the Spool file's name. [#1832](https://github.com/zowe/vscode-extension-for-zowe/issues/1832)
- Added support for CLI home directory environment variable in Team Config file watcher, and support watching Team Config files named zowe.config.json and zowe.config.user.json at both locations. [#1913](https://github.com/zowe/vscode-extension-for-zowe/issues/1913)
- Update to Job's View Spool file label to display PROCSTEP if available, if PROCSTEP isn't available the label will display the Spool file's record count. [#1889](https://github.com/zowe/vscode-extension-for-zowe/issues/1889) [#1832](https://github.com/zowe/vscode-extension-for-zowe/issues/1832)

### Bug fixes

- Fixed extension being slow to load large team config files. [#1911](https://github.com/zowe/vscode-extension-for-zowe/issues/1911)
- Fixed issue with cached profile information after updates to profiles. [#1915](https://github.com/zowe/vscode-extension-for-zowe/issues/1915)
- Fixed issue with saving credentials to v1 profile's yaml file when un-secure and save is selected after credential prompting. [#1886](https://github.com/zowe/vscode-extension-for-zowe/issues/1886)
- Fixed issue with outdated cached information after Update Credentials. [#1858](https://github.com/zowe/vscode-extension-for-zowe/issues/1858)
- Fixed issue with support for ZOWE_CLI_HOME environment variable. [#1747](https://github.com/zowe/vscode-extension-for-zowe/issues/1747)

## `2.2.1`

- Bugfix: Fixed activation failure when error reading team configuration file. [#1876](https://github.com/zowe/vscode-extension-for-zowe/issues/1876)
- Bugfix: Fixed Profile IO errors by refactoring use of Imperative's CliProfileManager. [#1851](https://github.com/zowe/vscode-extension-for-zowe/issues/1851)
- Bugfix: Fixed runtime error found in initForZowe call used by extenders. [#1872](https://github.com/zowe/vscode-extension-for-zowe/issues/1872)
- Bugfix: Added error notification for users when OS case sensitivitiy is not set up to avoid issues found with USS files in single directory of same name but different case. [#1484](https://github.com/zowe/vscode-extension-for-zowe/issues/1484)
- Bugfix: Added file watcher for team configuration files to fix v2 profile update issues experienced during creation, updating, and deletion of global or project level configuration files in VS Code. [#1760](https://github.com/zowe/vscode-extension-for-zowe/issues/1760)
- Bugfix: Updated dependencies for improved security. [#1878](https://github.com/zowe/vscode-extension-for-zowe/pull/1878)

## `2.2.0`

- Optimized saving of files on DS/USS when utilizing autosave or experiencing slow upload speeds.
- Updates to use new Zowe Explorer APIs `ZoweVsCodeExtension.updateCredentials` for credential prompting and `ProfilesCache.updateProfilesArrays` for profiles that don't store credentials locally in profile file.

## `2.1.0`

- Added: `Pull from Mainframe` option added for JES spool files. [#1837](https://github.com/zowe/vscode-extension-for-zowe/pull/1837)
- Added: Updated Licenses. [#1841](https://github.com/zowe/vscode-extension-for-zowe/issues/1841)
- Bugfix: Updated imports to use the imperative instance provided by the CLI package. [#1842](https://github.com/zowe/vscode-extension-for-zowe/issues/1842)
- Bugfix: Fixed unwanted requests made by tree node when closing folder. [#754](https://github.com/zowe/vscode-extension-for-zowe/issues/754)
- Bugfix: Fix for credentials not being updated after the invalid credentials error is displayed. [#1799](https://github.com/zowe/vscode-extension-for-zowe/issues/1799)
- Bugfix: Fixed hyperlink for Job submitted when profile is not already in JOBS view. [#1751](https://github.com/zowe/vscode-extension-for-zowe/issues/1751)
- Bugfix: Fixed keybindings for `Refresh Zowe Explorer` to not override default VSC keybinding. See [README.md](https://github.com/zowe/vscode-extension-for-zowe/blob/main/packages/zowe-explorer/README.md#keyboard-shortcuts) for new keybindings. [#1826](https://github.com/zowe/vscode-extension-for-zowe/issues/1826)
- Bugfix: Fixed `Update Profile` issue for missing non-secure credentials. [#1804](https://github.com/zowe/vscode-extension-for-zowe/issues/1804)
- Bugfix: Fixed errors when operation cancelled during credential prompt. [#1827](https://github.com/zowe/vscode-extension-for-zowe/issues/1827)
- Bugfix: Login and Logout operations no longer require a restart of Zowe Explorer or VSC. [#1750](https://github.com/zowe/vscode-extension-for-zowe/issues/1750)
- Bugfix: Fix for Login token always being stored in plain text. [#1840](https://github.com/zowe/vscode-extension-for-zowe/issues/1840)
- Bugfix: Fixed Theia tests. [#1665](https://github.com/zowe/vscode-extension-for-zowe/issues/1665)

## `2.0.3`

- Bugfix: Fixed Quick-key Delete in USS and Jobs trees. [#1821](https://github.com/zowe/vscode-extension-for-zowe/pull/1821)
- Bugfix: Fixed issue with Zowe Explorer crashing during initialization due to Zowe config file errors. [#1822](https://github.com/zowe/vscode-extension-for-zowe/pull/1822)
- Bugfix: Fixed issue where Spool files failed to open when credentials were not stored in a profile. [#1823](https://github.com/zowe/vscode-extension-for-zowe/pull/1823)
- Bugfix: Fixed extra space in the Invalid Credentials dialog, at profile validation profilename. [#1824](https://github.com/zowe/vscode-extension-for-zowe/pull/1824)
- Bugfix: Updated dependencies for improved security. [#1819](https://github.com/zowe/vscode-extension-for-zowe/pull/1819)

## `2.0.2`

- Bugfix: Fixed USS search filter fails on credential-less profiles. [#1811](https://github.com/zowe/vscode-extension-for-zowe/pull/1811)
- Bugfix: Fixed Zowe Explorer recognizing environment variable ZOWE_CLI_HOME. [#1803](https://github.com/zowe/vscode-extension-for-zowe/pull/1803)
- Bugfix: Fixed Zowe Explorer prompting for TSO Account number when saved in config file's TSO profile. [#1801](https://github.com/zowe/vscode-extension-for-zowe/pull/1801)

## `2.0.1`

- BugFix: Improved logging information to help diagnose Team Profile issues. [#1776](https://github.com/zowe/vscode-extension-for-zowe/pull/1776)
- BugFix: Fixed adding profiles to the tree view on Theia. [#1774](https://github.com/zowe/vscode-extension-for-zowe/issues/1774)
- BugFix: Updated Log4js version to resolve initialization problem on Eclipse Che. [#1692](https://github.com/zowe/vscode-extension-for-zowe/issues/1692)
- BugFix: Fixed dataset upload issue by trimming labels. [#1789](https://github.com/zowe/vscode-extension-for-zowe/issues/1789)
- BugFix: Fixed duplicate jobs appearing in the jobs view upon making an owner/prefix filter search for extenders. [#1780](https://github.com/zowe/vscode-extension-for-zowe/pull/1780)
- BugFix: Fixed error displayed when opening a job file for extenders. [#1701](https://github.com/zowe/vscode-extension-for-zowe/pull/1701)

## `2.0.0`

- Major: Introduced Team Profiles and more. See the prerelease items (if any) below for more details.

## 2.0.0-next.202204202000

- Updated Imperative to gather information from the corresponding base profile. [#1757](https://github.com/zowe/vscode-extension-for-zowe/pull/1757)
- Fixed issue when first Team Config profile management file is created. [#1754](https://github.com/zowe/vscode-extension-for-zowe/pull/1754)
- Fixed `Failed to find property user` on load or refresh. [#1757](https://github.com/zowe/vscode-extension-for-zowe/pull/1757)
- Fixed getting credentials from the wrong base profile. [#1757](https://github.com/zowe/vscode-extension-for-zowe/pull/1757)
- Fixed writing tokens to the wrong base profile. [#1757](https://github.com/zowe/vscode-extension-for-zowe/pull/1757)
- Fixed Windows not being able to share Tokens between CLI and ZE. [#1757](https://github.com/zowe/vscode-extension-for-zowe/pull/1757)
- Fixed Login info written to global file if proifle name is the same as project level profile. [#1761](https://github.com/zowe/vscode-extension-for-zowe/pull/1761)

## 2.0.0-next.202204180940

- Refactored the PRofilesCache to reduce maintenance efforts going forward. [#1715](https://github.com/zowe/vscode-extension-for-zowe/issues/1715)
- Updated CLI to consume security related fixes and more. [#1740](https://github.com/zowe/vscode-extension-for-zowe/pull/1740)
- Added differentiation between project and global level profiles. [#1727](https://github.com/zowe/vscode-extension-for-zowe/issues/1727)
- Removed the Secure Credential setting. [#1739](https://github.com/zowe/vscode-extension-for-zowe/issues/1739), [#722](https://github.com/zowe/vscode-extension-for-zowe/issues/722), [#820](https://github.com/zowe/vscode-extension-for-zowe/issues/820), and [#1223](https://github.com/zowe/vscode-extension-for-zowe/issues/1223)
- Synchronized the ZE preferred Security service with the CLI. [#1736](https://github.com/zowe/vscode-extension-for-zowe/issues/1736)
- Fixed APIML token not working between clients (ZE and CLI). [#1713](https://github.com/zowe/vscode-extension-for-zowe/issues/1713)

## 2.0.0-next.202204081040

- Fixed TSO commands in when using teamConfig. [#1731](https://github.com/zowe/vscode-extension-for-zowe/pull/1731)
- Fixed `Zowe Explorer: Refresh Zowe Explorer` command palette option. [1735](https://github.com/zowe/vscode-extension-for-zowe/pull/1735)

## 2.0.0-next.202204041200

- Added Secure Credential support, allowing users to update credentials using GUI. [#1699](https://github.com/zowe/vscode-extension-for-zowe/pull/1693)
- Update Zowe Explorer 2.0 settings migration. [1714](https://github.com/zowe/vscode-extension-for-zowe/pull/1714)
- Update Zowe Explorer SSO logout check for extenders. [#1711](https://github.com/zowe/vscode-extension-for-zowe/pull/1711)
- Update Zowe SDK dependency. [#1699](https://github.com/zowe/vscode-extension-for-zowe/pull/1693)
- Updated dependencies for improved security. [#1702](https://github.com/zowe/vscode-extension-for-zowe/pull/1702)

## `v2.0.0-next.202202281000`

- Update Zowe CLI SDK to version 7.0.0-next.202202242016.
- Fixed the bug that overwrites like-named profiles in a nested config.

## `v2.0.0-next.202202221200`

- Added extender's type info to config schema during config file creation and removed Zowe CLI installation dependency. [#1629](https://github.com/zowe/vscode-extension-for-zowe/pull/1629)
- Added support for Login and Logout using the config file. [#1637](https://github.com/zowe/vscode-extension-for-zowe/pull/1637)
- Added capability to refresh Zowe Explorer updating the Views to reflect different profile handling to include the config file. [#1650](https://github.com/zowe/vscode-extension-for-zowe/pull/1650)
- Updated Zowe SDK dependency. [#1624](https://github.com/zowe/vscode-extension-for-zowe/pull/1624)

## `1.22.0`

- Added: Extensible Login and Logout capabilities for Zowe extenders to utilize for token based authentication. [#1606](https://github.com/zowe/vscode-extension-for-zowe/pull/1606) and [#1255](https://github.com/zowe/vscode-extension-for-zowe/issues/1255).
- Added: Eclipse Public License file. Users can view the license file in the root directory of the Zowe Explorer repository [#1626](https://github.com/zowe/vscode-extension-for-zowe/pull/1626).
- Updated: Supported Node.js version was changed to v12 or higher. We no longer support running the product on earlier versions (10.x and earlier) of Node.js [#1640](https://github.com/zowe/vscode-extension-for-zowe/pull/1640).
- Updated: Security updates for `copy-props`, `nanoid`, and `markdown-it` dependencies were changed to improve security alerting [#1638](https://github.com/zowe/vscode-extension-for-zowe/pull/1638), [#1636](https://github.com/zowe/vscode-extension-for-zowe/pull/1636), and [#1649](https://github.com/zowe/vscode-extension-for-zowe/pull/1649).
- Updated: A work around was developed to help developers debug Zowe Explorer VS Code extension on Theia. For more information, see **Work around for debugging in Theia** [#1576](https://github.com/zowe/vscode-extension-for-zowe/pull/1576).
- Fixed: The Zowe Explorer deployment script was updated to use vsce (Visual Studio Code Extension Manager) version 1.103.1 to help ensure that it is compatible with Node v12 [#1608](https://github.com/zowe/vscode-extension-for-zowe/pull/1608).
- Fixed: Fixed the Theia input box issue that caused entered values to be validated incorrectly [#1580](https://github.com/zowe/vscode-extension-for-zowe/pull/1580).

## `1.21.0`

- Add a progress bar for the simultaneous deletion of multiple jobs [#1583](https://github.com/zowe/vscode-extension-for-zowe/pull/1583). Thanks @uzuko01
- Added the note about the deprecation of the associate profile feature to the Associate Profile section of Zowe Docs and to the Zowe Explorer Readme [#1575](https://github.com/zowe/vscode-extension-for-zowe/pull/1575). Thanks @IgorCATech
- Changed the `DataSet uploaded successfully` message type. Now messages are shown in the status bar instead of the notification pop-up [#1542](https://github.com/zowe/vscode-extension-for-zowe/pull/1542). Thanks @anokhikastiaIBM
- Updated dependencies for improved security [#1591](https://github.com/zowe/vscode-extension-for-zowe/pull/1591) and [#1601](https://github.com/zowe/vscode-extension-for-zowe/pull/1601). Thanks @lauren-li
- Updated Theia tests to use the latest Theia version [#1566](https://github.com/zowe/vscode-extension-for-zowe/pull/1566). Thanks @JillieBeanSim
- Fixed the issue that caused JCL errors in the JOBS tree to be displayed as `undefined:undefined(undefined)` [#1584](https://github.com/zowe/vscode-extension-for-zowe/pull/1584). Thanks @roman-kupriyanov
- Fixed the Theia input box issue that caused entered values to be incorrectly validated [#1580](https://github.com/zowe/vscode-extension-for-zowe/pull/1580). Thanks @JillieBeanSim
- Fixed the issue that caused the removal of unsaved credentials of a profile in the Jobs tree after deleting a job. Now when you delete a job from the Jobs tree with a profile that does not have the stored credentials, the profile keeps the cached credentials [#1524](https://github.com/zowe/vscode-extension-for-zowe/pull/1524). Thanks @nickImbirev

## `1.20.0`

- Added a Github action bot that automates the issue triage [#1530](https://github.com/zowe/vscode-extension-for-zowe/pull/1530). Thanks @crawr
- Updated the @zowe/cli version to 6.33.3 to fix the SSH2 audit failure [#1522](https://github.com/zowe/vscode-extension-for-zowe/pull/1522). Thanks @JillieBeanSim
- Updated the Jobs Issue Stop and Issue Modify commands so that they can be consumed by Extenders with the `issueMvsCommand` API [#1508](https://github.com/zowe/vscode-extension-for-zowe/pull/1508). Thanks @JillieBeanSim
- Use Visual Studio Code's standard confirmation prompt for the Data Sets, USS, and Job trees when clicking on a Favorited profile that does not exist [#1506](https://github.com/zowe/vscode-extension-for-zowe/pull/1506). Thanks @JillieBeanSim
- Updated the deletion prompt for the USS and Jobs trees [#1505](https://github.com/zowe/vscode-extension-for-zowe/pull/1505). Thanks @JillieBeanSim
- Updated the placeholder text in the `Add Profile` entry field [#1490](https://github.com/zowe/vscode-extension-for-zowe/pull/1490). Thanks @anokhikastiaIBM
- Fixed the Not Found issue that resulted from attempts to delete a member whose parent data set was already deleted using multi-delete [#1525](https://github.com/zowe/vscode-extension-for-zowe/pull/1525). Thanks @JillieBeanSim

## `1.19.0`

- Added a check to ensure that a base profile exists before running the function that combines base and service profiles [#1500](https://github.com/zowe/vscode-extension-for-zowe/pull/1500). Thanks @lauren-li
- Added Imperative logger access for extenders [#1433](https://github.com/zowe/vscode-extension-for-zowe/pull/1433). Thanks @katelynienaber
- Added documentation for Imperative logger for extenders [#1467](https://github.com/zowe/vscode-extension-for-zowe/pull/1467). Thanks @katelynienaber
- Implemented separate console windows for TSO and MVS commands [#1478](https://github.com/zowe/vscode-extension-for-zowe/pull/1478). Thanks @katelynienaber
- Fixed the bug that caused the check credentials pop-up to disappear too quickly [#1486](https://github.com/zowe/vscode-extension-for-zowe/pull/1486). Thanks @JillieBeanSim
- Fixed the bug that kept the command text box while escaping the process of entering a TSO command. Now the command text box does not pop up if you cancel entering a TSO command [#1479](https://github.com/zowe/vscode-extension-for-zowe/pull/1479). Thanks @katelynienaber
- Fixed the bug that caused issues with deleting data set members in Ecplipse Theia or Che [#1487](https://github.com/zowe/vscode-extension-for-zowe/pull/1478). Thanks @phaumer
- Fixed the bug that caused the deletion of selected data sets while removing a single data set member by using the right-click action. [#1483](https://github.com/zowe/vscode-extension-for-zowe/pull/1483). Thanks @JillieBeanSim

## `1.18.0`

- Added the ability to register custom profile types in `ProfilesCache` for extenders [#1419](https://github.com/zowe/vscode-extension-for-zowe/pull/1419). Thanks @phaumer
- Added the ability to pass account and other information from tso profile [#1378](https://github.com/zowe/vscode-extension-for-zowe/pull/1378). Thanks @fswarbrick
- Added profiles cache to extenders [#1390](https://github.com/zowe/vscode-extension-for-zowe/pull/1390). Thanks @phaumer
- Status icons now reset when refreshing the explorer views [#1404](https://github.com/zowe/vscode-extension-for-zowe/pull/1404). Thanks @lauren-li
- Fixed the issue that prevented the expected error message `No valid value for z/OS URL. Operation Cancelled` from being displayed while escaping the host text box during the creation or update of a profile [#1426](https://github.com/zowe/vscode-extension-for-zowe/pull/1426). Thanks @JillieBeanSim
- Fixed the issue that invoked profile validation before updating a profile. Now a profile is validated only after the update [#1415](https://github.com/zowe/vscode-extension-for-zowe/pull/1415). Thanks @JillieBeanSim
- Fixed the issue of Zowe profiles encoding value when opening a USS file in the text editor [#1400](https://github.com/zowe/vscode-extension-for-zowe/pull/1400). Thanks @JillieBeanSim

## `1.17.0`

- Added the feature that automatically includes a missing profile in the Jobs view when submitting a job [#1386](https://github.com/zowe/vscode-extension-for-zowe/pull/1386). Thanks @nickImbirev
- Added the extender documentation for KeytarApi for Secure Credential Store [#1384](https://github.com/zowe/vscode-extension-for-zowe/pull/1384). Thanks @JillieBeanSim
- Added a new setting that enables you to hide Zowe Explorer's temporary downloads folder from a workspace [#1373](https://github.com/zowe/vscode-extension-for-zowe/pull/1373). Thanks @crawr
- Added the command to refresh a particular job and get the latest information and content for its spool files [#1363](https://github.com/zowe/vscode-extension-for-zowe/pull/1363). Thanks @nickImbirev
- Added the function that enables you to delete multiple datasets and data set members [#1323](https://github.com/zowe/vscode-extension-for-zowe/pull/1323). Thanks @katelynienaber
- Added the feature that enables you to use multiple VS Code windows for files opened via Zowe Explorer [#1347](https://github.com/zowe/vscode-extension-for-zowe/pull/1347). Thanks @JillieBeanSim
- Added the command to refresh USS directory file names without the entire tree collapsing [#1369](https://github.com/zowe/vscode-extension-for-zowe/pull/1369). Thanks @rudyflores
- Removed non-functioning code from invalid credentials for Theia [#1371](https://github.com/zowe/vscode-extension-for-zowe/pull/1371). Thanks @lauren-li
- Fixed the issue with USS Search and Update Profile errors for profiles without credentials [#1391](https://github.com/zowe/vscode-extension-for-zowe/pull/1391). Thanks @lauren-li

## `1.16.0`

- Added the refresh data set member names option. You can now retrieve a new list of members from the mainframe [#1343](https://github.com/zowe/vscode-extension-for-zowe/pull/1343). Thanks @rudyflores
- Added the best practice documentation for error handling [#1335](https://github.com/zowe/vscode-extension-for-zowe/pull/1335). Thanks @katelynienaber
- Added the developer guide for adding commands to core Zowe Explorer menus [#1332](https://github.com/zowe/vscode-extension-for-zowe/pull/1332). Thanks @lauren-li
- Standardized context group names [#1340](https://github.com/zowe/vscode-extension-for-zowe/pull/1340). Thanks @lauren-li
- Fixed the error message that popped up when accessing a profile from Favorites [#1344](https://github.com/zowe/vscode-extension-for-zowe/pull/1344). Thanks @rudyflores
- Fixed the issue that prevented the Allocate Like feature from working correctly [#1322](https://github.com/zowe/vscode-extension-for-zowe/pull/1322). Thanks @katelynienaber

## `1.15.1`

- Fixed the issue that required the vscode module to be imported in the API package [#1318](https://github.com/zowe/vscode-extension-for-zowe/pull/1318). Thanks @JillieBeanSim

## `1.15.0`

- Added the secure credentials support for Extenders API [#1306](https://github.com/zowe/vscode-extension-for-zowe/pull/1306). Thanks @JillieBeanSim
- Improved Zowe Explorer extenders. Zowe Explorer extenders can now utilize Extender API to have profile folder and meta file created upon initialization [#1282](https://github.com/zowe/vscode-extension-for-zowe/pull/1282). Thanks @JillieBeanSim
- Improved the Command Palette by adding "Zowe Explorer:" before all commands that are related to the extension. Removed some commands from the palette that caused issues [#1308](https://github.com/zowe/vscode-extension-for-zowe/pull/1308). Thanks @lauren-li
- Updated Theia Tests. Now you need to have Zowe CLI 6.31.0 and the latest .vsix file in the `theia/plugins` folder to run Theia tests [#1268](https://github.com/zowe/vscode-extension-for-zowe/pull/1268). Thanks @deepali-hub
- Fixed the issue that prevented the `issue STOP command` function from executing correctly [#1304](https://github.com/zowe/vscode-extension-for-zowe/pull/1304). Thanks
  @nickImbirev
- Fixed the issue that caused the Add Profile icon to disappear [#1307](https://github.com/zowe/vscode-extension-for-zowe/pull/1307). Thanks @lauren-li
- Fixed the vulnerability in NPM Audit [#1309](https://github.com/zowe/vscode-extension-for-zowe/pull/1309). Thanks @JillieBeanSim
- Fixed the issue that doubled the occurrence of the port prompt [#1298](https://github.com/zowe/vscode-extension-for-zowe/pull/1298). Thanks @katelynienaber
- Fixed the issue that triggered the `Delete Job` command even outside Zowe Explorer views [#1310](https://github.com/zowe/vscode-extension-for-zowe/pull/1310). @crawr
- Fixed the trailing slash issue that caused issues with USS search [#1313](https://github.com/zowe/vscode-extension-for-zowe/pull/1313). Thanks @katelynienaber

## `1.14.0`

- Added the Issue TSO Commands feature [#1245](https://github.com/zowe/vscode-extension-for-zowe/pull/1245). Thanks @JillieBeanSim
- Fixed the issue that caused the USS tree to collapse after renaming a folder [#1259](https://github.com/zowe/vscode-extension-for-zowe/pull/1259). Thanks @lauren-li
- Fixed the issue that prevented jobs with an octothorpe (#) in the name from opening [#1253](https://github.com/zowe/vscode-extension-for-zowe/issues/1253). Thanks @katelynienaber

## `1.13.1`

- Updated the dialog text for issuing MVS commands. Now the text of the function is `Zowe: Issue MVS Command` [#1230](https://github.com/zowe/vscode-extension-for-zowe/pull/1230). Thanks @JillieBeanSim
- Added the prompt for credentials when issuing MVS commands, using the right click action, against profiles with missing credentials [#1231](https://github.com/zowe/vscode-extension-for-zowe/pull/1231). Thanks @JillieBeanSim
- Added the Prerequisites section to the Zowe Explorer Extension for FTP ReadMe [#1246](https://github.com/zowe/vscode-extension-for-zowe/pull/1246). Thanks @lauren-li
- Added Open VSX to the deployment pipeline [#1240](https://github.com/zowe/vscode-extension-for-zowe/pull/1240). Thanks @zFernand0

## `1.13.0`

- Added the monorepo landing Readme that contains the high-level overview of the repository folders such as `packages` folder, instructions on how to contribute to the project and links to Medium articles providing additional useful information about Zowe Explorer and Zowe [#1199](https://github.com/zowe/vscode-extension-for-zowe/pull/1199). Thanks @IgorCATech
- Fixed the issue that prevented the list of recently opened files from being displayed upon request. You can access a list of recently opened files by pressing the Ctrl+Alt+R (Windows) or Command+Option+R (Mac) key combination [#1208](https://github.com/zowe/vscode-extension-for-zowe/pull/#1208). Thanks @jellypuno
- Fixed the issue that prevented file picker from functioning. The file picker feature lets you filter your datasets in the tree by pressing the Ctrl+Alt+P (Windows) or Command+Option+P (Mac) key combination [#992](https://github.com/zowe/vscode-extension-for-zowe/issues/992). Thanks @katelynienaber
- Fixed the issue that caused the content from a previously filtered USS directory instead of the currently filtered USS directory to be served [#1134](https://github.com/zowe/vscode-extension-for-zowe/issues/1134). Thanks @lauren-li
- Added the previously selected `RejectUnauthorized` value to the placeholder text of the entry field while updating an existing profile. In addition, the value is highlighted and shown at the top of the selection list [#1218](https://github.com/zowe/vscode-extension-for-zowe/pull/1218). Thanks @JillieBeanSim
- Added the pre-filled and pre-selected filename of the copied member to the entry field while performing the paste member action [#1183](https://github.com/zowe/vscode-extension-for-zowe/pull/1183). Thanks @JillieBeanSim
- Added the multiple deletion of jobs feature [#1128](https://github.com/zowe/vscode-extension-for-zowe/pull/1128). Thanks @crawr
- Improved error handling for the data set copy/paste member, migrate, and recall functions [#1219](https://github.com/zowe/vscode-extension-for-zowe/pull/1219). Thanks @tiantn

## `1.12.1`

- Fixed the issue that prevented edited profile base paths from being saved [#989](https://github.com/zowe/vscode-extension-for-zowe/issues/989). Thanks @katelynienaber
- Fixed the issue that prevented Zowe Explorer from storing empty values for optional profile fields, such as `user`, `password`, `timeout`, and `encoding`. This is done to be consistent with the way Zowe CLI stores profile information when creating and editing profiles [#1016](https://github.com/zowe/vscode-extension-for-zowe/issues/1016). Thanks @katelynienaber
- Fixed the issue that caused repeated credential prompting if a user refused to authenticate [#1147](https://github.com/zowe/vscode-extension-for-zowe/issues/1147). Thanks @katelynienaber
- Fixed the issue that caused removed favorite profiles to be favorited again in subsequent IDE sessions [#1144](https://github.com/zowe/vscode-extension-for-zowe/issues/1144). Thanks @lauren-li
- Fixed the issue that prevented updated credential prompting from occurring when a profile was marked “invalid” [#1095](https://github.com/zowe/vscode-extension-for-zowe/issues/1095). Thanks @katelynienaber

## `1.12.0`

- Added the ability to edit data set attributes before allocation [#1031](https://github.com/zowe/vscode-extension-for-zowe/issues/1031). Thanks @katelynienaber
- Allowed filtering of member names from the Data Sets search bar [#868](https://github.com/zowe/vscode-extension-for-zowe/issues/868). Thanks @JillieBeanSim
- Reorganized the context menus and streamlined the visible icons [#1052](https://github.com/zowe/vscode-extension-for-zowe/issues/1052). Thanks @katelynienaber
- Fixed the messaging displayed when handling inactive profiles and when updating profiles [#1065](https://github.com/zowe/vscode-extension-for-zowe/issues/1065) [#1096](https://github.com/zowe/vscode-extension-for-zowe/issues/1096). Thanks @jellypuno
- Fixed the issue causing tree restructure when renaming a USS file or directory [#757](https://github.com/zowe/vscode-extension-for-zowe/issues/757). Thanks @katelynienaber
- Fixed the issue preventing issuing of commands when using profiles with tokens [#1051](https://github.com/zowe/vscode-extension-for-zowe/issues/1051). Thanks @crawr
- Refactored refresh functions. Thanks @lauren-li @JillieBeanSim
- Updated FTP and API Readme documentation. Thanks @phaumer
- Added regression tests for profiles in Theia. Thanks @deepali-hub

## `1.11.1`

- Updated Keytar and Jest dev deps for Node 14. Thanks @t1m0thyj

## `1.11.0`

- Added login and logout functions for base profiles. You can now log in to API Mediation Layer and generate a token for your base profile. [#914](https://github.com/zowe/vscode-extension-for-zowe/issues/914). Thanks @crawr
- Fixed the empty profile folders in Favorites issue. [#1026](https://github.com/zowe/vscode-extension-for-zowe/issues/1026). Thanks @lauren-li
- Fixed the initialization error that occurred when base profiles were used while being logged out from API ML. [1063](https://github.com/zowe/vscode-extension-for-zowe/issues/1063). Thanks @jellypuno
- Fixed the issue preventing the tree refresh function from updating extender profiles. [1078](https://github.com/zowe/vscode-extension-for-zowe/issues/1078). Thanks @lauren-li
- Fixed the issue causing jobs retrieval failure when using profiles with tokens. [1088](https://github.com/zowe/vscode-extension-for-zowe/issues/1088). Thanks @jellypuno

## `1.10.1`

- Updated arguments to keep the order of precedence consistent between service and base profile. [#1055](https://github.com/zowe/vscode-extension-for-zowe/issues/1055). Thanks @JillieBeanSim

## `1.10.0`

- Added Base Profile support. [#1037](https://github.com/zowe/vscode-extension-for-zowe/issues/1037). Thanks @katelynienaber, @jellypuno, @JillieBeanSim, @lauren-li, @crawr, @phaumer

## `1.9.0`

- Added the Allocate Like feature. [#904](https://github.com/zowe/vscode-extension-for-zowe/issues/904). Thanks @katelynienaber
- Added the ability to disable/enable profile validation. [#922](https://github.com/zowe/vscode-extension-for-zowe/issues/922). Thanks @JillieBeanSim
- Added the ability to access other profiles during profile validation. [#953](https://github.com/zowe/vscode-extension-for-zowe/issues/953). Thanks @JillieBeanSim
- Grouped Favorites by profile for Datasets, USS, and Jobs. [#168](https://github.com/zowe/vscode-extension-for-zowe/issues/168). Thanks @lauren-li
- Fixed USS renaming issues. [#911](https://github.com/zowe/vscode-extension-for-zowe/issues/911). Thanks @katelynienaber and @lauren-li
- Fixed the deletion of datasets issue. [#963](https://github.com/zowe/vscode-extension-for-zowe/issues/963). Thanks @katelynienaber
- Once entered, datasets and members are displayed in uppercase. [#962](https://github.com/zowe/vscode-extension-for-zowe/issues/962). Thanks @AndrewTwydell and @Pranay154
- Removed errors in Favorites items caused by profiles that are created by other extensions. [#968](https://github.com/zowe/vscode-extension-for-zowe/issues/968). Thanks @lauren-li
- Updated the environment check for Theia compatibility. [#1009](https://github.com/zowe/vscode-extension-for-zowe/issues/1009). Thanks @lauren-li

## `1.8.0`

- Webpack working with localization and logging. Thanks @lauren-li
- Allow extenders to load their saved profile sessions upon their activation. Thanks @lauren-li
- Provide a re-validation for invalid profiles automatically. Thanks @JillieBeanSim
- Bug fix related to saving USS files. Thanks @JillieBeanSim.
- Bug fix related to the deletion of datasets. Thanks @katelynienaber

## `1.7.1`

- Fixed USS save operation. Thanks @JillieBeanSim
- Added validation information message. Thanks @JillieBeanSim
- Restructured Readme. Thanks @IgorCATech

## `1.7.0`

- Disallow multiple profiles with same name but different capitalizations. Thanks @katelynienaber
- Improvements for Optional Credentials. Thanks @crawr @jellypuno
- Reorganize Data Sets context menu. Thanks @katelynienaber
- Adding star icon for favorites. Thanks @katelynienaber
- Profile Validation. Thanks @jellypuno
- Updating Credentials via Check Credentials. Thanks @JillieBeanSim
- Favorites get loaded and opened into new files. Thanks @phaumer
- Improve messaging of confirmation dialogues. Thanks @crawr
- Enable editing of filters. Thanks @katelynienaber
- Update Codecov settings. Thanks @jellypuno
- Handle encoding value from z/OSMF Profiles. Thanks @dkelosky
- Enable editing of ASCII files in USS. Thanks @Colin-Stone
- Refactor unit test and add more integration tests. Thanks @katelynienaber

## `1.6.0`

- Create connections with any registered profile type. Thanks @JillieBeanSim
- Streamline first profile creation. Thanks @crawr
- Add recall options for migrated datasets. Thanks @Pranay154
- Fix persistent data after recall functionality. Thanks @katelynienaber
- Fix deleting and editing connection not considering other profile types. Thanks @phaumer
- Fix multiple prompts when escaping/canceling editing session. Thanks @jellypuno
- Fix failure to load optional secure fields from profiles. Thanks @tjohnsonBCM
- Fixed issue when manually editing/deleting associated profiles. Thanks @Colin-Stone
- Refactor unit tests. Thanks @stepanzharychevbroadcom, @katelynienaber

## `1.5.2`

- Fix undefined profile error message. Thanks @JillieBeanSim

## `1.5.1`

- Fix failure to load optional secure fields from profiles. Thanks @tjohnsonBCM
- Fix pressing Escape does not abort Edit profile dialogue. Thanks @jellypuno
- Fix editing of Credentials when setting them to spaces. Thanks @jellypuno
- Fix deletion of profiles not considering all extensibility use cases. Thanks @phaumer

## `1.5.0`

- Fixes for saving of Datasets from Favourites section. Thanks @stepanzharychevbroadcom
- Management of Theia specific merge conflict resolution. Thanks @Alexandru-Dumitru
- Add to recall when PS File opened. Thanks @katelynienaber
- Provide edit support for Profile credentials. Thanks @jellypuno
- Support for profile deletion. Thanks @crawr
- Addressed USS file merge conflict triggering issue. Thanks @Alexandru-Dumitru
- Provide refresh all method for Zowe Explorer - Extenders. Thanks @phaumer
- Extender guidelines and documentation. Thanks @Colin-Stone
- Provision of profile association links to support extenders of Zowe Explorer. Thanks @Colin-Stone
- Creation of an extender API for extenders of Zowe Explorer. Thanks @Colin-Stone
- Management of VSAM files within Dataset explorer. Thanks @Colin-Stone
- VSCode context now based on Regular expression for flexibility. Thanks @Colin-Stone
- Vsix file deployment via Theia pipeline. Thanks @crawr
- Reduction in size of extension.ts file. Thanks @katelynienaber
- ContextValue of undefined error addressed for new members. Thanks @katelynienaber
- Fixed when Pull from mainframe didn't work on USS Files. Thanks @stepanzharychevbroadcom
- Fixed Bug submitting JCL from Command Palette. Thanks @stepanzharychevbroadcom
- Refactoring of testing for accuracy and maintainability. Thanks @stepanzharychevbroadcom

## `1.4.1`

- Fix for USS files not saving correctly. Thanks @phaumer
- Icon update for migrated files only. Thanks @Colin-Stone

## `1.4.0`

- Added support for large datasets and PDS members. Thanks @jellypuno
- Fixed inconsistent behavior when renaming USS file and directories. Thanks @stepanzharychevbroadcom
- Fixed deleting a USS file. Thanks @Colin-Stone
- Fixed profiles not automatically updating values when changed externally. Thanks @jellypuno
- Fixed load error when file names had special characters. Thanks @jellypuno
- Fixed load os USS file list. Thanks @jellypuno
- Improved user experience of USS file navigation #461. Thanks @stepanzharychevbroadcom
- Fixed tab name when renaming dataset. Thanks @stepanzharychevbroadcom
- Improved performance when renaming datasets and members. Thanks @CForrest97
- Added prompting of credentials if previous credentials where entered incorrectly. Thanks @jellypuno
- Added support for VSCode Quick Open shortcut. Thanks @katelynienaber
- Added support for VSCode Open Recent Files shortcut. Thanks @katelynienaber
- Fixed USS Favorites not being remembered. Thanks @Colin-Stone
- Setup automated regression testing on a Theia environment. Thanks @crawr
- Fixed copying dataset on temporary folder #635. Thanks @Colin-Stone
- Made dataset terminology more consistent. Thanks @stepanzharychevbroadcom
- Fixed uploading files to USS. Thanks @stepanzharychevbroadcom
- Fixed searching/filtering data. Thanks @Colin-Stone
- Refactored code to include interfaces and abstract classes. Thanks @Colin-Stone
- Refactored icon retrieval process. Thanks @stepanzharychevbroadcom
- Updated Zowe Explorer video. Thanks @IgorCATech
- Revised pipeline to use shared libraries. Thanks @zFernand0

## `1.3.1`

- Updated Zowe Icon. Thanks @stepanzharychevbroadcom
- Address VSC tree expand behavior changes. Thanks @phaumer
- Refresh all action includes profiles. Thanks @jellypuno
- Consistent handling of renaming USS files. Thanks @stepanzharychevbroadcom
- Renaming datasets should update open tab. Thanks @stepanzharychevbroadcom
- USS delete function reinstated. Thanks @Colin-Stone
- Issue with uploadBinaryFile API not being correctly redirected. Thanks @Colin-Stone
- OnSave Upload trigger correction for USSFile . Thanks Alexandru-Dumitru

## `1.3.0`

- Dependency on ~/.zowe folder existing removed. Thanks @tjohnsonBCM
- Label changes for specific dataset functionality. Thanks @CForrest97
- Zowe Explorer to incorporate @zowe CLI implementation. Thanks @zFernand0
- Profiles manage other profile types apart from zosmf. Thanks @Colin-Stone
- Exploit imperative bundled keytar for secure credentials when standalone. Thanks @Colin-Stone

## `1.2.4`

- Fix to Credentials initialization to wait on promise. Thanks @Colin-Stone

## `1.2.3`

- Secure credentials backwards compatibility. Thanks @tjohnsonBCM

## `1.2.2`

- Fix requirement of ~/.zowe folder. Thanks @phaumer

## `1.2.1`

- Fix for automatic release of VSIX. Thanks @awharn
- Fixed creating data sets causes tree to lose expand behavior issue. Thanks @katelynienaber
- Fixed issue with undefined node. Thanks @Colin-Stone

## `1.2.0`

- Support CLI plugin extensibility. Thanks @phaumer
- Fixed Issue for filters after creating dataset. Thanks @phaumer
- Managing text/binary download choice. Thanks @stepanzharychevbroadcom
- Addressed 'Uploading zip file (binary)' silent failures. Thanks @stepanzharychevbroadcom
- Consistency updates for context menu. Thanks @sladyn98
- Automatically use Changelog contents in pipeline as release description. Thanks @awharn
- Provision of warning message after two failed login attempts. Thanks @jellypuno
- Consistency, added filter tip to convey ability to add multiple filters entries. Thanks @katelynienaber
- Tree view refresh when dataset member added or deleted. Thanks @katelynienaber
- Code improvement - Centralized error handling. Thanks @crawr
- Integration Script updates. Thanks @zFernand0
- Keytar (Secure credentials) compatibility support. Thanks @Colin-Stone
- Improved usability of MVS Command feature including 'Recall' function. Thanks @Colin-Stone
- Fixed issue where Job folder did not auto-expand. Thanks @Colin-Stone
- Use Progress indicator wrapper around longer running list functions. Thanks @Colin-Stone

## `1.1.0`

- Updates to Readme to include links to Theia Readme. Thanks @IgorCATech
- Fix for incorrect profile name in some favorites. Thanks @lauren-li
- Update dataset filters on dataset creation. Thanks @katelynienaber
- Include VSIX in Github release. Thanks @zFernand0
- Fix dataset delete fails silently bug. Thanks @Colin-Stone
- Fix to handle "Show Dataset Attributes" in Favorites. Thanks @katelynienaber
- Enhancements to profile creation. Thanks @jellypuno
- Theia specific QuickPick modifications. Thanks @phaumer
- Update incorrect profile message. Thanks @lauren-li
- Fix Copy and paste dataset menu duplication. Thanks @lauren-li

## `1.0.1`

- Remove duplicate commands #376. Thanks @lauren-li
- Update localization for v1.0.0 #374. Thanks @lauren-li
- Update keywords #383. @zFernand0
- Update package json files #391. @zFernand0
- Fixed adding sessions in Theia #382. Thanks @phaumer
- Add validation for undefined username and password + more cosmetic fix #378. Thanks @jellypuno
- Update incorrect profile message #387. Thanks @lauren-li

## `1.0.0`

- VSCode centric Connection settings. Thanks @crawr, @jellypuno
  - Credential prompting in profiles and favorite . Thanks @crawr, @jellypuno
- Dataset and Dataset member copy and renaming function. Thanks @CForrest97
- Theia support including documentation.
- Save improvements implementing improved Safe Save functionality as the default behavior. Thanks Alexandru-Dumitru
- Reliability and Resilience updates:
  - for default profiles
  - for deleting a dataset in use
  - testing improvements and coverage
  - rationalizing deliverables
  - performance improvements

## 0.29.0

- Provide ability to rename datasets. Thanks @CForrest97
- Fix URL parsing. @MarkAckert
- Fixed `AppSettings` error message. @jellypuno

## 0.28.0

- Provide ability to add new profiles in explorer. Thanks @crawr, @jellypuno
- Recognize migrated dataset context. Thanks @Colin-Stone
- Fix dataset delete fails silently bug. Thanks @Colin-Stone

## 0.27.0

- Name change to Zowe Explorer
- Enhancements to the History recall 'QuickPick' dialogs. Thanks @Colin-Stone
- Favorites are now sorted. Thanks @Colin-Stone

## 0.26.1

- Fix vulnerabilities related to brightside-core

## 0.26.0

- Added Persistence for profiles selection. Thanks @Colin-Stone
- Performance enhancements for Profile loading operations. Thanks @Colin-Stone
- Filter rewording. Thanks @Colin-Stone

## 0.25.0

- Add Edit to context menu for MVS and USS Tree. Thanks to Rodney-Wilson
- Restructured all search and filters dialogs to incorporate a recall/history function. Thanks @Colin-Stone
- Added Search Favorite for USS Favorites. Thanks @Colin-Stone
- Added Job and Search Favorite for Jobs. Thanks @Colin-Stone
- Provided support for specifying jobs by job id. Thanks @Colin-Stone
- Fixed issue with submitting datasets job link. Thanks @Colin-Stone
- Fixed label for Jobs Refresh All. Thanks @Colin-Stone
- Minor icon improvement to distinguish Favorites from LPAR's. Thanks @Colin-Stone
- Support copy path Thanks @lauren-li
- Progress Bar animation on opening large files. Thanks to Rodney-Wilson

## 0.24.1

- Fixed issue when saving USS files

## 0.24.0

- Updated Localization Documentation and Added Update Dictionary Script. Thanks to @evannwu20
- Show stepname or procstep alongside spool name. Thanks @crshnburn
- Add command to issue TSO command. Thanks @crshnburn
- Added icons for files and folders. Thanks to @Colin-Stone

## 0.23.2

- Fixed issue when saving datasets in Windows

## 0.23.1

- Refined dataset suffix solution by restricting to explicit names only

## 0.23.0

- Add support for localization. Thanks to @evannwu20
- Correctly determine if file is binary for saving. Thanks @crshnburn
- Fix Default profile error message with friendlier version. Thanks @lauren-li
- Context menu grouping for MVS and USS. Thanks @lauren-li
- Preference to Specify Temp Folder. Thanks to @adambattenburg
- Store local version of dataset with a suffix if appropriate to enable syntax highlighting. Thanks to @Colin-Stone

## 0.22.0

- Add ability to create directories or files on the root node. Thanks to @kristinochka
- Add ability to upload files through regular OS browse dialog on regular nodes and favorites. Thanks to @kristinochka
- Add USS File Refresh and USS Safe Save. Thanks to @adambattenburg
- Honor the file tag (binary or ascii) if not specified. Thanks to @Colin-Stone

## 0.21.0

- Added the Upload member to datasets. Thanks Kristina Mayo
- Addressed same file issue with Favorites in USS explorer. Thanks to Rodney-Wilson and Lauren-Li
- USS Favorites. Ensure file deletion synchronisation. Thanks to Rodney-Wilson and Lauren-Li

## 0.20.0

- Combined Spool files with Jobs in Jobs view. Thanks Colin Stone

## 0.19.1

- Fix error when files exist in the profiles folder (such as `.DS_Store` which is automatically generated on macOS)

## 0.19.0

- Added the rename USS files. Thanks Kristina Mayo

## 0.18.0

- Added the ability to submit JCL from physical sequential data sets

## 0.17.0

- Add Favorites to USS explorer. Thanks to Rodney-Wilson and Lauren-Li
- Add ability to obtain the raw JCL from a job on spool and resubmit. Thanks @crshnburn

## 0.16.3

- Fix behavior when the user cancels "quick pick" dialogs, including selecting profiles and deleting data sets.

## 0.16.2

- Add the stderr of the getDefaultProfile or getAllProfiles process to display in the error message to the user

## 0.16.1

- Attempt to fix an issue where saving data sets ceases to work without any error message

## 0.16.0

- Add the ability to display data set attributes by right clicking on a data set
- Add the ability to save all spool content by clicking a download icon next to the job. Thanks @crshnburn

## 0.15.1

- Add a delete session menu item for sessions in the jobs view. Thanks @crshnburn
- Prevent the delete menu item for USS files and directories appearing on the context menu for sessions. Thanks @crshnburn
- Fixed an issue where adding a profile to the USS explorer incorrectly referenced data sets

## 0.15.0

- The extension is now compatible with installations which use a secure credential management plugin for profiles in Zowe CLI

## 0.14.0

- All zowe views now part of single Zowe view container. Thanks Colin Stone

## 0.13.0

- Added the ability to list and view spool of z/OS Jobs. Thanks @crshnburn

## 0.12.0

- Added GIFs to README for USS use cases. Thanks Colin Stone
- Added the ability to toggle binary mode or text mode on USS files. Thanks @crshnburn

## 0.11.0

- Create and delete functionality for USS Files and directories added as menu items.

## 0.10.4

- Add additional log messages

## 0.10.3

- Use path.sep rather than "/".

## 0.10.2

- VSCode-USS-extension-for-zowe fixed general USS file name error. Thanks Colin Stone

## 0.10.1

- VSCode-USS-extension-for-zowe merged in. Thanks Colin Stone

## 0.9.1

- Fix documentation links in Readme. Thanks Brandon Jenkins

## 0.9.0

- Display an informational message when no data set patterns are found. Thanks @crshnburn

## 0.8.4

- Fixed an issue where the submit JCL function was looking for user profiles in the wrong directory

## 0.8.3

- Fixed an issue where labels did not correctly display the name of the Zowe CLI profile

## 0.8.2

- Fixed for compatibility with the current version of the Zowe CLI. If you are having issues retrieving user name or password using this extension, please update your zowe CLI to the latest available version, recreate your profiles, and update this extension. That should solve any issues you are having.

## 0.8.0

- Introduced capability to submit jobs from the editor. Thanks @crshnburn

## 0.7.0

- Updated for compatibility with Zowe CLI >=2.0.0. You must now have plain text profiles and Zowe CLI 2.0.0 or greater to use this extension. If you have previously created profiles, please update or recreate them with Zowe CLI.
- Log files now go to `~/.vscode/extensions/zowe.vscode-extension-for-zowe-x.x.x/logs`

## 0.6.5

- Fixed issue with platform-specific folder separator, added progress bar when saving

## 0.6.4

- Make favorites persistent after upgrading the extension

## 0.6.3

- Updates to README

## 0.6.2

- Updates to README

## 0.6.1

- Updates to README

## 0.5.0

- Initial release<|MERGE_RESOLUTION|>--- conflicted
+++ resolved
@@ -23,11 +23,8 @@
 - Adjusted order of 'Manage Profile' and 'Edit History' in the jobs tree's context menu to match the other trees. [#2670](https://github.com/zowe/vscode-extension-for-zowe/issues/2670)
 - Fixed issue where spools with duplicate DD names would overwrite each other causing less spools in job output view [#2315](https://github.com/zowe/vscode-extension-for-zowe/issues/2315)
 - To fix Strange behaviour with the Job label in Job Favorites [#2632](https://github.com/zowe/vscode-extension-for-zowe/issues/2632)
-<<<<<<< HEAD
 - Fixed issue of migrate/recall icons and right-click options now update instantly upon selection, eliminating the need to reload VSCode [#2755](https://github.com/zowe/vscode-extension-for-zowe/issues/2755)
-=======
 - To fix error when user clicks on a favourited job [#2618](https://github.com/zowe/vscode-extension-for-zowe/issues/2618)
->>>>>>> e55599ca
 
 ## `2.14.1`
 
