/*
 * This program and the accompanying materials are made available under the terms of the *
 * Eclipse Public License v2.0 which accompanies this distribution, and is available at *
 * https://www.eclipse.org/legal/epl-v20.html                                      *
 *                                                                                 *
 * SPDX-License-Identifier: EPL-2.0                                                *
 *                                                                                 *
 * Copyright Contributors to the Zowe Project.                                     *
 *                                                                                 *
 */

// tslint:disable:no-magic-numbers
import * as zowe from "@zowe/cli";
import { Logger, CliProfileManager, IProfileLoaded } from "@zowe/imperative";
import * as chai from "chai";
import * as chaiAsPromised from "chai-as-promised";
import * as extension from "../../src/extension";
import * as dsActions from "../../src/dataset/actions";
import * as ussActions from "../../src/uss/actions";
import * as sharedUtils from "../../src/shared/utils";
import * as fs from "fs";
import * as os from "os";
import * as path from "path";
import * as sinon from "sinon";
import * as testConst from "../../resources/testProfileData";
import * as vscode from "vscode";
import * as utils from "../../src/utils/ProfilesUtils";
import * as coreUtils from "../../src/utils/TempFolder";
import { DatasetTree, createDatasetTree } from "../../src/dataset/DatasetTree";
import { ZoweDatasetNode } from "../../src/dataset/ZoweDatasetNode";
import { USSTree } from "../../src/uss/USSTree";
import { ZoweUSSNode } from "../../src/uss/ZoweUSSNode";
import { IZoweTreeNode } from "@zowe/zowe-explorer-api";
import {
    USS_DIR,
    DS_SESSION_CONTEXT,
    DS_DIR,
    ZOWETEMPFOLDER,
    FAV_SUFFIX,
    DS_PDS_CONTEXT,
    DS_MEMBER_CONTEXT,
    DS_DS_CONTEXT,
    USS_SESSION_CONTEXT,
    FAVORITE_CONTEXT,
    FAV_PROFILE_CONTEXT,
} from "../../src/globals";
import { cleanOpenTextFiles, cleanTextEditor } from "./__cleanup__/cleanTextEditor";
import { closeOpenedTextFile } from "../../src/utils/workspace";

const TIMEOUT = 45000;
declare var it: Mocha.ITestDefinition;
// declare var describe: any;

const testProfile: IProfileLoaded = {
    name: testConst.profile.name,
    profile: testConst.profile,
    type: testConst.profile.type,
    message: "",
    failNotFound: false,
};

describe("Extension Integration Tests", () => {
    const expect = chai.expect;
    chai.use(chaiAsPromised);

    const session = zowe.ZosmfSession.createBasicZosmfSession(testConst.profile);
    const sessionNode = new ZoweDatasetNode(
        testConst.profile.name,
        vscode.TreeItemCollapsibleState.Expanded,
        null,
        session,
        undefined,
        undefined,
        testProfile
    );
    sessionNode.contextValue = DS_SESSION_CONTEXT;
    const pattern = testConst.normalPattern.toUpperCase();
    sessionNode.pattern = pattern;
    const testTree = new DatasetTree();
    testTree.mSessionNodes.push(sessionNode);

    let sandbox;

    beforeEach(async function () {
        this.timeout(TIMEOUT);
        sandbox = sinon.createSandbox();
        await cleanOpenTextFiles();
        await coreUtils.cleanTempDir();
    });

    afterEach(async function () {
        this.timeout(TIMEOUT);
        const createTestFileName = pattern + ".EXT.CREATE.DATASET.TEST";
        try {
            await zowe.Delete.dataSet(session, createTestFileName);
        } catch (err) {
            // Do nothing
        }
<<<<<<< HEAD
=======

>>>>>>> 19e1251a
        sandbox.restore();
    });

    const oldSettings = vscode.workspace.getConfiguration("Zowe-DS-Persistent");

    after(async () => {
<<<<<<< HEAD
        await cleanOpenTextFiles();
=======
>>>>>>> 19e1251a
        await coreUtils.cleanTempDir();
        await vscode.workspace
            .getConfiguration()
            .update("Zowe-DS-Persistent", oldSettings, vscode.ConfigurationTarget.Global);
    });

    describe("Creating a Session", () => {
        it("should add a session", async () => {
            // Grab profiles
            const profileManager = await new CliProfileManager({
                profileRootDirectory: path.join(os.homedir(), ".zowe", "profiles"),
                type: "zosmf",
            });
            const profileNamesList = profileManager.getAllProfileNames().filter(
                (profileName) =>
                    // Find all cases where a profile is not already displayed
                    !testTree.mSessionNodes.find((node) => node.label.toUpperCase() === profileName.toUpperCase())
            );

            // Mock user selecting first profile from list
            const inputBoxStub1 = sandbox.stub(vscode.window, "showQuickPick");
            inputBoxStub1.returns(new utils.FilterDescriptor("\uFF0B " + "Create a New Connection to z/OS"));
            const stubresolve = sandbox.stub(utils, "resolveQuickPickHelper");
            stubresolve.returns(new utils.FilterItem(profileNamesList[0]));

            await testTree.createZoweSession(testTree);
            expect(testTree.mSessionNodes[testTree.mSessionNodes.length - 1].label).to.equal(profileNamesList[0]);
        }).timeout(TIMEOUT);
    });

    describe("Creating Data Sets and Members", () => {
        it("should create a data set when zowe.createFile is invoked", async () => {
            // 1st step: User names DS
            const testFileName = pattern + ".EXT.CREATE.DATASET.TEST";
            const inputBoxStub = sandbox.stub(vscode.window, "showInputBox");
            inputBoxStub.returns(testFileName);

            // 2nd step: User selects DS type
            // 3rd step: User tries to allocate
            const returnVals = ["Data Set Sequential", " + Allocate Data Set"];
            const quickPickStub = sandbox.stub(vscode.window, "showQuickPick");
            returnVals.forEach((value, index) => {
                quickPickStub.onCall(index).returns(value);
            });

            await dsActions.createFile(sessionNode, testTree);

            // Data set should be created
            const response = await zowe.List.dataSet(sessionNode.getSession(), testFileName, {});
            expect(response.success).to.equal(true);
        }).timeout(TIMEOUT);

        it("should display an error message when creating a data set that already exists", async () => {
            // 1st step: User names DS
            const testFileName = pattern + ".EXT.CREATE.DATASET.TEST";
            const inputBoxStub = sandbox.stub(vscode.window, "showInputBox");
            inputBoxStub.returns(testFileName);

            // 2nd step: User selects DS type
            // 3rd step: User tries to allocate
            const returnVals = [
                "Data Set Sequential",
                " + Allocate Data Set",
                "Data Set Sequential",
                " + Allocate Data Set",
            ];
            const quickPickStub = sandbox.stub(vscode.window, "showQuickPick");
            returnVals.forEach((value, index) => {
                quickPickStub.onCall(index).returns(value);
            });

            await dsActions.createFile(sessionNode, testTree);

            const showErrorStub = sandbox.spy(vscode.window, "showErrorMessage");
            await expect(dsActions.createFile(sessionNode, testTree)).to.eventually.be.rejectedWith(Error);
            const gotCalled = showErrorStub.called;
            expect(gotCalled).to.equal(true);
        }).timeout(TIMEOUT);

        it("should create a member when zowe.createMember is invoked", async () => {
            const testFileName = "MEMBER";
            const inputBoxStub = sandbox.stub(vscode.window, "showInputBox");
            inputBoxStub.returns(testFileName);

            const testParentName = pattern + ".EXT.SAMPLE.PDS";
            const testParentNode = new ZoweDatasetNode(
                testParentName,
                vscode.TreeItemCollapsibleState.Collapsed,
                sessionNode,
                session
            );
            await dsActions.createMember(testParentNode, testTree);

            const allMembers = await zowe.List.allMembers(session, testParentName);

            expect(allMembers.apiResponse.items[0].member).to.deep.equal(testFileName);
        }).timeout(TIMEOUT);
    });

    describe("Allocate Like", () => {
        it("should allocate a copy of the requested data set", async () => {
            const testOriginalName = pattern + ".EXT.SAMPLE.PDS";
            const testOriginalNode = new ZoweDatasetNode(
                testOriginalName,
                vscode.TreeItemCollapsibleState.Collapsed,
                sessionNode,
                session
            );
            const testCopyName = pattern + ".EXT.ALLOC.LIKE";

            const inputStub = sandbox.stub(vscode.window, "showInputBox");
            inputStub.onCall(0).returns(testCopyName);

            await dsActions.allocateLike(testTree, testOriginalNode);

            const response = await zowe.List.dataSet(sessionNode.getSession(), testCopyName, {});
            expect(response.success).to.equal(true);

            // Clean up .EXT.ALLOC.LIKE
            try {
                await zowe.Delete.dataSet(session, testCopyName);
            } catch (err) {
                // Do nothing
            }
        }).timeout(TIMEOUT);
    });

    describe("Deactivate", () => {
        it("should clean up the local files when deactivate is invoked", async () => {
            try {
                if (!fs.existsSync(ZOWETEMPFOLDER)) {
                    fs.mkdirSync(ZOWETEMPFOLDER);
                }
                if (!fs.existsSync(DS_DIR)) {
                    fs.mkdirSync(DS_DIR);
                }
            } catch (err) {
                // if operation failed, wait a second and try again
                await new Promise((resolve) => setTimeout(resolve, 1000));
                if (!fs.existsSync(DS_DIR)) {
                    fs.mkdirSync(DS_DIR);
                }
            }
            fs.closeSync(fs.openSync(path.join(DS_DIR, "file1.txt"), "w"));
            fs.closeSync(fs.openSync(path.join(DS_DIR, "file2.txt"), "w"));

            await closeOpenedTextFile(path.join(DS_DIR, "file1.txt"));
            await closeOpenedTextFile(path.join(DS_DIR, "file2.txt"));
            // await cleanTextEditor(path.join(DS_DIR));

            await extension.deactivate();
            // Tests move faster than deactivate, pause before check
            await new Promise((resolve) => setTimeout(resolve, 1000));
            expect(fs.existsSync(path.join(DS_DIR, "file1.txt"))).to.equal(false);
            expect(fs.existsSync(path.join(DS_DIR, "file2.txt"))).to.equal(false);
        }).timeout(TIMEOUT);
    });

    describe("Tests for Deleting Data Sets", () => {
        const dataSetName = pattern + ".EXT.DELETE.DATASET.TEST";
        beforeEach(async () => {
            try {
                await zowe.Delete.dataSet(sessionNode.getSession(), dataSetName);
                // tslint:disable-next-line: no-empty
            } catch {}
        });
        afterEach(async () => {
            try {
                await zowe.Delete.dataSet(sessionNode.getSession(), dataSetName);
                // tslint:disable-next-line: no-empty
            } catch {}
        });
        it("should delete a data set if user verified", async () => {
            await zowe.Create.dataSet(
                sessionNode.getSession(),
                zowe.CreateDataSetTypeEnum.DATA_SET_SEQUENTIAL,
                dataSetName
            );
            const testNode = new ZoweDatasetNode(
                dataSetName,
                vscode.TreeItemCollapsibleState.None,
                sessionNode,
                session
            );

            // Mock user selecting first option from list
            const quickPickStub = sandbox.stub(vscode.window, "showQuickPick");
            quickPickStub.returns("Yes");
            await dsActions.deleteDataset(testNode, testTree);

            const response = await zowe.List.dataSet(session, dataSetName);

            expect(response.apiResponse.items).to.deep.equal([]);
        }).timeout(TIMEOUT);
        it("should not delete a data set if user did not verify", async () => {
            await zowe.Create.dataSet(
                sessionNode.getSession(),
                zowe.CreateDataSetTypeEnum.DATA_SET_SEQUENTIAL,
                dataSetName
            );
            const testNode = new ZoweDatasetNode(
                dataSetName,
                vscode.TreeItemCollapsibleState.None,
                sessionNode,
                session
            );

            // Mock user selecting second option from list
            const quickPickStub = sandbox.stub(vscode.window, "showQuickPick");
            quickPickStub.returns("No");
            await dsActions.deleteDataset(testNode, testTree);

            const response = await zowe.List.dataSet(session, dataSetName);

            // Check that dataset was not deleted
            expect(
                response.apiResponse.items.filter((entry) => {
                    return entry.dsname === dataSetName.toUpperCase();
                }).length
            ).to.greaterThan(0);
        }).timeout(TIMEOUT);
        it("should delete a data set if user cancelled", async () => {
            await zowe.Create.dataSet(
                sessionNode.getSession(),
                zowe.CreateDataSetTypeEnum.DATA_SET_SEQUENTIAL,
                dataSetName
            );
            const testNode = new ZoweDatasetNode(
                dataSetName,
                vscode.TreeItemCollapsibleState.None,
                sessionNode,
                session
            );

            // Mock user not selecting any option from list
            const quickPickStub = sandbox.stub(vscode.window, "showQuickPick");
            quickPickStub.returns(undefined);
            await dsActions.deleteDataset(testNode, testTree);

            const response = await zowe.List.dataSet(session, dataSetName);

            // Check that dataset was not deleted
            expect(
                response.apiResponse.items.filter((entry) => {
                    return entry.dsname === dataSetName.toUpperCase();
                }).length
            ).to.greaterThan(0);
        }).timeout(TIMEOUT);
    });

    describe("Enter Pattern", () => {
        it("should output data sets that match the user-provided pattern", async () => {
            const inputBoxStub = sandbox.stub(vscode.window, "showInputBox");
            inputBoxStub.returns(pattern);

            await dsActions.enterPattern(sessionNode, testTree);

            expect(testTree.mSessionNodes[1].pattern).to.equal(pattern);
            expect(testTree.mSessionNodes[1].tooltip).to.equal(pattern);
            expect(testTree.mSessionNodes[1].collapsibleState).to.equal(vscode.TreeItemCollapsibleState.Expanded);

            const childrenFromTree = await sessionNode.getChildren();
            childrenFromTree.unshift(...(await childrenFromTree[0].getChildren()));

            await testTree.getTreeView().reveal(childrenFromTree[0]);
            expect(childrenFromTree[0]).to.deep.equal(testTree.getTreeView().selection[0]);
        }).timeout(TIMEOUT);

        it("should match data sets for multiple patterns", async () => {
            const inputBoxStub = sandbox.stub(vscode.window, "showInputBox");
            const search = testConst.orPattern;
            inputBoxStub.returns(search);

            await dsActions.enterPattern(sessionNode, testTree);

            expect(testTree.mSessionNodes[1].pattern).to.equal(search.toUpperCase());
            expect(testTree.mSessionNodes[1].tooltip).to.equal(search.toUpperCase());
            expect(testTree.mSessionNodes[1].collapsibleState).to.equal(vscode.TreeItemCollapsibleState.Expanded);

            const sessionChildren = await sessionNode.getChildren();
            const childrenFromTree = await getAllNodes(sessionChildren);

            for (const child of childrenFromTree) {
                await testTree.getTreeView().reveal(child);
                expect(child).to.deep.equal(testTree.getTreeView().selection[0]);
            }
        }).timeout(TIMEOUT);

        it("should pop up a message if the user doesn't enter a pattern", async () => {
            const inputBoxStub = sandbox.stub(vscode.window, "showInputBox");
            inputBoxStub.returns("");

            const showInfoStub = sandbox.spy(vscode.window, "showInformationMessage");
            await dsActions.enterPattern(sessionNode, testTree);
            const gotCalled = showInfoStub.calledWith("You must enter a pattern.");
            expect(gotCalled).to.equal(true);
        }).timeout(TIMEOUT);

        it("should work when called from a saved search", async () => {
            const searchPattern = pattern + ".search";
            const favoriteSearch = new ZoweDatasetNode(
                "[" + testConst.profile.name + "]: " + searchPattern,
                vscode.TreeItemCollapsibleState.None,
                testTree.mFavoriteSession,
                null
            );
            favoriteSearch.contextValue = DS_SESSION_CONTEXT + FAV_SUFFIX;
            await dsActions.enterPattern(favoriteSearch, testTree);

            expect(testTree.mSessionNodes[1].pattern).to.equal(searchPattern.toUpperCase());
            expect(testTree.mSessionNodes[1].tooltip).to.equal(searchPattern.toUpperCase());
            expect(testTree.mSessionNodes[1].collapsibleState).to.equal(vscode.TreeItemCollapsibleState.Expanded);

            const childrenFromTree = await sessionNode.getChildren();
            expect(childrenFromTree[0].children).to.deep.equal([]);

            // reset tree
            const inputBoxStub = sandbox.stub(vscode.window, "showInputBox");
            inputBoxStub.returns(pattern);

            await dsActions.enterPattern(sessionNode, testTree);
        }).timeout(TIMEOUT);
    });

    describe("Opening a PS", () => {
        it("should open a PS", async () => {
            const node = new ZoweDatasetNode(
                pattern + ".EXT.PS",
                vscode.TreeItemCollapsibleState.None,
                sessionNode,
                null
            );
            await dsActions.openPS(node, true, testTree);
            expect(
                path.relative(
                    vscode.window.activeTextEditor.document.fileName,
                    sharedUtils.getDocumentFilePath(pattern + ".EXT.PS", node)
                )
            ).to.equal("");
            expect(fs.existsSync(sharedUtils.getDocumentFilePath(pattern + ".EXT.PS", node))).to.equal(true);
        }).timeout(TIMEOUT);

        it("should display an error message when openPS is passed an invalid node", async () => {
            const node = new ZoweDatasetNode(
                pattern + ".GARBAGE",
                vscode.TreeItemCollapsibleState.None,
                sessionNode,
                null
            );
            const errorMessageStub = sandbox.spy(vscode.window, "showErrorMessage");
            await expect(dsActions.openPS(node, true)).to.eventually.be.rejectedWith(Error);

            const called = errorMessageStub.called;
            expect(called).to.equal(true);
        }).timeout(TIMEOUT);
    });

    describe("Saving a File", () => {
        it("should download, change, and re-upload a PS", async () => {
            // Test for PS under HLQ
            const profiles = await testTree.getChildren();
            profiles[1].dirty = true;
            const children = await profiles[1].getChildren();
            children[1].dirty = true;
            await dsActions.openPS(children[1], true);

            const changedData = "PS Upload Test";

            fs.writeFileSync(path.join(ZOWETEMPFOLDER, children[1].label + "[" + profiles[1].label + "]"), changedData);

            // Upload file
            const doc = await vscode.workspace.openTextDocument(
                path.join(ZOWETEMPFOLDER, children[1].label + "[" + profiles[1].label + "]")
            );
            await dsActions.saveFile(doc, testTree);

            // Download file
            await dsActions.openPS(children[1], true);

            expect(doc.getText().trim()).to.deep.equal("PS Upload Test");

            // Change contents back
            const originalData = "";
            fs.writeFileSync(path.join(path.join(ZOWETEMPFOLDER, children[1].label)), originalData);
        }).timeout(TIMEOUT);

        it("should download, change, and re-upload a PDS member", async () => {
            // Test for PS under HLQ
            const profiles = await testTree.getChildren();
            profiles[1].dirty = true;
            const children = await profiles[1].getChildren();
            children[0].dirty = true;

            // Test for member under PO
            const childrenMembers = await testTree.getChildren(children[0]);
            await dsActions.openPS(childrenMembers[0], true);

            const changedData2 = "PO Member Upload Test";

            fs.writeFileSync(
                path.join(ZOWETEMPFOLDER, children[0].label + "(" + childrenMembers[0].label + ")"),
                changedData2
            );

            // Upload file
            const doc2 = await vscode.workspace.openTextDocument(
                path.join(ZOWETEMPFOLDER, children[0].label + "(" + childrenMembers[0].label + ")")
            );
            dsActions.saveFile(doc2, testTree);

            // Download file
            await dsActions.openPS(childrenMembers[0], true);

            expect(doc2.getText().trim()).to.deep.equal("PO Member Upload Test");

            // Change contents back
            const originalData2 = "";
            fs.writeFileSync(
                path.join(ZOWETEMPFOLDER, children[0].label + "(" + childrenMembers[0].label + ")"),
                originalData2
            );
        }).timeout(TIMEOUT);

        // TODO add tests for saving data set from favorites
    });

    describe("Copying data sets", () => {
        beforeEach(() => {
            const favProfileNode = new ZoweDatasetNode(
                testConst.profile.name,
                vscode.TreeItemCollapsibleState.Expanded,
                null,
                session,
                FAV_PROFILE_CONTEXT,
                undefined,
                testProfile
            );
            testTree.mFavorites.push(favProfileNode);
        });
        afterEach(() => {
            testTree.mFavorites = [];
        });
        describe("Success Scenarios", () => {
            describe("Sequential > Sequential", () => {
                const fromDataSetName = `${pattern}.COPY.FROM.SET`;
                const toDataSetName = `${pattern}.COPY.TO.SET`;

                beforeEach(async () => {
                    await Promise.all(
                        [
                            zowe.Create.dataSet(
                                sessionNode.getSession(),
                                zowe.CreateDataSetTypeEnum.DATA_SET_SEQUENTIAL,
                                fromDataSetName
                            ),
                            zowe.Create.dataSet(
                                sessionNode.getSession(),
                                zowe.CreateDataSetTypeEnum.DATA_SET_SEQUENTIAL,
                                toDataSetName
                            ),
                        ].map((p) => p.catch((err) => err))
                    );

                    await zowe.Upload.bufferToDataSet(
                        sessionNode.getSession(),
                        Buffer.from("1234"),
                        fromDataSetName
                    ).catch((err) => err);
                });
                afterEach(async () => {
                    await Promise.all(
                        [
                            zowe.Delete.dataSet(sessionNode.getSession(), fromDataSetName),
                            zowe.Delete.dataSet(sessionNode.getSession(), toDataSetName),
                        ].map((p) => p.catch((err) => err))
                    );
                });

                it("Should copy a data set", async () => {
                    let error;
                    let contents;

                    try {
                        const fromNode = new ZoweDatasetNode(
                            fromDataSetName,
                            vscode.TreeItemCollapsibleState.None,
                            sessionNode,
                            session
                        );
                        const toNode = new ZoweDatasetNode(
                            toDataSetName,
                            vscode.TreeItemCollapsibleState.None,
                            sessionNode,
                            session
                        );

                        await dsActions.copyDataSet(fromNode);
                        await dsActions.pasteMember(toNode, testTree);

                        contents = await zowe.Get.dataSet(sessionNode.getSession(), fromDataSetName);
                    } catch (err) {
                        error = err;
                    }

                    expect(error).to.be.equal(undefined);

                    expect(contents.toString()).to.equal("1234\n");
                }).timeout(TIMEOUT);
            });
            describe("Member > Member", () => {
                const dataSetName = `${pattern}.COPY.DATA.SET`;
                const fromMemberName = "file1";
                const toMemberName = "file2";

                beforeEach(async () => {
                    await zowe.Create.dataSet(
                        sessionNode.getSession(),
                        zowe.CreateDataSetTypeEnum.DATA_SET_PARTITIONED,
                        dataSetName
                    ).catch((err) => err);

                    await zowe.Upload.bufferToDataSet(
                        sessionNode.getSession(),
                        Buffer.from("1234"),
                        `${dataSetName}(${fromMemberName})`
                    );
                });
                afterEach(async () => {
                    await zowe.Delete.dataSet(sessionNode.getSession(), dataSetName).catch((err) => err);
                });
                it("Should copy a data set", async () => {
                    let error;
                    let contents;

                    try {
                        const parentNode = new ZoweDatasetNode(
                            dataSetName,
                            vscode.TreeItemCollapsibleState.None,
                            sessionNode,
                            session
                        );
                        const fromNode = new ZoweDatasetNode(
                            fromMemberName,
                            vscode.TreeItemCollapsibleState.None,
                            parentNode,
                            session
                        );
                        parentNode.contextValue = DS_PDS_CONTEXT;
                        fromNode.contextValue = DS_MEMBER_CONTEXT;

                        const inputBoxStub = sandbox.stub(vscode.window, "showInputBox");
                        inputBoxStub.returns(toMemberName);

                        await dsActions.copyDataSet(fromNode);
                        await dsActions.pasteMember(parentNode, testTree);

                        contents = await zowe.Get.dataSet(sessionNode.getSession(), `${dataSetName}(${toMemberName})`);
                    } catch (err) {
                        error = err;
                    }

                    expect(error).to.be.equal(undefined);

                    expect(contents.toString()).to.equal("1234\n");
                }).timeout(TIMEOUT);
            });
            describe("Sequential > Member", () => {
                const fromDataSetName = `${pattern}.COPY.FROM.SET`;
                const toDataSetName = `${pattern}.COPY.TO.SET`;
                const toMemberName = "file2";

                beforeEach(async () => {
                    await Promise.all(
                        [
                            zowe.Create.dataSet(
                                sessionNode.getSession(),
                                zowe.CreateDataSetTypeEnum.DATA_SET_SEQUENTIAL,
                                fromDataSetName
                            ),
                            zowe.Create.dataSet(
                                sessionNode.getSession(),
                                zowe.CreateDataSetTypeEnum.DATA_SET_PARTITIONED,
                                toDataSetName
                            ),
                        ].map((p) => p.catch((err) => err))
                    );

                    await zowe.Upload.bufferToDataSet(
                        sessionNode.getSession(),
                        Buffer.from("1234"),
                        fromDataSetName
                    ).catch((err) => err);
                });
                afterEach(async () => {
                    await Promise.all(
                        [
                            zowe.Delete.dataSet(sessionNode.getSession(), fromDataSetName),
                            zowe.Delete.dataSet(sessionNode.getSession(), toDataSetName),
                        ].map((p) => p.catch((err) => err))
                    );
                });

                it("Should copy a data set", async () => {
                    let error;
                    let contents;

                    try {
                        const fromNode = new ZoweDatasetNode(
                            fromDataSetName,
                            vscode.TreeItemCollapsibleState.None,
                            sessionNode,
                            session
                        );
                        const toNode = new ZoweDatasetNode(
                            toDataSetName,
                            vscode.TreeItemCollapsibleState.None,
                            sessionNode,
                            session
                        );
                        fromNode.contextValue = DS_DS_CONTEXT;
                        toNode.contextValue = DS_PDS_CONTEXT;

                        const inputBoxStub = sandbox.stub(vscode.window, "showInputBox");
                        inputBoxStub.returns(toMemberName);

                        await dsActions.copyDataSet(fromNode);
                        await dsActions.pasteMember(toNode, testTree);

                        contents = await zowe.Get.dataSet(
                            sessionNode.getSession(),
                            `${toDataSetName}(${toMemberName})`
                        );
                    } catch (err) {
                        error = err;
                    }

                    expect(error).to.be.equal(undefined);

                    expect(contents.toString()).to.equal("1234\n");
                }).timeout(TIMEOUT);
            });
            describe("Member > Sequential", () => {
                const fromDataSetName = `${pattern}.COPY.FROM.SET`;
                const toDataSetName = `${pattern}.COPY.TO.SET`;
                const fromMemberName = "file1";

                beforeEach(async () => {
                    await Promise.all(
                        [
                            zowe.Create.dataSet(
                                sessionNode.getSession(),
                                zowe.CreateDataSetTypeEnum.DATA_SET_PARTITIONED,
                                fromDataSetName
                            ),
                            zowe.Create.dataSet(
                                sessionNode.getSession(),
                                zowe.CreateDataSetTypeEnum.DATA_SET_SEQUENTIAL,
                                toDataSetName
                            ),
                        ].map((p) => p.catch((err) => err))
                    );

                    await zowe.Upload.bufferToDataSet(
                        sessionNode.getSession(),
                        Buffer.from("1234"),
                        `${fromDataSetName}(${fromMemberName})`
                    ).catch((err) => err);
                });
                afterEach(async () => {
                    await Promise.all(
                        [
                            zowe.Delete.dataSet(sessionNode.getSession(), fromDataSetName),
                            zowe.Delete.dataSet(sessionNode.getSession(), toDataSetName),
                        ].map((p) => p.catch((err) => err))
                    );
                });

                it("Should copy a data set", async () => {
                    let error;
                    let contents;

                    try {
                        const fromParentNode = new ZoweDatasetNode(
                            fromDataSetName,
                            vscode.TreeItemCollapsibleState.None,
                            sessionNode,
                            session
                        );
                        const fromMemberNode = new ZoweDatasetNode(
                            fromMemberName,
                            vscode.TreeItemCollapsibleState.None,
                            fromParentNode,
                            session
                        );
                        const toNode = new ZoweDatasetNode(
                            toDataSetName,
                            vscode.TreeItemCollapsibleState.None,
                            sessionNode,
                            session
                        );
                        fromParentNode.contextValue = DS_PDS_CONTEXT;
                        fromMemberNode.contextValue = DS_MEMBER_CONTEXT;
                        toNode.contextValue = DS_DS_CONTEXT;

                        await dsActions.copyDataSet(fromMemberNode);
                        await dsActions.pasteMember(toNode, testTree);

                        contents = await zowe.Get.dataSet(sessionNode.getSession(), toDataSetName);
                    } catch (err) {
                        error = err;
                    }

                    expect(error).to.be.equal(undefined);

                    expect(contents.toString()).to.equal("1234\n");
                }).timeout(TIMEOUT);
            });
        });
    });

    describe("Migrating a data set", () => {
        describe("Success Scenarios", () => {
            describe("Migrate a sequential data set", () => {
                const dataSetName = `${pattern}.SDATA.MIGR`;

                beforeEach(async () => {
                    await zowe.Delete.dataSet(sessionNode.getSession(), dataSetName).catch((err) => err);
                    await zowe.Create.dataSet(
                        sessionNode.getSession(),
                        zowe.CreateDataSetTypeEnum.DATA_SET_SEQUENTIAL,
                        dataSetName
                    );
                });

                afterEach(async () => {
                    await zowe.Delete.dataSet(sessionNode.getSession(), dataSetName).catch((err) => err);
                });

                it("Should send a migrate request", async () => {
                    let error;

                    try {
                        const node = new ZoweDatasetNode(
                            dataSetName,
                            vscode.TreeItemCollapsibleState.None,
                            sessionNode,
                            session
                        );
                        node.contextValue = DS_DS_CONTEXT;

                        await dsActions.hMigrateDataSet(node);
                    } catch (err) {
                        error = err;
                    }
                    expect(error).to.be.equal(undefined);
                }).timeout(TIMEOUT);
            });
            describe("Migrate a partitioned data set", () => {
                const dataSetName = `${pattern}.PDATA.MIGR`;

                beforeEach(async () => {
                    await zowe.Delete.dataSet(sessionNode.getSession(), dataSetName).catch((err) => err);
                    await zowe.Create.dataSet(
                        sessionNode.getSession(),
                        zowe.CreateDataSetTypeEnum.DATA_SET_PARTITIONED,
                        dataSetName
                    );
                });

                afterEach(async () => {
                    await zowe.Delete.dataSet(sessionNode.getSession(), dataSetName).catch((err) => err);
                });

                it("Should send a migrate request", async () => {
                    let error;

                    try {
                        const node = new ZoweDatasetNode(
                            dataSetName,
                            vscode.TreeItemCollapsibleState.None,
                            sessionNode,
                            session
                        );
                        node.contextValue = DS_DS_CONTEXT;

                        await dsActions.hMigrateDataSet(node);
                    } catch (err) {
                        error = err;
                    }
                    expect(error).to.be.equal(undefined);
                }).timeout(TIMEOUT);
            });
        });
        describe("Failure Scenarios", () => {
            describe("Migrate a sequential data set", () => {
                const dataSetName = `${pattern}.TEST.FAIL`;

                it("Should fail if data set doesn't exist", async () => {
                    let error;

                    try {
                        const node = new ZoweDatasetNode(
                            dataSetName,
                            vscode.TreeItemCollapsibleState.None,
                            sessionNode,
                            session
                        );
                        node.contextValue = DS_DS_CONTEXT;

                        await dsActions.hMigrateDataSet(node);
                    } catch (err) {
                        error = err;
                    }
                    expect(error).to.not.equal(undefined);
                }).timeout(TIMEOUT);
            });
        });
    });

    describe("Recalling a data set", () => {
        describe("Success Scenarios", () => {
            describe("Recall a sequential data set", () => {
                const dataSetName = `${pattern}.SDATA.REC`;

                beforeEach(async () => {
                    await zowe.Delete.dataSet(sessionNode.getSession(), dataSetName).catch((err) => err);
                    await zowe.Create.dataSet(
                        sessionNode.getSession(),
                        zowe.CreateDataSetTypeEnum.DATA_SET_SEQUENTIAL,
                        dataSetName
                    );
                });

                afterEach(async () => {
                    await zowe.Delete.dataSet(sessionNode.getSession(), dataSetName).catch((err) => err);
                });

                it("Should send a Recall request", async () => {
                    let error;

                    try {
                        const node = new ZoweDatasetNode(
                            dataSetName,
                            vscode.TreeItemCollapsibleState.None,
                            sessionNode,
                            session
                        );
                        node.contextValue = DS_DS_CONTEXT;

                        await dsActions.hRecallDataSet(node);
                    } catch (err) {
                        error = err;
                    }
                    expect(error).to.be.equal(undefined);
                }).timeout(TIMEOUT);
            });
            describe("Recall a partitioned data set", () => {
                const dataSetName = `${pattern}.PDATA.REC`;

                beforeEach(async () => {
                    await zowe.Delete.dataSet(sessionNode.getSession(), dataSetName).catch((err) => err);
                    await zowe.Create.dataSet(
                        sessionNode.getSession(),
                        zowe.CreateDataSetTypeEnum.DATA_SET_PARTITIONED,
                        dataSetName
                    );
                });

                afterEach(async () => {
                    await zowe.Delete.dataSet(sessionNode.getSession(), dataSetName).catch((err) => err);
                });

                it("Should send a Recall request", async () => {
                    let error;

                    try {
                        const node = new ZoweDatasetNode(
                            dataSetName,
                            vscode.TreeItemCollapsibleState.None,
                            sessionNode,
                            session
                        );
                        node.contextValue = DS_DS_CONTEXT;

                        await dsActions.hRecallDataSet(node);
                    } catch (err) {
                        error = err;
                    }
                    expect(error).to.be.equal(undefined);
                }).timeout(TIMEOUT);
            });
        });
        describe("Failure Scenarios", () => {
            describe("Recall a sequential data set", () => {
                const dataSetName = `${pattern}.TEST.FAIL`;

                it("Should fail if data set doesn't exist", async () => {
                    let error;

                    try {
                        const node = new ZoweDatasetNode(
                            dataSetName,
                            vscode.TreeItemCollapsibleState.None,
                            sessionNode,
                            session
                        );
                        node.contextValue = DS_DS_CONTEXT;

                        await dsActions.hRecallDataSet(node);
                    } catch (err) {
                        error = err;
                    }
                    expect(error).to.not.equal(undefined);
                }).timeout(TIMEOUT);
            });
        });
    });

    describe("Updating Temp Folder", async () => {
        // define paths
        const testingPath = path.join(__dirname, "..", "..", "..", "test");
        const providedPathOne = path.join(__dirname, "..", "..", "..", "test-folder-one");
        const providedPathTwo = path.join(__dirname, "..", "..", "..", "test-folder-two");

        // remove directories in case of previously failed tests
        await coreUtils.cleanDir(testingPath);
        await coreUtils.cleanDir(providedPathOne);
        await coreUtils.cleanDir(providedPathTwo);

        after(async () => {
            await coreUtils.cleanDir(testingPath);
            await coreUtils.cleanDir(providedPathOne);
            await coreUtils.cleanDir(providedPathTwo);
        });

        it("should assign the temp folder based on preference", async () => {
            // create target folder
            fs.mkdirSync(testingPath);
            await vscode.workspace
                .getConfiguration()
                .update(
                    "Zowe-Temp-Folder-Location",
                    { folderPath: `${testingPath}` },
                    vscode.ConfigurationTarget.Global
                );
            expect(ZOWETEMPFOLDER).to.equal(path.join(testingPath, "temp"));
        }).timeout(TIMEOUT);

        it("should update temp folder on preference change", async () => {
            fs.mkdirSync(providedPathOne);
            fs.mkdirSync(providedPathTwo);

            // set first preference
            await vscode.workspace
                .getConfiguration()
                .update(
                    "Zowe-Temp-Folder-Location",
                    { folderPath: `${providedPathOne}` },
                    vscode.ConfigurationTarget.Global
                );

            // change preference and test for update
            await vscode.workspace
                .getConfiguration()
                .update(
                    "Zowe-Temp-Folder-Location",
                    { folderPath: `${providedPathTwo}` },
                    vscode.ConfigurationTarget.Global
                );
            expect(ZOWETEMPFOLDER).to.equal(path.join(providedPathTwo, "temp"));
        }).timeout(TIMEOUT);

        it("should assign default temp folder, if preference is empty", async () => {
            const expectedDefaultTemp = path.join(__dirname, "..", "..", "..", "resources", "temp");
            await vscode.workspace
                .getConfiguration()
                .update("Zowe-Temp-Folder-Location", { folderPath: "" }, vscode.ConfigurationTarget.Global);
            expect(ZOWETEMPFOLDER).to.equal(expectedDefaultTemp);
        }).timeout(TIMEOUT);
    });

    describe("Initializing Favorites", () => {
        it("should work when provided an empty Favorites list", async () => {
            const log = Logger.getAppLogger();
            await vscode.workspace
                .getConfiguration()
                .update("Zowe-DS-Persistent", { persistence: true, favorites: [] }, vscode.ConfigurationTarget.Global);
            const testTree3 = await createDatasetTree(log);
            expect(testTree3.mFavorites).to.deep.equal([]);
        }).timeout(TIMEOUT);

        it("should work when provided a valid Favorites list", async () => {
            const log = Logger.getAppLogger();
            const profileName = testConst.profile.name;
            const favorites = [
                `[${profileName}]: ${pattern}.EXT.PDS{pds}`,
                `[${profileName}]: ${pattern}.EXT.PS{ds}`,
                `[${profileName}]: ${pattern}.EXT.SAMPLE.PDS{pds}`,
                `[${profileName}]: ${pattern}.EXT{session}`,
            ];
            await vscode.workspace
                .getConfiguration()
                .update("Zowe-DS-Persistent", { persistence: true, favorites }, vscode.ConfigurationTarget.Global);
            const testTree3 = await createDatasetTree(log);
            const initializedFavLabels = [
                `${pattern}.EXT.PDS`,
                `${pattern}.EXT.PS`,
                `${pattern}.EXT.SAMPLE.PDS`,
                `${pattern}.EXT`,
            ];
            expect(testTree3.mFavorites[0].children.map((node) => node.label)).to.deep.equal(initializedFavLabels);
        }).timeout(TIMEOUT);

        it("should log a warn message when provided an invalid Favorites list", async () => {
            const log = Logger.getAppLogger();
            const corruptedFavorite = pattern + ".EXT.ABCDEFGHI.PS[profileName]{ds}";
            const favorites = [pattern + ".EXT.PDS[profileName]{pds}", corruptedFavorite];
            await vscode.workspace
                .getConfiguration()
                .update("Zowe-DS-Persistent", { persistence: true, favorites }, vscode.ConfigurationTarget.Global);
            const logWarnStub = sandbox.spy(log, "warn");
            await createDatasetTree(log);
            expect(logWarnStub.gotCalledOnce);
        }).timeout(TIMEOUT);

        it("should still create favorite nodes when given a favorite with invalid profile name", async () => {
            const log = Logger.getAppLogger();
            const profileName = testConst.profile.name;
            // Reset testTree's favorites to be empty
            testTree.mFavorites = [];
            // Then, update favorites in settings
            const favorites = [
                `[${profileName}]: ${pattern}.EXT.PDS{pds}`,
                `[${profileName}]: ${pattern}.EXT.PS{ds}`,
                `[badProfileName]: ${pattern}.BAD.PROFILE.EXT.PS{ds}`,
                `[${profileName}]: ${pattern}.EXT.SAMPLE.PDS{pds}`,
                `[${profileName}]: ${pattern}.EXT{session}`,
            ];
            await vscode.workspace
                .getConfiguration()
                .update("Zowe-DS-Persistent", { persistence: true, favorites }, vscode.ConfigurationTarget.Global);
            await testTree.initializeFavorites(log);
            const initializedFavProfileLabels = [`${profileName}`, "badProfileName"];
            const goodProfileFavLabels = [
                `${pattern}.EXT.PDS`,
                `${pattern}.EXT.PS`,
                `${pattern}.EXT.SAMPLE.PDS`,
                `${pattern}.EXT`,
            ];
            const badProfileFavLabels = [`${pattern}.BAD.PROFILE.EXT.PS`];
            // Profile nodes for both valid and invalid profiles should be created in mFavorites. (Error checking happens on expand.)
            expect(testTree.mFavorites.map((favProfileNode) => favProfileNode.label)).to.deep.equal(
                initializedFavProfileLabels
            );
            // Favorite item nodes should be created for favorite profile nodes of both valid and valid profiles.
            expect(testTree.mFavorites[0].children.map((node) => node.label)).to.deep.equal(goodProfileFavLabels);
            expect(testTree.mFavorites[1].children.map((node) => node.label)).to.deep.equal(badProfileFavLabels);
        }).timeout(TIMEOUT);
    });
});

/*************************************************************************************************************
 * Returns array of all subnodes of given node
 *************************************************************************************************************/
async function getAllNodes(nodes: IZoweTreeNode[]) {
    let allNodes = new Array<IZoweTreeNode>();

    for (const node of nodes) {
        allNodes = allNodes.concat(await getAllNodes(await node.getChildren()));
        allNodes.push(node);
    }

    return allNodes;
}

describe("Extension Integration Tests - USS", () => {
    const expect = chai.expect;
    chai.use(chaiAsPromised);

    // Profiles.createInstance(Logger.getAppLogger());
    const session = zowe.ZosmfSession.createBasicZosmfSession(testConst.profile);
    const ussSessionNode = new ZoweUSSNode(
        testConst.profile.name,
        vscode.TreeItemCollapsibleState.Expanded,
        null,
        session,
        null,
        false,
        testConst.profile.name
    );
    ussSessionNode.contextValue = USS_SESSION_CONTEXT;
    const fullUSSPath = testConst.ussPattern;
    ussSessionNode.fullPath = fullUSSPath;
    const ussTestTree = new USSTree();
    ussTestTree.mSessionNodes.splice(-1, 0, ussSessionNode);

    let sandbox;

    beforeEach(async function () {
        this.timeout(TIMEOUT);
        sandbox = sinon.createSandbox();
        await cleanOpenTextFiles();
        await coreUtils.cleanTempDir();
    });

    afterEach(async function () {
        this.timeout(TIMEOUT);
        sandbox.restore();
    });

    after(async () => {
        await cleanOpenTextFiles();
        await coreUtils.cleanTempDir();
    });

    describe("TreeView", () => {
        it("should create the USS TreeView", async () => {
            // Initialize uss file provider
            const ussFileProvider = new USSTree();

            const nonFavorites = ussFileProvider.mSessionNodes.filter((node) => node.contextValue !== FAVORITE_CONTEXT);
            const allNodes = await getAllUSSNodes(nonFavorites);
            for (const node of allNodes) {
                // For each node, select that node in TreeView by calling reveal()
                await ussFileProvider.getTreeView().reveal(node);
                // Test that the node is successfully selected
                expect(node).to.deep.equal(ussFileProvider.getTreeView().selection[0]);
            }
        }).timeout(TIMEOUT);
    });

    describe("Creating a Session -USS", () => {
        it("should add a session", async () => {
            // Grab profiles
            const profileManager = await new CliProfileManager({
                profileRootDirectory: path.join(os.homedir(), ".zowe", "profiles"),
                type: "zosmf",
            });
            const profileNamesList = profileManager.getAllProfileNames().filter(
                (profileName) =>
                    // Find all cases where a profile is not already displayed
                    !ussTestTree.mSessionNodes.find((node) => node.label.toUpperCase() === profileName.toUpperCase())
            );

            // Mock user selecting first profile from list
            const inputBoxStub1 = sandbox.stub(vscode.window, "showQuickPick");
            inputBoxStub1.returns(new utils.FilterDescriptor("\uFF0B " + "Create a New Connection to z/OS"));
            const stubresolve = sandbox.stub(utils, "resolveQuickPickHelper");
            stubresolve.returns(new utils.FilterItem(profileNamesList[0]));

            await ussTestTree.createZoweSession(ussTestTree);
            expect(ussTestTree.mSessionNodes[ussTestTree.mSessionNodes.length - 1].label).to.equal(profileNamesList[0]);
        }).timeout(TIMEOUT);
    });

    describe("Deactivate", () => {
        it("should clean up the local files when deactivate is invoked", async () => {
            try {
                if (!fs.existsSync(ZOWETEMPFOLDER)) {
                    fs.mkdirSync(ZOWETEMPFOLDER);
                }
                if (!fs.existsSync(USS_DIR)) {
                    fs.mkdirSync(USS_DIR);
                }
            } catch (err) {
                // if operation failed, wait a second and try again
                await new Promise((resolve) => setTimeout(resolve, 1000));
                if (!fs.existsSync(USS_DIR)) {
                    fs.mkdirSync(USS_DIR);
                }
            }
            fs.closeSync(fs.openSync(path.join(USS_DIR, "file1.txt"), "w", 777));
            fs.closeSync(fs.openSync(path.join(USS_DIR, "file2.txt"), "w", 777));

            await closeOpenedTextFile(path.join(USS_DIR, "file1.txt"));
            await closeOpenedTextFile(path.join(USS_DIR, "file2.txt"));

            await extension.deactivate();
            // Tests move faster than deactivate, pause before check
            await new Promise((resolve) => setTimeout(resolve, 1000));
            expect(fs.existsSync(path.join(USS_DIR, "file1.txt"))).to.equal(false);
            expect(fs.existsSync(path.join(USS_DIR, "file2.txt"))).to.equal(false);
        }).timeout(TIMEOUT);
    });

    describe("Enter USS Pattern", () => {
        it("should output path that match the user-provided path", async () => {
            const ussTestTree1 = new USSTree();
            ussTestTree1.mSessionNodes.splice(-1, 0, ussSessionNode);
            const inputBoxStub2 = sandbox.stub(vscode.window, "showInputBox");
            inputBoxStub2.returns(fullUSSPath);
            const stubresolve = sandbox.stub(utils, "resolveQuickPickHelper");
            stubresolve.returns(new utils.FilterItem(fullUSSPath));

            await ussTestTree1.filterPrompt(ussSessionNode);

            expect(ussTestTree1.mSessionNodes[0].fullPath).to.equal(fullUSSPath);
            expect(ussTestTree1.mSessionNodes[0].tooltip).to.equal(fullUSSPath);
            expect(ussTestTree1.mSessionNodes[0].collapsibleState).to.equal(vscode.TreeItemCollapsibleState.Expanded);

            const childrenFromTree = await ussSessionNode.getChildren();
            childrenFromTree.unshift(...(await childrenFromTree[0].getChildren()));

            for (const child of childrenFromTree) {
                await ussTestTree1.getTreeView().reveal(child);
                expect(child).to.deep.equal(ussTestTree1.getTreeView().selection[0]);
            }
        }).timeout(TIMEOUT);

        it("should pop up a message if the user doesn't enter a USS path", async () => {
            const inputBoxStub1 = sandbox.stub(vscode.window, "showQuickPick");
            inputBoxStub1.returns(new utils.FilterDescriptor("\uFF0B " + "Create a new filter"));
            const stubresolve = sandbox.stub(utils, "resolveQuickPickHelper");
            stubresolve.returns(new utils.FilterDescriptor("\uFF0B " + "Create a new filter"));
            const inputBoxStub2 = sandbox.stub(vscode.window, "showInputBox");
            inputBoxStub2.returns("");
            const showInfoStub2 = sandbox.spy(vscode.window, "showInformationMessage");
            await ussTestTree.filterPrompt(ussSessionNode);
            const gotCalled = showInfoStub2.calledWith("You must enter a path.");
            expect(gotCalled).to.equal(true);
        }).timeout(TIMEOUT);
    });

    describe("Saving a USS File", () => {
        // TODO Move to appropriate class
        it("should download, change, and re-upload a file", async () => {
            const changedData = "File Upload Test " + Math.random().toString(36).slice(2);

            const rootChildren = await ussTestTree.getChildren();
            rootChildren[0].dirty = true;
            const sessChildren1 = await ussTestTree.getChildren(rootChildren[0]);
            sessChildren1[3].dirty = true;
            const sessChildren2 = await ussTestTree.getChildren(sessChildren1[3]);
            sessChildren2[2].dirty = true;
            const dirChildren = await ussTestTree.getChildren(sessChildren2[2]);
            const localPath = path.join(USS_DIR, "/", testConst.profile.name, dirChildren[0].fullPath);

            await dirChildren[0].openUSS(false, true, ussTestTree);
            const doc = await vscode.workspace.openTextDocument(localPath);

            const originalData = doc.getText().trim();

            // write new data
            fs.writeFileSync(localPath, changedData);

            // Upload file
            await ussActions.saveUSSFile(doc, ussTestTree);
            await fs.unlinkSync(localPath);

            // Download file
            await dirChildren[0].openUSS(false, true, ussTestTree);

            // Change contents back
            fs.writeFileSync(localPath, originalData);
            await ussActions.saveUSSFile(doc, ussTestTree);
        }).timeout(TIMEOUT);
    });
});

describe("TreeView", () => {
    const expect = chai.expect;
    chai.use(chaiAsPromised);

    it("should create the TreeView", async () => {
        // Initialize dataset provider
        const datasetProvider = new DatasetTree();

        const allNodes = await getAllNodes(datasetProvider.mSessionNodes);
        for (const node of allNodes) {
            // For each node, select that node in TreeView by calling reveal()
            await datasetProvider.getTreeView().reveal(node);
            // Test that the node is successfully selected
            expect(node).to.deep.equal(datasetProvider.getTreeView().selection[0]);
        }
    }).timeout(TIMEOUT);
});

/*************************************************************************************************************
 * Returns array of all subnodes of given node
 *************************************************************************************************************/
async function getAllUSSNodes(nodes: IZoweTreeNode[]) {
    let allNodes = new Array<IZoweTreeNode>();

    for (const node of nodes) {
        allNodes = allNodes.concat(await getAllUSSNodes(await node.getChildren()));
        allNodes.push(node);
    }

    return allNodes;
}<|MERGE_RESOLUTION|>--- conflicted
+++ resolved
@@ -44,7 +44,6 @@
     FAVORITE_CONTEXT,
     FAV_PROFILE_CONTEXT,
 } from "../../src/globals";
-import { cleanOpenTextFiles, cleanTextEditor } from "./__cleanup__/cleanTextEditor";
 import { closeOpenedTextFile } from "../../src/utils/workspace";
 
 const TIMEOUT = 45000;
@@ -96,20 +95,12 @@
         } catch (err) {
             // Do nothing
         }
-<<<<<<< HEAD
-=======
-
->>>>>>> 19e1251a
         sandbox.restore();
     });
 
     const oldSettings = vscode.workspace.getConfiguration("Zowe-DS-Persistent");
 
     after(async () => {
-<<<<<<< HEAD
-        await cleanOpenTextFiles();
-=======
->>>>>>> 19e1251a
         await coreUtils.cleanTempDir();
         await vscode.workspace
             .getConfiguration()
