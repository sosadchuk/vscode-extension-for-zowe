/**
 * This program and the accompanying materials are made available under the terms of the
 * Eclipse Public License v2.0 which accompanies this distribution, and is available at
 * https://www.eclipse.org/legal/epl-v20.html
 *
 * SPDX-License-Identifier: EPL-2.0
 *
 * Copyright Contributors to the Zowe Project.
 *
 */

import * as zowe from "@zowe/cli";
import * as chai from "chai";
import * as chaiAsPromised from "chai-as-promised";
import * as extension from "../../src/extension";
import * as dsActions from "../../src/dataset/actions";
import * as ussActions from "../../src/uss/actions";
import * as sharedUtils from "../../src/shared/utils";
import * as fs from "fs";
import * as os from "os";
import * as path from "path";
import * as sinon from "sinon";
import * as testConst from "../../resources/testProfileData";
import * as vscode from "vscode";
import * as utils from "../../src/utils/ProfilesUtils";
import * as coreUtils from "../../src/utils/TempFolder";
import { DatasetTree, createDatasetTree } from "../../src/dataset/DatasetTree";
import { ZoweDatasetNode } from "../../src/dataset/ZoweDatasetNode";
import { USSTree } from "../../src/uss/USSTree";
import { ZoweUSSNode } from "../../src/uss/ZoweUSSNode";
import { IZoweTreeNode } from "@zowe/zowe-explorer-api";
import { SettingsConfig } from "../../src/utils/SettingsConfig";
import * as globals from "../../src/globals";

const TIMEOUT = 45000;
declare let it: Mocha.TestFunction;
// declare var describe: any;

const testProfile: zowe.imperative.IProfileLoaded = {
    name: testConst.profile.name,
    profile: testConst.profile,
    type: testConst.profile.type,
    message: "",
    failNotFound: false,
};

describe("Extension Integration Tests", async () => {
    const expect = chai.expect;
    chai.use(chaiAsPromised);

    const cmdArgs: zowe.imperative.ICommandArguments = {
        $0: "zowe",
        _: [""],
        host: testProfile.profile.host,
        port: testProfile.profile.port,
        basePath: testProfile.profile.basePath,
        rejectUnauthorized: testProfile.profile.rejectUnauthorized,
        user: testProfile.profile.user,
        password: testProfile.profile.password,
    };
    const sessCfg = zowe.ZosmfSession.createSessCfgFromArgs(cmdArgs);
    zowe.imperative.ConnectionPropsForSessCfg.resolveSessCfgProps(sessCfg, cmdArgs);
    const session = new zowe.imperative.Session(sessCfg);
    const sessionNode = new ZoweDatasetNode({
        label: testConst.profile.name,
        collapsibleState: vscode.TreeItemCollapsibleState.Expanded,
        session,
        profile: testProfile,
    });
    sessionNode.contextValue = globals.DS_SESSION_CONTEXT;
    const pattern = testConst.normalPattern.toUpperCase();
    sessionNode.pattern = pattern;
    const testTree = new DatasetTree();
    testTree.mSessionNodes.push(sessionNode);

    let sandbox;
    const tempSettings = SettingsConfig.getDirectValue(globals.SETTINGS_TEMP_FOLDER_CLEANUP);
    await SettingsConfig.setDirectValue(globals.SETTINGS_TEMP_FOLDER_CLEANUP, true);

    beforeEach(async function () {
        this.timeout(TIMEOUT);
        sandbox = sinon.createSandbox();
        await coreUtils.cleanTempDir();
    });

    afterEach(async function () {
        this.timeout(TIMEOUT);
        const createTestFileName = pattern + ".EXT.CREATE.DATASET.TEST";
        try {
            await zowe.Delete.dataSet(session, createTestFileName);
        } catch (err) {
            // Do nothing
        }

        sandbox.restore();
    });

    const dsSettings = vscode.workspace.getConfiguration(globals.SETTINGS_DS_HISTORY);

    after(async () => {
        await vscode.workspace.getConfiguration().update(globals.SETTINGS_DS_HISTORY, dsSettings, vscode.ConfigurationTarget.Global);
        await vscode.workspace.getConfiguration().update(globals.SETTINGS_TEMP_FOLDER_CLEANUP, tempSettings, vscode.ConfigurationTarget.Global);
    });

    describe("Creating a Session", () => {
        it("should add a session", async () => {
            // Grab profiles
            const profileManager = await new zowe.imperative.CliProfileManager({
                profileRootDirectory: path.join(os.homedir(), ".zowe", "profiles"),
                type: "zosmf",
            });
            const profileNamesList = profileManager.getAllProfileNames().filter(
                (profileName) =>
                    // Find all cases where a profile is not already displayed
                    !testTree.mSessionNodes.find((node) => node.label.toString().toUpperCase() === profileName.toUpperCase())
            );

            // Mock user selecting first profile from list
            const inputBoxStub1 = sandbox.stub(vscode.window, "showQuickPick");
            inputBoxStub1.returns(new utils.FilterDescriptor("\uFF0B " + "Create a New Connection to z/OS"));
            const stubresolve = sandbox.stub(utils, "resolveQuickPickHelper");
            stubresolve.returns(new utils.FilterItem({ text: profileNamesList[0] }));

            await testTree.createZoweSession(testTree);
            expect(testTree.mSessionNodes[testTree.mSessionNodes.length - 1].label).to.equal(profileNamesList[0]);
        }).timeout(TIMEOUT);
    });

    describe("Creating Data Sets and Members", () => {
        it("should create a data set when zowe.createFile is invoked", async () => {
            // 1st step: User names DS
            const testFileName = pattern + ".EXT.CREATE.DATASET.TEST";
            const inputBoxStub = sandbox.stub(vscode.window, "showInputBox");
            inputBoxStub.returns(testFileName);

            // 2nd step: User selects DS type
            // 3rd step: User tries to allocate
            const returnVals = ["Data Set Sequential", " + Allocate Data Set"];
            const quickPickStub = sandbox.stub(vscode.window, "showQuickPick");
            returnVals.forEach((value, index) => {
                quickPickStub.onCall(index).returns(value);
            });

            await dsActions.createFile(sessionNode, testTree);

            // Data set should be created
            const response = await zowe.List.dataSet(sessionNode.getSession(), testFileName, {});
            expect(response.success).to.equal(true);
        }).timeout(TIMEOUT);

        it("should display an error message when creating a data set that already exists", async () => {
            // 1st step: User names DS
            const testFileName = pattern + ".EXT.CREATE.DATASET.TEST";
            const inputBoxStub = sandbox.stub(vscode.window, "showInputBox");
            inputBoxStub.returns(testFileName);

            // 2nd step: User selects DS type
            // 3rd step: User tries to allocate
            const returnVals = ["Data Set Sequential", " + Allocate Data Set", "Data Set Sequential", " + Allocate Data Set"];
            const quickPickStub = sandbox.stub(vscode.window, "showQuickPick");
            returnVals.forEach((value, index) => {
                quickPickStub.onCall(index).returns(value);
            });

            await dsActions.createFile(sessionNode, testTree);

            const showErrorStub = sandbox.spy(vscode.window, "showErrorMessage");
            await expect(dsActions.createFile(sessionNode, testTree)).to.eventually.be.rejectedWith(Error);
            const gotCalled = showErrorStub.called;
            expect(gotCalled).to.equal(true);
        }).timeout(TIMEOUT);

        it("should create a member when zowe.ds.createMember is invoked", async () => {
            const testFileName = "MEMBER";
            const inputBoxStub = sandbox.stub(vscode.window, "showInputBox");
            inputBoxStub.returns(testFileName);

            const testParentName = pattern + ".EXT.SAMPLE.PDS";
            const testParentNode = new ZoweDatasetNode({
                label: testParentName,
                collapsibleState: vscode.TreeItemCollapsibleState.Collapsed,
                parentNode: sessionNode,
                session,
            });
            await dsActions.createMember(testParentNode, testTree);

            const allMembers = await zowe.List.allMembers(session, testParentName);

            expect(allMembers.apiResponse.items[0].member).to.deep.equal(testFileName);
        }).timeout(TIMEOUT);
    });

    describe("Enter Pattern", () => {
        it("should output data sets that match the user-provided pattern", async () => {
            const inputBoxStub = sandbox.stub(vscode.window, "showInputBox");
            inputBoxStub.returns(pattern);

            await dsActions.enterPattern(sessionNode, testTree);

            expect(testTree.mSessionNodes[1].pattern).to.equal(pattern);
            expect(testTree.mSessionNodes[1].tooltip).to.equal(pattern);
            expect(testTree.mSessionNodes[1].collapsibleState).to.equal(vscode.TreeItemCollapsibleState.Expanded);

            const childrenFromTree = await sessionNode.getChildren();

            await testTree.getTreeView().reveal(childrenFromTree[0], { select: true });
            const loadedItems = await testTree.getAllLoadedItems();
            expect(childrenFromTree[0]).to.deep.equal(loadedItems[0]);
        }).timeout(TIMEOUT);

        it("should match data sets for multiple patterns", async () => {
            const inputBoxStub = sandbox.stub(vscode.window, "showInputBox");
            const search = testConst.orPattern;
            inputBoxStub.returns(search);

            await dsActions.enterPattern(sessionNode, testTree);

            expect(testTree.mSessionNodes[1].pattern).to.equal(search.toUpperCase());
            expect(testTree.mSessionNodes[1].tooltip).to.equal(search.toUpperCase());
            expect(testTree.mSessionNodes[1].collapsibleState).to.equal(vscode.TreeItemCollapsibleState.Expanded);

            const sessionChildren = await sessionNode.getChildren();
            const childrenFromTree = await getAllNodes(sessionChildren);

            for (const child of childrenFromTree) {
                await testTree.getTreeView().reveal(child);
                const loadedItems = await testTree.getAllLoadedItems();
                const foundChild = loadedItems.find((item) => item === child);
                expect(foundChild).to.not.be.equal(undefined);
            }
        }).timeout(TIMEOUT);

        it("should pop up a message if the user doesn't enter a pattern", async () => {
            const inputBoxStub = sandbox.stub(vscode.window, "showInputBox");
            inputBoxStub.returns("");

            const showInfoStub = sandbox.spy(vscode.window, "showInformationMessage");
            await dsActions.enterPattern(sessionNode, testTree);
            const gotCalled = showInfoStub.calledWith("You must enter a pattern.");
            expect(gotCalled).to.equal(true);
        }).timeout(TIMEOUT);

        it("should work when called from a saved search", async () => {
            const searchPattern = pattern + ".search";
            const favoriteSearch = new ZoweDatasetNode({
                label: "[" + testConst.profile.name + "]: " + searchPattern,
                collapsibleState: vscode.TreeItemCollapsibleState.None,
                parentNode: testTree.mFavoriteSession,
            });
            favoriteSearch.contextValue = globals.DS_SESSION_CONTEXT + globals.FAV_SUFFIX;
            await dsActions.enterPattern(favoriteSearch, testTree);

            expect(testTree.mSessionNodes[1].pattern).to.equal(searchPattern.toUpperCase());
            expect(testTree.mSessionNodes[1].tooltip).to.equal(searchPattern.toUpperCase());
            expect(testTree.mSessionNodes[1].collapsibleState).to.equal(vscode.TreeItemCollapsibleState.Expanded);

            const childrenFromTree = await sessionNode.getChildren();
            expect(childrenFromTree[0].children).to.deep.equal([]);

            // reset tree
            const inputBoxStub = sandbox.stub(vscode.window, "showInputBox");
            inputBoxStub.returns(pattern);

            await dsActions.enterPattern(sessionNode, testTree);
        }).timeout(TIMEOUT);
    });

    describe("Allocate Like", () => {
        it("should allocate a copy of the requested data set", async () => {
            const testOriginalName = pattern + ".EXT.SAMPLE.PDS";
            const testOriginalNode = new ZoweDatasetNode({
                label: testOriginalName,
                collapsibleState: vscode.TreeItemCollapsibleState.Collapsed,
                parentNode: sessionNode,
                session,
            });
            const testCopyName = pattern + ".ALLOC.LIKE";

            const inputStub = sandbox.stub(vscode.window, "showInputBox");
            inputStub.onCall(0).returns(testCopyName);

            await dsActions.allocateLike(testTree, testOriginalNode);

            const response = await zowe.List.dataSet(sessionNode.getSession(), testCopyName, {});
            expect(response.success).to.equal(true);

            // Clean up .ALLOC.LIKE
            try {
                await zowe.Delete.dataSet(session, testCopyName);
            } catch (err) {
                // Do nothing
            }
        }).timeout(TIMEOUT);
    });

    describe("Tests for Deleting Data Sets", () => {
        const dataSetName = pattern + ".DELETE.TEST";
        it("should delete a data set", async () => {
            const testNode = new ZoweDatasetNode({
                label: dataSetName,
                collapsibleState: vscode.TreeItemCollapsibleState.None,
                parentNode: sessionNode,
                session,
            });

            // Mock user selecting first option from list
            await dsActions.deleteDataset(testNode, testTree);

            const response = await zowe.List.dataSet(session, dataSetName);

            expect(response.apiResponse.items).to.deep.equal([]);
        }).timeout(TIMEOUT);
    });

    describe("Deactivate", () => {
        it("should clean up the local files when deactivate is invoked", async () => {
            try {
                fs.mkdirSync(globals.ZOWETEMPFOLDER);
                fs.mkdirSync(globals.DS_DIR);
            } catch (err) {
                // if operation failed, wait a second and try again
                await new Promise((resolve) => setTimeout(resolve, 1000));
                fs.mkdirSync(globals.DS_DIR);
            }
            fs.closeSync(fs.openSync(path.join(globals.DS_DIR, "file1"), "w"));
            fs.closeSync(fs.openSync(path.join(globals.DS_DIR, "file2"), "w"));
            await extension.deactivate();
            expect(fs.existsSync(path.join(globals.DS_DIR, "file1"))).to.equal(false);
            expect(fs.existsSync(path.join(globals.DS_DIR, "file2"))).to.equal(false);
        }).timeout(TIMEOUT);
    });

    describe("Opening a PS", () => {
        it("should open a PS", async () => {
            const node = new ZoweDatasetNode({
                label: pattern + ".EXT.PS",
                collapsibleState: vscode.TreeItemCollapsibleState.None,
                parentNode: sessionNode,
            });
            await dsActions.openPS(node, false, true, testTree);
            expect(
                path.relative(vscode.window.activeTextEditor.document.fileName, sharedUtils.getDocumentFilePath(pattern + ".EXT.PS", node))
            ).to.equal("");
            expect(fs.existsSync(sharedUtils.getDocumentFilePath(pattern + ".EXT.PS", node))).to.equal(true);
        }).timeout(TIMEOUT);

        it("should display an error message when openPS is passed an invalid node", async () => {
            const node = new ZoweDatasetNode({
                label: pattern + ".GARBAGE",
                collapsibleState: vscode.TreeItemCollapsibleState.None,
                parentNode: sessionNode,
            });
            const errorMessageStub = sandbox.spy(vscode.window, "showErrorMessage");
<<<<<<< HEAD
            await expect(dsActions.openPS(node, false, true)).to.eventually.be.rejectedWith(Error);
=======
            await expect(dsActions.openPS(node, true, testTree)).to.eventually.be.rejectedWith(Error);
>>>>>>> eb20290e

            const called = errorMessageStub.called;
            expect(called).to.equal(true);
        }).timeout(TIMEOUT);
    });

    describe("Saving a File", () => {
        it("should download, change, and re-upload a PS", async () => {
            // Test for PS under HLQ
            const profiles = await testTree.getChildren();
            profiles[1].dirty = true;
            const children = await profiles[1].getChildren();
            children[1].dirty = true;
<<<<<<< HEAD
            await dsActions.openPS(children[1], false, true);
=======
            await dsActions.openPS(children[1], true, testTree);
>>>>>>> eb20290e

            const changedData = "PS Upload Test";

            fs.writeFileSync(path.join(globals.ZOWETEMPFOLDER, children[1].label.toString() + "[" + profiles[1].label.toString() + "]"), changedData);

            // Upload file
            const doc = await vscode.workspace.openTextDocument(
                path.join(globals.ZOWETEMPFOLDER, children[1].label.toString() + "[" + profiles[1].label.toString() + "]")
            );
            await dsActions.saveFile(doc, testTree);

            // Download file
<<<<<<< HEAD
            await dsActions.openPS(children[1], false, true);
=======
            await dsActions.openPS(children[1], true, testTree);
>>>>>>> eb20290e

            expect(doc.getText().trim()).to.deep.equal("PS Upload Test");

            // Change contents back
            const originalData = "";
            fs.writeFileSync(path.join(path.join(globals.ZOWETEMPFOLDER, children[1].label.toString())), originalData);
        }).timeout(TIMEOUT);

        it("should download, change, and re-upload a PDS member", async () => {
            // Test for PS under HLQ
            const profiles = await testTree.getChildren();
            profiles[1].dirty = true;
            const children = await profiles[1].getChildren();
            children[0].dirty = true;

            // Test for member under PO
            const childrenMembers = await testTree.getChildren(children[0]);
<<<<<<< HEAD
            await dsActions.openPS(childrenMembers[0], false, true);
=======
            await dsActions.openPS(childrenMembers[0], true, testTree);
>>>>>>> eb20290e

            const changedData2 = "PO Member Upload Test";

            fs.writeFileSync(
                path.join(globals.ZOWETEMPFOLDER, children[0].label.toString() + "(" + childrenMembers[0].label.toString() + ")"),
                changedData2
            );

            // Upload file
            const doc2 = await vscode.workspace.openTextDocument(
                path.join(globals.ZOWETEMPFOLDER, children[0].label.toString() + "(" + childrenMembers[0].label.toString() + ")")
            );
            await dsActions.saveFile(doc2, testTree);

            // Download file
<<<<<<< HEAD
            await dsActions.openPS(childrenMembers[0], false, true);
=======
            await dsActions.openPS(childrenMembers[0], true, testTree);
>>>>>>> eb20290e

            expect(doc2.getText().trim()).to.deep.equal("PO Member Upload Test");

            // Change contents back
            const originalData2 = "";
            fs.writeFileSync(
                path.join(globals.ZOWETEMPFOLDER, children[0].label.toString() + "(" + childrenMembers[0].label.toString() + ")"),
                originalData2
            );
        }).timeout(TIMEOUT);

        // TODO add tests for saving data set from favorites
    });

    describe("Copying data sets", () => {
        beforeEach(() => {
            const favProfileNode = new ZoweDatasetNode({
                label: testConst.profile.name,
                collapsibleState: vscode.TreeItemCollapsibleState.Expanded,
                session,
                profile: testProfile,
                contextOverride: globals.FAV_PROFILE_CONTEXT,
            });
            testTree.mFavorites.push(favProfileNode);
        });
        afterEach(() => {
            testTree.mFavorites = [];
        });
        describe("Success Scenarios", () => {
            describe("Sequential > Sequential", () => {
                const fromDataSetName = `${pattern}.COPY.FROM.SET`;
                const toDataSetName = `${pattern}.COPY.TO.SET`;

                beforeEach(async () => {
                    await Promise.all(
                        [
                            zowe.Create.dataSet(sessionNode.getSession(), zowe.CreateDataSetTypeEnum.DATA_SET_SEQUENTIAL, fromDataSetName),
                            zowe.Create.dataSet(sessionNode.getSession(), zowe.CreateDataSetTypeEnum.DATA_SET_SEQUENTIAL, toDataSetName),
                        ].map((p) => p.catch((err) => err))
                    );

                    await zowe.Upload.bufferToDataSet(sessionNode.getSession(), Buffer.from("1234"), fromDataSetName).catch((err) => err);
                });
                afterEach(async () => {
                    await Promise.all(
                        [
                            zowe.Delete.dataSet(sessionNode.getSession(), fromDataSetName),
                            zowe.Delete.dataSet(sessionNode.getSession(), toDataSetName),
                        ].map((p) => p.catch((err) => err))
                    );
                });

                it("Should copy a data set", async () => {
                    let error;
                    let contents;

                    try {
                        const fromNode = new ZoweDatasetNode({
                            label: fromDataSetName,
                            collapsibleState: vscode.TreeItemCollapsibleState.None,
                            parentNode: sessionNode,
                            session,
                        });
                        const toNode = new ZoweDatasetNode({
                            label: toDataSetName,
                            collapsibleState: vscode.TreeItemCollapsibleState.None,
                            parentNode: sessionNode,
                            session,
                        });
                        const nodeList: ZoweDatasetNode[] = [fromNode];
                        await dsActions.copyDataSets(nodeList, null, null);

                        await dsActions.pasteMember(toNode, testTree);

                        contents = await zowe.Get.dataSet(sessionNode.getSession(), fromDataSetName);
                    } catch (err) {
                        error = err;
                    }

                    expect(error).to.be.equal(undefined);

                    expect(contents.toString()).to.equal("1234\n");
                }).timeout(TIMEOUT);
            });
            describe("Member > Member", () => {
                const dataSetName = `${pattern}.COPY.DATA.SET`;
                const fromMemberName = "file1";
                const toMemberName = "file2";

                beforeEach(async () => {
                    await zowe.Create.dataSet(sessionNode.getSession(), zowe.CreateDataSetTypeEnum.DATA_SET_PARTITIONED, dataSetName).catch(
                        (err) => err
                    );

                    await zowe.Upload.bufferToDataSet(sessionNode.getSession(), Buffer.from("1234"), `${dataSetName}(${fromMemberName})`);
                });
                afterEach(async () => {
                    await zowe.Delete.dataSet(sessionNode.getSession(), dataSetName).catch((err) => err);
                });
                it("Should copy a data set", async () => {
                    let error;
                    let contents;

                    try {
                        const parentNode = new ZoweDatasetNode({
                            label: dataSetName,
                            collapsibleState: vscode.TreeItemCollapsibleState.None,
                            parentNode: sessionNode,
                            session,
                        });
                        const fromNode = new ZoweDatasetNode({
                            label: fromMemberName,
                            collapsibleState: vscode.TreeItemCollapsibleState.None,
                            parentNode,
                            session,
                        });
                        parentNode.contextValue = globals.DS_PDS_CONTEXT;
                        fromNode.contextValue = globals.DS_MEMBER_CONTEXT;

                        const inputBoxStub = sandbox.stub(vscode.window, "showInputBox");
                        inputBoxStub.returns(toMemberName);
                        await dsActions.copyDataSet(fromNode);
                        await dsActions.pasteMember(parentNode, testTree);

                        contents = await zowe.Get.dataSet(sessionNode.getSession(), `${dataSetName}(${toMemberName})`);
                    } catch (err) {
                        error = err;
                    }

                    expect(error).to.be.equal(undefined);

                    expect(contents.toString()).to.equal("1234\n");
                }).timeout(TIMEOUT);
            });
            describe("Sequential > Member", () => {
                const fromDataSetName = `${pattern}.COPY.FROM.SET`;
                const toDataSetName = `${pattern}.COPY.TO.SET`;
                const toMemberName = "file2";

                beforeEach(async () => {
                    await Promise.all(
                        [
                            zowe.Create.dataSet(sessionNode.getSession(), zowe.CreateDataSetTypeEnum.DATA_SET_SEQUENTIAL, fromDataSetName),
                            zowe.Create.dataSet(sessionNode.getSession(), zowe.CreateDataSetTypeEnum.DATA_SET_PARTITIONED, toDataSetName),
                        ].map((p) => p.catch((err) => err))
                    );

                    await zowe.Upload.bufferToDataSet(sessionNode.getSession(), Buffer.from("1234"), fromDataSetName).catch((err) => err);
                });
                afterEach(async () => {
                    await Promise.all(
                        [
                            zowe.Delete.dataSet(sessionNode.getSession(), fromDataSetName),
                            zowe.Delete.dataSet(sessionNode.getSession(), toDataSetName),
                        ].map((p) => p.catch((err) => err))
                    );
                });

                it("Should copy a data set", async () => {
                    let error;
                    let contents;

                    try {
                        const fromNode = new ZoweDatasetNode({
                            label: fromDataSetName,
                            collapsibleState: vscode.TreeItemCollapsibleState.None,
                            parentNode: sessionNode,
                            session,
                        });
                        const toNode = new ZoweDatasetNode({
                            label: toDataSetName,
                            collapsibleState: vscode.TreeItemCollapsibleState.None,
                            parentNode: sessionNode,
                            session,
                        });
                        fromNode.contextValue = globals.DS_DS_CONTEXT;
                        toNode.contextValue = globals.DS_PDS_CONTEXT;

                        const inputBoxStub = sandbox.stub(vscode.window, "showInputBox");
                        inputBoxStub.returns(toMemberName);
                        const nodeList: ZoweDatasetNode[] = [fromNode];
                        await dsActions.copyDataSets(nodeList, null, null);
                        await dsActions.pasteMember(toNode, testTree);

                        contents = await zowe.Get.dataSet(sessionNode.getSession(), `${toDataSetName}(${toMemberName})`);
                    } catch (err) {
                        error = err;
                    }

                    expect(error).to.be.equal(undefined);

                    expect(contents.toString()).to.equal("1234\n");
                }).timeout(TIMEOUT);
            });
            describe("Member > Sequential", () => {
                const fromDataSetName = `${pattern}.COPY.FROM.SET`;
                const toDataSetName = `${pattern}.COPY.TO.SET`;
                const fromMemberName = "file1";

                beforeEach(async () => {
                    await Promise.all(
                        [
                            zowe.Create.dataSet(sessionNode.getSession(), zowe.CreateDataSetTypeEnum.DATA_SET_PARTITIONED, fromDataSetName),
                            zowe.Create.dataSet(sessionNode.getSession(), zowe.CreateDataSetTypeEnum.DATA_SET_SEQUENTIAL, toDataSetName),
                        ].map((p) => p.catch((err) => err))
                    );

                    await zowe.Upload.bufferToDataSet(sessionNode.getSession(), Buffer.from("1234"), `${fromDataSetName}(${fromMemberName})`).catch(
                        (err) => err
                    );
                });
                afterEach(async () => {
                    await Promise.all(
                        [
                            zowe.Delete.dataSet(sessionNode.getSession(), fromDataSetName),
                            zowe.Delete.dataSet(sessionNode.getSession(), toDataSetName),
                        ].map((p) => p.catch((err) => err))
                    );
                });

                it("Should copy a data set", async () => {
                    let error;
                    let contents;

                    try {
                        const fromParentNode = new ZoweDatasetNode({
                            label: fromDataSetName,
                            collapsibleState: vscode.TreeItemCollapsibleState.None,
                            parentNode: sessionNode,
                            session,
                        });
                        const fromMemberNode = new ZoweDatasetNode({
                            label: fromMemberName,
                            collapsibleState: vscode.TreeItemCollapsibleState.None,
                            parentNode: fromParentNode,
                            session,
                        });
                        const toNode = new ZoweDatasetNode({
                            label: toDataSetName,
                            collapsibleState: vscode.TreeItemCollapsibleState.None,
                            parentNode: sessionNode,
                            session,
                        });
                        fromParentNode.contextValue = globals.DS_PDS_CONTEXT;
                        fromMemberNode.contextValue = globals.DS_MEMBER_CONTEXT;
                        toNode.contextValue = globals.DS_DS_CONTEXT;
                        const nodeList: ZoweDatasetNode[] = [fromMemberNode];
                        await dsActions.copyDataSets(nodeList, null, null);
                        await dsActions.pasteMember(toNode, testTree);

                        contents = await zowe.Get.dataSet(sessionNode.getSession(), toDataSetName);
                    } catch (err) {
                        error = err;
                    }

                    expect(error).to.be.equal(undefined);

                    expect(contents.toString()).to.equal("1234\n");
                }).timeout(TIMEOUT);
            });
        });
    });

    describe("Migrating a data set", () => {
        describe("Success Scenarios", () => {
            describe("Migrate a sequential data set", () => {
                const dataSetName = `${pattern}.SDATA.MIGR`;

                beforeEach(async () => {
                    await zowe.Delete.dataSet(sessionNode.getSession(), dataSetName).catch((err) => err);
                    await zowe.Create.dataSet(sessionNode.getSession(), zowe.CreateDataSetTypeEnum.DATA_SET_SEQUENTIAL, dataSetName);
                });

                afterEach(async () => {
                    await zowe.Delete.dataSet(sessionNode.getSession(), dataSetName).catch((err) => err);
                });

                it("Should send a migrate request", async () => {
                    let error;

                    try {
                        const node = new ZoweDatasetNode({
                            label: dataSetName,
                            collapsibleState: vscode.TreeItemCollapsibleState.None,
                            parentNode: sessionNode,
                            session,
                        });
                        node.contextValue = globals.DS_DS_CONTEXT;

                        await dsActions.hMigrateDataSet(node);
                    } catch (err) {
                        error = err;
                    }
                    expect(error).to.be.equal(undefined);
                }).timeout(TIMEOUT);
            });
            describe("Migrate a partitioned data set", () => {
                const dataSetName = `${pattern}.PDATA.MIGR`;

                beforeEach(async () => {
                    await zowe.Delete.dataSet(sessionNode.getSession(), dataSetName).catch((err) => err);
                    await zowe.Create.dataSet(sessionNode.getSession(), zowe.CreateDataSetTypeEnum.DATA_SET_PARTITIONED, dataSetName);
                });

                afterEach(async () => {
                    await zowe.Delete.dataSet(sessionNode.getSession(), dataSetName).catch((err) => err);
                });

                it("Should send a migrate request", async () => {
                    let error;

                    try {
                        const node = new ZoweDatasetNode({
                            label: dataSetName,
                            collapsibleState: vscode.TreeItemCollapsibleState.None,
                            parentNode: sessionNode,
                            session,
                        });
                        node.contextValue = globals.DS_DS_CONTEXT;

                        await dsActions.hMigrateDataSet(node);
                    } catch (err) {
                        error = err;
                    }
                    expect(error).to.be.equal(undefined);
                }).timeout(TIMEOUT);
            });
        });
        describe("Failure Scenarios", () => {
            describe("Migrate a sequential data set", () => {
                const dataSetName = `${pattern}.TEST.FAIL`;

                it("Should fail if data set doesn't exist", async () => {
                    let error;

                    try {
                        const node = new ZoweDatasetNode({
                            label: dataSetName,
                            collapsibleState: vscode.TreeItemCollapsibleState.None,
                            parentNode: sessionNode,
                            session,
                        });
                        node.contextValue = globals.DS_DS_CONTEXT;

                        await dsActions.hMigrateDataSet(node);
                    } catch (err) {
                        error = err;
                    }
                    expect(error).to.not.equal(undefined);
                }).timeout(TIMEOUT);
            });
        });
    });

    describe("Recalling a data set", () => {
        describe("Success Scenarios", () => {
            describe("Recall a sequential data set", () => {
                const dataSetName = `${pattern}.SDATA.REC`;

                beforeEach(async () => {
                    await zowe.Delete.dataSet(sessionNode.getSession(), dataSetName).catch((err) => err);
                    await zowe.Create.dataSet(sessionNode.getSession(), zowe.CreateDataSetTypeEnum.DATA_SET_SEQUENTIAL, dataSetName);
                });

                afterEach(async () => {
                    await zowe.Delete.dataSet(sessionNode.getSession(), dataSetName).catch((err) => err);
                });

                it("Should send a Recall request", async () => {
                    let error;

                    try {
                        const node = new ZoweDatasetNode({
                            label: dataSetName,
                            collapsibleState: vscode.TreeItemCollapsibleState.None,
                            parentNode: sessionNode,
                            session,
                        });
                        node.contextValue = globals.DS_DS_CONTEXT;

                        await dsActions.hRecallDataSet(node);
                    } catch (err) {
                        error = err;
                    }
                    expect(error).to.be.equal(undefined);
                }).timeout(TIMEOUT);
            });
            describe("Recall a partitioned data set", () => {
                const dataSetName = `${pattern}.PDATA.REC`;

                beforeEach(async () => {
                    await zowe.Delete.dataSet(sessionNode.getSession(), dataSetName).catch((err) => err);
                    await zowe.Create.dataSet(sessionNode.getSession(), zowe.CreateDataSetTypeEnum.DATA_SET_PARTITIONED, dataSetName);
                });

                afterEach(async () => {
                    await zowe.Delete.dataSet(sessionNode.getSession(), dataSetName).catch((err) => err);
                });

                it("Should send a Recall request", async () => {
                    let error;

                    try {
                        const node = new ZoweDatasetNode({
                            label: dataSetName,
                            collapsibleState: vscode.TreeItemCollapsibleState.None,
                            parentNode: sessionNode,
                            session,
                        });
                        node.contextValue = globals.DS_DS_CONTEXT;

                        await dsActions.hRecallDataSet(node);
                    } catch (err) {
                        error = err;
                    }
                    expect(error).to.be.equal(undefined);
                }).timeout(TIMEOUT);
            });
        });
        describe("Failure Scenarios", () => {
            describe("Recall a sequential data set", () => {
                const dataSetName = `${pattern}.TEST.FAIL`;

                it("Should fail if data set doesn't exist", async () => {
                    let error;

                    try {
                        const node = new ZoweDatasetNode({
                            label: dataSetName,
                            collapsibleState: vscode.TreeItemCollapsibleState.None,
                            parentNode: sessionNode,
                            session,
                        });
                        node.contextValue = globals.DS_DS_CONTEXT;

                        await dsActions.hRecallDataSet(node);
                    } catch (err) {
                        error = err;
                    }
                    expect(error).to.not.equal(undefined);
                }).timeout(TIMEOUT);
            });
        });
    });

    describe("Updating Temp Folder", async () => {
        // define paths
        const testingPath = path.join(__dirname, "..", "..", "..", "test");
        const providedPathOne = path.join(__dirname, "..", "..", "..", "test-folder-one");
        const providedPathTwo = path.join(__dirname, "..", "..", "..", "test-folder-two");

        // remove directories in case of previously failed tests
        coreUtils.cleanDir(testingPath);
        coreUtils.cleanDir(providedPathOne);
        coreUtils.cleanDir(providedPathTwo);

        after(async () => {
            coreUtils.cleanDir(testingPath);
            coreUtils.cleanDir(providedPathOne);
            coreUtils.cleanDir(providedPathTwo);
        });

        it("should assign the temp folder based on preference", async () => {
            // create target folder
            fs.mkdirSync(testingPath);
            await vscode.workspace.getConfiguration().update(globals.SETTINGS_TEMP_FOLDER_PATH, testingPath, vscode.ConfigurationTarget.Global);

            // expect(extension.ZOWETEMPFOLDER).to.equal(`${testingPath}/temp`);
            expect(globals.ZOWETEMPFOLDER).to.equal(path.join(testingPath, "temp"));

            // Remove directory for subsequent tests
            coreUtils.cleanDir(testingPath);
        }).timeout(TIMEOUT);

        it("should update temp folder on preference change", async () => {
            fs.mkdirSync(providedPathOne);
            fs.mkdirSync(providedPathTwo);

            // set first preference
            await vscode.workspace.getConfiguration().update(globals.SETTINGS_TEMP_FOLDER_PATH, providedPathOne, vscode.ConfigurationTarget.Global);

            // change preference and test for update
            await vscode.workspace.getConfiguration().update(globals.SETTINGS_TEMP_FOLDER_PATH, providedPathTwo, vscode.ConfigurationTarget.Global);

            // expect(extension.ZOWETEMPFOLDER).to.equal(`${providedPathTwo}/temp`);
            expect(globals.ZOWETEMPFOLDER).to.equal(path.join(providedPathTwo, "temp"));

            // Remove directory for subsequent tests
            coreUtils.cleanDir(providedPathOne);
            coreUtils.cleanDir(providedPathTwo);
        }).timeout(TIMEOUT);

        it("should assign default temp folder, if preference is empty", async () => {
            const expectedDefaultTemp = path.join(__dirname, "..", "..", "..", "resources", "temp");
            await vscode.workspace.getConfiguration().update(globals.SETTINGS_TEMP_FOLDER_PATH, "", vscode.ConfigurationTarget.Global);
            expect(globals.ZOWETEMPFOLDER).to.equal(expectedDefaultTemp);
        }).timeout(TIMEOUT);
    });

    describe("Initializing Favorites", () => {
        it("should work when provided an empty Favorites list", async () => {
            const log = zowe.imperative.Logger.getAppLogger();
            await vscode.workspace
                .getConfiguration()
                .update(globals.SETTINGS_DS_HISTORY, { persistence: true, favorites: [] }, vscode.ConfigurationTarget.Global);
            const testTree3 = await createDatasetTree(log);
            expect(testTree3.mFavorites).to.deep.equal([]);
        }).timeout(TIMEOUT);

        it("should work when provided a valid Favorites list", async () => {
            const log = zowe.imperative.Logger.getAppLogger();
            const profileName = testConst.profile.name;
            const favorites = [
                `[${profileName}]: ${pattern}.EXT.PDS{pds}`,
                `[${profileName}]: ${pattern}.EXT.PS{ds}`,
                `[${profileName}]: ${pattern}.EXT.SAMPLE.PDS{pds}`,
                `[${profileName}]: ${pattern}.EXT{session}`,
            ];
            await vscode.workspace
                .getConfiguration()
                .update(globals.SETTINGS_DS_HISTORY, { persistence: true, favorites }, vscode.ConfigurationTarget.Global);
            const testTree3 = await createDatasetTree(log);
            const initializedFavLabels = [`${pattern}.EXT.PDS`, `${pattern}.EXT.PS`, `${pattern}.EXT.SAMPLE.PDS`, `${pattern}.EXT`];
            expect(testTree3.mFavorites[0].children.map((node) => node.label)).to.deep.equal(initializedFavLabels);
        }).timeout(TIMEOUT);

        it("should log a warn message when provided an invalid Favorites list", async () => {
            const log = zowe.imperative.Logger.getAppLogger();
            const corruptedFavorite = pattern + ".EXT.ABCDEFGHI.PS[profileName]{ds}";
            const favorites = [pattern + ".EXT.PDS[profileName]{pds}", corruptedFavorite];
            await vscode.workspace
                .getConfiguration()
                .update(globals.SETTINGS_DS_HISTORY, { persistence: true, favorites }, vscode.ConfigurationTarget.Global);
            const logWarnStub = sandbox.spy(log, "warn");
            await createDatasetTree(log);
            expect(logWarnStub.gotCalledOnce);
        }).timeout(TIMEOUT);

        it("should still create favorite nodes when given a favorite with invalid profile name", async () => {
            const log = zowe.imperative.Logger.getAppLogger();
            const profileName = testConst.profile.name;
            // Reset testTree's favorites to be empty
            testTree.mFavorites = [];
            // Then, update favorites in settings
            const favorites = [
                `[${profileName}]: ${pattern}.EXT.PDS{pds}`,
                `[${profileName}]: ${pattern}.EXT.PS{ds}`,
                `[badProfileName]: ${pattern}.BAD.PROFILE.EXT.PS{ds}`,
                `[${profileName}]: ${pattern}.EXT.SAMPLE.PDS{pds}`,
                `[${profileName}]: ${pattern}.EXT{session}`,
            ];
            await vscode.workspace
                .getConfiguration()
                .update(globals.SETTINGS_DS_HISTORY, { persistence: true, favorites }, vscode.ConfigurationTarget.Global);
            await testTree.initializeFavorites(log);
            const initializedFavProfileLabels = [`${profileName}`, "badProfileName"];
            const goodProfileFavLabels = [`${pattern}.EXT.PDS`, `${pattern}.EXT.PS`, `${pattern}.EXT.SAMPLE.PDS`, `${pattern}.EXT`];
            const badProfileFavLabels = [`${pattern}.BAD.PROFILE.EXT.PS`];
            // Profile nodes for both valid and invalid profiles should be created in mFavorites. (Error checking happens on expand.)
            expect(testTree.mFavorites.map((favProfileNode) => favProfileNode.label)).to.deep.equal(initializedFavProfileLabels);
            // Favorite item nodes should be created for favorite profile nodes of both valid and valid profiles.
            expect(testTree.mFavorites[0].children.map((node) => node.label)).to.deep.equal(goodProfileFavLabels);
            expect(testTree.mFavorites[1].children.map((node) => node.label)).to.deep.equal(badProfileFavLabels);
        }).timeout(TIMEOUT);
    });
});

/*************************************************************************************************************
 * Returns array of all subnodes of given node
 *************************************************************************************************************/
async function getAllNodes(nodes: IZoweTreeNode[]) {
    let allNodes = new Array<IZoweTreeNode>();

    for (const node of nodes) {
        let nodeChildren = await node.getChildren();
        nodeChildren = nodeChildren.filter((item) => !item.label.toString().includes("No data sets found"));
        allNodes = allNodes.concat(await getAllNodes(nodeChildren));
        allNodes.push(node);
    }

    return allNodes;
}
describe("Extension Integration Tests - USS", () => {
    const expect = chai.expect;
    chai.use(chaiAsPromised);

    // Profiles.createInstance(Logger.getAppLogger());
    const cmdArgs: zowe.imperative.ICommandArguments = {
        $0: "zowe",
        _: [""],
        host: testProfile.profile.host,
        port: testProfile.profile.port,
        basePath: testProfile.profile.basePath,
        rejectUnauthorized: testProfile.profile.rejectUnauthorized,
        user: testProfile.profile.user,
        password: testProfile.profile.password,
    };
    const sessCfg = zowe.ZosmfSession.createSessCfgFromArgs(cmdArgs);
    zowe.imperative.ConnectionPropsForSessCfg.resolveSessCfgProps(sessCfg, cmdArgs);
    const session = new zowe.imperative.Session(sessCfg);
    const ussSessionNode = new ZoweUSSNode({
        label: testConst.profile.name,
        collapsibleState: vscode.TreeItemCollapsibleState.Expanded,
        session,
        profile: testConst.profile.profile,
    });
    ussSessionNode.contextValue = globals.USS_SESSION_CONTEXT;
    const fullUSSPath = testConst.ussPattern;
    ussSessionNode.fullPath = fullUSSPath;
    const ussTestTree = new USSTree();
    ussTestTree.mSessionNodes.splice(-1, 0, ussSessionNode);

    let sandbox;

    beforeEach(async function () {
        this.timeout(TIMEOUT);
        sandbox = sinon.createSandbox();
        await extension.deactivate();
    });

    afterEach(async function () {
        this.timeout(TIMEOUT);
        sandbox.restore();
    });

    describe("TreeView", () => {
        it("should create the USS TreeView", async () => {
            // Initialize uss file provider
            const ussFileProvider = new USSTree();

            const nonFavorites = ussFileProvider.mSessionNodes.filter((node) => node.contextValue !== globals.FAVORITE_CONTEXT);
            const allNodes = await getAllUSSNodes(nonFavorites);
            for (const node of allNodes) {
                // For each node, select that node in TreeView by calling reveal()
                await ussFileProvider.getTreeView().reveal(node);
                // Test that the node is successfully selected
                expect(node).to.deep.equal(ussFileProvider.getTreeView().selection[0]);
            }
        }).timeout(TIMEOUT);
    });

    describe("Creating a Session -USS", () => {
        it("should add a session", async () => {
            // Grab profiles
            const profileManager = await new zowe.imperative.CliProfileManager({
                profileRootDirectory: path.join(os.homedir(), ".zowe", "profiles"),
                type: "zosmf",
            });
            const profileNamesList = profileManager.getAllProfileNames().filter(
                (profileName) =>
                    // Find all cases where a profile is not already displayed
                    !ussTestTree.mSessionNodes.find((node) => node.label.toString().toUpperCase() === profileName.toUpperCase())
            );

            // Mock user selecting first profile from list
            const inputBoxStub1 = sandbox.stub(vscode.window, "showQuickPick");
            inputBoxStub1.returns(new utils.FilterDescriptor("\uFF0B " + "Create a New Connection to z/OS"));
            const stubresolve = sandbox.stub(utils, "resolveQuickPickHelper");
            stubresolve.returns(new utils.FilterItem({ text: profileNamesList[0] }));

            await ussTestTree.createZoweSession(ussTestTree);
            expect(ussTestTree.mSessionNodes[ussTestTree.mSessionNodes.length - 1].label).to.equal(profileNamesList[0]);
        }).timeout(TIMEOUT);
    });

    describe("Deactivate", () => {
        it("should clean up the local files when deactivate is invoked", async () => {
            try {
                fs.mkdirSync(globals.ZOWETEMPFOLDER);
                fs.mkdirSync(globals.USS_DIR);
            } catch (err) {
                // if operation failed, wait a second and try again
                await new Promise((resolve) => setTimeout(resolve, 1000));
                fs.mkdirSync(globals.USS_DIR);
            }
            fs.closeSync(fs.openSync(path.join(globals.USS_DIR, "file1"), "w"));
            fs.closeSync(fs.openSync(path.join(globals.USS_DIR, "file2"), "w"));
            await extension.deactivate();
            expect(fs.existsSync(path.join(globals.USS_DIR, "file1"))).to.equal(false);
            expect(fs.existsSync(path.join(globals.USS_DIR, "file2"))).to.equal(false);
        }).timeout(TIMEOUT);
    });

    describe("Enter USS Pattern", () => {
        it("should output path that match the user-provided path", async () => {
            const ussTestTree1 = new USSTree();
            ussTestTree1.mSessionNodes.splice(-1, 0, ussSessionNode);
            const inputBoxStub2 = sandbox.stub(vscode.window, "showInputBox");
            inputBoxStub2.returns(fullUSSPath);
            const stubresolve = sandbox.stub(utils, "resolveQuickPickHelper");
            stubresolve.returns(new utils.FilterItem({ text: fullUSSPath }));

            await ussTestTree1.filterPrompt(ussSessionNode);

            expect(ussTestTree1.mSessionNodes[0].fullPath).to.equal(fullUSSPath);
            expect(ussTestTree1.mSessionNodes[0].tooltip).to.equal(fullUSSPath);
            expect(ussTestTree1.mSessionNodes[0].collapsibleState).to.equal(vscode.TreeItemCollapsibleState.Expanded);

            const childrenFromTree = await ussSessionNode.getChildren();
            childrenFromTree.unshift(...(await childrenFromTree[0].getChildren()));

            for (const child of childrenFromTree) {
                await ussTestTree1.getTreeView().reveal(child);
                expect(child).to.deep.equal(ussTestTree1.getTreeView().selection[0]);
            }
        }).timeout(TIMEOUT);

        it("should pop up a message if the user doesn't enter a USS path", async () => {
            const inputBoxStub1 = sandbox.stub(vscode.window, "showQuickPick");
            inputBoxStub1.returns(new utils.FilterDescriptor("\uFF0B " + "Create a new filter"));
            const stubresolve = sandbox.stub(utils, "resolveQuickPickHelper");
            stubresolve.returns(new utils.FilterDescriptor("\uFF0B " + "Create a new filter"));
            const inputBoxStub2 = sandbox.stub(vscode.window, "showInputBox");
            inputBoxStub2.returns("");
            const showInfoStub2 = sandbox.spy(vscode.window, "showInformationMessage");
            await ussTestTree.filterPrompt(ussSessionNode);
            const gotCalled = showInfoStub2.calledWith("You must enter a path.");
            expect(gotCalled).to.equal(true);
        }).timeout(TIMEOUT);
    });

    describe("Saving a USS File", () => {
        // TODO Move to appropriate class
        it("should download, change, and re-upload a file", async () => {
            const changedData = "File Upload Test " + Math.random().toString(36).slice(2);

            const rootChildren = await ussTestTree.getChildren();
            rootChildren[0].dirty = true;
            const sessChildren1 = await ussTestTree.getChildren(rootChildren[0]);
            sessChildren1[3].dirty = true;
            const sessChildren2 = await ussTestTree.getChildren(sessChildren1[3]);
            sessChildren2[2].dirty = true;
            const dirChildren = await ussTestTree.getChildren(sessChildren2[2]);
            const localPath = path.join(globals.USS_DIR, testConst.profile.name, dirChildren[0].fullPath || "");

            await dirChildren[0].openUSS(false, true, ussTestTree);
            const doc = await vscode.workspace.openTextDocument(localPath);

            const originalData = doc.getText().trim();

            // write new data
            fs.writeFileSync(localPath, changedData);

            // Upload file
            await ussActions.saveUSSFile(doc, ussTestTree);
            await fs.unlinkSync(localPath);

            // Download file
            await dirChildren[0].openUSS(false, true, ussTestTree);

            // Change contents back
            fs.writeFileSync(localPath, originalData);
            await ussActions.saveUSSFile(doc, ussTestTree);
        }).timeout(TIMEOUT);
    });
});

describe("TreeView", () => {
    const expect = chai.expect;
    chai.use(chaiAsPromised);

    it("should create the TreeView", async () => {
        // Initialize dataset provider
        const datasetProvider = new DatasetTree();

        const allNodes = await getAllNodes(datasetProvider.mSessionNodes);
        for (const node of allNodes) {
            // For each node, select that node in TreeView by calling reveal()
            await datasetProvider.getTreeView().reveal(node);
            // Test that the node is successfully selected
            expect(node).to.deep.equal(datasetProvider.getTreeView().selection[0]);
        }
    }).timeout(TIMEOUT);
});

/*************************************************************************************************************
 * Returns array of all subnodes of given node
 *************************************************************************************************************/
async function getAllUSSNodes(nodes: IZoweTreeNode[]) {
    let allNodes = new Array<IZoweTreeNode>();

    for (const node of nodes) {
        allNodes = allNodes.concat(await getAllUSSNodes(await node.getChildren()));
        allNodes.push(node);
    }

    return allNodes;
}<|MERGE_RESOLUTION|>--- conflicted
+++ resolved
@@ -351,11 +351,7 @@
                 parentNode: sessionNode,
             });
             const errorMessageStub = sandbox.spy(vscode.window, "showErrorMessage");
-<<<<<<< HEAD
-            await expect(dsActions.openPS(node, false, true)).to.eventually.be.rejectedWith(Error);
-=======
-            await expect(dsActions.openPS(node, true, testTree)).to.eventually.be.rejectedWith(Error);
->>>>>>> eb20290e
+            await expect(node.openDs(false, true, testTree)).to.eventually.be.rejectedWith(Error);
 
             const called = errorMessageStub.called;
             expect(called).to.equal(true);
@@ -369,11 +365,7 @@
             profiles[1].dirty = true;
             const children = await profiles[1].getChildren();
             children[1].dirty = true;
-<<<<<<< HEAD
-            await dsActions.openPS(children[1], false, true);
-=======
-            await dsActions.openPS(children[1], true, testTree);
->>>>>>> eb20290e
+            await children[1].openDs(false, true, testTree);
 
             const changedData = "PS Upload Test";
 
@@ -386,11 +378,7 @@
             await dsActions.saveFile(doc, testTree);
 
             // Download file
-<<<<<<< HEAD
-            await dsActions.openPS(children[1], false, true);
-=======
-            await dsActions.openPS(children[1], true, testTree);
->>>>>>> eb20290e
+            await children[1].openDs(false, true, testTree);
 
             expect(doc.getText().trim()).to.deep.equal("PS Upload Test");
 
@@ -408,11 +396,7 @@
 
             // Test for member under PO
             const childrenMembers = await testTree.getChildren(children[0]);
-<<<<<<< HEAD
-            await dsActions.openPS(childrenMembers[0], false, true);
-=======
-            await dsActions.openPS(childrenMembers[0], true, testTree);
->>>>>>> eb20290e
+            await childrenMembers[0].openDs(false, true, testTree);
 
             const changedData2 = "PO Member Upload Test";
 
@@ -428,11 +412,7 @@
             await dsActions.saveFile(doc2, testTree);
 
             // Download file
-<<<<<<< HEAD
-            await dsActions.openPS(childrenMembers[0], false, true);
-=======
-            await dsActions.openPS(childrenMembers[0], true, testTree);
->>>>>>> eb20290e
+            await childrenMembers[0].openDs(false, true, testTree);
 
             expect(doc2.getText().trim()).to.deep.equal("PO Member Upload Test");
 
