/*
 * This program and the accompanying materials are made available under the terms of the *
 * Eclipse Public License v2.0 which accompanies this distribution, and is available at *
 * https://www.eclipse.org/legal/epl-v20.html                                      *
 *                                                                                 *
 * SPDX-License-Identifier: EPL-2.0                                                *
 *                                                                                 *
 * Copyright Contributors to the Zowe Project.                                     *
 *                                                                                 *
 */

jest.mock("fs");

import * as zowe from "@zowe/cli";
<<<<<<< HEAD
import { ProfilesCache, ValidProfileEnum, Gui } from "@zowe/zowe-explorer-api";
=======
import { Gui, ProfilesCache, ValidProfileEnum } from "@zowe/zowe-explorer-api";
>>>>>>> 7da7cc7e
import * as ussNodeActions from "../../../src/uss/actions";
import { createUSSTree, createUSSNode, createFavoriteUSSNode } from "../../../__mocks__/mockCreators/uss";
import {
    createIProfile,
    createISession,
    createTreeView,
    createTextDocument,
    createFileResponse,
    createValidIProfile,
    createInstanceOfProfileInfo,
} from "../../../__mocks__/mockCreators/shared";
import { ZoweExplorerApiRegister } from "../../../src/ZoweExplorerApiRegister";
import { Profiles } from "../../../src/Profiles";
import * as utils from "../../../src/utils/ProfilesUtils";
import * as vscode from "vscode";
import * as path from "path";
import * as globals from "../../../src/globals";
import * as sharedUtils from "../../../src/shared/utils";
import { ZoweUSSNode } from "../../../src/uss/ZoweUSSNode";
import * as isbinaryfile from "isbinaryfile";
import * as fs from "fs";
import { createUssApi, bindUssApi } from "../../../__mocks__/mockCreators/api";
import * as refreshActions from "../../../src/shared/refresh";

function createGlobalMocks() {
    const globalMocks = {
        renameUSSFile: jest.fn(),
        showQuickPick: jest.fn(),
        mockShowInputBox: jest.fn(),
        Create: jest.fn(),
        ussFile: jest.fn(),
        uss: jest.fn(),
        List: jest.fn(),
        showOpenDialog: jest.fn(),
        Download: jest.fn(),
        executeCommand: jest.fn(),
        openTextDocument: jest.fn(),
        withProgress: jest.fn(),
        writeText: jest.fn(),
        fileList: jest.fn(),
        setStatusBarMessage: jest.fn().mockReturnValue({ dispose: jest.fn() }),
        showWarningMessage: jest.fn(),
        showErrorMessage: jest.fn(),
        createTreeView: jest.fn(),
        fileToUSSFile: jest.fn(),
        Upload: jest.fn(),
        isBinaryFileSync: jest.fn(),
        concatChildNodes: jest.fn(),
        showTextDocument: jest.fn(),
        mockLoadNamedProfile: jest.fn(),
        Utilities: jest.fn(),
        isFileTagBinOrAscii: jest.fn(),
        theia: false,
        testSession: createISession(),
        testProfile: createValidIProfile(),
        ProgressLocation: jest.fn().mockImplementation(() => {
            return {
                Notification: 15,
            };
        }),
        mockProfileInfo: createInstanceOfProfileInfo(),
        mockProfilesCache: new ProfilesCache(zowe.imperative.Logger.getAppLogger()),
    };

    globalMocks.mockLoadNamedProfile.mockReturnValue(globalMocks.testProfile);
    // Mock the logger
    globals.defineGlobals("/test/path/");
    const extensionMock = jest.fn(
        () =>
            ({
                subscriptions: [],
                extensionPath: path.join(__dirname, "..", ".."),
            } as vscode.ExtensionContext)
    );
    const mock = new extensionMock();
    const profilesForValidation = { status: "active", name: "fake" };
    globals.initLogger(mock);

    Object.defineProperty(Gui, "setStatusBarMessage", { value: globalMocks.setStatusBarMessage, configurable: true });
    Object.defineProperty(vscode.window, "showInputBox", { value: globalMocks.mockShowInputBox, configurable: true });
    Object.defineProperty(vscode.window, "showQuickPick", { value: globalMocks.showQuickPick, configurable: true });
    Object.defineProperty(zowe, "Create", { value: globalMocks.Create, configurable: true });
    Object.defineProperty(vscode.commands, "executeCommand", { value: globalMocks.executeCommand, configurable: true });
    Object.defineProperty(vscode.window, "showWarningMessage", {
        value: globalMocks.showWarningMessage,
        configurable: true,
    });
    Object.defineProperty(vscode.window, "withProgress", { value: globalMocks.withProgress, configurable: true });
    Object.defineProperty(sharedUtils, "concatChildNodes", { value: globalMocks.concatChildNodes, configurable: true });
    Object.defineProperty(globalMocks.Create, "uss", { value: globalMocks.uss, configurable: true });
    Object.defineProperty(vscode.window, "showOpenDialog", { value: globalMocks.showOpenDialog, configurable: true });
    Object.defineProperty(vscode.workspace, "getConfiguration", { value: jest.fn(), configurable: true });
    Object.defineProperty(vscode.workspace, "openTextDocument", {
        value: globalMocks.openTextDocument,
        configurable: true,
    });
    Object.defineProperty(globalMocks.Upload, "fileToUSSFile", {
        value: globalMocks.fileToUSSFile,
        configurable: true,
    });
    Object.defineProperty(zowe, "Download", { value: globalMocks.Download, configurable: true });
    Object.defineProperty(vscode.window, "showTextDocument", {
        value: globalMocks.showTextDocument,
        configurable: true,
    });
    Object.defineProperty(globalMocks.Download, "ussFile", { value: globalMocks.ussFile, configurable: true });
    Object.defineProperty(globalMocks.Utilities, "renameUSSFile", {
        value: globalMocks.renameUSSFile,
        configurable: true,
    });
    Object.defineProperty(zowe, "Utilities", { value: globalMocks.Utilities, configurable: true });
    Object.defineProperty(vscode.window, "createTreeView", { value: globalMocks.createTreeView, configurable: true });
    Object.defineProperty(globalMocks.Utilities, "isFileTagBinOrAscii", {
        value: globalMocks.isFileTagBinOrAscii,
        configurable: true,
    });
    Object.defineProperty(vscode.window, "showErrorMessage", {
        value: globalMocks.showErrorMessage,
        configurable: true,
    });
    Object.defineProperty(globalMocks.List, "fileList", { value: globalMocks.fileList, configurable: true });
    Object.defineProperty(zowe, "Upload", { value: globalMocks.Upload, configurable: true });
    Object.defineProperty(globalMocks.Upload, "fileToUSSFile", {
        value: globalMocks.fileToUSSFile,
        configurable: true,
    });
    Object.defineProperty(isbinaryfile, "isBinaryFileSync", {
        value: globalMocks.isBinaryFileSync,
        configurable: true,
    });
    Object.defineProperty(vscode.env.clipboard, "writeText", { value: globalMocks.writeText, configurable: true });
    Object.defineProperty(globals, "ISTHEIA", { get: () => globalMocks.theia, configurable: true });
    Object.defineProperty(globals, "LOG", { value: jest.fn(), configurable: true });
    Object.defineProperty(globals.LOG, "debug", { value: jest.fn(), configurable: true });
    Object.defineProperty(globals.LOG, "error", { value: jest.fn(), configurable: true });
    Object.defineProperty(globals.LOG, "warn", { value: jest.fn(), configurable: true });
    Object.defineProperty(vscode, "ProgressLocation", { value: globalMocks.ProgressLocation, configurable: true });
    Object.defineProperty(vscode.workspace, "applyEdit", { value: jest.fn(), configurable: true });
    Object.defineProperty(Profiles, "getInstance", {
        value: jest.fn(() => {
            return {
                allProfiles: [{ name: "firstName" }, { name: "secondName" }],
                defaultProfile: { name: "firstName" },
                type: "zosmf",
                validProfile: ValidProfileEnum.VALID,
                checkCurrentProfile: jest.fn(() => {
                    return profilesForValidation;
                }),
                profilesForValidation: [],
                validateProfiles: jest.fn(),
                loadNamedProfile: globalMocks.mockLoadNamedProfile,
            };
        }),
    });
    Object.defineProperty(globalMocks.mockProfilesCache, "getProfileInfo", {
        value: jest.fn(() => {
            return { value: globalMocks.mockProfileInfo, configurable: true };
        }),
    });

    return globalMocks;
}
// Idea is borrowed from: https://github.com/kulshekhar/ts-jest/blob/master/src/util/testing.ts
const mocked = <T extends (...args: any[]) => any>(fn: T): jest.Mock<ReturnType<T>> => fn as any;

describe("USS Action Unit Tests - Function createUSSNodeDialog", () => {
    async function createBlockMocks(globalMocks) {
        const newMocks = {
            testUSSTree: null,
            ussNode: createUSSNode(globalMocks.testSession, createIProfile()),
            testTreeView: createTreeView(),
            mockCheckCurrentProfile: jest.fn(),
            ussApi: createUssApi(globalMocks.testProfile),
        };
        newMocks.testUSSTree = createUSSTree(
            [createFavoriteUSSNode(globalMocks.testSession, globalMocks.testProfile)],
            [newMocks.ussNode],
            newMocks.testTreeView
        );
        bindUssApi(newMocks.ussApi);

        return newMocks;
    }

    it("Tests that only the child node is refreshed when createUSSNode() is called on a child node", async () => {
        const globalMocks = createGlobalMocks();
        const blockMocks = await createBlockMocks(globalMocks);

        globalMocks.mockShowInputBox.mockReturnValue("USSFolder");
        jest.spyOn(blockMocks.ussNode, "getChildren").mockResolvedValueOnce([]);
        const isTopLevel = false;
        jest.spyOn(refreshActions, "refreshAll");

        await ussNodeActions.createUSSNode(blockMocks.ussNode, blockMocks.testUSSTree, "folder", isTopLevel);
        expect(blockMocks.testUSSTree.refreshElement).toHaveBeenCalled();
        expect(refreshActions.refreshAll).not.toHaveBeenCalled();
    });

    it("Tests if createUSSNode is executed successfully with Unverified profile", async () => {
        const globalMocks = createGlobalMocks();
        const blockMocks = await createBlockMocks(globalMocks);

        Object.defineProperty(Profiles, "getInstance", {
            value: jest.fn(() => {
                return {
                    checkCurrentProfile: blockMocks.mockCheckCurrentProfile.mockReturnValueOnce({
                        name: globalMocks.testProfile.name,
                        status: "unverified",
                    }),
                    validProfile: ValidProfileEnum.UNVERIFIED,
                };
            }),
        });
        globalMocks.showQuickPick.mockResolvedValueOnce("File");
        globalMocks.mockShowInputBox.mockReturnValueOnce("USSFolder");

        await ussNodeActions.createUSSNodeDialog(blockMocks.ussNode.getParent(), blockMocks.testUSSTree);
        expect(blockMocks.testUSSTree.refreshElement).not.toHaveBeenCalled();
        expect(globalMocks.showErrorMessage.mock.calls.length).toBe(0);
    });

    it("Tests that createUSSNode does not execute if node name was not entered", async () => {
        const globalMocks = createGlobalMocks();
        const blockMocks = await createBlockMocks(globalMocks);

        globalMocks.mockShowInputBox.mockReturnValueOnce("");

        await ussNodeActions.createUSSNode(blockMocks.ussNode, blockMocks.testUSSTree, "file");
        expect(blockMocks.testUSSTree.refresh).not.toHaveBeenCalled();
        expect(globalMocks.showErrorMessage.mock.calls.length).toBe(0);
    });

    it("Tests that createUSSNode is executed successfully", async () => {
        const globalMocks = createGlobalMocks();
        const blockMocks = await createBlockMocks(globalMocks);

        const testProfile = createIProfile();
        const ussApi = ZoweExplorerApiRegister.getUssApi(testProfile);
        const getUssApiMock = jest.fn().mockReturnValue(ussApi);
        ZoweExplorerApiRegister.getUssApi = getUssApiMock.bind(ZoweExplorerApiRegister);
        const createSpy = jest.spyOn(ussApi, "create");

        blockMocks.ussNode.contextValue = globals.DS_BINARY_FILE_CONTEXT;
        blockMocks.ussNode.fullPath = "/test/path";

        globalMocks.mockShowInputBox.mockReturnValueOnce("testFile");
        jest.spyOn(blockMocks.testTreeView, "reveal").mockReturnValueOnce(new Promise((resolve) => resolve(null)));

        jest.spyOn(blockMocks.ussNode, "getChildren").mockResolvedValueOnce([]);

        await ussNodeActions.createUSSNode(blockMocks.ussNode, blockMocks.testUSSTree, "file");
        expect(createSpy).toBeCalledWith("/test/path/testFile", "file");
    });

    it("Tests that createUSSNode fails if an error is thrown", async () => {
        const globalMocks = createGlobalMocks();
        const blockMocks = await createBlockMocks(globalMocks);

        const getUssApiSpy = jest.spyOn(ZoweExplorerApiRegister, "getUssApi").mockImplementationOnce(() => {
            throw Error("Test error");
        });
        globalMocks.mockShowInputBox.mockReturnValueOnce("USSFolder");

        let testError;
        try {
            await ussNodeActions.createUSSNode(blockMocks.ussNode, blockMocks.testUSSTree, "file");
        } catch (err) {
            testError = err;
        }

        expect(testError?.message).toEqual("Test error");
    });

    it("Tests that only the child node is refreshed when createUSSNode() is called on a child node", async () => {
        const globalMocks = createGlobalMocks();
        const blockMocks = await createBlockMocks(globalMocks);

        globalMocks.mockShowInputBox.mockReturnValueOnce("USSFolder");
        jest.spyOn(blockMocks.ussNode, "getChildren").mockResolvedValueOnce([]);
        const isTopLevel = false;
        jest.spyOn(refreshActions, "refreshAll");

        await ussNodeActions.createUSSNode(blockMocks.ussNode, blockMocks.testUSSTree, "folder", isTopLevel);
        expect(blockMocks.testUSSTree.refreshElement).toHaveBeenCalled();
        expect(refreshActions.refreshAll).not.toHaveBeenCalled();
    });

    it("Tests that the error is handled if createUSSNode is unsuccessful", async () => {
        const globalMocks = createGlobalMocks();
        const blockMocks = await createBlockMocks(globalMocks);
        globalMocks.mockShowInputBox.mockReturnValueOnce("USSFolder");
        const isTopLevel = false;
        const errorHandlingSpy = jest.spyOn(utils, "errorHandling");

        // Simulate unsuccessful api call
        Object.defineProperty(blockMocks.ussApi, "create", {
            value: jest.fn(() => {
                throw new Error();
            }),
        });

        await expect(ussNodeActions.createUSSNode(blockMocks.ussNode, blockMocks.testUSSTree, "folder", isTopLevel)).rejects.toThrow();
        expect(errorHandlingSpy).toHaveBeenCalledTimes(1);
    });
});

describe("USS Action Unit Tests - Function refreshUSSInTree", () => {
    async function createBlockMocks(globalMocks) {
        const newMocks = {
            testUSSTree: null,
            ussNode: createUSSNode(globalMocks.testSession, createIProfile()),
        };
        newMocks.testUSSTree = createUSSTree(
            [createFavoriteUSSNode(globalMocks.testSession, globalMocks.testProfile)],
            [newMocks.ussNode],
            createTreeView()
        );

        return newMocks;
    }
    it("should make the call to refresh the specified node within the USS tree", async () => {
        const globalMocks = createGlobalMocks();
        const blockMocks = await createBlockMocks(globalMocks);

        await ussNodeActions.refreshUSSInTree(blockMocks.ussNode, blockMocks.testUSSTree);

        expect(blockMocks.testUSSTree.refreshElement).toHaveBeenCalledWith(blockMocks.ussNode);
    });
});

describe("USS Action Unit Tests - Function deleteFromDisk", () => {
    async function createBlockMocks(globalMocks) {
        const newMocks = {
            testUSSTree: null,
            ussNode: createUSSNode(globalMocks.testSession, createIProfile()),
        };
        newMocks.testUSSTree = createUSSTree(
            [createFavoriteUSSNode(globalMocks.testSession, globalMocks.testProfile)],
            [newMocks.ussNode],
            createTreeView()
        );

        return newMocks;
    }

    it("should call unlink if file exists", () => {
        (fs.existsSync as any) = jest.fn<ReturnType<typeof fs.existsSync>, Parameters<typeof fs.existsSync>>((filePath: string) => {
            return true;
        });
        (fs.unlinkSync as any) = jest.fn<ReturnType<typeof fs.unlinkSync>, Parameters<typeof fs.unlinkSync>>((filePath: string) => {
            // do nothing
        });

        ussNodeActions.deleteFromDisk(null, "some/where/that/exists");

        expect(fs.existsSync).toBeCalledTimes(1);
        expect(fs.unlinkSync).toBeCalledTimes(1);
    });

    it("should call not unlink if file doesn't exist", () => {
        (fs.existsSync as any) = jest.fn<ReturnType<typeof fs.existsSync>, Parameters<typeof fs.existsSync>>((filePath: string) => {
            return false;
        });
        (fs.unlinkSync as any) = jest.fn<ReturnType<typeof fs.unlinkSync>, Parameters<typeof fs.unlinkSync>>((filePath: string) => {
            // do nothing
        });

        ussNodeActions.deleteFromDisk(null, "some/where/that/does/not/exist");

        expect(fs.existsSync).toBeCalledTimes(1);
        expect(fs.unlinkSync).toBeCalledTimes(0);
    });

    it("should catch the error when thrown", () => {
        const globalsLogWarnSpy = jest.fn();
        jest.spyOn(fs, "existsSync").mockReturnValue(true);
        jest.spyOn(fs, "unlinkSync").mockImplementation(() => {
            throw new Error();
        });
        Object.defineProperty(globals.LOG, "warn", {
            value: globalsLogWarnSpy,
        });
        ussNodeActions.deleteFromDisk(null, "some/where/that/does/not/exist");
        expect(globalsLogWarnSpy).toBeCalledTimes(1);
    });
});

describe("USS Action Unit Tests - Function copyPath", () => {
    async function createBlockMocks(globalMocks) {
        const newMocks = {
            ussNode: createUSSNode(globalMocks.testSession, createIProfile()),
        };

        return newMocks;
    }

    it("should copy the node's full path to the system clipboard", async () => {
        const globalMocks = createGlobalMocks();
        const blockMocks = await createBlockMocks(globalMocks);

        globalMocks.theia = false;
        await ussNodeActions.copyPath(blockMocks.ussNode);
        expect(globalMocks.writeText).toBeCalledWith(blockMocks.ussNode.fullPath);
    });

    it("should not copy the node's full path to the system clipboard if theia", async () => {
        const globalMocks = createGlobalMocks();
        const blockMocks = await createBlockMocks(globalMocks);

        globalMocks.theia = false;
        globalMocks.theia = true;

        await ussNodeActions.copyPath(blockMocks.ussNode);
        expect(globalMocks.writeText).not.toBeCalled();
    });
});

describe("USS Action Unit Tests - Function saveUSSFile", () => {
    async function createBlockMocks(globalMocks) {
        const newMocks = {
            node: null,
            mockGetEtag: null,
            testUSSTree: null,
            testResponse: createFileResponse({ items: [] }),
            testDoc: createTextDocument(path.join(globals.USS_DIR, "usstest", "/u/myuser/testFile")),
            ussNode: createUSSNode(globalMocks.testSession, createIProfile()),
        };

        newMocks.node = new ZoweUSSNode("u/myuser/testFile", vscode.TreeItemCollapsibleState.None, newMocks.ussNode, null, "/");
        newMocks.ussNode.children.push(newMocks.node);
        newMocks.testUSSTree = createUSSTree(
            [createFavoriteUSSNode(globalMocks.testSession, globalMocks.testProfile)],
            [newMocks.ussNode],
            createTreeView()
        );
        newMocks.mockGetEtag = jest.spyOn(newMocks.node, "getEtag").mockImplementation(() => "123");

        return newMocks;
    }

    it("Testing that saveUSSFile is executed successfully", async () => {
        const globalMocks = createGlobalMocks();
        const blockMocks = await createBlockMocks(globalMocks);

        globalMocks.withProgress.mockImplementation((progLocation, callback) => callback());
        globalMocks.fileToUSSFile.mockResolvedValue(blockMocks.testResponse);
        globalMocks.concatChildNodes.mockReturnValue([blockMocks.ussNode.children[0]]);
        blockMocks.testResponse.apiResponse.items = [{ name: "testFile", mode: "-rwxrwx" }];
        blockMocks.testResponse.success = true;

        globalMocks.fileList.mockResolvedValueOnce(blockMocks.testResponse);
        globalMocks.withProgress.mockReturnValueOnce(blockMocks.testResponse);
        blockMocks.testUSSTree.getChildren.mockReturnValueOnce([
            new ZoweUSSNode("testFile", vscode.TreeItemCollapsibleState.None, blockMocks.ussNode, null, "/"),
            globalMocks.testSession,
        ]);

        await ussNodeActions.saveUSSFile(blockMocks.testDoc, blockMocks.testUSSTree);
        expect(globalMocks.concatChildNodes.mock.calls.length).toBe(1);
        expect(blockMocks.mockGetEtag).toBeCalledTimes(1);
        expect(blockMocks.mockGetEtag).toReturnWith("123");
    });

    it("Tests that saveUSSFile fails when save fails", async () => {
        const globalMocks = createGlobalMocks();
        const blockMocks = await createBlockMocks(globalMocks);

        globalMocks.withProgress.mockImplementation((progLocation, callback) => callback());
        globalMocks.fileToUSSFile.mockResolvedValue(blockMocks.testResponse);
        globalMocks.concatChildNodes.mockReturnValue([blockMocks.ussNode.children[0]]);
        blockMocks.testResponse.success = false;
        blockMocks.testResponse.commandResponse = "Save failed";

        globalMocks.withProgress.mockReturnValueOnce(blockMocks.testResponse);

        await ussNodeActions.saveUSSFile(blockMocks.testDoc, blockMocks.testUSSTree);
        expect(globalMocks.showErrorMessage.mock.calls.length).toBe(1);
        expect(globalMocks.showErrorMessage.mock.calls[0][0]).toBe("Save failed");
        expect(mocked(vscode.workspace.applyEdit)).toHaveBeenCalledTimes(2);
    });

    it("Tests that saveUSSFile fails when error occurs", async () => {
        const globalMocks = createGlobalMocks();
        const blockMocks = await createBlockMocks(globalMocks);

        globalMocks.withProgress.mockImplementation((progLocation, callback) => callback());
        globalMocks.fileToUSSFile.mockResolvedValue(blockMocks.testResponse);
        globalMocks.concatChildNodes.mockReturnValue([blockMocks.ussNode.children[0]]);
        globalMocks.withProgress.mockRejectedValueOnce(Error("Test Error"));

        await ussNodeActions.saveUSSFile(blockMocks.testDoc, blockMocks.testUSSTree);
        expect(globalMocks.showErrorMessage.mock.calls.length).toBe(1);
        expect(globalMocks.showErrorMessage.mock.calls[0][0]).toBe("Test Error Error: Test Error");
        expect(mocked(vscode.workspace.applyEdit)).toHaveBeenCalledTimes(2);
    });

    it("Tests that saveUSSFile fails when HTTP error occurs", async () => {
        const globalMocks = createGlobalMocks();
        const blockMocks = await createBlockMocks(globalMocks);

        globalMocks.withProgress.mockImplementation((progLocation, callback) => callback());
        globalMocks.fileToUSSFile.mockResolvedValue(blockMocks.testResponse);
        globalMocks.concatChildNodes.mockReturnValue([blockMocks.ussNode.children[0]]);
        const downloadResponse = createFileResponse({ etag: "" });
        blockMocks.testResponse.success = false;
        blockMocks.testResponse.commandResponse = "Rest API failure with HTTP(S) status 412";

        globalMocks.withProgress.mockRejectedValueOnce(Error("Rest API failure with HTTP(S) status 412"));
        globalMocks.ussFile.mockResolvedValueOnce(downloadResponse);

        try {
            await ussNodeActions.saveUSSFile(blockMocks.testDoc, blockMocks.testUSSTree);
        } catch (e) {
            expect(e.message).toBe("vscode.Position is not a constructor");
        }
        expect(globalMocks.showWarningMessage.mock.calls[0][0]).toBe(
            "Remote file has been modified in the meantime.\nSelect 'Compare' to resolve the conflict."
        );
    });
});

describe("USS Action Unit Tests - Functions uploadDialog & uploadFile", () => {
    async function createBlockMocks(globalMocks) {
        const newMocks = {
            node: null,
            mockGetEtag: null,
            testUSSTree: null,
            testResponse: createFileResponse({ items: [] }),
            testDoc: createTextDocument(path.normalize("/sestest/tmp/foo.txt")),
            ussNode: createUSSNode(globalMocks.testSession, createIProfile()),
        };

        newMocks.node = new ZoweUSSNode("u/myuser/testFile", vscode.TreeItemCollapsibleState.None, newMocks.ussNode, null, "/");
        newMocks.ussNode.children.push(newMocks.node);
        newMocks.testUSSTree = createUSSTree(
            [createFavoriteUSSNode(globalMocks.testSession, globalMocks.testProfile)],
            [newMocks.ussNode],
            createTreeView()
        );
        newMocks.mockGetEtag = jest.spyOn(newMocks.node, "getEtag").mockImplementation(() => "123");

        return newMocks;
    }

    it("Tests that uploadDialog() works for non-binary file", async () => {
        const globalMocks = createGlobalMocks();
        const blockMocks = await createBlockMocks(globalMocks);

        globalMocks.openTextDocument.mockResolvedValue(blockMocks.testDoc);
        const fileUri = { fsPath: "/tmp/foo.txt" };
        globalMocks.showOpenDialog.mockReturnValue([fileUri]);
        globalMocks.isBinaryFileSync.mockReturnValueOnce(false);

        await ussNodeActions.uploadDialog(blockMocks.ussNode, blockMocks.testUSSTree);
        expect(globalMocks.showOpenDialog).toBeCalled();
        expect(globalMocks.openTextDocument).toBeCalled();
        expect(blockMocks.testUSSTree.refresh).toBeCalled();
    });

    it("Tests that uploadDialog() works for binary file", async () => {
        const globalMocks = createGlobalMocks();
        const blockMocks = await createBlockMocks(globalMocks);

        globalMocks.openTextDocument.mockResolvedValue(blockMocks.testDoc);
        const fileUri = { fsPath: "/tmp/foo.zip" };
        globalMocks.showOpenDialog.mockReturnValue([fileUri]);
        globalMocks.isBinaryFileSync.mockReturnValueOnce(true);

        await ussNodeActions.uploadDialog(blockMocks.ussNode, blockMocks.testUSSTree);
        expect(globalMocks.showOpenDialog).toBeCalled();
        expect(blockMocks.testUSSTree.refresh).toBeCalled();
    });

    it("Tests that uploadDialog() throws an error successfully", async () => {
        const globalMocks = createGlobalMocks();
        const blockMocks = await createBlockMocks(globalMocks);

        globalMocks.openTextDocument.mockResolvedValue(blockMocks.testDoc);
        globalMocks.mockShowInputBox.mockReturnValueOnce("new name");
        globalMocks.fileToUSSFile.mockImplementationOnce(() => {
            throw Error("testError");
        });
        const fileUri = { fsPath: "/tmp/foo.txt" };
        globalMocks.showOpenDialog.mockReturnValue([fileUri]);
        globalMocks.isBinaryFileSync.mockReturnValueOnce(false);

        try {
            await ussNodeActions.uploadDialog(blockMocks.ussNode, blockMocks.testUSSTree);
        } catch (err) {}
        expect(globalMocks.showErrorMessage.mock.calls.length).toBe(1);
    });
});

describe("USS Action Unit Tests - Function changeFileType", () => {
    async function createBlockMocks(globalMocks) {
        const newMocks = {
            node: null,
            testUSSTree: null,
            getMvsApiMock: jest.fn(),
            testResponse: createFileResponse({ etag: "132" }),
            testDoc: createTextDocument(path.normalize("/sestest/tmp/foo.txt")),
            ussNode: createUSSNode(globalMocks.testSession, createIProfile()),
            mvsApi: ZoweExplorerApiRegister.getMvsApi(globalMocks.testProfile),
        };

        newMocks.node = new ZoweUSSNode("u/myuser/testFile", vscode.TreeItemCollapsibleState.None, newMocks.ussNode, null, "/");
        newMocks.ussNode.children.push(newMocks.node);
        newMocks.testUSSTree = createUSSTree(
            [createFavoriteUSSNode(globalMocks.testSession, globalMocks.testProfile)],
            [newMocks.ussNode],
            createTreeView()
        );
        globalMocks.ussFile.mockResolvedValueOnce(newMocks.testResponse);
        globalMocks.withProgress.mockImplementation((progLocation, callback) => callback());
        newMocks.getMvsApiMock.mockReturnValue(newMocks.mvsApi);
        ZoweExplorerApiRegister.getMvsApi = newMocks.getMvsApiMock.bind(ZoweExplorerApiRegister);

        return newMocks;
    }

    it("Tests that changeFileType() runs successfully", async () => {
        const globalMocks = createGlobalMocks();
        const blockMocks = await createBlockMocks(globalMocks);
        const node = new ZoweUSSNode("node", vscode.TreeItemCollapsibleState.None, blockMocks.ussNode, null, null);

        node.binary = true;
        node.contextValue = globals.DS_BINARY_FILE_CONTEXT;
        node.getSessionNode().binaryFiles[node.fullPath] = true;
        expect(node.binary).toBeTruthy();

        await ussNodeActions.changeFileType(node, false, blockMocks.testUSSTree);
        expect(node.binary).toBeFalsy();
    });
});

describe("USS Action Unit Tests - function uploadFile", () => {
    async function createBlockMocks(globalMocks) {
        const newMocks = {
            node: null,
            testUSSTree: null,
            getMvsApiMock: jest.fn(),
            testResponse: createFileResponse({ etag: "132" }),
            testDoc: createTextDocument(path.normalize("/sestest/tmp/foo.txt")),
            ussNode: createUSSNode(globalMocks.testSession, createIProfile()),
            mvsApi: ZoweExplorerApiRegister.getMvsApi(globalMocks.testProfile),
        };

        newMocks.node = new ZoweUSSNode("u/myuser/testFile", vscode.TreeItemCollapsibleState.None, newMocks.ussNode, null, "/");
        newMocks.ussNode.children.push(newMocks.node);
        newMocks.testUSSTree = createUSSTree(
            [createFavoriteUSSNode(globalMocks.testSession, globalMocks.testProfile)],
            [newMocks.ussNode],
            createTreeView()
        );
        globalMocks.ussFile.mockResolvedValueOnce(newMocks.testResponse);
        globalMocks.withProgress.mockImplementation((progLocation, callback) => callback());
        newMocks.getMvsApiMock.mockReturnValue(newMocks.mvsApi);
        ZoweExplorerApiRegister.getMvsApi = newMocks.getMvsApiMock.bind(ZoweExplorerApiRegister);

        return newMocks;
    }

    it("Tests upload file works with old API method", async () => {
        const globalMocks = createGlobalMocks();
        const blockMocks = await createBlockMocks(globalMocks);
        const putContents = jest.fn();
        ZoweExplorerApiRegister.getUssApi = jest.fn<any, Parameters<typeof ZoweExplorerApiRegister.getUssApi>>(
            (profile: zowe.imperative.IProfileLoaded) => {
                return {
                    putContents,
                };
            }
        );

        await ussNodeActions.uploadFile(blockMocks.ussNode, { fileName: "madeup" } as any);
        expect(ZoweExplorerApiRegister.getUssApi(null).putContents).toBeCalled();
    });

    it("Tests upload file works with new API method", async () => {
        const globalMocks = createGlobalMocks();
        const blockMocks = await createBlockMocks(globalMocks);
        const putContent = jest.fn();
        ZoweExplorerApiRegister.getUssApi = jest.fn<any, Parameters<typeof ZoweExplorerApiRegister.getUssApi>>(
            (profile: zowe.imperative.IProfileLoaded) => {
                return {
                    putContent,
                };
            }
        );

        await ussNodeActions.uploadFile(blockMocks.ussNode, { fileName: "madeup" } as any);
        expect(ZoweExplorerApiRegister.getUssApi(null).putContent).toBeCalled();
    });
});

describe("USS Action Unit Tests - copy file / directory", () => {
    async function createBlockMocks(globalMocks) {
        const newMocks = {
            nodes: null,
            treeNodes: null,
        };

        newMocks.nodes = [
            new ZoweUSSNode("u/myuser/testFile", vscode.TreeItemCollapsibleState.None, null, globalMocks.testSession, "/"),
            new ZoweUSSNode("u/myuser/testDirectory", vscode.TreeItemCollapsibleState.None, null, globalMocks.testSession, "/"),
        ];

        newMocks.nodes[0].contextValue = globals.DS_TEXT_FILE_CONTEXT;
        newMocks.nodes[1].contextValue = globals.USS_DIR_CONTEXT;
        newMocks.nodes[0].refreshUSS = jest.fn().mockResolvedValueOnce(newMocks.nodes[0]);
        newMocks.nodes[1].refreshUSS = jest.fn().mockResolvedValueOnce(newMocks.nodes[1]);
        newMocks.nodes[1].getParent = jest.fn().mockResolvedValueOnce(undefined);
        newMocks.nodes[0].getParent = jest.fn().mockResolvedValueOnce(undefined);
        newMocks.nodes[1].getChildren = jest.fn().mockResolvedValueOnce([]);
        newMocks.nodes[0].getChildren = jest.fn().mockResolvedValueOnce([]);
        newMocks.nodes[1].getProfile = jest.fn().mockResolvedValueOnce({ name: "test" });
        newMocks.nodes[0].getProfile = jest.fn().mockResolvedValueOnce({ name: "test" });

        newMocks.treeNodes = {
            testUSSTree: null,
            ussNode: createUSSNode(globalMocks.testSession, createIProfile()),
            testTreeView: createTreeView(),
            mockCheckCurrentProfile: jest.fn(),
            ussApi: createUssApi(globalMocks.testProfile),
            ussNodes: null,
        };
        newMocks.treeNodes.testUSSTree = createUSSTree(
            [createFavoriteUSSNode(globalMocks.testSession, globalMocks.testProfile)],
            [newMocks.treeNodes.ussNode],
            newMocks.treeNodes.testTreeView
        );

        return newMocks;
    }

    it("Copy file(s), Directory(s) paths into clipboard", async () => {
        const globalMocks = createGlobalMocks();
        const blockMocks = await createBlockMocks(globalMocks);

        await ussNodeActions.copyUssFilesToClipboard(blockMocks.nodes);

        expect(globalMocks.writeText).toBeCalledWith(
            blockMocks.nodes[0].getUSSDocumentFilePath() + "," + blockMocks.nodes[1].getUSSDocumentFilePath() + "/"
        );
        expect(blockMocks.nodes[0].refreshUSS).toBeCalled();
        expect(blockMocks.nodes[1].refreshUSS).toHaveBeenCalledTimes(0);
    });

    it("tests refreshChildNodesDirectory executed successfully with empty directory", async () => {
        jest.clearAllMocks();
        const globalMocks = createGlobalMocks();
        const blockMocks = await createBlockMocks(globalMocks);
        ussNodeActions.refreshChildNodesDirectory(blockMocks.nodes[0]);
        blockMocks.nodes[0].refreshUSS = jest.fn().mockResolvedValueOnce(blockMocks.nodes[0]);
        expect(blockMocks.nodes[0].refreshUSS).toBeCalledTimes(0);
    });

    it("tests refreshChildNodesDirectory executed successfully with file", async () => {
        jest.clearAllMocks();
        const globalMocks = createGlobalMocks();
        const blockMocks = await createBlockMocks(globalMocks);
        ussNodeActions.refreshChildNodesDirectory(blockMocks.nodes[0]);
        blockMocks.nodes[1].refreshUSS = jest.fn().mockResolvedValueOnce(blockMocks.nodes[1]);
        expect(blockMocks.nodes[1].refreshUSS).toBeCalledTimes(0);
    });
    it("tests refreshChildNodesDirectory executed successfully on a node with a child ", async () => {
        const globalMocks = createGlobalMocks();
        const blockMocks = await createBlockMocks(globalMocks);
        const node = new ZoweUSSNode("parent", vscode.TreeItemCollapsibleState.Collapsed, null, null, "/");
        node.getChildren = jest.fn().mockResolvedValueOnce([blockMocks.nodes[0]]);
        ussNodeActions.refreshChildNodesDirectory(node);

        expect(blockMocks.nodes[0].refreshUSS).toBeCalledTimes(0);
    });

    it("tests copyUssFiles executed successfully via context menu with selected nodes", async () => {
        const globalMocks = createGlobalMocks();
        const blockMocks = await createBlockMocks(globalMocks);
        ussNodeActions.copyUssFiles(blockMocks.treeNodes.ussNode, blockMocks.treeNodes.ussNodes, blockMocks.treeNodes.testUSSTree);
        expect(sharedUtils.getSelectedNodeList(blockMocks.treeNodes.ussNode, blockMocks.treeNodes.ussNodes)).toEqual([blockMocks.treeNodes.ussNode]);
    });
    it("tests copyUssFiles executed successfully via quick keys with selected nodes", async () => {
        const globalMocks = createGlobalMocks();
        const blockMocks = await createBlockMocks(globalMocks);
        ussNodeActions.copyUssFiles(null, null, blockMocks.treeNodes.testUSSTree);
        expect(sharedUtils.getSelectedNodeList(blockMocks.treeNodes.ussNode, blockMocks.treeNodes.ussNodes)).toEqual([blockMocks.treeNodes.ussNode]);
    });

    it("tests pasteUssFile executed successfully with selected nodes", async () => {
        const globalMocks = createGlobalMocks();
        const blockMocks = await createBlockMocks(globalMocks);
        const parent = blockMocks.treeNodes.testUSSTree.getTreeView();
        parent.selection = blockMocks.nodes[0];
        ussNodeActions.pasteUssFile(blockMocks.treeNodes.testUSSTree, undefined);
        expect(sharedUtils.getSelectedNodeList(blockMocks.treeNodes.ussNode, blockMocks.treeNodes.ussNodes)).toEqual([blockMocks.treeNodes.ussNode]);
    });
    it("tests pasteUssFile executed successfully with one node", async () => {
        const globalMocks = createGlobalMocks();
        const blockMocks = await createBlockMocks(globalMocks);
        const parent = blockMocks.treeNodes.testUSSTree.getTreeView();
        parent.selection = blockMocks.nodes[0];
        jest.spyOn(ussNodeActions, "copyUssFilesToClipboard").mockResolvedValueOnce();
        ussNodeActions.pasteUssFile(blockMocks.treeNodes.testUSSTree, blockMocks.nodes[0]);
        expect(sharedUtils.getSelectedNodeList(blockMocks.treeNodes.ussNode, blockMocks.treeNodes.ussNodes)).toEqual([blockMocks.treeNodes.ussNode]);
    });
});

describe("USS Action Unit Tests - function deleteUSSFilesPrompt", () => {
    it("should return true", async () => {
        const nodes = [createUSSNode(createISession(), createIProfile())];
        jest.spyOn(Gui, "warningMessage").mockReturnValue(Promise.resolve("Cancel"));
        await expect(ussNodeActions.deleteUSSFilesPrompt(nodes)).resolves.toEqual(true);
    });
});

describe("USS Action Unit Tests - function refreshDirectory", () => {
    const globalMocks = createGlobalMocks();
    const testUSSTree = createUSSTree(
        [createFavoriteUSSNode(globalMocks.testSession, globalMocks.testProfile)],
        [createUSSNode(globalMocks.testSession, createIProfile())],
        createTreeView()
    );
    const testNode = createUSSNode(createISession(), createIProfile());

    it("should call refreshElement with node passed in", async () => {
        jest.spyOn(testNode, "getChildren").mockImplementation();
        const refreshElementSpy = jest.spyOn(testUSSTree, "refreshElement");
        await expect(ussNodeActions.refreshDirectory(testNode, testUSSTree)).resolves.not.toThrow();
        expect(refreshElementSpy).toBeCalledTimes(1);
        expect(refreshElementSpy).toBeCalledWith(testNode);
    });

    it("should call errorHandling when error is thrown", async () => {
        jest.spyOn(testNode, "getChildren").mockImplementation(() => {
            throw new Error();
        });
        const errorHandlingSpy = jest.spyOn(utils, "errorHandling").mockImplementation();
        await expect(ussNodeActions.refreshDirectory(testNode, testUSSTree)).resolves.not.toThrow();
        expect(errorHandlingSpy).toBeCalledTimes(1);
    });
});<|MERGE_RESOLUTION|>--- conflicted
+++ resolved
@@ -12,11 +12,7 @@
 jest.mock("fs");
 
 import * as zowe from "@zowe/cli";
-<<<<<<< HEAD
-import { ProfilesCache, ValidProfileEnum, Gui } from "@zowe/zowe-explorer-api";
-=======
 import { Gui, ProfilesCache, ValidProfileEnum } from "@zowe/zowe-explorer-api";
->>>>>>> 7da7cc7e
 import * as ussNodeActions from "../../../src/uss/actions";
 import { createUSSTree, createUSSNode, createFavoriteUSSNode } from "../../../__mocks__/mockCreators/uss";
 import {
