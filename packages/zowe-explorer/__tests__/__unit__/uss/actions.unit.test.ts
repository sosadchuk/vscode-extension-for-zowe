--- conflicted
+++ resolved
@@ -156,19 +156,12 @@
             };
         }),
     });
-<<<<<<< HEAD
-=======
-    Object.defineProperty(globalMocks.mockProfilesCache, "getProfileInfo", {
-        value: jest.fn(() => {
-            return { value: globalMocks.mockProfileInfo, configurable: true };
-        }),
-    });
+
     Object.defineProperty(ZoweLogger, "error", { value: jest.fn(), configurable: true });
     Object.defineProperty(ZoweLogger, "debug", { value: jest.fn(), configurable: true });
     Object.defineProperty(ZoweLogger, "warn", { value: jest.fn(), configurable: true });
     Object.defineProperty(ZoweLogger, "info", { value: jest.fn(), configurable: true });
     Object.defineProperty(ZoweLogger, "trace", { value: jest.fn(), configurable: true });
->>>>>>> 0fd24736
 
     return globalMocks;
 }
