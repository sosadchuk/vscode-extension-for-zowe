/**
 * This program and the accompanying materials are made available under the terms of the
 * Eclipse Public License v2.0 which accompanies this distribution, and is available at
 * https://www.eclipse.org/legal/epl-v20.html
 *
 * SPDX-License-Identifier: EPL-2.0
 *
 * Copyright Contributors to the Zowe Project.
 *
 */

import * as vscode from "vscode";
import * as zowe from "@zowe/cli";
import { Gui, ValidProfileEnum } from "@zowe/zowe-explorer-api";
import {
    createSessCfgFromArgs,
    createInstanceOfProfile,
    createIProfile,
    createISession,
    createISessionWithoutCredentials,
    createTextDocument,
    createTreeView,
    createQuickPickContent,
} from "../../../__mocks__/mockCreators/shared";
import {
    createDatasetAttributes,
    createDatasetSessionNode,
    createDatasetFavoritesNode,
    createDatasetTree,
    createDSMemberAttributes,
} from "../../../__mocks__/mockCreators/datasets";
import { ZoweDatasetNode } from "../../../src/dataset/ZoweDatasetNode";
import { bindMvsApi, createMvsApi } from "../../../__mocks__/mockCreators/api";
import * as dsActions from "../../../src/dataset/actions";
import * as globals from "../../../src/globals";
import * as path from "path";
import * as fs from "fs";
import * as sharedUtils from "../../../src/shared/utils";
import { Profiles } from "../../../src/Profiles";
import * as utils from "../../../src/utils/ProfilesUtils";

import { getNodeLabels } from "../../../src/dataset/utils";
import { ZoweLogger } from "../../../src/utils/LoggerUtils";

// Missing the definition of path module, because I need the original logic for tests
jest.mock("fs");
jest.mock("vscode");

let mockClipboardData = null;
let clipboard;

function createGlobalMocks() {
    globals.defineGlobals("");
    clipboard = {
        writeText: jest.fn().mockImplementation((value) => (mockClipboardData = value)),
        readText: jest.fn().mockImplementation(() => mockClipboardData),
    };

    const newMocks = {
        imperativeProfile: createIProfile(),
        profileInstance: null,
        session: createISession(),
        treeView: createTreeView(),
        datasetSessionNode: null,
        datasetSessionFavNode: null,
        testFavoritesNode: createDatasetFavoritesNode(),
        testDatasetTree: null,
        getContentsSpy: null,
        statusBarMsgSpy: null,
        mvsApi: null,
        mockShowWarningMessage: jest.fn(),
    };

    newMocks.profileInstance = createInstanceOfProfile(newMocks.imperativeProfile);
    newMocks.datasetSessionNode = createDatasetSessionNode(newMocks.session, newMocks.imperativeProfile);
    newMocks.datasetSessionFavNode = createDatasetSessionNode(newMocks.session, newMocks.imperativeProfile);
    newMocks.testFavoritesNode.children.push(newMocks.datasetSessionFavNode);
    newMocks.testDatasetTree = createDatasetTree(newMocks.datasetSessionNode, newMocks.treeView, newMocks.testFavoritesNode);
    newMocks.mvsApi = createMvsApi(newMocks.imperativeProfile);
    newMocks.getContentsSpy = jest.spyOn(newMocks.mvsApi, "getContents");
    bindMvsApi(newMocks.mvsApi);

    Object.defineProperty(vscode.window, "withProgress", { value: jest.fn(), configurable: true });
    Object.defineProperty(zowe, "Upload", { value: jest.fn(), configurable: true });
    Object.defineProperty(zowe.Upload, "bufferToDataSet", { value: jest.fn(), configurable: true });
    Object.defineProperty(zowe.Upload, "pathToDataSet", { value: jest.fn(), configurable: true });
    Object.defineProperty(Gui, "errorMessage", { value: jest.fn(), configurable: true });
    Object.defineProperty(Gui, "showMessage", { value: jest.fn(), configurable: true });
    Object.defineProperty(vscode.window, "setStatusBarMessage", { value: jest.fn().mockReturnValue({ dispose: jest.fn() }), configurable: true });
    newMocks.statusBarMsgSpy = jest.spyOn(Gui, "setStatusBarMessage");

    Object.defineProperty(Gui, "warningMessage", {
        value: newMocks.mockShowWarningMessage,
        configurable: true,
    });
    Object.defineProperty(vscode.window, "showInputBox", { value: jest.fn(), configurable: true });
    Object.defineProperty(vscode.workspace, "openTextDocument", { value: jest.fn(), configurable: true });
    Object.defineProperty(vscode.workspace, "getConfiguration", { value: jest.fn(), configurable: true });
    Object.defineProperty(vscode.window, "showTextDocument", { value: jest.fn(), configurable: true });
    Object.defineProperty(vscode.window, "showQuickPick", { value: jest.fn(), configurable: true });
    Object.defineProperty(vscode.window, "createQuickPick", { value: jest.fn(), configurable: true });
    Object.defineProperty(vscode.commands, "executeCommand", { value: jest.fn(), configurable: true });
    Object.defineProperty(vscode.workspace, "applyEdit", { value: jest.fn(), configurable: true });
    Object.defineProperty(globals, "LOG", { value: jest.fn(), configurable: true });
    Object.defineProperty(globals.LOG, "debug", { value: jest.fn(), configurable: true });
    Object.defineProperty(globals.LOG, "error", { value: jest.fn(), configurable: true });
    Object.defineProperty(zowe, "Download", { value: jest.fn(), configurable: true });
    Object.defineProperty(zowe.Download, "dataSet", { value: jest.fn(), configurable: true });
    Object.defineProperty(zowe, "Delete", { value: jest.fn(), configurable: true });
    Object.defineProperty(zowe.Delete, "dataSet", { value: jest.fn(), configurable: true });
    Object.defineProperty(zowe, "Create", { value: jest.fn(), configurable: true });
    Object.defineProperty(zowe.Create, "dataSet", { value: jest.fn(), configurable: true });
    Object.defineProperty(zowe.Create, "dataSetLike", { value: jest.fn(), configurable: true });
    Object.defineProperty(fs, "unlinkSync", { value: jest.fn(), configurable: true });
    Object.defineProperty(fs, "existsSync", { value: jest.fn(), configurable: true });
    Object.defineProperty(sharedUtils, "concatChildNodes", { value: jest.fn(), configurable: true });
    Object.defineProperty(Profiles, "getInstance", { value: jest.fn(), configurable: true });
    Object.defineProperty(zowe, "List", { value: jest.fn(), configurable: true });
    Object.defineProperty(zowe.List, "dataSet", { value: jest.fn(), configurable: true });
    Object.defineProperty(vscode, "ProgressLocation", { value: jest.fn(), configurable: true });
    Object.defineProperty(vscode.window, "createWebviewPanel", { value: jest.fn(), configurable: true });
    Object.defineProperty(vscode.env, "clipboard", { value: clipboard, configurable: true });
    Object.defineProperty(ZoweLogger, "error", { value: jest.fn(), configurable: true });
    Object.defineProperty(ZoweLogger, "trace", { value: jest.fn(), configurable: true });
    Object.defineProperty(ZoweLogger, "debug", { value: jest.fn(), configurable: true });
    Object.defineProperty(ZoweLogger, "info", { value: jest.fn(), configurable: true });
    Object.defineProperty(ZoweLogger, "warn", { value: jest.fn(), configurable: true });
    mocked(Profiles.getInstance).mockReturnValue(newMocks.profileInstance);

    return newMocks;
}

// Idea is borrowed from: https://github.com/kulshekhar/ts-jest/blob/master/src/util/testing.ts
const mocked = <T extends (...args: any[]) => any>(fn: T): jest.Mock<ReturnType<T>> => fn as any;

const createBlockMocksShared = () => {
    const session = createISession();
    const imperativeProfile = createIProfile();
    const zosmfSession = createSessCfgFromArgs(imperativeProfile);
    const treeView = createTreeView();
    const datasetSessionNode = createDatasetSessionNode(session, imperativeProfile);
    const testDatasetTree = createDatasetTree(datasetSessionNode, treeView);
    const mvsApi = createMvsApi(imperativeProfile);
    bindMvsApi(mvsApi);

    return {
        session,
        zosmfSession,
        treeView,
        imperativeProfile,
        datasetSessionNode,
        mvsApi,
        testDatasetTree,
    };
};

describe("Dataset Actions Unit Tests - Function createMember", () => {
    afterAll(() => jest.restoreAllMocks());
    const globalMocks = createGlobalMocks();

    it("Checking of common dataset member creation", async () => {
        const blockMocks = createBlockMocksShared();
        const parent = new ZoweDatasetNode("parent", vscode.TreeItemCollapsibleState.Collapsed, blockMocks.datasetSessionNode, blockMocks.session);

        const mySpy = mocked(vscode.window.showInputBox).mockImplementation((options) => {
            options.validateInput("testMember");
            return Promise.resolve("testMember");
        });

        mocked(vscode.window.withProgress).mockImplementation((progLocation, callback) => {
            return callback();
        });
        globalMocks.getContentsSpy.mockResolvedValueOnce({
            success: true,
            commandResponse: null,
            apiResponse: {
                etag: "123",
            },
        });

        await dsActions.createMember(parent, blockMocks.testDatasetTree);

        expect(mySpy).toBeCalledWith({
            placeHolder: "Name of Member",
            validateInput: expect.any(Function),
        });
        expect(mocked(zowe.Upload.bufferToDataSet)).toBeCalledWith(blockMocks.zosmfSession, Buffer.from(""), parent.label + "(testMember)", {
            responseTimeout: blockMocks.imperativeProfile.profile?.responseTimeout,
        });
    });
    it("Checking failed attempt to create dataset member", async () => {
        const blockMocks = createBlockMocksShared();
        createGlobalMocks();
        const parent = new ZoweDatasetNode("parent", vscode.TreeItemCollapsibleState.Collapsed, blockMocks.datasetSessionNode, blockMocks.session);

        mocked(vscode.window.showInputBox).mockResolvedValue("testMember");
        mocked(zowe.Upload.bufferToDataSet).mockRejectedValueOnce(Error("test"));

        try {
            await dsActions.createMember(parent, blockMocks.testDatasetTree);
        } catch (err) {
            // Prevent exception from failing test
        }

<<<<<<< HEAD
        expect(mocked(Gui.errorMessage)).toBeCalledWith("Unable to create member. test Error: test");
=======
        expect(mocked(Gui.errorMessage)).toBeCalledWith("Unable to create member: Error: test");
>>>>>>> a8e9479a
        mocked(zowe.Upload.bufferToDataSet).mockReset();
    });
    it("Checking of attempt to create member without name", async () => {
        const blockMocks = createBlockMocksShared();
        const parent = new ZoweDatasetNode("parent", vscode.TreeItemCollapsibleState.Collapsed, blockMocks.datasetSessionNode, blockMocks.session);

        mocked(vscode.window.showInputBox).mockResolvedValue("");
        await dsActions.createMember(parent, blockMocks.testDatasetTree);

        expect(mocked(zowe.Upload.bufferToDataSet)).not.toBeCalled();
    });
    it("Checking of member creation for favorite dataset", async () => {
        const blockMocks = createBlockMocksShared();
        const parent = new ZoweDatasetNode("parent", vscode.TreeItemCollapsibleState.Collapsed, blockMocks.datasetSessionNode, blockMocks.session);
        const nonFavoriteLabel = parent.label;
        parent.label = `${parent.label}`;
        parent.contextValue = globals.DS_PDS_CONTEXT + globals.FAV_SUFFIX;

        const mySpy = mocked(vscode.window.showInputBox).mockResolvedValue("testMember");
        mocked(vscode.window.withProgress).mockImplementation((progLocation, callback) => {
            return callback();
        });
        globalMocks.getContentsSpy.mockResolvedValueOnce({
            success: true,
            commandResponse: null,
            apiResponse: {
                etag: "123",
            },
        });

        await dsActions.createMember(parent, blockMocks.testDatasetTree);

        expect(mySpy).toBeCalledWith({ placeHolder: "Name of Member", validateInput: expect.any(Function) });
        expect(mocked(zowe.Upload.bufferToDataSet)).toBeCalledWith(blockMocks.zosmfSession, Buffer.from(""), nonFavoriteLabel + "(testMember)", {
            responseTimeout: blockMocks.imperativeProfile.profile?.responseTimeout,
        });
    });
});

describe("Dataset Actions Unit Tests - Function refreshPS", () => {
    afterAll(() => jest.restoreAllMocks());

    it("Checking common PS dataset refresh", async () => {
        globals.defineGlobals("");
        createGlobalMocks();
        const blockMocks = createBlockMocksShared();
        const node = new ZoweDatasetNode("HLQ.TEST.AFILE7", vscode.TreeItemCollapsibleState.None, blockMocks.datasetSessionNode, null);

        mocked(vscode.workspace.openTextDocument).mockResolvedValueOnce({ isDirty: true } as any);
        mocked(zowe.Download.dataSet).mockResolvedValueOnce({
            success: true,
            commandResponse: null,
            apiResponse: {
                etag: "123",
            },
        });

        await dsActions.refreshPS(node);

        expect(mocked(zowe.Download.dataSet)).toBeCalledWith(blockMocks.zosmfSession, node.label, {
            file: path.join(globals.DS_DIR, node.getSessionNode().label.toString(), node.label.toString()),
            returnEtag: true,
        });
        expect(mocked(vscode.workspace.openTextDocument)).toBeCalledWith(
            path.join(globals.DS_DIR, node.getSessionNode().label.toString(), node.label.toString())
        );
        expect(mocked(vscode.window.showTextDocument)).toBeCalledTimes(2);
        expect(mocked(vscode.commands.executeCommand)).toBeCalledWith("workbench.action.closeActiveEditor");
    });
    it("Checking duplicate PS dataset refresh attempt", async () => {
        globals.defineGlobals("");
        createGlobalMocks();
        const blockMocks = createBlockMocksShared();
        const node = new ZoweDatasetNode("HLQ.TEST.AFILE7", vscode.TreeItemCollapsibleState.None, blockMocks.datasetSessionNode, null);

        mocked(vscode.workspace.openTextDocument).mockResolvedValueOnce({ isDirty: false } as any);
        mocked(zowe.Download.dataSet).mockResolvedValueOnce({
            success: true,
            commandResponse: null,
            apiResponse: {
                etag: "123",
            },
        });

        await dsActions.refreshPS(node);

        expect(mocked(vscode.commands.executeCommand)).not.toBeCalled();
    });
    it("Checking failed attempt to refresh PS dataset (not found exception)", async () => {
        globals.defineGlobals("");
        const globalMocks = createGlobalMocks();
        const blockMocks = createBlockMocksShared();
        const node = new ZoweDatasetNode("HLQ.TEST.AFILE7", vscode.TreeItemCollapsibleState.None, blockMocks.datasetSessionNode, null);

        mocked(vscode.workspace.openTextDocument).mockResolvedValueOnce({ isDirty: true } as any);
        mocked(zowe.Download.dataSet).mockRejectedValueOnce(Error("not found"));

        globalMocks.getContentsSpy.mockRejectedValueOnce(new Error("not found"));

        await dsActions.refreshPS(node);

        expect(mocked(Gui.showMessage)).toBeCalledWith("Unable to find file " + node.label);
        expect(mocked(vscode.commands.executeCommand)).not.toBeCalled();
    });
    it("Checking failed attempt to refresh PDS Member", async () => {
        globals.defineGlobals("");
        createGlobalMocks();
        const blockMocks = createBlockMocksShared();
        const parent = new ZoweDatasetNode("parent", vscode.TreeItemCollapsibleState.Collapsed, blockMocks.datasetSessionNode, null);
        const child = new ZoweDatasetNode("child", vscode.TreeItemCollapsibleState.None, parent, null);

        mocked(vscode.workspace.openTextDocument).mockResolvedValueOnce({ isDirty: true } as any);
        mocked(zowe.Download.dataSet).mockRejectedValueOnce(Error(""));

        await dsActions.refreshPS(child);

        expect(mocked(zowe.Download.dataSet)).toBeCalledWith(blockMocks.zosmfSession, child.getParent().getLabel() + "(" + child.label + ")", {
            file: path.join(globals.DS_DIR, child.getSessionNode().label.toString(), `${child.getParent().label}(${child.label})`),
            returnEtag: true,
        });
        expect(mocked(Gui.errorMessage)).toBeCalledWith("Error");
    });
    it("Checking favorite empty PDS refresh", async () => {
        globals.defineGlobals("");
        createGlobalMocks();
        const blockMocks = createBlockMocksShared();
        const node = new ZoweDatasetNode("HLQ.TEST.AFILE7", vscode.TreeItemCollapsibleState.None, blockMocks.datasetSessionNode, null);
        node.contextValue = globals.DS_PDS_CONTEXT + globals.FAV_SUFFIX;

        mocked(vscode.workspace.openTextDocument).mockResolvedValueOnce({ isDirty: true } as any);
        mocked(zowe.Download.dataSet).mockResolvedValueOnce({
            success: true,
            commandResponse: null,
            apiResponse: {
                etag: "123",
            },
        });

        await dsActions.refreshPS(node);
        expect(mocked(vscode.workspace.openTextDocument)).toBeCalled();
        expect(mocked(vscode.window.showTextDocument)).toBeCalledTimes(2);
        expect(mocked(vscode.commands.executeCommand)).toBeCalledWith("workbench.action.closeActiveEditor");
    });
    it("Checking favorite PDS Member refresh", async () => {
        globals.defineGlobals("");
        createGlobalMocks();
        const blockMocks = createBlockMocksShared();
        const parent = new ZoweDatasetNode("parent", vscode.TreeItemCollapsibleState.Collapsed, blockMocks.datasetSessionNode, null);
        const child = new ZoweDatasetNode("child", vscode.TreeItemCollapsibleState.None, parent, null);
        parent.contextValue = globals.DS_PDS_CONTEXT + globals.FAV_SUFFIX;

        mocked(vscode.workspace.openTextDocument).mockResolvedValueOnce({ isDirty: true } as any);
        mocked(zowe.Download.dataSet).mockResolvedValueOnce({
            success: true,
            commandResponse: null,
            apiResponse: {
                etag: "123",
            },
        });

        await dsActions.refreshPS(child);
        expect(mocked(vscode.workspace.openTextDocument)).toBeCalled();
        expect(mocked(vscode.window.showTextDocument)).toBeCalledTimes(2);
        expect(mocked(vscode.commands.executeCommand)).toBeCalledWith("workbench.action.closeActiveEditor");
    });
    it("Checking favorite PS refresh", async () => {
        globals.defineGlobals("");
        createGlobalMocks();
        const blockMocks = createBlockMocksShared();
        const parent = new ZoweDatasetNode("parent", vscode.TreeItemCollapsibleState.Collapsed, blockMocks.datasetSessionNode, null);
        const child = new ZoweDatasetNode("child", vscode.TreeItemCollapsibleState.None, parent, null);
        child.contextValue = globals.DS_FAV_CONTEXT;

        mocked(vscode.workspace.openTextDocument).mockResolvedValueOnce({ isDirty: true } as any);
        mocked(zowe.Download.dataSet).mockResolvedValueOnce({
            success: true,
            commandResponse: null,
            apiResponse: {
                etag: "123",
            },
        });

        await dsActions.refreshPS(child);
        expect(mocked(vscode.workspace.openTextDocument)).toBeCalled();
        expect(mocked(vscode.window.showTextDocument)).toBeCalledTimes(2);
        expect(mocked(vscode.commands.executeCommand)).toBeCalledWith("workbench.action.closeActiveEditor");
    });
});

describe("Dataset Actions Unit Tests - Function deleteDatasetPrompt", () => {
    function createBlockMocks(globalMocks) {
        const testDatasetTree = createDatasetTree(globalMocks.datasetSessionNode, globalMocks.treeView, globalMocks.testFavoritesNode);
        const testDatasetNode = new ZoweDatasetNode(
            "HLQ.TEST.DS",
            vscode.TreeItemCollapsibleState.None,
            globalMocks.datasetSessionNode,
            globalMocks.session,
            globals.DS_PDS_CONTEXT,
            undefined,
            globalMocks.imperativeProfile
        );
        const testVsamNode = new ZoweDatasetNode(
            "HLQ.TEST.VSAM",
            vscode.TreeItemCollapsibleState.None,
            globalMocks.datasetSessionNode,
            globalMocks.session,
            globals.VSAM_CONTEXT,
            undefined,
            globalMocks.imperativeProfile
        );
        const testMemberNode = new ZoweDatasetNode(
            "MEMB",
            vscode.TreeItemCollapsibleState.None,
            testDatasetNode,
            globalMocks.session,
            globals.DS_MEMBER_CONTEXT,
            undefined,
            globalMocks.imperativeProfile
        );
        const testFavoritedNode = new ZoweDatasetNode(
            "HLQ.TEST.FAV",
            vscode.TreeItemCollapsibleState.None,
            globalMocks.datasetSessionFavNode,
            globalMocks.session,
            globals.DS_PDS_CONTEXT + globals.FAV_SUFFIX,
            undefined,
            globalMocks.imperativeProfile
        );
        const testFavMemberNode = new ZoweDatasetNode(
            "MEMB",
            vscode.TreeItemCollapsibleState.None,
            testFavoritedNode,
            globalMocks.session,
            globals.DS_MEMBER_CONTEXT,
            undefined,
            globalMocks.imperativeProfile
        );

        testDatasetNode.children.push(testMemberNode);
        testFavoritedNode.children.push(testFavMemberNode);
        globalMocks.datasetSessionNode.children.push(testDatasetNode);
        globalMocks.datasetSessionNode.children.push(testVsamNode);
        globalMocks.datasetSessionFavNode.children.push(testFavoritedNode);

        mocked(vscode.window.withProgress).mockImplementation((progLocation, callback) => {
            const progress = {
                report: (message) => {
                    return;
                },
            };
            const token = {
                isCancellationRequested: false,
                onCancellationRequested: undefined,
            };
            return callback(progress, token);
        });

        return {
            testDatasetTree,
            testDatasetNode,
            testVsamNode,
            testMemberNode,
            testFavMemberNode,
            testFavoritedNode,
        };
    }

    // afterAll(() => jest.restoreAllMocks());

    it("Should delete one dataset", async () => {
        const globalMocks = createGlobalMocks();
        const blockMocks = createBlockMocks(globalMocks);

        const selectedNodes = [blockMocks.testDatasetNode];
        const treeView = createTreeView(selectedNodes);
        blockMocks.testDatasetTree.getTreeView.mockReturnValueOnce(treeView);
        globalMocks.mockShowWarningMessage.mockResolvedValueOnce("Delete");

        await dsActions.deleteDatasetPrompt(blockMocks.testDatasetTree);

        expect(mocked(Gui.showMessage)).toBeCalledWith(`The following 1 item(s) were deleted: ${blockMocks.testDatasetNode.getLabel()}`);
    });

    it("Should delete one member", async () => {
        const globalMocks = createGlobalMocks();
        const blockMocks = createBlockMocks(globalMocks);

        const selectedNodes = [blockMocks.testMemberNode];
        const treeView = createTreeView(selectedNodes);
        blockMocks.testDatasetTree.getTreeView.mockReturnValueOnce(treeView);
        globalMocks.mockShowWarningMessage.mockResolvedValueOnce("Delete");

        await dsActions.deleteDatasetPrompt(blockMocks.testDatasetTree);

        expect(mocked(Gui.showMessage)).toBeCalledWith(
            `The following 1 item(s) were deleted: ${blockMocks.testMemberNode.getParent().getLabel()}(${blockMocks.testMemberNode.getLabel()})`
        );
    });

    it("Should delete one VSAM", async () => {
        const globalMocks = createGlobalMocks();
        const blockMocks = createBlockMocks(globalMocks);

        const selectedNodes = [blockMocks.testVsamNode];
        const treeView = createTreeView(selectedNodes);
        blockMocks.testDatasetTree.getTreeView.mockReturnValueOnce(treeView);
        globalMocks.mockShowWarningMessage.mockResolvedValueOnce("Delete");

        await dsActions.deleteDatasetPrompt(blockMocks.testDatasetTree);

        expect(mocked(Gui.showMessage)).toBeCalledWith(`The following 1 item(s) were deleted: ${blockMocks.testVsamNode.getLabel()}`);
    });

    it("Should delete two datasets", async () => {
        const globalMocks = createGlobalMocks();
        const blockMocks = createBlockMocks(globalMocks);

        const selectedNodes = [blockMocks.testDatasetNode, blockMocks.testVsamNode];
        const treeView = createTreeView(selectedNodes);
        blockMocks.testDatasetTree.getTreeView.mockReturnValueOnce(treeView);
        globalMocks.mockShowWarningMessage.mockResolvedValueOnce("Delete");

        await dsActions.deleteDatasetPrompt(blockMocks.testDatasetTree);

        expect(mocked(Gui.showMessage)).toHaveBeenCalledWith(
            `The following 2 item(s) were deleted: ${blockMocks.testDatasetNode.getLabel()}, ${blockMocks.testVsamNode.getLabel()}`
        );
    });

    it("Should delete one dataset and one member but only the parent will be listed in output", async () => {
        const globalMocks = createGlobalMocks();
        const blockMocks = createBlockMocks(globalMocks);

        const selectedNodes = [blockMocks.testMemberNode, blockMocks.testDatasetNode];
        const treeView = createTreeView(selectedNodes);
        blockMocks.testDatasetTree.getTreeView.mockReturnValueOnce(treeView);
        globalMocks.mockShowWarningMessage.mockResolvedValueOnce("Delete");

        await dsActions.deleteDatasetPrompt(blockMocks.testDatasetTree);

        expect(mocked(Gui.showMessage)).toBeCalledWith(`The following 1 item(s) were deleted: ${blockMocks.testDatasetNode.getLabel()}`);
    });

    it("Should delete a favorited data set", async () => {
        const globalMocks = createGlobalMocks();
        const blockMocks = createBlockMocks(globalMocks);

        const selectedNodes = [blockMocks.testFavoritedNode];
        const treeView = createTreeView(selectedNodes);
        blockMocks.testDatasetTree.getTreeView.mockReturnValueOnce(treeView);
        globalMocks.mockShowWarningMessage.mockResolvedValueOnce("Cancel");

        await dsActions.deleteDatasetPrompt(blockMocks.testDatasetTree);

        expect(mocked(Gui.warningMessage)).toBeCalledWith(
            `Are you sure you want to delete the following 1 item(s)?\nThis will permanently remove these data sets and/or members from your ` +
                `system.\n\n ${blockMocks.testFavoritedNode.getLabel()}`,
            { items: ["Delete"], vsCodeOpts: { modal: true } }
        );
    });

    it("Should delete a favorited member", async () => {
        const globalMocks = createGlobalMocks();
        const blockMocks = createBlockMocks(globalMocks);

        const selectedNodes = [blockMocks.testFavMemberNode];
        const treeView = createTreeView(selectedNodes);
        blockMocks.testDatasetTree.getTreeView.mockReturnValueOnce(treeView);
        globalMocks.mockShowWarningMessage.mockResolvedValueOnce("Cancel");

        await dsActions.deleteDatasetPrompt(blockMocks.testDatasetTree);

        expect(mocked(Gui.warningMessage)).toBeCalledWith(
            `Are you sure you want to delete the following 1 item(s)?\nThis will permanently remove these data sets and/or members from your ` +
                `system.\n\n ${blockMocks.testFavoritedNode.getLabel()}(${blockMocks.testFavMemberNode.getLabel()})`,
            { items: ["Delete"], vsCodeOpts: { modal: true } }
        );
    });

    it("Should not consider a session for deletion", async () => {
        const globalMocks = createGlobalMocks();
        const blockMocks = createBlockMocks(globalMocks);

        const selectedNodes = [globalMocks.datasetSessionNode];
        const treeView = createTreeView(selectedNodes);
        blockMocks.testDatasetTree.getTreeView.mockReturnValueOnce(treeView);
        globalMocks.mockShowWarningMessage.mockResolvedValueOnce("Cancel");

        await dsActions.deleteDatasetPrompt(blockMocks.testDatasetTree);

        expect(mocked(Gui.showMessage)).toBeCalledWith("No data sets selected for deletion, cancelling...");
    });

    it("Should account for favorited data sets during deletion", async () => {
        const globalMocks = createGlobalMocks();
        const blockMocks = createBlockMocks(globalMocks);

        const selectedNodes = [blockMocks.testFavoritedNode, blockMocks.testDatasetNode];
        const treeView = createTreeView(selectedNodes);
        blockMocks.testDatasetTree.getTreeView.mockReturnValueOnce(treeView);
        globalMocks.mockShowWarningMessage.mockResolvedValueOnce("Delete");

        await dsActions.deleteDatasetPrompt(blockMocks.testDatasetTree);

        expect(mocked(Gui.showMessage)).toBeCalledWith(
            `The following 2 item(s) were deleted: ${blockMocks.testDatasetNode.getLabel()}, ${blockMocks.testFavoritedNode.getLabel()}`
        );
    });

    it("Should cancel deletion if user selects Cancel", async () => {
        const globalMocks = createGlobalMocks();
        const blockMocks = createBlockMocks(globalMocks);

        globalMocks.mockShowWarningMessage.mockResolvedValueOnce("Cancel");

        await dsActions.deleteDatasetPrompt(blockMocks.testDatasetTree);

        expect(mocked(vscode.window.withProgress).mock.calls.length).toBe(0);
    });
});

describe("Dataset Actions Unit Tests - Function deleteDataset", () => {
    function createBlockMocks() {
        const session = createISession();
        const imperativeProfile = createIProfile();
        const zosmfSession = createSessCfgFromArgs(imperativeProfile);
        const treeView = createTreeView();
        const datasetSessionNode = createDatasetSessionNode(session, imperativeProfile);
        const testDatasetTree = createDatasetTree(datasetSessionNode, treeView);
        const profileInstance = createInstanceOfProfile(imperativeProfile);
        const mvsApi = createMvsApi(imperativeProfile);
        const mockCheckCurrentProfile = jest.fn();
        bindMvsApi(mvsApi);

        return {
            session,
            zosmfSession,
            treeView,
            imperativeProfile,
            datasetSessionNode,
            profileInstance,
            mvsApi,
            testDatasetTree,
            mockCheckCurrentProfile,
        };
    }

    afterAll(() => jest.restoreAllMocks());

    it("Checking common PS dataset deletion", async () => {
        globals.defineGlobals("");
        createGlobalMocks();
        const blockMocks = createBlockMocks();
        mocked(Profiles.getInstance).mockReturnValue(blockMocks.profileInstance);
        const node = new ZoweDatasetNode(
            "HLQ.TEST.NODE",
            vscode.TreeItemCollapsibleState.None,
            blockMocks.datasetSessionNode,
            null,
            undefined,
            undefined,
            blockMocks.imperativeProfile
        );

        mocked(fs.existsSync).mockReturnValueOnce(true);
        mocked(vscode.window.showQuickPick).mockResolvedValueOnce("Delete" as any);
        const deleteSpy = jest.spyOn(blockMocks.mvsApi, "deleteDataSet");

        await dsActions.deleteDataset(node, blockMocks.testDatasetTree);

        expect(deleteSpy).toBeCalledWith(node.label, { responseTimeout: blockMocks.imperativeProfile.profile?.responseTimeout });
        expect(mocked(fs.existsSync)).toBeCalledWith(path.join(globals.DS_DIR, node.getSessionNode().label.toString(), node.label.toString()));
        expect(mocked(fs.unlinkSync)).toBeCalledWith(path.join(globals.DS_DIR, node.getSessionNode().label.toString(), node.label.toString()));
    });
    it("Checking common PS dataset deletion with Unverified profile", async () => {
        globals.defineGlobals("");
        createGlobalMocks();
        const blockMocks = createBlockMocks();
        mocked(Profiles.getInstance).mockReturnValue(blockMocks.profileInstance);
        Object.defineProperty(Profiles, "getInstance", {
            value: jest.fn(() => {
                return {
                    checkCurrentProfile: blockMocks.mockCheckCurrentProfile.mockReturnValueOnce({
                        name: blockMocks.imperativeProfile.name,
                        status: "unverified",
                    }),
                    validProfile: ValidProfileEnum.UNVERIFIED,
                };
            }),
        });
        const node = new ZoweDatasetNode(
            "HLQ.TEST.NODE",
            vscode.TreeItemCollapsibleState.None,
            blockMocks.datasetSessionNode,
            null,
            undefined,
            undefined,
            blockMocks.imperativeProfile
        );

        mocked(fs.existsSync).mockReturnValueOnce(true);
        mocked(vscode.window.showQuickPick).mockResolvedValueOnce("Delete" as any);
        const deleteSpy = jest.spyOn(blockMocks.mvsApi, "deleteDataSet");

        await dsActions.deleteDataset(node, blockMocks.testDatasetTree);

        expect(deleteSpy).toBeCalledWith(node.label, { responseTimeout: blockMocks.imperativeProfile.profile?.responseTimeout });
        expect(mocked(fs.existsSync)).toBeCalledWith(path.join(globals.DS_DIR, node.getSessionNode().label.toString(), node.label.toString()));
        expect(mocked(fs.unlinkSync)).toBeCalledWith(path.join(globals.DS_DIR, node.getSessionNode().label.toString(), node.label.toString()));
    });
    it("Checking common PS dataset deletion with not existing local file", async () => {
        globals.defineGlobals("");
        createGlobalMocks();
        const blockMocks = createBlockMocks();
        mocked(Profiles.getInstance).mockReturnValue(blockMocks.profileInstance);
        const node = new ZoweDatasetNode(
            "HLQ.TEST.NODE",
            vscode.TreeItemCollapsibleState.None,
            blockMocks.datasetSessionNode,
            null,
            undefined,
            undefined,
            blockMocks.imperativeProfile
        );

        mocked(fs.existsSync).mockReturnValueOnce(false);
        mocked(vscode.window.showQuickPick).mockResolvedValueOnce("Delete" as any);
        const deleteSpy = jest.spyOn(blockMocks.mvsApi, "deleteDataSet");

        await dsActions.deleteDataset(node, blockMocks.testDatasetTree);

        expect(mocked(fs.unlinkSync)).not.toBeCalled();
        expect(deleteSpy).toBeCalledWith(node.label, { responseTimeout: blockMocks.imperativeProfile.profile?.responseTimeout });
    });
    it("Checking common PS dataset failed deletion attempt due to absence on remote", async () => {
        globals.defineGlobals("");
        createGlobalMocks();
        const blockMocks = createBlockMocks();
        mocked(Profiles.getInstance).mockReturnValue(blockMocks.profileInstance);
        const node = new ZoweDatasetNode(
            "HLQ.TEST.NODE",
            vscode.TreeItemCollapsibleState.None,
            blockMocks.datasetSessionNode,
            null,
            undefined,
            undefined,
            blockMocks.imperativeProfile
        );

        mocked(fs.existsSync).mockReturnValueOnce(true);
        mocked(vscode.window.showQuickPick).mockResolvedValueOnce("Delete" as any);
        const deleteSpy = jest.spyOn(blockMocks.mvsApi, "deleteDataSet");
        deleteSpy.mockRejectedValueOnce(Error("not found"));

        await expect(dsActions.deleteDataset(node, blockMocks.testDatasetTree)).rejects.toEqual(Error("not found"));

        expect(mocked(Gui.showMessage)).toBeCalledWith("Unable to find file " + node.label);
    });
    it("Checking common PS dataset failed deletion attempt", async () => {
        globals.defineGlobals("");
        createGlobalMocks();
        const blockMocks = createBlockMocks();
        mocked(Profiles.getInstance).mockReturnValue(blockMocks.profileInstance);
        const node = new ZoweDatasetNode(
            "HLQ.TEST.NODE",
            vscode.TreeItemCollapsibleState.None,
            blockMocks.datasetSessionNode,
            null,
            undefined,
            undefined,
            blockMocks.imperativeProfile
        );

        mocked(fs.existsSync).mockReturnValueOnce(true);
        mocked(vscode.window.showQuickPick).mockResolvedValueOnce("Delete" as any);
        const deleteSpy = jest.spyOn(blockMocks.mvsApi, "deleteDataSet");
        deleteSpy.mockRejectedValueOnce(Error(""));

        await expect(dsActions.deleteDataset(node, blockMocks.testDatasetTree)).rejects.toEqual(Error(""));
        expect(mocked(Gui.errorMessage)).toBeCalledWith("Error");
    });
    it("Checking Favorite PDS dataset deletion", async () => {
        globals.defineGlobals("");
        createGlobalMocks();
        const blockMocks = createBlockMocks();
        mocked(Profiles.getInstance).mockReturnValue(blockMocks.profileInstance);
        const parent = new ZoweDatasetNode("parent", vscode.TreeItemCollapsibleState.Collapsed, blockMocks.datasetSessionNode, null);
        parent.contextValue = globals.FAV_PROFILE_CONTEXT;
        const node = new ZoweDatasetNode(
            "HLQ.TEST.NODE",
            vscode.TreeItemCollapsibleState.None,
            parent,
            null,
            undefined,
            undefined,
            blockMocks.imperativeProfile
        );
        node.contextValue = globals.DS_PDS_CONTEXT + globals.FAV_SUFFIX;

        mocked(fs.existsSync).mockReturnValueOnce(true);
        mocked(vscode.window.showQuickPick).mockResolvedValueOnce("Delete" as any);
        const deleteSpy = jest.spyOn(blockMocks.mvsApi, "deleteDataSet");

        await dsActions.deleteDataset(node, blockMocks.testDatasetTree);

        expect(deleteSpy).toBeCalledWith(node.label, { responseTimeout: blockMocks.imperativeProfile.profile?.responseTimeout });
        expect(blockMocks.testDatasetTree.removeFavorite).toBeCalledWith(node);
        expect(mocked(fs.existsSync)).toBeCalledWith(path.join(globals.DS_DIR, parent.getSessionNode().label.toString(), "HLQ.TEST.NODE"));
        expect(mocked(fs.unlinkSync)).toBeCalledWith(path.join(globals.DS_DIR, parent.getSessionNode().label.toString(), "HLQ.TEST.NODE"));
    });
    it("Checking Favorite PDS Member deletion", async () => {
        globals.defineGlobals("");
        createGlobalMocks();
        const blockMocks = createBlockMocks();
        mocked(Profiles.getInstance).mockReturnValue(blockMocks.profileInstance);
        const parent = new ZoweDatasetNode("parent", vscode.TreeItemCollapsibleState.Collapsed, blockMocks.datasetSessionNode, null);
        parent.contextValue = globals.DS_PDS_CONTEXT + globals.FAV_SUFFIX;
        const child = new ZoweDatasetNode("child", vscode.TreeItemCollapsibleState.None, parent, null);

        mocked(fs.existsSync).mockReturnValueOnce(true);
        mocked(vscode.window.showQuickPick).mockResolvedValueOnce("Delete" as any);
        const deleteSpy = jest.spyOn(blockMocks.mvsApi, "deleteDataSet");

        await dsActions.deleteDataset(child, blockMocks.testDatasetTree);

        expect(deleteSpy).toBeCalledWith(`${child.getParent().label.toString()}(${child.label.toString()})`, {
            responseTimeout: blockMocks.imperativeProfile.profile?.responseTimeout,
        });
        expect(blockMocks.testDatasetTree.removeFavorite).toBeCalledWith(child);
        expect(mocked(fs.existsSync)).toBeCalledWith(
            path.join(globals.DS_DIR, parent.getSessionNode().label.toString(), `${child.getParent().label.toString()}(${child.label.toString()})`)
        );
        expect(mocked(fs.unlinkSync)).toBeCalledWith(
            path.join(globals.DS_DIR, parent.getSessionNode().label.toString(), `${child.getParent().label.toString()}(${child.label.toString()})`)
        );
    });
    it("Checking Favorite PS dataset deletion", async () => {
        globals.defineGlobals("");
        createGlobalMocks();
        const blockMocks = createBlockMocks();
        mocked(Profiles.getInstance).mockReturnValue(blockMocks.profileInstance);
        const parent = new ZoweDatasetNode("HLQ.TEST.DELETE.PARENT", vscode.TreeItemCollapsibleState.Collapsed, blockMocks.datasetSessionNode, null);
        parent.contextValue = globals.FAV_PROFILE_CONTEXT;
        const child = new ZoweDatasetNode("HLQ.TEST.DELETE.NODE", vscode.TreeItemCollapsibleState.None, parent, null, globals.DS_DS_CONTEXT);
        blockMocks.datasetSessionNode.children.push(child);
        blockMocks.testDatasetTree.mFavorites.push(parent);
        // Simulate context value update when PS is added as a favorite
        child.contextValue = globals.DS_FAV_CONTEXT;
        blockMocks.testDatasetTree.mFavorites[0].children.push(child);

        mocked(fs.existsSync).mockReturnValueOnce(true);
        mocked(vscode.window.showQuickPick).mockResolvedValueOnce("Delete" as any);
        const deleteSpy = jest.spyOn(blockMocks.mvsApi, "deleteDataSet");

        await dsActions.deleteDataset(child, blockMocks.testDatasetTree);

        expect(deleteSpy).toBeCalledWith("HLQ.TEST.DELETE.NODE", { responseTimeout: blockMocks.imperativeProfile.profile?.responseTimeout });
        expect(blockMocks.testDatasetTree.removeFavorite).toBeCalledWith(child);
        expect(mocked(fs.existsSync)).toBeCalledWith(path.join(globals.DS_DIR, parent.getSessionNode().label.toString(), "HLQ.TEST.DELETE.NODE"));
        expect(mocked(fs.unlinkSync)).toBeCalledWith(path.join(globals.DS_DIR, parent.getSessionNode().label.toString(), "HLQ.TEST.DELETE.NODE"));
    });
    it("Checking incorrect dataset failed deletion attempt", async () => {
        globals.defineGlobals("");
        createGlobalMocks();
        const blockMocks = createBlockMocks();
        mocked(Profiles.getInstance).mockReturnValue(blockMocks.profileInstance);
        const parent = new ZoweDatasetNode("parent", vscode.TreeItemCollapsibleState.Collapsed, blockMocks.datasetSessionNode, null);
        parent.contextValue = "junk";
        const child = new ZoweDatasetNode(
            "child",
            vscode.TreeItemCollapsibleState.None,
            parent,
            null,
            undefined,
            undefined,
            blockMocks.imperativeProfile
        );

        mocked(fs.existsSync).mockReturnValueOnce(true);
        mocked(vscode.window.showQuickPick).mockResolvedValueOnce("Delete" as any);
        const deleteSpy = jest.spyOn(blockMocks.mvsApi, "deleteDataSet");
        deleteSpy.mockClear();

        await expect(dsActions.deleteDataset(child, blockMocks.testDatasetTree)).rejects.toEqual(Error("Cannot delete, item invalid."));
        expect(deleteSpy).not.toBeCalled();
    });
});

describe("Dataset Actions Unit Tests - Function enterPattern", () => {
    afterAll(() => jest.restoreAllMocks());

    it("Checking common dataset filter action", async () => {
        createGlobalMocks();
        const blockMocks = createBlockMocksShared();
        const node = new ZoweDatasetNode("node", vscode.TreeItemCollapsibleState.None, blockMocks.datasetSessionNode, null);
        node.pattern = "TEST";
        node.contextValue = globals.DS_SESSION_CONTEXT;

        const mySpy = mocked(vscode.window.showInputBox).mockResolvedValue("test");
        await dsActions.enterPattern(node, blockMocks.testDatasetTree);

        expect(mySpy).toBeCalledWith(
            expect.objectContaining({
                prompt: "Search Data Sets: use a comma to separate multiple patterns",
                value: node.pattern,
            })
        );
        expect(mocked(Gui.showMessage)).not.toBeCalled();
    });
    it("Checking common dataset filter failed attempt", async () => {
        createGlobalMocks();
        const blockMocks = createBlockMocksShared();
        const node = new ZoweDatasetNode("node", vscode.TreeItemCollapsibleState.None, blockMocks.datasetSessionNode, null);
        node.pattern = "TEST";
        node.contextValue = globals.DS_SESSION_CONTEXT;

        mocked(vscode.window.showInputBox).mockResolvedValueOnce("");
        await dsActions.enterPattern(node, blockMocks.testDatasetTree);

        expect(mocked(Gui.showMessage)).toBeCalledWith("You must enter a pattern.");
    });
    it("Checking favorite dataset filter action", async () => {
        createGlobalMocks();
        const blockMocks = createBlockMocksShared();
        const favoriteSample = new ZoweDatasetNode("[sestest]: HLQ.TEST", vscode.TreeItemCollapsibleState.None, undefined, null);

        await dsActions.enterPattern(favoriteSample, blockMocks.testDatasetTree);
        expect(blockMocks.testDatasetTree.addSession).toBeCalledWith("sestest");
    });
});

describe("Dataset Actions Unit Tests - Function saveFile", () => {
    function createBlockMocks() {
        const session = createISession();
        const sessionWithoutCredentials = createISessionWithoutCredentials();
        const imperativeProfile = createIProfile();
        const profileInstance = createInstanceOfProfile(imperativeProfile);
        const zosmfSession = createSessCfgFromArgs(imperativeProfile);
        const treeView = createTreeView();
        const datasetSessionNode = createDatasetSessionNode(session, imperativeProfile);
        const datasetFavoritesNode = createDatasetFavoritesNode();
        const testDatasetTree = createDatasetTree(datasetSessionNode, treeView, datasetFavoritesNode);
        const mvsApi = createMvsApi(imperativeProfile);
        bindMvsApi(mvsApi);

        return {
            session,
            sessionWithoutCredentials,
            zosmfSession,
            treeView,
            imperativeProfile,
            datasetSessionNode,
            datasetFavoritesNode,
            mvsApi,
            profileInstance,
            testDatasetTree,
        };
    }

    afterAll(() => jest.restoreAllMocks());

    it("Checking common dataset saving action when no session is defined", async () => {
        globals.defineGlobals("");
        createGlobalMocks();
        const blockMocks = createBlockMocks();
        const nodeWithoutSession = new ZoweDatasetNode(
            "HLQ.TEST.AFILE",
            vscode.TreeItemCollapsibleState.None,
            null,
            null,
            undefined,
            undefined,
            blockMocks.imperativeProfile
        );

        blockMocks.testDatasetTree.getChildren.mockReturnValueOnce([nodeWithoutSession]);
        mocked(sharedUtils.concatChildNodes).mockReturnValueOnce([nodeWithoutSession]);
        blockMocks.profileInstance.loadNamedProfile.mockReturnValueOnce(blockMocks.imperativeProfile);
        mocked(Profiles.getInstance).mockReturnValue(blockMocks.profileInstance);
        const getSessionSpy = jest.spyOn(blockMocks.mvsApi, "getSession").mockReturnValueOnce(blockMocks.sessionWithoutCredentials);
        const testDocument = createTextDocument("HLQ.TEST.AFILE", blockMocks.datasetSessionNode);
        (testDocument as any).fileName = path.join(globals.DS_DIR, testDocument.fileName);

        await dsActions.saveFile(testDocument, blockMocks.testDatasetTree);

        expect(getSessionSpy).toReturnWith(blockMocks.sessionWithoutCredentials);
        expect(mocked(vscode.workspace.applyEdit)).toHaveBeenCalledTimes(2);
    });
    it("Checking common dataset saving failed attempt due to inability to locate session and profile", async () => {
        globals.defineGlobals("");
        createGlobalMocks();
        const blockMocks = createBlockMocks();
        const nodeWithoutSession = new ZoweDatasetNode(
            "HLQ.TEST.AFILE",
            vscode.TreeItemCollapsibleState.None,
            null,
            null,
            undefined,
            undefined,
            blockMocks.imperativeProfile
        );

        blockMocks.profileInstance.loadNamedProfile.mockReturnValueOnce(undefined);
        mocked(Profiles.getInstance).mockReturnValue(blockMocks.profileInstance);
        blockMocks.testDatasetTree.getChildren.mockReturnValueOnce([nodeWithoutSession]);
        const testDocument = createTextDocument("HLQ.TEST.AFILE", blockMocks.datasetSessionNode);
        (testDocument as any).fileName = path.join(globals.DS_DIR, testDocument.fileName);

        await dsActions.saveFile(testDocument, blockMocks.testDatasetTree);

        expect(mocked(Gui.errorMessage)).toBeCalledWith("Could not locate session when saving data set.");
    });
    it("Checking common dataset saving failed attempt due to its absence on the side of the server", async () => {
        globals.defineGlobals("");
        createGlobalMocks();
        const blockMocks = createBlockMocks();
        const node = new ZoweDatasetNode(
            "node",
            vscode.TreeItemCollapsibleState.None,
            blockMocks.datasetSessionNode,
            undefined,
            undefined,
            undefined,
            blockMocks.imperativeProfile
        );

        blockMocks.testDatasetTree.getChildren.mockReturnValueOnce([node, blockMocks.datasetSessionNode]);
        blockMocks.profileInstance.loadNamedProfile.mockReturnValueOnce(blockMocks.imperativeProfile);
        mocked(Profiles.getInstance).mockReturnValue(blockMocks.profileInstance);
        const dataSetSpy = jest.spyOn(blockMocks.mvsApi, "dataSet").mockResolvedValueOnce({
            success: true,
            commandResponse: "",
            apiResponse: {
                items: [],
            },
        });
        const testDocument = createTextDocument("HLQ.TEST.AFILE", blockMocks.datasetSessionNode);
        (testDocument as any).fileName = path.join(globals.DS_DIR, testDocument.fileName);

        await dsActions.saveFile(testDocument, blockMocks.testDatasetTree);

        expect(dataSetSpy).toBeCalledWith("HLQ.TEST.AFILE", { responseTimeout: blockMocks.imperativeProfile.profile?.responseTimeout });
        expect(mocked(Gui.errorMessage)).toBeCalledWith("Data set failed to save. Data set may have been deleted or renamed on mainframe.");
    });
    it("Checking common dataset saving", async () => {
        globals.defineGlobals("");
        const globalMocks = createGlobalMocks();
        const blockMocks = createBlockMocks();
        const node = new ZoweDatasetNode(
            "HLQ.TEST.AFILE",
            vscode.TreeItemCollapsibleState.None,
            blockMocks.datasetSessionNode,
            null,
            undefined,
            undefined,
            blockMocks.imperativeProfile
        );
        blockMocks.datasetSessionNode.children.push(node);

        mocked(sharedUtils.concatChildNodes).mockReturnValueOnce([node]);
        blockMocks.testDatasetTree.getChildren.mockReturnValueOnce([blockMocks.datasetSessionNode]);
        mocked(zowe.List.dataSet).mockResolvedValue({
            success: true,
            commandResponse: "",
            apiResponse: {
                items: [{ dsname: "HLQ.TEST.AFILE" }, { dsname: "HLQ.TEST.AFILE(mem)" }],
            },
        });
        mocked(zowe.Upload.pathToDataSet).mockResolvedValueOnce({
            success: true,
            commandResponse: "success",
            apiResponse: [
                {
                    etag: "123",
                },
            ],
        });
        mocked(vscode.window.withProgress).mockImplementation((progLocation, callback) => {
            return callback();
        });
        blockMocks.profileInstance.loadNamedProfile.mockReturnValueOnce(blockMocks.imperativeProfile);
        mocked(Profiles.getInstance).mockReturnValue(blockMocks.profileInstance);
        const mockSetEtag = jest.spyOn(node, "setEtag").mockImplementation(() => null);
        const testDocument = createTextDocument("HLQ.TEST.AFILE", blockMocks.datasetSessionNode);
        (testDocument as any).fileName = path.join(globals.DS_DIR, testDocument.fileName);

        await dsActions.saveFile(testDocument, blockMocks.testDatasetTree);

        expect(mocked(sharedUtils.concatChildNodes)).toBeCalled();
        expect(mockSetEtag).toHaveBeenCalledWith("123");
        expect(mocked(globalMocks.statusBarMsgSpy)).toBeCalledWith("success", globals.STATUS_BAR_TIMEOUT_MS);
    });
    it("Checking common dataset failed saving attempt", async () => {
        globals.defineGlobals("");
        createGlobalMocks();
        const blockMocks = createBlockMocks();
        const node = new ZoweDatasetNode(
            "HLQ.TEST.AFILE",
            vscode.TreeItemCollapsibleState.None,
            blockMocks.datasetSessionNode,
            null,
            undefined,
            undefined,
            blockMocks.imperativeProfile
        );
        blockMocks.datasetSessionNode.children.push(node);

        mocked(sharedUtils.concatChildNodes).mockReturnValueOnce([node]);
        blockMocks.testDatasetTree.getChildren.mockReturnValueOnce([blockMocks.datasetSessionNode]);
        mocked(zowe.List.dataSet).mockResolvedValue({
            success: true,
            commandResponse: "",
            apiResponse: {
                items: [{ dsname: "HLQ.TEST.AFILE" }, { dsname: "HLQ.TEST.AFILE(mem)" }],
            },
        });
        mocked(zowe.Upload.pathToDataSet).mockResolvedValueOnce({
            success: false,
            commandResponse: "failed",
            apiResponse: [
                {
                    etag: "123",
                },
            ],
        });
        mocked(vscode.window.withProgress).mockImplementation((progLocation, callback) => {
            return callback();
        });
        blockMocks.profileInstance.loadNamedProfile.mockReturnValueOnce(blockMocks.imperativeProfile);
        mocked(Profiles.getInstance).mockReturnValue(blockMocks.profileInstance);
        const testDocument = createTextDocument("HLQ.TEST.AFILE", blockMocks.datasetSessionNode);
        (testDocument as any).fileName = path.join(globals.DS_DIR, testDocument.fileName);

        await dsActions.saveFile(testDocument, blockMocks.testDatasetTree);

        expect(mocked(sharedUtils.concatChildNodes)).toBeCalled();
        expect(mocked(Gui.errorMessage)).toBeCalledWith("failed");
        expect(mocked(vscode.workspace.applyEdit)).toHaveBeenCalledTimes(2);
    });
    it("Checking favorite dataset saving", async () => {
        globals.defineGlobals("");
        const globalMocks = createGlobalMocks();
        const blockMocks = createBlockMocks();
        const favoriteNode = new ZoweDatasetNode(
            "[TestSessionName]: HLQ.TEST.AFILE",
            vscode.TreeItemCollapsibleState.None,
            blockMocks.datasetSessionNode,
            null,
            undefined,
            undefined,
            blockMocks.imperativeProfile
        );
        const node = new ZoweDatasetNode(
            "HLQ.TEST.AFILE",
            vscode.TreeItemCollapsibleState.None,
            favoriteNode,
            null,
            undefined,
            undefined,
            blockMocks.imperativeProfile
        );
        favoriteNode.contextValue = globals.DS_DS_CONTEXT + globals.FAV_SUFFIX;
        node.contextValue = globals.DS_DS_CONTEXT + globals.FAV_SUFFIX;
        favoriteNode.children.push(node);
        blockMocks.testDatasetTree.mFavorites.push(favoriteNode);

        mocked(sharedUtils.concatChildNodes).mockReturnValueOnce([node]);
        blockMocks.testDatasetTree.getChildren.mockReturnValueOnce([blockMocks.datasetSessionNode]);
        mocked(zowe.List.dataSet).mockResolvedValue({
            success: true,
            commandResponse: "",
            apiResponse: {
                items: [{ dsname: "HLQ.TEST.AFILE" }, { dsname: "HLQ.TEST.AFILE(mem)" }],
            },
        });
        mocked(zowe.Upload.pathToDataSet).mockResolvedValueOnce({
            success: true,
            commandResponse: "success",
            apiResponse: [
                {
                    etag: "123",
                },
            ],
        });
        mocked(vscode.window.withProgress).mockImplementation((progLocation, callback) => {
            return callback();
        });
        mocked(Profiles.getInstance).mockReturnValue(blockMocks.profileInstance);
        blockMocks.profileInstance.loadNamedProfile.mockReturnValue(blockMocks.imperativeProfile);
        const mockSetEtag = jest.spyOn(node, "setEtag").mockImplementation(() => null);
        const testDocument = createTextDocument("HLQ.TEST.AFILE", blockMocks.datasetSessionNode);
        (testDocument as any).fileName = path.join(globals.DS_DIR, blockMocks.imperativeProfile.name, testDocument.fileName);

        await dsActions.saveFile(testDocument, blockMocks.testDatasetTree);

        expect(mocked(sharedUtils.concatChildNodes)).toBeCalled();
        expect(mocked(globalMocks.statusBarMsgSpy)).toBeCalledWith("success", globals.STATUS_BAR_TIMEOUT_MS);
    });
    it("Checking favorite PDS Member saving", async () => {
        globals.defineGlobals("");
        const globalMocks = createGlobalMocks();
        const blockMocks = createBlockMocks();
        // Create nodes for Session section
        const node = new ZoweDatasetNode(
            "HLQ.TEST.AFILE",
            vscode.TreeItemCollapsibleState.None,
            blockMocks.datasetSessionNode,
            null,
            undefined,
            undefined,
            blockMocks.imperativeProfile
        );
        node.contextValue = globals.DS_PDS_CONTEXT;
        const childNode = new ZoweDatasetNode(
            "MEM",
            vscode.TreeItemCollapsibleState.None,
            node,
            null,
            undefined,
            undefined,
            blockMocks.imperativeProfile
        );
        // Create nodes for Favorites section
        const favProfileNode = new ZoweDatasetNode(
            "testProfile",
            vscode.TreeItemCollapsibleState.Collapsed,
            blockMocks.datasetFavoritesNode,
            null,
            globals.FAV_PROFILE_CONTEXT
        );
        const favoriteNode = new ZoweDatasetNode(
            "HLQ.TEST.AFILE",
            vscode.TreeItemCollapsibleState.None,
            favProfileNode,
            null,
            undefined,
            undefined,
            blockMocks.imperativeProfile
        );
        favoriteNode.contextValue = globals.DS_PDS_CONTEXT + globals.FAV_SUFFIX;
        const favoriteChildNode = new ZoweDatasetNode(
            "MEM",
            vscode.TreeItemCollapsibleState.None,
            favoriteNode,
            null,
            undefined,
            undefined,
            blockMocks.imperativeProfile
        );
        // Push nodes into respective Session or Favorites sections
        node.children.push(childNode);
        favoriteNode.children.push(favoriteChildNode);
        blockMocks.testDatasetTree.mFavorites.push(favProfileNode);
        blockMocks.testDatasetTree.mFavorites[0].children.push(favoriteNode);

        mocked(sharedUtils.concatChildNodes).mockReturnValueOnce([node, childNode]);
        blockMocks.testDatasetTree.getChildren.mockReturnValueOnce([]);
        mocked(zowe.List.dataSet).mockResolvedValue({
            success: true,
            commandResponse: "",
            apiResponse: {
                items: [{ dsname: "HLQ.TEST.AFILE" }, { dsname: "HLQ.TEST.AFILE(MEM)" }],
            },
        });
        mocked(zowe.Upload.pathToDataSet).mockResolvedValueOnce({
            success: true,
            commandResponse: "success",
            apiResponse: [
                {
                    etag: "123",
                },
            ],
        });
        mocked(vscode.window.withProgress).mockImplementation((progLocation, callback) => {
            return callback();
        });
        blockMocks.profileInstance.loadNamedProfile.mockReturnValueOnce(blockMocks.imperativeProfile);
        mocked(Profiles.getInstance).mockReturnValue(blockMocks.profileInstance);
        const mockSetEtag = jest.spyOn(childNode, "setEtag").mockImplementation(() => null);
        const testDocument = createTextDocument("HLQ.TEST.AFILE(MEM)", blockMocks.datasetSessionNode);
        (testDocument as any).fileName = path.join(globals.DS_DIR, blockMocks.imperativeProfile.name, testDocument.fileName);

        await dsActions.saveFile(testDocument, blockMocks.testDatasetTree);

        expect(mocked(sharedUtils.concatChildNodes)).toBeCalled();
        expect(mockSetEtag).toHaveBeenCalledWith("123");
        expect(mocked(globalMocks.statusBarMsgSpy)).toBeCalledWith("success", globals.STATUS_BAR_TIMEOUT_MS);
        expect(blockMocks.profileInstance.loadNamedProfile).toBeCalledWith(blockMocks.imperativeProfile.name);
    });
    it("Checking common dataset failed saving attempt due to incorrect document path", async () => {
        globals.defineGlobals("");
        createGlobalMocks();
        const blockMocks = createBlockMocks();
        const node = new ZoweDatasetNode(
            "HLQ.TEST.AFILE",
            vscode.TreeItemCollapsibleState.None,
            blockMocks.datasetSessionNode,
            null,
            undefined,
            undefined,
            blockMocks.imperativeProfile
        );
        blockMocks.datasetSessionNode.children.push(node);

        mocked(sharedUtils.concatChildNodes).mockReturnValueOnce([node]);
        blockMocks.testDatasetTree.getChildren.mockReturnValueOnce([blockMocks.datasetSessionNode]);
        blockMocks.profileInstance.loadNamedProfile.mockReturnValueOnce(blockMocks.imperativeProfile);
        mocked(Profiles.getInstance).mockReturnValue(blockMocks.profileInstance);
        const testDocument = createTextDocument("HLQ.TEST.AFILE", blockMocks.datasetSessionNode);

        await dsActions.saveFile(testDocument, blockMocks.testDatasetTree);

        expect(mocked(zowe.List.dataSet)).not.toBeCalled();
        expect(mocked(zowe.Upload.pathToDataSet)).not.toBeCalled();
    });
    it("Checking PDS member saving attempt", async () => {
        globals.defineGlobals("");
        createGlobalMocks();
        const blockMocks = createBlockMocks();
        const node = new ZoweDatasetNode(
            "HLQ.TEST.AFILE(mem)",
            vscode.TreeItemCollapsibleState.None,
            blockMocks.datasetSessionNode,
            null,
            undefined,
            undefined,
            blockMocks.imperativeProfile
        );
        blockMocks.datasetSessionNode.children.push(node);

        mocked(sharedUtils.concatChildNodes).mockReturnValueOnce([node]);
        blockMocks.testDatasetTree.getChildren.mockReturnValueOnce([blockMocks.datasetSessionNode]);
        mocked(zowe.List.dataSet).mockResolvedValue({
            success: true,
            commandResponse: "",
            apiResponse: {
                items: [{ dsname: "HLQ.TEST.AFILE" }, { dsname: "HLQ.TEST.AFILE(mem)" }],
            },
        });
        mocked(zowe.Upload.pathToDataSet).mockResolvedValueOnce({
            success: true,
            commandResponse: "success",
            apiResponse: [
                {
                    etag: "123",
                },
            ],
        });
        mocked(vscode.window.withProgress).mockImplementation((progLocation, callback) => {
            return callback();
        });
        blockMocks.profileInstance.loadNamedProfile.mockReturnValueOnce(blockMocks.imperativeProfile);
        mocked(Profiles.getInstance).mockReturnValue(blockMocks.profileInstance);
        const testDocument = createTextDocument("HLQ.TEST.AFILE(mem)", blockMocks.datasetSessionNode);
        (testDocument as any).fileName = path.join(globals.DS_DIR, testDocument.fileName);

        await dsActions.saveFile(testDocument, blockMocks.testDatasetTree);

        expect(mocked(sharedUtils.concatChildNodes)).toBeCalled();
        expect(mocked(Gui.setStatusBarMessage)).toBeCalledWith("success", globals.STATUS_BAR_TIMEOUT_MS);
    });
    it("Checking common dataset saving failed due to conflict with server version", async () => {
        globals.defineGlobals("");
        createGlobalMocks();
        const blockMocks = createBlockMocks();
        const node = new ZoweDatasetNode(
            "HLQ.TEST.AFILE",
            vscode.TreeItemCollapsibleState.None,
            blockMocks.datasetSessionNode,
            null,
            undefined,
            undefined,
            blockMocks.imperativeProfile
        );
        blockMocks.datasetSessionNode.children.push(node);

        mocked(sharedUtils.concatChildNodes).mockReturnValueOnce([node]);
        blockMocks.testDatasetTree.getChildren.mockReturnValueOnce([blockMocks.datasetSessionNode]);
        mocked(zowe.List.dataSet).mockResolvedValue({
            success: true,
            commandResponse: "",
            apiResponse: {
                items: [{ dsname: "HLQ.TEST.AFILE" }],
            },
        });
        mocked(zowe.Upload.pathToDataSet).mockResolvedValueOnce({
            success: false,
            commandResponse: "Rest API failure with HTTP(S) status 412",
            apiResponse: [],
        });
        mocked(zowe.Download.dataSet).mockResolvedValueOnce({
            success: true,
            commandResponse: "",
            apiResponse: {
                etag: "",
            },
        });
        mocked(vscode.window.withProgress).mockImplementation((progLocation, callback) => {
            return callback();
        });
        const profile = blockMocks.imperativeProfile;
        const mainframeCodePage = 1047;
        profile.profile.encoding = mainframeCodePage;
        blockMocks.profileInstance.loadNamedProfile.mockReturnValueOnce(blockMocks.imperativeProfile);
        mocked(Profiles.getInstance).mockReturnValue(blockMocks.profileInstance);
        const testDocument = createTextDocument("HLQ.TEST.AFILE", blockMocks.datasetSessionNode);
        (testDocument as any).fileName = path.join(globals.DS_DIR, testDocument.fileName);

        await dsActions.saveFile(testDocument, blockMocks.testDatasetTree);

        expect(mocked(Gui.warningMessage)).toBeCalledWith(
            "Remote file has been modified in the meantime.\nSelect 'Compare' to resolve the conflict."
        );
        expect(mocked(sharedUtils.concatChildNodes)).toBeCalled();
    });
});

describe("Dataset Actions Unit Tests - Function showAttributes", () => {
    function createBlockMocks() {
        const session = createISession();
        const sessionWithoutCredentials = createISessionWithoutCredentials();
        const imperativeProfile = createIProfile();
        const profileInstance = createInstanceOfProfile(imperativeProfile);
        const zosmfSession = createSessCfgFromArgs(imperativeProfile);
        const treeView = createTreeView();
        const datasetSessionNode = createDatasetSessionNode(session, imperativeProfile);
        const testDatasetTree = createDatasetTree(datasetSessionNode, treeView);
        const mvsApi = createMvsApi(imperativeProfile);
        bindMvsApi(mvsApi);

        return {
            session,
            sessionWithoutCredentials,
            zosmfSession,
            treeView,
            imperativeProfile,
            datasetSessionNode,
            mvsApi,
            profileInstance,
            testDatasetTree,
        };
    }

    afterAll(() => jest.restoreAllMocks());

    it("Checking PS dataset attributes showing", async () => {
        globals.defineGlobals("");
        createGlobalMocks();
        const blockMocks = createBlockMocks();
        mocked(Profiles.getInstance).mockReturnValue(blockMocks.profileInstance);
        const node = new ZoweDatasetNode("AUSER.A1557332.A996850.TEST1", vscode.TreeItemCollapsibleState.None, blockMocks.datasetSessionNode, null);
        node.contextValue = globals.DS_DS_CONTEXT;

        mocked(vscode.window.createWebviewPanel).mockReturnValueOnce({
            webview: {
                html: "",
            },
        } as any);
        const datasetListSpy = jest.spyOn(blockMocks.mvsApi, "dataSet");
        datasetListSpy.mockResolvedValueOnce({
            success: true,
            commandResponse: "",
            apiResponse: {
                items: [createDatasetAttributes(node.label.toString(), node.contextValue)],
            },
        });

        await dsActions.showAttributes(node, blockMocks.testDatasetTree);

        expect(datasetListSpy).toBeCalledWith(node.label.toString(), { attributes: true });
        expect(mocked(vscode.window.createWebviewPanel)).toBeCalled();
    });

    it("Checking PS dataset member attributes showing", async () => {
        globals.defineGlobals("");
        createGlobalMocks();
        const blockMocks = createBlockMocks();
        mocked(Profiles.getInstance).mockReturnValue(blockMocks.profileInstance);
        const node = new ZoweDatasetNode("AUSER.A1557332.A996850.TEST1", vscode.TreeItemCollapsibleState.None, blockMocks.datasetSessionNode, null);
        node.contextValue = globals.DS_DS_CONTEXT;
        const nodeMember = new ZoweDatasetNode("MEMBER1", vscode.TreeItemCollapsibleState.None, node, null);
        nodeMember.contextValue = globals.DS_MEMBER_CONTEXT;

        mocked(vscode.window.createWebviewPanel).mockReturnValueOnce({
            webview: {
                html: "",
            },
        } as any);
        const allMembersSpy = jest.spyOn(blockMocks.mvsApi, "allMembers");
        allMembersSpy.mockResolvedValueOnce({
            success: true,
            commandResponse: "",
            apiResponse: {
                items: [createDSMemberAttributes(nodeMember.label.toString())],
            },
        });

        await dsActions.showAttributes(nodeMember, blockMocks.testDatasetTree);

        expect(allMembersSpy).toBeCalledWith(node.label.toString().toUpperCase(), {
            attributes: true,
            pattern: nodeMember.label.toString().toUpperCase(),
        });
        expect(mocked(vscode.window.createWebviewPanel)).toBeCalled();
    });

    it("Checking PS dataset attributes showing with Unverified Profile", async () => {
        globals.defineGlobals("");
        createGlobalMocks();
        const blockMocks = createBlockMocks();
        mocked(Profiles.getInstance).mockReturnValue(blockMocks.profileInstance);
        Object.defineProperty(Profiles, "getInstance", {
            value: jest.fn(() => {
                return {
                    validProfile: ValidProfileEnum.UNVERIFIED,
                };
            }),
        });
        const node = new ZoweDatasetNode("AUSER.A1557332.A996850.TEST1", vscode.TreeItemCollapsibleState.None, blockMocks.datasetSessionNode, null);
        node.contextValue = globals.DS_DS_CONTEXT;

        mocked(vscode.window.createWebviewPanel).mockReturnValueOnce({
            webview: {
                html: "",
            },
        } as any);
        const datasetListSpy = jest.spyOn(blockMocks.mvsApi, "dataSet");
        datasetListSpy.mockResolvedValueOnce({
            success: true,
            commandResponse: "",
            apiResponse: {
                items: [createDatasetAttributes(node.label.toString(), node.contextValue)],
            },
        });

        await dsActions.showAttributes(node, blockMocks.testDatasetTree);

        expect(datasetListSpy).toBeCalledWith(node.label.toString(), { attributes: true });
        expect(mocked(vscode.window.createWebviewPanel)).toBeCalled();
    });
    it("Checking PDS dataset attributes showing", async () => {
        globals.defineGlobals("");
        createGlobalMocks();
        const blockMocks = createBlockMocks();
        mocked(Profiles.getInstance).mockReturnValue(blockMocks.profileInstance);
        const node = new ZoweDatasetNode("AUSER.A1557332.A996850.TEST1", vscode.TreeItemCollapsibleState.None, blockMocks.datasetSessionNode, null);
        node.contextValue = globals.DS_PDS_CONTEXT;

        mocked(vscode.window.createWebviewPanel).mockReturnValueOnce({
            webview: {
                html: "",
            },
        } as any);
        const datasetListSpy = jest.spyOn(blockMocks.mvsApi, "dataSet");
        datasetListSpy.mockResolvedValueOnce({
            success: true,
            commandResponse: "",
            apiResponse: {
                items: [createDatasetAttributes(node.label.toString(), node.contextValue)],
            },
        });

        await dsActions.showAttributes(node, blockMocks.testDatasetTree);

        expect(datasetListSpy).toBeCalledWith(node.label.toString(), { attributes: true });
        expect(mocked(vscode.window.createWebviewPanel)).toBeCalled();
    });
    it("Checking Favorite PS dataset attributes showing", async () => {
        globals.defineGlobals("");
        createGlobalMocks();
        const blockMocks = createBlockMocks();
        mocked(Profiles.getInstance).mockReturnValue(blockMocks.profileInstance);
        const node = new ZoweDatasetNode("AUSER.A1557332.A996850.TEST1", vscode.TreeItemCollapsibleState.None, blockMocks.datasetSessionNode, null);
        node.contextValue = globals.DS_DS_CONTEXT + globals.FAV_SUFFIX;
        const normalisedLabel = node.label as string;

        mocked(vscode.window.createWebviewPanel).mockReturnValueOnce({
            webview: {
                html: "",
            },
        } as any);
        const datasetListSpy = jest.spyOn(blockMocks.mvsApi, "dataSet");
        datasetListSpy.mockResolvedValueOnce({
            success: true,
            commandResponse: "",
            apiResponse: {
                items: [createDatasetAttributes(normalisedLabel, node.contextValue)],
            },
        });

        await dsActions.showAttributes(node, blockMocks.testDatasetTree);

        expect(datasetListSpy).toBeCalledWith(normalisedLabel, { attributes: true });
        expect(mocked(vscode.window.createWebviewPanel)).toBeCalled();
    });
    it("Checking Favorite PDS dataset attributes showing", async () => {
        globals.defineGlobals("");
        createGlobalMocks();
        const blockMocks = createBlockMocks();
        mocked(Profiles.getInstance).mockReturnValue(blockMocks.profileInstance);
        const node = new ZoweDatasetNode("AUSER.A1557332.A996850.TEST1", vscode.TreeItemCollapsibleState.None, blockMocks.datasetSessionNode, null);
        node.contextValue = globals.DS_PDS_CONTEXT + globals.FAV_SUFFIX;
        const normalisedLabel = node.label as string;

        mocked(vscode.window.createWebviewPanel).mockReturnValueOnce({
            webview: {
                html: "",
            },
        } as any);
        const datasetListSpy = jest.spyOn(blockMocks.mvsApi, "dataSet");
        datasetListSpy.mockResolvedValueOnce({
            success: true,
            commandResponse: "",
            apiResponse: {
                items: [createDatasetAttributes(normalisedLabel, node.contextValue)],
            },
        });

        await dsActions.showAttributes(node, blockMocks.testDatasetTree);

        expect(datasetListSpy).toBeCalledWith(normalisedLabel, { attributes: true });
        expect(mocked(vscode.window.createWebviewPanel)).toBeCalled();
    });
    it("Checking failed attempt of dataset attributes showing (empty response)", async () => {
        globals.defineGlobals("");
        createGlobalMocks();
        const blockMocks = createBlockMocks();
        mocked(Profiles.getInstance).mockReturnValue(blockMocks.profileInstance);
        const node = new ZoweDatasetNode("AUSER.A1557332.A996850.TEST1", vscode.TreeItemCollapsibleState.None, blockMocks.datasetSessionNode, null);
        node.contextValue = globals.DS_DS_CONTEXT;

        mocked(vscode.window.createWebviewPanel).mockReturnValueOnce({
            webview: {
                html: "",
            },
        } as any);
        const datasetListSpy = jest.spyOn(blockMocks.mvsApi, "dataSet");
        datasetListSpy.mockResolvedValueOnce({
            success: true,
            commandResponse: "",
            apiResponse: {
                items: [],
            },
        });

        await expect(dsActions.showAttributes(node, blockMocks.testDatasetTree)).rejects.toEqual(
            Error("No matching names found for query: AUSER.A1557332.A996850.TEST1")
        );
        expect(mocked(Gui.errorMessage)).toBeCalledWith(
<<<<<<< HEAD
            "Unable to list attributes. No matching names found for query: AUSER.A1557332.A996850.TEST1 Error: No matching names found for query: " +
                "AUSER.A1557332.A996850.TEST1"
=======
            "Unable to list attributes: Error: No matching names found for query: AUSER.A1557332.A996850.TEST1"
>>>>>>> a8e9479a
        );
        expect(mocked(vscode.window.createWebviewPanel)).not.toBeCalled();
    });
});

describe("Dataset Actions Unit Tests - Function copyDataSets", () => {
    function createBlockMocks() {
        const session = createISession();
        const sessionWithoutCredentials = createISessionWithoutCredentials();
        const imperativeProfile = createIProfile();
        const profileInstance = createInstanceOfProfile(imperativeProfile);
        const zosmfSession = createSessCfgFromArgs(imperativeProfile);
        const treeView = createTreeView();
        const datasetSessionNode = createDatasetSessionNode(session, imperativeProfile);
        const testDatasetTree = createDatasetTree(datasetSessionNode, treeView);
        const mvsApi = createMvsApi(imperativeProfile);
        const pdsSessionNode = new ZoweDatasetNode(
            "sestest",
            vscode.TreeItemCollapsibleState.Expanded,
            datasetSessionNode,
            session,
            undefined,
            undefined,
            profileInstance
        );
        pdsSessionNode.contextValue = globals.DS_PDS_CONTEXT;
        const pdsMemberNode = new ZoweDatasetNode(
            "sestest",
            vscode.TreeItemCollapsibleState.Expanded,
            pdsSessionNode,
            session,
            undefined,
            undefined,
            profileInstance
        );
        pdsMemberNode.contextValue = globals.DS_MEMBER_CONTEXT;
        bindMvsApi(mvsApi);

        const pds = new ZoweDatasetNode("parent", vscode.TreeItemCollapsibleState.None, datasetSessionNode, null);
        pds.contextValue = globals.DS_PDS_CONTEXT;
        const memberChild = new ZoweDatasetNode("child", vscode.TreeItemCollapsibleState.None, pds, null);
        memberChild.contextValue = globals.DS_MEMBER_CONTEXT;

        return {
            session,
            sessionWithoutCredentials,
            zosmfSession,
            treeView,
            imperativeProfile,
            datasetSessionNode,
            mvsApi,
            profileInstance,
            testDatasetTree,
            pdsSessionNode,
            pdsMemberNode,
            pds,
            memberChild,
        };
    }

    beforeEach(() => (mockClipboardData = null));
    afterAll(() => jest.restoreAllMocks());

    it("Checking copy the info of a member node to the clipboard", async () => {
        globals.defineGlobals("");
        createGlobalMocks();
        const blockMocks = createBlockMocks();

        const node = new ZoweDatasetNode("HLQ.TEST.NODE", vscode.TreeItemCollapsibleState.None, blockMocks.pdsSessionNode, null);
        node.contextValue = globals.DS_MEMBER_CONTEXT;
        const nodeList: ZoweDatasetNode[] = [node];
        await dsActions.copyDataSets(null, nodeList, null);

        expect(clipboard.readText()).toBe('{"profileName":"sestest","dataSetName":"sestest","memberName":"HLQ.TEST.NODE","contextValue":"member"}');
    });
    it("Testing warning of multiple datasets with different types to be copied", async () => {
        globals.defineGlobals("");
        createGlobalMocks();
        const blockMocks = createBlockMocks();
        const Membernode = new ZoweDatasetNode("HLQ.TEST.NODE", vscode.TreeItemCollapsibleState.None, blockMocks.pdsSessionNode, null);
        const pdsNode = new ZoweDatasetNode("HLQ.TEST.NODE", vscode.TreeItemCollapsibleState.None, blockMocks.pdsSessionNode, null);
        pdsNode.contextValue = globals.DS_PDS_CONTEXT;
        Membernode.contextValue = globals.DS_MEMBER_CONTEXT;
        const nodeList: ZoweDatasetNode[] = [Membernode, pdsNode];
        await dsActions.copyDataSets(null, nodeList, null);
    });
    it("Testing copy of PDS", async () => {
        globals.defineGlobals("");
        createGlobalMocks();
        const blockMocks = createBlockMocks();
        const selectedNodeSpy = jest.spyOn(sharedUtils, "getSelectedNodeList");
        const copySpy = jest.spyOn(dsActions, "copyPartitionedDatasets");
        copySpy.mockResolvedValue(undefined);
        await dsActions.copyDataSets(blockMocks.pdsSessionNode, null, blockMocks.testDatasetTree);
        expect(selectedNodeSpy).toBeCalledWith(blockMocks.pdsSessionNode, null);
    });
    it("Checking copy the label of a favorite dataset member to the clipboard", async () => {
        globals.defineGlobals("");
        createGlobalMocks();
        const blockMocks = createBlockMocks();
        const parent = new ZoweDatasetNode("parent", vscode.TreeItemCollapsibleState.Collapsed, blockMocks.datasetSessionNode, null);
        const child = new ZoweDatasetNode("child", vscode.TreeItemCollapsibleState.None, parent, null);
        const contextValue = globals.DS_MEMBER_CONTEXT + globals.FAV_SUFFIX;
        child.contextValue = contextValue;
        await dsActions.copyDataSets(child, null, blockMocks.testDatasetTree);
        expect(clipboard.readText()).toBe(`{"profileName":"sestest","dataSetName":"parent","memberName":"child","contextValue":"${contextValue}"}`);
    });
    it("Checking copy the label of a node (with a very complex context value) to the clipboard", async () => {
        globals.defineGlobals("");
        createGlobalMocks();
        const blockMocks = createBlockMocks();
        const parent = new ZoweDatasetNode("parent", vscode.TreeItemCollapsibleState.Collapsed, blockMocks.datasetSessionNode, null);
        const child = new ZoweDatasetNode("child", vscode.TreeItemCollapsibleState.None, parent, null);
        const contextValue = globals.DS_MEMBER_CONTEXT + "_this_is_a_very_complex_context_value";
        child.contextValue = contextValue;
        await dsActions.copyDataSets(child, null, blockMocks.testDatasetTree);
        expect(clipboard.readText()).toBe(`{"profileName":"sestest","dataSetName":"parent","memberName":"child","contextValue":"${contextValue}"}`);
    });
    it("Checking copy the label of a member to the clipboard via quickkeys", async () => {
        globals.defineGlobals("");
        createGlobalMocks();
        const blockMocks = createBlockMocks();

        const parent = new ZoweDatasetNode("parent", vscode.TreeItemCollapsibleState.Collapsed, blockMocks.datasetSessionNode, null);
        const child = new ZoweDatasetNode("child", vscode.TreeItemCollapsibleState.None, parent, null);
        const selectedNodes = [child];
        const treeView = createTreeView(selectedNodes);
        blockMocks.testDatasetTree.getTreeView.mockReturnValueOnce(treeView);
        await dsActions.copyDataSets(null, null, blockMocks.testDatasetTree);
        expect(clipboard.readText()).toBe('{"profileName":"sestest","dataSetName":"parent","memberName":"child","contextValue":"member"}');
    });
    it("Checking copy the info of multiple members to the clipboard", async () => {
        globals.defineGlobals("");
        createGlobalMocks();
        const blockMocks = createBlockMocks();
        const nodeList: ZoweDatasetNode[] = [blockMocks.memberChild, blockMocks.memberChild];
        await dsActions.copyDataSets(null, nodeList, blockMocks.testDatasetTree);
        expect(clipboard.readText()).toBe(
            JSON.stringify([
                { profileName: "sestest", dataSetName: "parent", memberName: "child", contextValue: "member" },
                { profileName: "sestest", dataSetName: "parent", memberName: "child", contextValue: "member" },
            ])
        );
    });
    it("Checking copy of sequential datasets with empty new datasetname", async () => {
        globals.defineGlobals("");
        createGlobalMocks();
        const blockMocks = createBlockMocks();
        const child = new ZoweDatasetNode("child", vscode.TreeItemCollapsibleState.None, blockMocks.datasetSessionNode, null);
        child.contextValue = globals.DS_DS_CONTEXT;
        await expect(dsActions.copyDataSets(child, null, blockMocks.testDatasetTree)).toStrictEqual(Promise.resolve());
    });
    it("Checking copy of sequential datasets", async () => {
        globals.defineGlobals("");
        createGlobalMocks();
        const blockMocks = createBlockMocks();
        const nodeCopy = new ZoweDatasetNode("nodeCopy", vscode.TreeItemCollapsibleState.None, blockMocks.datasetSessionNode, null);
        nodeCopy.contextValue = globals.DS_DS_CONTEXT;
        const testEnc = 5178;
        blockMocks.imperativeProfile.profile.encoding = testEnc;

        mocked(vscode.window.showInputBox).mockImplementation((options) => {
            options.validateInput("nodeCopyCpy");
            return Promise.resolve("nodeCopyCpy");
        });
        const allocateSpy = jest.spyOn(blockMocks.mvsApi, "allocateLikeDataSet");
        allocateSpy.mockResolvedValue({
            success: true,
            commandResponse: "response",
            apiResponse: {},
        });
        const copySpy = jest.spyOn(blockMocks.mvsApi, "copyDataSet");
        copySpy.mockResolvedValue({
            success: true,
            commandResponse: "",
            apiResponse: {},
        });

        mocked(vscode.window.withProgress).mockImplementation((prm, fnc) => {
            fnc();
            return Promise.resolve(prm);
        });
        expect(mocked(Gui.errorMessage)).not.toHaveBeenCalled();
        await expect(dsActions.copyDataSets(nodeCopy, null, blockMocks.testDatasetTree)).toStrictEqual(Promise.resolve());
    });

    it("Checking failed copy of sequential datasets", async () => {
        globals.defineGlobals("");
        createGlobalMocks();
        const blockMocks = createBlockMocks();

        const child = new ZoweDatasetNode("child", vscode.TreeItemCollapsibleState.None, blockMocks.datasetSessionNode, null);
        child.contextValue = globals.DS_DS_CONTEXT;
        const profile = blockMocks.imperativeProfile;
        const fakeEncoding = 9999;
        profile.profile.encoding = fakeEncoding;

        mocked(vscode.window.showInputBox).mockImplementation((options) => {
            options.validateInput("test");
            return Promise.resolve("test");
        });
        const testError = new Error("copyDataSets failed");
        const allocSpy = jest.spyOn(blockMocks.mvsApi, "allocateLikeDataSet").mockRejectedValueOnce(testError);
        mocked(vscode.window.withProgress).mockImplementation((params, fn) => {
            fn();
            return Promise.resolve(params);
        });

        await dsActions.copyDataSets(child, null, blockMocks.testDatasetTree);
        expect(allocSpy).toHaveBeenCalled();
        expect(mocked(Gui.errorMessage)).toHaveBeenCalled();
        expect(mocked(Gui.errorMessage).mock.calls[0][0]).toContain(testError.message);
    });
    it("Checking copy of partitioned datasets", async () => {
        globals.defineGlobals("");
        createGlobalMocks();
        const blockMocks = createBlockMocks();
        const pNode = new ZoweDatasetNode("parent", vscode.TreeItemCollapsibleState.None, blockMocks.datasetSessionNode, null);
        const dsNode = new ZoweDatasetNode(
            "dsNode",
            vscode.TreeItemCollapsibleState.Expanded,
            pNode,
            blockMocks.zosmfSession,
            undefined,
            undefined,
            blockMocks.imperativeProfile
        );

        dsNode.contextValue = globals.DS_PDS_CONTEXT;
        const profile = blockMocks.imperativeProfile;
        const fakeEncoding = 9999;
        profile.profile.encoding = fakeEncoding;
        mocked(vscode.window.showInputBox).mockImplementation((options) => {
            options.validateInput("pdsTest");
            return Promise.resolve("pdsTest");
        });
        jest.spyOn(dsNode, "getChildren").mockResolvedValue([pNode, pNode]);

        const copySpy = jest.spyOn(blockMocks.mvsApi, "copyDataSetMember");
        copySpy.mockResolvedValue({
            success: true,
            commandResponse: "myRes",
            apiResponse: {},
        });
        mocked(vscode.window.withProgress).mockImplementation((params, fn) => {
            fn();
            return Promise.resolve(params);
        });

        await dsActions.copyDataSets(dsNode, null, blockMocks.testDatasetTree);
        await expect(mocked(Gui.errorMessage)).not.toHaveBeenCalled();
    });

    it("Checking fail of copy partitioned datasets", async () => {
        globals.defineGlobals("");
        createGlobalMocks();
        const blockMocks = createBlockMocks();
        const child = new ZoweDatasetNode("child", vscode.TreeItemCollapsibleState.None, blockMocks.datasetSessionNode, null);

        blockMocks.datasetSessionNode.contextValue = globals.DS_PDS_CONTEXT;
        const profile = blockMocks.imperativeProfile;
        const fakeEncoding = 9999;
        profile.profile.encoding = fakeEncoding;

        await mocked(vscode.window.showInputBox).mockImplementation((options) => {
            options.validateInput("test");
            return Promise.resolve("test");
        });
        const testError = new Error("copyDataSets failed");
        const allocSpy = jest.spyOn(blockMocks.mvsApi, "allocateLikeDataSet").mockRejectedValueOnce(testError);
        mocked(vscode.window.withProgress).mockImplementation((params, fn) => {
            fn();
            return Promise.resolve(params);
        });

        await dsActions.copyDataSets(child, null, blockMocks.testDatasetTree);
        expect(allocSpy).toHaveBeenCalled();
        expect(mocked(Gui.errorMessage)).toHaveBeenCalled();
        expect(mocked(Gui.errorMessage).mock.calls[0][0]).toContain(testError.message);
    });
    it("Checking copy the label of a favorite member to the clipboard", async () => {
        globals.defineGlobals("");
        createGlobalMocks();
        const blockMocks = createBlockMocks();
        const parent = new ZoweDatasetNode("parent", vscode.TreeItemCollapsibleState.None, blockMocks.datasetSessionNode, null);
        parent.contextValue = globals.DS_PDS_CONTEXT + globals.FAV_SUFFIX;
        const child = new ZoweDatasetNode("child", vscode.TreeItemCollapsibleState.None, parent, null);
        child.contextValue = globals.DS_MEMBER_CONTEXT;
        const nodeList: ZoweDatasetNode[] = [child];
        await dsActions.copyDataSets(null, nodeList, blockMocks.testDatasetTree);

        expect(clipboard.readText()).toBe('{"profileName":"sestest","dataSetName":"parent","memberName":"child","contextValue":"member"}');
    });
    it("Testing pasteDataSetMembers() fails and gives error message with empty clipboard", async () => {
        globals.defineGlobals("");
        createGlobalMocks();
        const blockMocks = createBlockMocks();
        vscode.env.clipboard.writeText("");
        const errSpy = jest.spyOn(Gui, "errorMessage");
        await expect(dsActions.pasteDataSetMembers(blockMocks.testDatasetTree, blockMocks.datasetSessionNode)).toEqual(Promise.resolve());
        expect(errSpy).toBeCalled();
    });
    it("Testing pasteDataSetMembers() fails and gives error message with empty clipboard", async () => {
        globals.defineGlobals("");
        createGlobalMocks();
        const blockMocks = createBlockMocks();
        vscode.env.clipboard.writeText("");
        const node = new ZoweDatasetNode(
            "HLQ.TEST.TO.NODE",
            vscode.TreeItemCollapsibleState.None,
            blockMocks.datasetSessionNode,
            null,
            undefined,
            undefined,
            blockMocks.imperativeProfile
        );
        const errSpy = jest.spyOn(Gui, "errorMessage");
        await expect(dsActions.pasteDataSetMembers(blockMocks.testDatasetTree, node)).toEqual(Promise.resolve());
        expect(errSpy).toBeCalled();
    });
    it("Testing pasteDataSetMembers() succesfully runs pasteMember()", async () => {
        globals.defineGlobals("");
        createGlobalMocks();
        const blockMocks = createBlockMocks();
        vscode.env.clipboard.writeText(JSON.stringify(getNodeLabels(blockMocks.pdsMemberNode)));
        const errSpy = jest.spyOn(dsActions, "pasteMember");
        errSpy.mockResolvedValueOnce(null);
        await expect(dsActions.pasteDataSetMembers(blockMocks.testDatasetTree, blockMocks.pdsMemberNode)).toEqual(Promise.resolve());
    });

    it("Testing pasteDataSetMembers() successfully runs with multiple members", async () => {
        globals.defineGlobals("");
        createGlobalMocks();
        const blockMocks = createBlockMocks();
        const memberNode = new ZoweDatasetNode(
            "memberNode",
            vscode.TreeItemCollapsibleState.None,
            blockMocks.pdsSessionNode,
            null,
            undefined,
            undefined,
            blockMocks.imperativeProfile
        );
        memberNode.contextValue = globals.DS_MEMBER_CONTEXT;
        const nodeList = [memberNode, memberNode, memberNode];

        const filePaths = [];
        nodeList.forEach((el) => {
            filePaths.push(getNodeLabels(el));
        });
        vscode.env.clipboard.writeText(JSON.stringify(filePaths));

        mocked(vscode.window.withProgress).mockImplementation((params, fn) => {
            fn();
            return Promise.resolve(params);
        });
        const copySpy = jest.spyOn(blockMocks.mvsApi, "copyDataSetMember");
        copySpy.mockResolvedValue({
            success: true,
            commandResponse: "",
            apiResponse: {},
        });

        await dsActions.pasteDataSetMembers(blockMocks.testDatasetTree, memberNode);
        expect(mocked(Gui.errorMessage)).not.toHaveBeenCalled();
    });
    it("Testing pasteDataSetMembers() fails with multiple members", async () => {
        globals.defineGlobals("");
        createGlobalMocks();
        const blockMocks = createBlockMocks();
        const nodeList = [blockMocks.memberChild, blockMocks.memberChild, blockMocks.memberChild];
        const filePaths = [];
        nodeList.forEach((el) => {
            filePaths.push(getNodeLabels(el));
        });
        vscode.env.clipboard.writeText(JSON.stringify(filePaths));

        mocked(vscode.window.withProgress).mockImplementation((params, fn) => {
            fn();
            return Promise.resolve(params);
        });
        const copySpy = jest.spyOn(blockMocks.mvsApi, "copyDataSetMember");
        copySpy.mockRejectedValueOnce("");
        await expect(dsActions.pasteDataSetMembers(blockMocks.testDatasetTree, blockMocks.memberChild)).toBeFalsy;
    });

    it("Testing downloadDs() called with invalid node", async () => {
        globals.defineGlobals("");
        createGlobalMocks();
        const blockMocks = createBlockMocks();
        const node = new ZoweDatasetNode(
            "HLQ.TEST.TO.NODE",
            vscode.TreeItemCollapsibleState.None,
            blockMocks.pdsSessionNode,
            null,
            undefined,
            undefined,
            blockMocks.imperativeProfile
        );
        blockMocks.pdsSessionNode.contextValue = "fakeContext";

        try {
            await dsActions.downloadDs(node);
        } catch (err) {}

        expect(mocked(Gui.errorMessage)).toBeCalledWith("downloadDataset() called with invalid node.");
    });

    it("Testing downloadDs() called with a member", async () => {
        globals.defineGlobals("");
        createGlobalMocks();
        const blockMocks = createBlockMocks();
        const node = new ZoweDatasetNode(
            "HLQ.TEST.TO.NODE",
            vscode.TreeItemCollapsibleState.None,
            blockMocks.pdsSessionNode,
            null,
            undefined,
            undefined,
            blockMocks.imperativeProfile
        );

        const label = node.getParent().getLabel().toString() + "(" + node.getLabel().toString() + ")";
        const filePathSpy = jest.spyOn(sharedUtils, "getDocumentFilePath");
        await dsActions.downloadDs(node);
        expect(filePathSpy).toBeCalledWith(label, node);
    });

    it("Testing refreshDataset() error handling", async () => {
        globals.defineGlobals("");
        createGlobalMocks();
        const blockMocks = createBlockMocks();
        const testError = new Error("refreshDataset failed");
        const refreshSpy = jest.spyOn(blockMocks.pdsSessionNode, "getChildren").mockRejectedValueOnce(testError);
        await dsActions.refreshDataset(blockMocks.pdsSessionNode, blockMocks.testDatasetTree);
        expect(refreshSpy).toHaveBeenCalled();
        expect(mocked(Gui.errorMessage)).toHaveBeenCalled();
        expect(mocked(Gui.errorMessage).mock.calls[0][0]).toContain(testError.message);
    });

    it("Should ask to replace the sequential and partitioned dataset if it already exists", async () => {
        globals.defineGlobals("");
        createGlobalMocks();
        const blockMocks = createBlockMocks();
        mocked(Profiles.getInstance).mockReturnValue(blockMocks.profileInstance);
        const node = new ZoweDatasetNode("HLQ.TEST.DATASET", vscode.TreeItemCollapsibleState.None, blockMocks.datasetSessionNode, null);

        const spyListDs = jest.spyOn(blockMocks.mvsApi, "dataSet").mockResolvedValue({
            success: true,
            commandResponse: "",
            apiResponse: {
                items: [{ name: "HLQ.TEST.DATASET" }],
            },
        });
        mocked(vscode.window.showInputBox).mockResolvedValue("HLQ.TEST.DATASET");
        const spyAction = jest.fn();

        // SEQUENTIAL
        mocked(Gui.showMessage).mockResolvedValueOnce("Replace");
        node.contextValue = globals.DS_DS_CONTEXT;
        jest.spyOn(dsActions, "copySequentialDatasets").mockImplementationOnce(async (nodes) => {
            await dsActions._copyProcessor(nodes, "ps", spyAction);
        });
        spyAction.mockClear();
        mocked(Gui.showMessage).mockClear();
        await dsActions.copySequentialDatasets([node]);
        expect(spyAction).toHaveBeenCalled();
        expect(mocked(Gui.showMessage)).toHaveBeenCalled();

        // PARTITIONED
        mocked(Gui.showMessage).mockResolvedValueOnce("Replace");
        node.contextValue = globals.DS_PDS_CONTEXT;
        jest.spyOn(dsActions, "copyPartitionedDatasets").mockImplementationOnce(async (nodes) => {
            await dsActions._copyProcessor(nodes, "po", spyAction);
        });
        spyAction.mockClear();
        mocked(Gui.showMessage).mockClear();
        await dsActions.copyPartitionedDatasets([node]);
        expect(spyAction).toHaveBeenCalled();
        expect(mocked(Gui.showMessage)).toHaveBeenCalled();

        spyListDs.mockReset().mockClear();
    });
});

describe("Dataset Actions Unit Tests - Function pasteMember", () => {
    function createBlockMocks() {
        const session = createISession();
        const sessionWithoutCredentials = createISessionWithoutCredentials();
        const imperativeProfile = createIProfile();
        const profileInstance = createInstanceOfProfile(imperativeProfile);
        const zosmfSession = createSessCfgFromArgs(imperativeProfile);
        const treeView = createTreeView();
        const datasetSessionNode = createDatasetSessionNode(session, imperativeProfile);
        const testDatasetTree = createDatasetTree(datasetSessionNode, treeView);
        const mvsApi = createMvsApi(imperativeProfile);
        const mockCheckCurrentProfile = jest.fn();
        bindMvsApi(mvsApi);

        return {
            session,
            sessionWithoutCredentials,
            zosmfSession,
            treeView,
            imperativeProfile,
            datasetSessionNode,
            mvsApi,
            profileInstance,
            testDatasetTree,
            mockCheckCurrentProfile,
        };
    }

    afterAll(() => jest.restoreAllMocks());

    it("Should call zowe.Copy.dataSet when pasting to sequential data set", async () => {
        globals.defineGlobals("");
        createGlobalMocks();
        const blockMocks = createBlockMocks();
        mocked(Profiles.getInstance).mockReturnValue(blockMocks.profileInstance);
        const node = new ZoweDatasetNode(
            "HLQ.TEST.TO.NODE",
            vscode.TreeItemCollapsibleState.None,
            blockMocks.datasetSessionNode,
            null,
            undefined,
            undefined,
            blockMocks.imperativeProfile
        );
        node.contextValue = globals.DS_DS_CONTEXT;

        const copySpy = jest.spyOn(blockMocks.mvsApi, "copyDataSetMember");
        copySpy.mockResolvedValueOnce({
            success: true,
            commandResponse: "",
            apiResponse: {},
        });
        clipboard.writeText(
            JSON.stringify({
                dataSetName: "HLQ.TEST.BEFORE.NODE",
                profileName: blockMocks.imperativeProfile.name,
            })
        );

        await dsActions.pasteMember(node, blockMocks.testDatasetTree);

        expect(copySpy).toHaveBeenCalledWith({ dsn: "HLQ.TEST.BEFORE.NODE" }, { dsn: "HLQ.TEST.TO.NODE" }, { replace: false });
    });
    it("Should call zowe.Copy.dataSet when pasting to sequential data set of Unverified profile", async () => {
        globals.defineGlobals("");
        createGlobalMocks();
        const blockMocks = createBlockMocks();
        mocked(Profiles.getInstance).mockReturnValue(blockMocks.profileInstance);
        Object.defineProperty(Profiles, "getInstance", {
            value: jest.fn(() => {
                return {
                    checkCurrentProfile: blockMocks.mockCheckCurrentProfile.mockReturnValueOnce({
                        name: blockMocks.imperativeProfile.name,
                        status: "unverified",
                    }),
                    validProfile: ValidProfileEnum.UNVERIFIED,
                };
            }),
        });
        const node = new ZoweDatasetNode(
            "HLQ.TEST.TO.NODE",
            vscode.TreeItemCollapsibleState.None,
            blockMocks.datasetSessionNode,
            null,
            undefined,
            undefined,
            blockMocks.imperativeProfile
        );
        node.contextValue = globals.DS_DS_CONTEXT;

        const copySpy = jest.spyOn(blockMocks.mvsApi, "copyDataSetMember");
        copySpy.mockResolvedValueOnce({
            success: true,
            commandResponse: "",
            apiResponse: {},
        });
        clipboard.writeText(
            JSON.stringify({
                dataSetName: "HLQ.TEST.BEFORE.NODE",
                profileName: blockMocks.imperativeProfile.name,
            })
        );

        await dsActions.pasteMember(node, blockMocks.testDatasetTree);

        expect(copySpy).toHaveBeenCalledWith({ dsn: "HLQ.TEST.BEFORE.NODE" }, { dsn: "HLQ.TEST.TO.NODE" }, { replace: false });
    });
    it("Should throw an error if invalid clipboard data is supplied when pasting to sequential data set", async () => {
        globals.defineGlobals("");
        createGlobalMocks();
        const blockMocks = createBlockMocks();
        mocked(Profiles.getInstance).mockReturnValue(blockMocks.profileInstance);
        const node = new ZoweDatasetNode(
            "HLQ.TEST.TO.NODE",
            vscode.TreeItemCollapsibleState.None,
            blockMocks.datasetSessionNode,
            null,
            undefined,
            undefined,
            blockMocks.imperativeProfile
        );
        node.contextValue = globals.DS_DS_CONTEXT;

        const copySpy = jest.spyOn(blockMocks.mvsApi, "copyDataSetMember");
        copySpy.mockClear();
        copySpy.mockResolvedValueOnce({
            success: true,
            commandResponse: "",
            apiResponse: {},
        });
        clipboard.writeText("INVALID");

        await expect(dsActions.pasteMember(node, blockMocks.testDatasetTree)).rejects.toEqual(Error("Invalid paste. Copy dataset(s) first."));
        expect(copySpy).not.toBeCalled();
    });
    it("Should not call zowe.Copy.dataSet when pasting to partitioned data set with no member name", async () => {
        globals.defineGlobals("");
        createGlobalMocks();
        const blockMocks = createBlockMocks();
        mocked(Profiles.getInstance).mockReturnValue(blockMocks.profileInstance);
        const node = new ZoweDatasetNode(
            "HLQ.TEST.TO.NODE",
            vscode.TreeItemCollapsibleState.None,
            blockMocks.datasetSessionNode,
            null,
            undefined,
            undefined,
            blockMocks.imperativeProfile
        );
        node.contextValue = globals.DS_PDS_CONTEXT;

        const copySpy = jest.spyOn(blockMocks.mvsApi, "copyDataSetMember");
        copySpy.mockClear();
        copySpy.mockResolvedValueOnce({
            success: true,
            commandResponse: "",
            apiResponse: {},
        });
        mocked(vscode.window.showInputBox).mockResolvedValueOnce("");
        clipboard.writeText(JSON.stringify({ dataSetName: "HLQ.TEST.BEFORE.NODE", profileName: "sestest" }));

        await dsActions.pasteMember(node, blockMocks.testDatasetTree);
        expect(copySpy).not.toBeCalled();
    });
    it("Should call zowe.Copy.dataSet when pasting to partitioned data set", async () => {
        globals.defineGlobals("");
        const globalMocks = createGlobalMocks();
        const blockMocks = createBlockMocks();
        mocked(Profiles.getInstance).mockReturnValue(blockMocks.profileInstance);
        const node = new ZoweDatasetNode(
            "HLQ.TEST.TO.NODE",
            vscode.TreeItemCollapsibleState.None,
            blockMocks.datasetSessionNode,
            null,
            undefined,
            undefined,
            blockMocks.imperativeProfile
        );
        node.contextValue = globals.DS_PDS_CONTEXT;

        const copySpy = jest.spyOn(blockMocks.mvsApi, "copyDataSetMember");
        copySpy.mockResolvedValueOnce({
            success: true,
            commandResponse: "",
            apiResponse: {},
        });
        globalMocks.getContentsSpy.mockRejectedValueOnce(Error("Member not found"));
        const listAllMembersSpy = jest.spyOn(blockMocks.mvsApi, "allMembers");
        listAllMembersSpy.mockResolvedValueOnce({
            success: true,
            commandResponse: "",
            apiResponse: {
                items: [],
            },
        });
        mocked(vscode.window.showInputBox).mockResolvedValueOnce("mem1");
        clipboard.writeText(JSON.stringify({ dataSetName: "HLQ.TEST.BEFORE.NODE", profileName: "sestest" }));

        await dsActions.pasteMember(node, blockMocks.testDatasetTree);

        expect(copySpy).toHaveBeenCalledWith({ dsn: "HLQ.TEST.BEFORE.NODE" }, { dsn: "HLQ.TEST.TO.NODE", member: "mem1" }, { replace: false });
        expect(blockMocks.testDatasetTree.findFavoritedNode).toHaveBeenCalledWith(node);
    });
    it("Should ask to replace the member if it already exists", async () => {
        globals.defineGlobals("");
        createGlobalMocks();
        const blockMocks = createBlockMocks();
        mocked(Profiles.getInstance).mockReturnValue(blockMocks.profileInstance);
        const node = new ZoweDatasetNode("HLQ.TEST.TO.NODE", vscode.TreeItemCollapsibleState.None, blockMocks.datasetSessionNode, null);
        node.contextValue = globals.DS_PDS_CONTEXT;

        const copySpy = jest.spyOn(blockMocks.mvsApi, "copyDataSetMember");
        copySpy.mockClear();
        copySpy.mockResolvedValueOnce({
            success: true,
            commandResponse: "",
            apiResponse: {},
        });
        const listAllMembersSpy = jest.spyOn(blockMocks.mvsApi, "allMembers");
        listAllMembersSpy.mockResolvedValueOnce({
            success: true,
            commandResponse: "",
            apiResponse: {
                items: [{ member: "MEM1" }, { member: "MEM2" }],
            },
        });
        mocked(vscode.window.showInputBox).mockResolvedValueOnce("mem1");
        clipboard.writeText(JSON.stringify({ dataSetName: "HLQ.TEST.BEFORE.NODE", profileName: "sestest" }));
        mocked(Gui.showMessage).mockResolvedValueOnce("Cancel");

        await dsActions.pasteMember(node, blockMocks.testDatasetTree);

        expect(mocked(Gui.showMessage)).toHaveBeenCalled();
        expect(copySpy).not.toBeCalled();
    });
    it("Should call zowe.Copy.dataSet when pasting to a favorited partitioned data set", async () => {
        globals.defineGlobals("");
        const globalMocks = createGlobalMocks();
        const blockMocks = createBlockMocks();
        mocked(Profiles.getInstance).mockReturnValue(blockMocks.profileInstance);
        const favoritedNode = new ZoweDatasetNode(
            "HLQ.TEST.TO.NODE",
            vscode.TreeItemCollapsibleState.None,
            blockMocks.datasetSessionNode,
            null,
            undefined,
            undefined,
            blockMocks.imperativeProfile
        );
        favoritedNode.contextValue = globals.DS_PDS_CONTEXT + globals.FAV_SUFFIX;
        const nonFavoritedNode = new ZoweDatasetNode(
            "HLQ.TEST.TO.NODE",
            vscode.TreeItemCollapsibleState.None,
            blockMocks.datasetSessionNode,
            null,
            undefined,
            undefined,
            blockMocks.imperativeProfile
        );
        nonFavoritedNode.contextValue = globals.DS_PDS_CONTEXT;

        const copySpy = jest.spyOn(blockMocks.mvsApi, "copyDataSetMember");
        copySpy.mockClear();
        copySpy.mockResolvedValueOnce({
            success: true,
            commandResponse: "",
            apiResponse: {},
        });
        globalMocks.getContentsSpy.mockRejectedValueOnce(Error("Member not found"));
        const listAllMembersSpy = jest.spyOn(blockMocks.mvsApi, "allMembers");
        listAllMembersSpy.mockResolvedValueOnce({
            success: true,
            commandResponse: "",
            apiResponse: {
                items: [],
            },
        });
        mocked(vscode.window.showInputBox).mockResolvedValueOnce("mem1");
        mocked(blockMocks.testDatasetTree.findNonFavoritedNode).mockReturnValueOnce(nonFavoritedNode);
        clipboard.writeText(JSON.stringify({ dataSetName: "HLQ.TEST.BEFORE.NODE", profileName: "sestest" }));

        await dsActions.pasteMember(favoritedNode, blockMocks.testDatasetTree);

        expect(copySpy).toHaveBeenCalledWith({ dsn: "HLQ.TEST.BEFORE.NODE" }, { dsn: "HLQ.TEST.TO.NODE", member: "mem1" }, { replace: false });
        expect(mocked(blockMocks.testDatasetTree.findNonFavoritedNode)).toHaveBeenCalledWith(favoritedNode);
        expect(mocked(blockMocks.testDatasetTree.refreshElement)).toHaveBeenLastCalledWith(nonFavoritedNode);
    });
});

describe("Dataset Actions Unit Tests - Function hMigrateDataSet", () => {
    function createBlockMocks() {
        const session = createISession();
        const sessionWithoutCredentials = createISessionWithoutCredentials();
        const imperativeProfile = createIProfile();
        const profileInstance = createInstanceOfProfile(imperativeProfile);
        const zosmfSession = createSessCfgFromArgs(imperativeProfile);
        const treeView = createTreeView();
        const datasetSessionNode = createDatasetSessionNode(session, imperativeProfile);
        const testDatasetTree = createDatasetTree(datasetSessionNode, treeView);
        const mvsApi = createMvsApi(imperativeProfile);
        const mockCheckCurrentProfile = jest.fn();
        bindMvsApi(mvsApi);

        return {
            session,
            sessionWithoutCredentials,
            zosmfSession,
            treeView,
            imperativeProfile,
            datasetSessionNode,
            mvsApi,
            profileInstance,
            testDatasetTree,
            mockCheckCurrentProfile,
        };
    }

    afterAll(() => jest.restoreAllMocks());

    it("Checking that hMigrateDataSet successfully migrates a data set", async () => {
        globals.defineGlobals("");
        createGlobalMocks();
        const blockMocks = createBlockMocks();
        mocked(Profiles.getInstance).mockReturnValue(blockMocks.profileInstance);
        const node = new ZoweDatasetNode("HLQ.TEST.TO.NODE", vscode.TreeItemCollapsibleState.None, blockMocks.datasetSessionNode, null);
        node.contextValue = globals.DS_DS_CONTEXT;

        const migrateSpy = jest.spyOn(blockMocks.mvsApi, "hMigrateDataSet");
        migrateSpy.mockResolvedValueOnce({
            success: true,
            commandResponse: "",
            apiResponse: {
                items: [],
            },
        });

        await dsActions.hMigrateDataSet(node);

        expect(migrateSpy).toHaveBeenCalledWith("HLQ.TEST.TO.NODE");
        expect(mocked(Gui.showMessage)).toHaveBeenCalled();
    });

    it("Checking that hMigrateDataSet throws an error if the user is invalid", async () => {
        globals.defineGlobals("");
        createGlobalMocks();
        const blockMocks = createBlockMocks();

        blockMocks.profileInstance.validProfile = ValidProfileEnum.INVALID;
        mocked(Profiles.getInstance).mockReturnValue(blockMocks.profileInstance);
        const node = new ZoweDatasetNode("HLQ.TEST.TO.NODE", vscode.TreeItemCollapsibleState.None, blockMocks.datasetSessionNode, null);
        node.contextValue = globals.DS_DS_CONTEXT;

        await dsActions.hMigrateDataSet(node);

        expect(mocked(Gui.errorMessage)).toHaveBeenCalled();
    });
    it("Checking PS dataset migrate for Unverified Profile", async () => {
        globals.defineGlobals("");
        createGlobalMocks();
        const blockMocks = createBlockMocks();
        mocked(Profiles.getInstance).mockReturnValue(blockMocks.profileInstance);
        Object.defineProperty(Profiles, "getInstance", {
            value: jest.fn(() => {
                return {
                    checkCurrentProfile: blockMocks.mockCheckCurrentProfile.mockReturnValueOnce({
                        name: blockMocks.imperativeProfile.name,
                        status: "unverified",
                    }),
                    validProfile: ValidProfileEnum.UNVERIFIED,
                };
            }),
        });
        const node = new ZoweDatasetNode("HLQ.TEST.TO.NODE", vscode.TreeItemCollapsibleState.None, blockMocks.datasetSessionNode, null);
        node.contextValue = globals.DS_DS_CONTEXT;

        const migrateSpy = jest.spyOn(blockMocks.mvsApi, "hMigrateDataSet");
        migrateSpy.mockResolvedValueOnce({
            success: true,
            commandResponse: "",
            apiResponse: {
                items: [],
            },
        });

        await dsActions.hMigrateDataSet(node);

        expect(migrateSpy).toHaveBeenCalledWith("HLQ.TEST.TO.NODE");
        expect(mocked(Gui.showMessage)).toHaveBeenCalled();
    });
});

describe("Dataset Actions Unit Tests - Function hRecallDataSet", () => {
    function createBlockMocks() {
        const session = createISession();
        const sessionWithoutCredentials = createISessionWithoutCredentials();
        const imperativeProfile = createIProfile();
        const profileInstance = createInstanceOfProfile(imperativeProfile);
        const zosmfSession = createSessCfgFromArgs(imperativeProfile);
        const treeView = createTreeView();
        const datasetSessionNode = createDatasetSessionNode(session, imperativeProfile);
        const testDatasetTree = createDatasetTree(datasetSessionNode, treeView);
        const mvsApi = createMvsApi(imperativeProfile);
        const mockCheckCurrentProfile = jest.fn();
        bindMvsApi(mvsApi);

        return {
            session,
            sessionWithoutCredentials,
            zosmfSession,
            treeView,
            imperativeProfile,
            datasetSessionNode,
            mvsApi,
            profileInstance,
            testDatasetTree,
            mockCheckCurrentProfile,
        };
    }

    afterAll(() => jest.restoreAllMocks());

    it("Checking PS dataset recall", async () => {
        globals.defineGlobals("");
        createGlobalMocks();
        const blockMocks = createBlockMocks();
        mocked(Profiles.getInstance).mockReturnValue(blockMocks.profileInstance);
        const node = new ZoweDatasetNode("HLQ.TEST.TO.NODE", vscode.TreeItemCollapsibleState.None, blockMocks.datasetSessionNode, null);
        node.contextValue = globals.DS_DS_CONTEXT;

        const recallSpy = jest.spyOn(blockMocks.mvsApi, "hRecallDataSet");
        recallSpy.mockResolvedValueOnce({
            success: true,
            commandResponse: "",
            apiResponse: {
                items: [],
            },
        });

        await dsActions.hRecallDataSet(node);

        expect(recallSpy).toHaveBeenCalledWith("HLQ.TEST.TO.NODE");
        expect(mocked(Gui.showMessage)).toHaveBeenCalled();
    });

    it("Checking PS dataset recall for Unverified profile", async () => {
        globals.defineGlobals("");
        createGlobalMocks();
        const blockMocks = createBlockMocks();
        mocked(Profiles.getInstance).mockReturnValue(blockMocks.profileInstance);
        Object.defineProperty(Profiles, "getInstance", {
            value: jest.fn(() => {
                return {
                    checkCurrentProfile: blockMocks.mockCheckCurrentProfile.mockReturnValueOnce({
                        name: blockMocks.imperativeProfile.name,
                        status: "unverified",
                    }),
                    validProfile: ValidProfileEnum.UNVERIFIED,
                };
            }),
        });
        const node = new ZoweDatasetNode("HLQ.TEST.TO.NODE", vscode.TreeItemCollapsibleState.None, blockMocks.datasetSessionNode, null);
        node.contextValue = globals.DS_DS_CONTEXT;

        const recallSpy = jest.spyOn(blockMocks.mvsApi, "hRecallDataSet");
        recallSpy.mockResolvedValueOnce({
            success: true,
            commandResponse: "",
            apiResponse: {
                items: [],
            },
        });

        await dsActions.hRecallDataSet(node);

        expect(recallSpy).toHaveBeenCalledWith("HLQ.TEST.TO.NODE");
        expect(mocked(Gui.showMessage)).toHaveBeenCalled();
    });
});
describe("Dataset Actions Unit Tests - Function showFileErrorDetails", () => {
    function createBlockMocks() {
        const session = createISession();
        const sessionWithoutCredentials = createISessionWithoutCredentials();
        const imperativeProfile = createIProfile();
        const profileInstance = createInstanceOfProfile(imperativeProfile);
        const zosmfSession = createSessCfgFromArgs(imperativeProfile);
        const treeView = createTreeView();
        const datasetSessionNode = createDatasetSessionNode(session, imperativeProfile);
        const testDatasetTree = createDatasetTree(datasetSessionNode, treeView);
        const mvsApi = createMvsApi(imperativeProfile);
        const mockCheckCurrentProfile = jest.fn();
        bindMvsApi(mvsApi);

        return {
            session,
            sessionWithoutCredentials,
            zosmfSession,
            treeView,
            imperativeProfile,
            datasetSessionNode,
            mvsApi,
            profileInstance,
            testDatasetTree,
            mockCheckCurrentProfile,
        };
    }

    afterAll(() => jest.restoreAllMocks());

    it("Checking PS dataset with fileError as contextValue", async () => {
        globals.defineGlobals("");
        createGlobalMocks();
        const blockMocks = createBlockMocks();
        mocked(Profiles.getInstance).mockReturnValue(blockMocks.profileInstance);
        const testError = new zowe.imperative.ImperativeError({ msg: "test" });
        const testErrorString = JSON.stringify(testError, null, 2);
        const node = new ZoweDatasetNode(
            "HLQ.TEST.TO.NODE",
            vscode.TreeItemCollapsibleState.None,
            blockMocks.datasetSessionNode,
            null,
            globals.DS_FILE_ERROR_CONTEXT
        );

        const spyRecall = jest.spyOn(blockMocks.mvsApi, "hRecallDataSet");
        const spyLogError = mocked(ZoweLogger.error);

        // succeeded at recalling the dataset
        spyRecall.mockResolvedValueOnce({ success: true } as any);
        await dsActions.showFileErrorDetails(node);
        expect(spyRecall).toHaveBeenCalledWith("HLQ.TEST.TO.NODE");
        expect(mocked(Gui.errorMessage)).toHaveBeenCalled();
        spyRecall.mockReset();

        // failed recalling the dataset
        spyRecall.mockRejectedValueOnce(testError);
        await dsActions.showFileErrorDetails(node);
        expect(spyRecall).toHaveBeenCalledWith("HLQ.TEST.TO.NODE");
        expect(mocked(Gui.errorMessage)).toHaveBeenCalledWith(testError.message);
        expect(spyLogError).toHaveBeenCalledWith(testErrorString);
        spyRecall.mockReset();
        spyLogError.mockReset();

        // error details was already cached (this should always be the expected path)
        node.errorDetails = testError;
        await dsActions.showFileErrorDetails(node);
        expect(spyRecall).not.toHaveBeenCalled();
        expect(mocked(Gui.errorMessage)).toHaveBeenCalledWith(testError.message);
        expect(spyLogError).toHaveBeenCalledWith(testErrorString);
        spyRecall.mockReset();
        spyLogError.mockReset();

        // Invalid profile provided
        Object.defineProperty(Profiles, "getInstance", {
            value: jest.fn(() => {
                return {
                    checkCurrentProfile: jest.fn(),
                    validProfile: ValidProfileEnum.INVALID,
                };
            }),
        });
        await dsActions.showFileErrorDetails(node);
        expect(mocked(Gui.errorMessage)).toHaveBeenCalled();
        expect(spyRecall).not.toHaveBeenCalled();
        expect(spyLogError).not.toHaveBeenCalled();
    });
});

describe("Dataset Actions Unit Tests - Function createFile", () => {
    function createBlockMocks() {
        const session = createISession();
        const sessionWithoutCredentials = createISessionWithoutCredentials();
        const imperativeProfile = createIProfile();
        const profileInstance = createInstanceOfProfile(imperativeProfile);
        const zosmfSession = createSessCfgFromArgs(imperativeProfile);
        const treeView = createTreeView();
        const datasetSessionNode = createDatasetSessionNode(session, imperativeProfile);
        const testDatasetTree = createDatasetTree(datasetSessionNode, treeView);
        const mvsApi = createMvsApi(imperativeProfile);
        const mockCheckCurrentProfile = jest.fn();
        bindMvsApi(mvsApi);
        mocked(treeView.reveal).mockReturnValue(new Promise((resolve) => resolve(null)));

        return {
            session,
            sessionWithoutCredentials,
            zosmfSession,
            treeView,
            imperativeProfile,
            datasetSessionNode,
            mvsApi,
            profileInstance,
            testDatasetTree,
            mockCheckCurrentProfile,
        };
    }

    it("Checking of proper configuration being picked up for different DS types", async () => {
        createGlobalMocks();
        const blockMocks = createBlockMocks();

        const quickPickContent = createQuickPickContent("", [], "");
        mocked(vscode.window.createQuickPick).mockReturnValueOnce(quickPickContent);
        blockMocks.testDatasetTree.createFilterString.mockReturnValue("test");
        blockMocks.testDatasetTree.getSearchHistory.mockReturnValue([]);
        mocked(Profiles.getInstance).mockReturnValue(blockMocks.profileInstance);
        mocked(vscode.window.showInputBox).mockResolvedValue("test");
        const createDataSetSpy = jest.spyOn(blockMocks.mvsApi, "createDataSet");
        createDataSetSpy.mockReset();
        const getChildrenSpy = jest.spyOn(blockMocks.datasetSessionNode, "getChildren");
        getChildrenSpy.mockResolvedValue([]);

        mocked(vscode.window.showQuickPick).mockResolvedValue(" + Allocate Data Set" as any);

        mocked(vscode.window.showQuickPick).mockResolvedValueOnce("Data Set Binary" as any);
        await dsActions.createFile(blockMocks.datasetSessionNode, blockMocks.testDatasetTree);
        expect(mocked(vscode.workspace.getConfiguration)).lastCalledWith(globals.SETTINGS_DS_DEFAULT_BINARY);

        mocked(vscode.window.showQuickPick).mockResolvedValueOnce("Data Set C" as any);
        await dsActions.createFile(blockMocks.datasetSessionNode, blockMocks.testDatasetTree);
        expect(mocked(vscode.workspace.getConfiguration)).lastCalledWith(globals.SETTINGS_DS_DEFAULT_C);

        mocked(vscode.window.showQuickPick).mockResolvedValueOnce("Data Set Classic" as any);
        await dsActions.createFile(blockMocks.datasetSessionNode, blockMocks.testDatasetTree);
        expect(mocked(vscode.workspace.getConfiguration)).lastCalledWith(globals.SETTINGS_DS_DEFAULT_CLASSIC);

        mocked(vscode.window.showQuickPick).mockResolvedValueOnce("Data Set Partitioned" as any);
        await dsActions.createFile(blockMocks.datasetSessionNode, blockMocks.testDatasetTree);
        expect(mocked(vscode.workspace.getConfiguration)).lastCalledWith(globals.SETTINGS_DS_DEFAULT_PDS);

        mocked(vscode.window.showQuickPick).mockResolvedValueOnce("Data Set Sequential" as any);
        await dsActions.createFile(blockMocks.datasetSessionNode, blockMocks.testDatasetTree);
        expect(mocked(vscode.workspace.getConfiguration)).lastCalledWith(globals.SETTINGS_DS_DEFAULT_PS);

        expect(createDataSetSpy).toHaveBeenCalledTimes(5);
    });
    it("Checking of proper configuration being picked up for different DS types with credentials prompt", async () => {
        createGlobalMocks();
        const blockMocks = createBlockMocks();

        const quickPickContent = createQuickPickContent("", [], "");
        mocked(vscode.window.createQuickPick).mockReturnValueOnce(quickPickContent);
        blockMocks.profileInstance.promptCredentials.mockReturnValue(["fake", "fake", "fake"]);
        blockMocks.testDatasetTree.createFilterString.mockReturnValue("test");
        blockMocks.testDatasetTree.getSearchHistory.mockReturnValue([]);
        mocked(Profiles.getInstance).mockReturnValue(blockMocks.profileInstance);
        mocked(vscode.window.showInputBox).mockResolvedValue("test");
        const createDataSetSpy = jest.spyOn(blockMocks.mvsApi, "createDataSet");
        createDataSetSpy.mockReset();
        const node = new ZoweDatasetNode("HLQ.TEST.TO.NODE", vscode.TreeItemCollapsibleState.None, null, blockMocks.sessionWithoutCredentials);
        node.setProfileToChoice(blockMocks.imperativeProfile);
        node.contextValue = globals.DS_SESSION_CONTEXT;
        const getChildrenSpy = jest.spyOn(node, "getChildren");
        getChildrenSpy.mockResolvedValue([]);

        mocked(vscode.window.showQuickPick).mockResolvedValue(" + Allocate Data Set" as any);

        mocked(vscode.window.showQuickPick).mockResolvedValueOnce("Data Set Binary" as any);
        await dsActions.createFile(node, blockMocks.testDatasetTree);
        expect(mocked(vscode.workspace.getConfiguration)).lastCalledWith(globals.SETTINGS_DS_DEFAULT_BINARY);

        mocked(vscode.window.showQuickPick).mockResolvedValueOnce("Data Set C" as any);
        await dsActions.createFile(node, blockMocks.testDatasetTree);
        expect(mocked(vscode.workspace.getConfiguration)).lastCalledWith(globals.SETTINGS_DS_DEFAULT_C);

        mocked(vscode.window.showQuickPick).mockResolvedValueOnce("Data Set Classic" as any);
        await dsActions.createFile(node, blockMocks.testDatasetTree);
        expect(mocked(vscode.workspace.getConfiguration)).lastCalledWith(globals.SETTINGS_DS_DEFAULT_CLASSIC);

        mocked(vscode.window.showQuickPick).mockResolvedValueOnce("Data Set Partitioned" as any);
        await dsActions.createFile(node, blockMocks.testDatasetTree);
        expect(mocked(vscode.workspace.getConfiguration)).lastCalledWith(globals.SETTINGS_DS_DEFAULT_PDS);

        mocked(vscode.window.showQuickPick).mockResolvedValueOnce("Data Set Sequential" as any);
        await dsActions.createFile(node, blockMocks.testDatasetTree);
        expect(mocked(vscode.workspace.getConfiguration)).lastCalledWith(globals.SETTINGS_DS_DEFAULT_PS);

        expect(createDataSetSpy).toHaveBeenCalledTimes(5);
    });
    it("Checking of proper configuration being picked up for different DS types with credentials prompt for favorite", async () => {
        createGlobalMocks();
        const blockMocks = createBlockMocks();

        const quickPickContent = createQuickPickContent("", [], "");
        mocked(vscode.window.createQuickPick).mockReturnValueOnce(quickPickContent);
        blockMocks.profileInstance.promptCredentials.mockReturnValue(["fake", "fake", "fake"]);
        blockMocks.testDatasetTree.createFilterString.mockReturnValue("test");
        blockMocks.testDatasetTree.getSearchHistory.mockReturnValue([]);
        mocked(Profiles.getInstance).mockReturnValue(blockMocks.profileInstance);
        mocked(vscode.window.showInputBox).mockResolvedValue("test");
        const createDataSetSpy = jest.spyOn(blockMocks.mvsApi, "createDataSet");
        createDataSetSpy.mockReset();
        const node = new ZoweDatasetNode("HLQ.TEST.TO.NODE", vscode.TreeItemCollapsibleState.None, null, blockMocks.sessionWithoutCredentials);
        node.contextValue = globals.DS_SESSION_CONTEXT + globals.FAV_SUFFIX;
        const getChildrenSpy = jest.spyOn(node, "getChildren");
        getChildrenSpy.mockResolvedValue([]);

        mocked(vscode.window.showQuickPick).mockResolvedValue(" + Allocate Data Set" as any);

        mocked(vscode.window.showQuickPick).mockResolvedValueOnce("Data Set Binary" as any);
        await dsActions.createFile(node, blockMocks.testDatasetTree);
        expect(mocked(vscode.workspace.getConfiguration)).lastCalledWith(globals.SETTINGS_DS_DEFAULT_BINARY);

        mocked(vscode.window.showQuickPick).mockResolvedValueOnce("Data Set C" as any);
        await dsActions.createFile(node, blockMocks.testDatasetTree);
        expect(mocked(vscode.workspace.getConfiguration)).lastCalledWith(globals.SETTINGS_DS_DEFAULT_C);

        mocked(vscode.window.showQuickPick).mockResolvedValueOnce("Data Set Classic" as any);
        await dsActions.createFile(node, blockMocks.testDatasetTree);
        expect(mocked(vscode.workspace.getConfiguration)).lastCalledWith(globals.SETTINGS_DS_DEFAULT_CLASSIC);

        mocked(vscode.window.showQuickPick).mockResolvedValueOnce("Data Set Partitioned" as any);
        await dsActions.createFile(node, blockMocks.testDatasetTree);
        expect(mocked(vscode.workspace.getConfiguration)).lastCalledWith(globals.SETTINGS_DS_DEFAULT_PDS);

        mocked(vscode.window.showQuickPick).mockResolvedValueOnce("Data Set Sequential" as any);
        await dsActions.createFile(node, blockMocks.testDatasetTree);
        expect(mocked(vscode.workspace.getConfiguration)).lastCalledWith(globals.SETTINGS_DS_DEFAULT_PS);

        expect(createDataSetSpy).toHaveBeenCalledTimes(5);
    });
    it("Checking PS dataset creation", async () => {
        createGlobalMocks();
        const blockMocks = createBlockMocks();

        const quickPickContent = createQuickPickContent("", [], "");
        mocked(vscode.window.createQuickPick).mockReturnValueOnce(quickPickContent);
        blockMocks.testDatasetTree.createFilterString.mockReturnValue("test");
        blockMocks.testDatasetTree.getSearchHistory.mockReturnValue([]);
        mocked(Profiles.getInstance).mockReturnValue(blockMocks.profileInstance);
        mocked(vscode.window.showInputBox).mockImplementation((options) => {
            options.validateInput("test");
            return Promise.resolve("test");
        });
        mocked(vscode.window.showQuickPick).mockResolvedValue(" + Allocate Data Set" as any);
        const createDataSetSpy = jest.spyOn(blockMocks.mvsApi, "createDataSet");
        createDataSetSpy.mockReset();
        const node = new ZoweDatasetNode("HLQ.TEST.TO.NODE", vscode.TreeItemCollapsibleState.None, blockMocks.datasetSessionNode, null);
        node.contextValue = globals.DS_DS_CONTEXT;

        mocked(vscode.window.showQuickPick).mockResolvedValueOnce("Data Set Sequential" as any);
        await dsActions.createFile(node, blockMocks.testDatasetTree);

        expect(mocked(vscode.workspace.getConfiguration)).lastCalledWith(globals.SETTINGS_DS_DEFAULT_PS);
        expect(createDataSetSpy).toHaveBeenCalledWith(zowe.CreateDataSetTypeEnum.DATA_SET_SEQUENTIAL, "TEST", {
            alcunit: "CYL",
            blksize: 6160,
            dsorg: "PS",
            lrecl: 80,
            primary: 1,
            recfm: "FB",
        });
    });
    it("Checking PS dataset errored creation with Unverified profile", async () => {
        createGlobalMocks();
        const blockMocks = createBlockMocks();

        Object.defineProperty(Profiles, "getInstance", {
            value: jest.fn(() => {
                return {
                    checkCurrentProfile: blockMocks.mockCheckCurrentProfile.mockReturnValueOnce({
                        name: blockMocks.imperativeProfile.name,
                        status: "unverified",
                    }),
                    validProfile: ValidProfileEnum.UNVERIFIED,
                };
            }),
        });

        const quickPickContent = createQuickPickContent("", [], "");
        mocked(vscode.window.createQuickPick).mockReturnValueOnce(quickPickContent);
        blockMocks.testDatasetTree.createFilterString.mockReturnValue("test");
        blockMocks.testDatasetTree.getSearchHistory.mockReturnValue([]);
        mocked(Profiles.getInstance).mockReturnValue(blockMocks.profileInstance);
        mocked(vscode.window.showInputBox).mockResolvedValue("test");
        mocked(vscode.window.showQuickPick).mockResolvedValue(" + Allocate Data Set" as any);
        const createDataSetSpy = jest.spyOn(blockMocks.mvsApi, "createDataSet");
        createDataSetSpy.mockReset();
        createDataSetSpy.mockRejectedValueOnce(Error("Generic Error"));
        const node = new ZoweDatasetNode("HLQ.TEST.TO.NODE", vscode.TreeItemCollapsibleState.None, blockMocks.datasetSessionNode, null);
        node.contextValue = globals.DS_DS_CONTEXT;

        mocked(vscode.window.showQuickPick).mockResolvedValueOnce("Data Set Sequential" as any);
        try {
            await dsActions.createFile(node, blockMocks.testDatasetTree);
        } catch (err) {
            // do nothing
        }

<<<<<<< HEAD
        expect(mocked(Gui.errorMessage)).toHaveBeenCalledWith("Error encountered when creating data set. Generic Error Error: Generic Error");
=======
        expect(mocked(Gui.errorMessage)).toHaveBeenCalledWith("Error encountered when creating data set! Error: Generic Error");
>>>>>>> a8e9479a
        expect(mocked(vscode.workspace.getConfiguration)).lastCalledWith(globals.SETTINGS_DS_DEFAULT_PS);
        expect(createDataSetSpy).toHaveBeenCalledWith(zowe.CreateDataSetTypeEnum.DATA_SET_SEQUENTIAL, "TEST", {
            alcunit: "CYL",
            blksize: 6160,
            dsorg: "PS",
            lrecl: 80,
            primary: 1,
            recfm: "FB",
        });
    });
    it("Checking dataset attempt of creation with empty type", async () => {
        createGlobalMocks();
        const blockMocks = createBlockMocks();

        blockMocks.testDatasetTree.createFilterString.mockReturnValue("test");
        blockMocks.testDatasetTree.getSearchHistory.mockReturnValue([]);
        mocked(Profiles.getInstance).mockReturnValue(blockMocks.profileInstance);
        mocked(vscode.window.showInputBox).mockResolvedValue("test");
        const createDataSetSpy = jest.spyOn(blockMocks.mvsApi, "createDataSet");
        createDataSetSpy.mockReset();
        const node = new ZoweDatasetNode("HLQ.TEST.TO.NODE", vscode.TreeItemCollapsibleState.None, blockMocks.datasetSessionNode, null);
        node.contextValue = globals.DS_DS_CONTEXT;

        mocked(vscode.window.showQuickPick).mockResolvedValueOnce(undefined);
        await dsActions.createFile(node, blockMocks.testDatasetTree);

        expect(mocked(Gui.showMessage)).toHaveBeenCalledWith("Operation Cancelled");
        expect(mocked(vscode.workspace.getConfiguration)).not.toBeCalled();
        expect(createDataSetSpy).not.toHaveBeenCalled();
    });
    it("Checking of history being properly updated for new query", async () => {
        createGlobalMocks();
        const blockMocks = createBlockMocks();

        const quickPickContent = createQuickPickContent("", [], "");
        mocked(vscode.window.createQuickPick).mockReturnValueOnce(quickPickContent);
        blockMocks.testDatasetTree.createFilterString.mockReturnValue("NODE1,NODE.*");
        blockMocks.testDatasetTree.getSearchHistory.mockReturnValue(["NODE1"]);
        mocked(Profiles.getInstance).mockReturnValue(blockMocks.profileInstance);
        mocked(vscode.window.showInputBox).mockResolvedValue("test");
        mocked(vscode.window.showQuickPick).mockResolvedValue(" + Allocate Data Set" as any);
        const createDataSetSpy = jest.spyOn(blockMocks.mvsApi, "createDataSet");
        createDataSetSpy.mockReset();
        const node = new ZoweDatasetNode("HLQ.TEST.TO.NODE", vscode.TreeItemCollapsibleState.None, blockMocks.datasetSessionNode, null);
        node.contextValue = globals.DS_DS_CONTEXT;

        mocked(vscode.window.showQuickPick).mockResolvedValueOnce("Data Set Sequential" as any);
        await dsActions.createFile(node, blockMocks.testDatasetTree);

        expect(blockMocks.testDatasetTree.addSearchHistory).toHaveBeenCalledWith("NODE1,NODE.*");
    });
    it("Checking history was overwritten with new query if empty", async () => {
        createGlobalMocks();
        const blockMocks = createBlockMocks();

        const quickPickContent = createQuickPickContent("", [], "");
        mocked(vscode.window.createQuickPick).mockReturnValueOnce(quickPickContent);
        blockMocks.testDatasetTree.createFilterString.mockReturnValue("NODE1,NODE.*");
        blockMocks.testDatasetTree.getSearchHistory.mockReturnValue([null]);
        mocked(Profiles.getInstance).mockReturnValue(blockMocks.profileInstance);
        mocked(vscode.window.showInputBox).mockResolvedValue("test");
        mocked(vscode.window.showQuickPick).mockResolvedValue(" + Allocate Data Set" as any);
        const createDataSetSpy = jest.spyOn(blockMocks.mvsApi, "createDataSet");
        createDataSetSpy.mockReset();
        const node = new ZoweDatasetNode("HLQ.TEST.TO.NODE", vscode.TreeItemCollapsibleState.None, blockMocks.datasetSessionNode, null);
        node.contextValue = globals.DS_DS_CONTEXT;

        mocked(vscode.window.showQuickPick).mockResolvedValueOnce("Data Set Sequential" as any);
        await dsActions.createFile(node, blockMocks.testDatasetTree);

        expect(blockMocks.testDatasetTree.addSearchHistory).toHaveBeenCalledWith("NODE1,NODE.*");
    });

    it("Tests that user can edit the node label", async () => {
        createGlobalMocks();
        const blockMocks = createBlockMocks();

        blockMocks.testDatasetTree.createFilterString.mockReturnValue("NODE1,NODE.*");
        blockMocks.testDatasetTree.getSearchHistory.mockReturnValue([null]);
        mocked(Profiles.getInstance).mockReturnValue(blockMocks.profileInstance);
        const createDataSetSpy = jest.spyOn(blockMocks.mvsApi, "createDataSet");
        createDataSetSpy.mockReset();
        const node = new ZoweDatasetNode("HLQ.TEST.TO.NODE", vscode.TreeItemCollapsibleState.None, blockMocks.datasetSessionNode, null);
        node.contextValue = globals.DS_DS_CONTEXT;

        // 1st step: User names DS
        mocked(vscode.window.showInputBox).mockResolvedValueOnce("test");

        // 2nd step: User selects DS type
        mocked(vscode.window.showQuickPick).mockResolvedValueOnce("Data Set Sequential" as any);

        // 3rd step: User selects Edit attributes
        mocked(vscode.window.showQuickPick).mockResolvedValueOnce("Edit Attributes" as any);

        // 4th step: User tries to edit Node Label
        const quickPickContent = createQuickPickContent("", [], "");
        mocked(vscode.window.createQuickPick).mockReturnValueOnce(quickPickContent);
        const selectedItem: vscode.QuickPickItem = { label: "Data Set Name" };
        jest.spyOn(Gui, "resolveQuickPick").mockResolvedValueOnce(selectedItem);
        mocked(vscode.window.showInputBox).mockResolvedValueOnce("TEST.EDIT");

        // Then they try to allocate
        mocked(vscode.window.createQuickPick).mockReturnValueOnce(quickPickContent);
        jest.spyOn(Gui, "resolveQuickPick").mockResolvedValueOnce({ label: " + Allocate Data Set" });

        await dsActions.createFile(node, blockMocks.testDatasetTree);

        expect(createDataSetSpy).toHaveBeenCalledWith(zowe.CreateDataSetTypeEnum.DATA_SET_SEQUENTIAL, "TEST.EDIT", {
            alcunit: "CYL",
            blksize: 6160,
            dsorg: "PS",
            lrecl: 80,
            primary: 1,
            recfm: "FB",
        });
    });

    it("Tests that user can edit the attributes", async () => {
        createGlobalMocks();
        const blockMocks = createBlockMocks();

        blockMocks.testDatasetTree.createFilterString.mockReturnValue("NODE1,NODE.*");
        blockMocks.testDatasetTree.getSearchHistory.mockReturnValue([null]);
        mocked(Profiles.getInstance).mockReturnValue(blockMocks.profileInstance);
        const createDataSetSpy = jest.spyOn(blockMocks.mvsApi, "createDataSet");
        createDataSetSpy.mockReset();
        const node = new ZoweDatasetNode("HLQ.TEST.TO.NODE", vscode.TreeItemCollapsibleState.None, blockMocks.datasetSessionNode, null);
        node.contextValue = globals.DS_DS_CONTEXT;

        // 1st step: User names DS
        mocked(vscode.window.showInputBox).mockResolvedValueOnce("test");

        // 2nd step: User selects DS type
        mocked(vscode.window.showQuickPick).mockResolvedValueOnce("Data Set Sequential" as any);

        // 3rd step: User selects Edit attributes
        mocked(vscode.window.showQuickPick).mockResolvedValueOnce("Edit Attributes" as any);

        // 4th step: User tries to edit Record Length
        const quickPickContent = createQuickPickContent("", [], "");
        mocked(vscode.window.createQuickPick).mockReturnValueOnce(quickPickContent);
        const selectedItem: vscode.QuickPickItem = { label: "Allocation Unit" };
        jest.spyOn(Gui, "resolveQuickPick").mockResolvedValueOnce(selectedItem);
        mocked(vscode.window.showInputBox).mockResolvedValueOnce("TRK");

        // Then they try to allocate
        mocked(vscode.window.createQuickPick).mockReturnValueOnce(quickPickContent);
        jest.spyOn(Gui, "resolveQuickPick").mockResolvedValueOnce({ label: " + Allocate Data Set" });

        await dsActions.createFile(node, blockMocks.testDatasetTree);

        expect(createDataSetSpy).toHaveBeenCalledWith(zowe.CreateDataSetTypeEnum.DATA_SET_SEQUENTIAL, "TEST", {
            alcunit: "TRK",
            blksize: 6160,
            dsorg: "PS",
            lrecl: 80,
            primary: 1,
            recfm: "FB",
        });
    });
});

describe("Dataset Actions Unit Tests - Function openPS", () => {
    function createBlockMocks() {
        const session = createISession();
        const sessionWithoutCredentials = createISessionWithoutCredentials();
        const imperativeProfile = createIProfile();
        const profileInstance = createInstanceOfProfile(imperativeProfile);
        const zosmfSession = createSessCfgFromArgs(imperativeProfile);
        const treeView = createTreeView();
        const datasetSessionNode = createDatasetSessionNode(session, imperativeProfile);
        const testDatasetTree = createDatasetTree(datasetSessionNode, treeView);
        const mvsApi = createMvsApi(imperativeProfile);
        bindMvsApi(mvsApi);

        return {
            session,
            sessionWithoutCredentials,
            zosmfSession,
            treeView,
            imperativeProfile,
            datasetSessionNode,
            mvsApi,
            profileInstance,
            testDatasetTree,
        };
    }

    it("Checking of opening for common dataset", async () => {
        globals.defineGlobals("");
        createGlobalMocks();
        const blockMocks = createBlockMocks();

        mocked(vscode.window.withProgress).mockResolvedValueOnce({
            success: true,
            commandResponse: null,
            apiResponse: {
                etag: "123",
            },
        });
        mocked(Profiles.getInstance).mockReturnValue(blockMocks.profileInstance);
        const node = new ZoweDatasetNode("node", vscode.TreeItemCollapsibleState.None, blockMocks.datasetSessionNode, null);

        await dsActions.openPS(node, true, blockMocks.testDatasetTree);

        expect(mocked(fs.existsSync)).toBeCalledWith(path.join(globals.DS_DIR, node.getSessionNode().label.toString(), node.label.toString()));
        expect(mocked(vscode.workspace.openTextDocument)).toBeCalledWith(sharedUtils.getDocumentFilePath(node.label.toString(), node));
    });

    it("Checking of opening for common dataset with unverified profile", async () => {
        globals.defineGlobals("");
        createGlobalMocks();
        const blockMocks = createBlockMocks();

        mocked(vscode.window.withProgress).mockResolvedValueOnce({
            success: true,
            commandResponse: null,
            apiResponse: {
                etag: "123",
            },
        });
        mocked(Profiles.getInstance).mockReturnValue(blockMocks.profileInstance);
        Object.defineProperty(Profiles, "getInstance", {
            value: jest.fn(() => {
                return {
                    validProfile: ValidProfileEnum.UNVERIFIED,
                };
            }),
        });
        const node = new ZoweDatasetNode("node", vscode.TreeItemCollapsibleState.None, blockMocks.datasetSessionNode, null);

        await dsActions.openPS(node, true, blockMocks.testDatasetTree);

        expect(mocked(fs.existsSync)).toBeCalledWith(path.join(globals.DS_DIR, node.getSessionNode().label.toString(), node.label.toString()));
        expect(mocked(vscode.workspace.openTextDocument)).toBeCalledWith(sharedUtils.getDocumentFilePath(node.label.toString(), node));
    });

    it("Checking of failed attempt to open dataset", async () => {
        globals.defineGlobals("");
        const globalMocks = createGlobalMocks();
        const blockMocks = createBlockMocks();
        globalMocks.getContentsSpy.mockRejectedValueOnce(new Error("testError"));
        mocked(Profiles.getInstance).mockReturnValue(blockMocks.profileInstance);
        const node = new ZoweDatasetNode("node", vscode.TreeItemCollapsibleState.None, blockMocks.datasetSessionNode, null);

        try {
            await dsActions.openPS(node, true, blockMocks.testDatasetTree);
        } catch (err) {
            // do nothing
        }

        expect(mocked(Gui.errorMessage)).toBeCalledWith("Error: testError");
    });
    it("Checking of opening for PDS Member", async () => {
        globals.defineGlobals("");
        createGlobalMocks();
        const blockMocks = createBlockMocks();

        mocked(vscode.window.withProgress).mockResolvedValueOnce({
            success: true,
            commandResponse: null,
            apiResponse: {
                etag: "123",
            },
        });
        mocked(Profiles.getInstance).mockReturnValue(blockMocks.profileInstance);
        const parent = new ZoweDatasetNode("parent", vscode.TreeItemCollapsibleState.None, blockMocks.datasetSessionNode, null);
        parent.contextValue = globals.DS_PDS_CONTEXT;
        const child = new ZoweDatasetNode("child", vscode.TreeItemCollapsibleState.None, parent, null);
        child.contextValue = globals.DS_MEMBER_CONTEXT;

        await dsActions.openPS(child, true, blockMocks.testDatasetTree);

        expect(mocked(fs.existsSync)).toBeCalledWith(
            path.join(globals.DS_DIR, child.getSessionNode().label.toString(), `${parent.label.toString()}(${child.label.toString()})`)
        );
        expect(mocked(vscode.workspace.openTextDocument)).toBeCalledWith(
            sharedUtils.getDocumentFilePath(`${parent.label.toString()}(${child.label.toString()})`, child)
        );
    });
    it("Checking of opening for PDS Member of favorite dataset", async () => {
        globals.defineGlobals("");
        createGlobalMocks();
        const blockMocks = createBlockMocks();

        mocked(vscode.window.withProgress).mockResolvedValueOnce({
            success: true,
            commandResponse: null,
            apiResponse: {
                etag: "123",
            },
        });
        mocked(Profiles.getInstance).mockReturnValue(blockMocks.profileInstance);
        const parent = new ZoweDatasetNode("parent", vscode.TreeItemCollapsibleState.None, blockMocks.datasetSessionNode, null);
        parent.contextValue = globals.DS_PDS_CONTEXT + globals.FAV_SUFFIX;
        const child = new ZoweDatasetNode("child", vscode.TreeItemCollapsibleState.None, parent, null);
        child.contextValue = globals.DS_MEMBER_CONTEXT;

        await dsActions.openPS(child, true, blockMocks.testDatasetTree);

        expect(mocked(fs.existsSync)).toBeCalledWith(
            path.join(globals.DS_DIR, child.getSessionNode().label.toString(), `${parent.label.toString()}(${child.label.toString()})`)
        );
        expect(mocked(vscode.workspace.openTextDocument)).toBeCalledWith(
            sharedUtils.getDocumentFilePath(`${parent.label.toString()}(${child.label.toString()})`, child)
        );
    });
    it("Checking of opening for sequential DS of favorite session", async () => {
        globals.defineGlobals("");
        createGlobalMocks();
        const blockMocks = createBlockMocks();

        mocked(vscode.window.withProgress).mockResolvedValueOnce({
            success: true,
            commandResponse: null,
            apiResponse: {
                etag: "123",
            },
        });
        mocked(Profiles.getInstance).mockReturnValue(blockMocks.profileInstance);
        const favProfileNode = new ZoweDatasetNode(
            "parent",
            vscode.TreeItemCollapsibleState.None,
            null,
            null,
            undefined,
            undefined,
            blockMocks.imperativeProfile
        );
        favProfileNode.contextValue = globals.FAV_PROFILE_CONTEXT;
        const child = new ZoweDatasetNode("child", vscode.TreeItemCollapsibleState.None, favProfileNode, null);
        child.contextValue = globals.DS_FAV_CONTEXT;

        await dsActions.openPS(child, true, blockMocks.testDatasetTree);

        expect(mocked(fs.existsSync)).toBeCalledWith(path.join(globals.DS_DIR, blockMocks.imperativeProfile.name, child.label.toString()));
        expect(mocked(vscode.workspace.openTextDocument)).toBeCalledWith(sharedUtils.getDocumentFilePath(child.label.toString(), child));
    });
    it("Checks that openPS fails if called from an invalid node", async () => {
        globals.defineGlobals("");
        createGlobalMocks();
        const blockMocks = createBlockMocks();

        mocked(Profiles.getInstance).mockReturnValue(blockMocks.profileInstance);
        const node = new ZoweDatasetNode(
            "parent",
            vscode.TreeItemCollapsibleState.None,
            blockMocks.datasetSessionNode,
            null,
            undefined,
            undefined,
            blockMocks.imperativeProfile
        );
        blockMocks.datasetSessionNode.contextValue = "aieieiieeeeooooo";

        try {
            await dsActions.openPS(node, true, blockMocks.testDatasetTree);
        } catch (err) {
            // Prevent exception from failing test
        }

        expect(mocked(Gui.errorMessage)).toBeCalledWith("Invalid data set or member.");
    });
    it("Checking that error is displayed and logged for opening of node with invalid context value", async () => {
        createGlobalMocks();
        const blockMocks = createBlockMocks();
        mocked(Profiles.getInstance).mockReturnValue(blockMocks.profileInstance);
        const parentNode = new ZoweDatasetNode(
            "badParent",
            vscode.TreeItemCollapsibleState.Collapsed,
            null,
            blockMocks.session,
            "badContext",
            undefined,
            blockMocks.imperativeProfile
        );
        const node = new ZoweDatasetNode(
            "cantOpen",
            vscode.TreeItemCollapsibleState.None,
            parentNode,
            blockMocks.session,
            globals.DS_MEMBER_CONTEXT,
            undefined,
            blockMocks.imperativeProfile
        );
        const showErrorMessageSpy = jest.spyOn(Gui, "errorMessage");
        const logErrorSpy = jest.spyOn(ZoweLogger, "error");

        try {
            await dsActions.openPS(node, true, blockMocks.testDatasetTree);
        } catch (err) {
            // Do nothing
        }

        expect(showErrorMessageSpy).toBeCalledWith("Invalid data set or member.");
        expect(logErrorSpy).toBeCalledTimes(1);
    });
});

describe("Dataset Actions Unit Tests - Function allocateLike", () => {
    function createBlockMocks() {
        const session = createISession();
        const imperativeProfile = createIProfile();
        const treeView = createTreeView();
        const datasetSessionNode = createDatasetSessionNode(session, imperativeProfile);
        const testDatasetTree = createDatasetTree(datasetSessionNode, treeView);
        const testNode = new ZoweDatasetNode("nodePDS", vscode.TreeItemCollapsibleState.None, datasetSessionNode, null);
        const testSDSNode = new ZoweDatasetNode("nodeSDS", vscode.TreeItemCollapsibleState.None, datasetSessionNode, null);
        const profileInstance = createInstanceOfProfile(imperativeProfile);
        const mvsApi = createMvsApi(imperativeProfile);
        const quickPickItem = new utils.FilterDescriptor(datasetSessionNode.label.toString());
        const quickPickContent = createQuickPickContent("", [quickPickItem], "");

        bindMvsApi(mvsApi);
        testNode.contextValue = globals.DS_PDS_CONTEXT;
        testSDSNode.contextValue = globals.DS_DS_CONTEXT;

        mocked(vscode.window.createQuickPick).mockReturnValue(quickPickContent);
        mocked(Profiles.getInstance).mockReturnValue(profileInstance);
        mocked(vscode.window.showInputBox).mockImplementation((options) => {
            options.validateInput("test");
            return Promise.resolve("test");
        });
        jest.spyOn(datasetSessionNode, "getChildren").mockResolvedValue([testNode, testSDSNode]);
        testDatasetTree.createFilterString.mockReturnValue("test");
        jest.spyOn(Gui, "resolveQuickPick").mockResolvedValue(quickPickItem);
        jest.spyOn(dsActions, "openPS").mockImplementation(() => null);

        return {
            session,
            treeView,
            testNode,
            quickPickContent,
            testSDSNode,
            quickPickItem,
            profileInstance,
            imperativeProfile,
            datasetSessionNode,
            mvsApi,
            testDatasetTree,
        };
    }

    it("Tests that allocateLike works if called from the command palette", async () => {
        createGlobalMocks();
        const blockMocks = createBlockMocks();

        const errorHandlingSpy = jest.spyOn(utils, "errorHandling");

        await dsActions.allocateLike(blockMocks.testDatasetTree);

        expect(errorHandlingSpy).toHaveBeenCalledTimes(0);
        expect(blockMocks.quickPickContent.show).toHaveBeenCalledTimes(1);
    });
    it("Tests that allocateLike works if called from the context menu", async () => {
        createGlobalMocks();
        const blockMocks = createBlockMocks();

        const errorHandlingSpy = jest.spyOn(utils, "errorHandling");

        await dsActions.allocateLike(blockMocks.testDatasetTree, blockMocks.testNode);

        expect(errorHandlingSpy).toHaveBeenCalledTimes(0);
        expect(blockMocks.quickPickContent.show).toHaveBeenCalledTimes(0);
    });
    it("Tests that the dataset filter string is updated on the session, to include the new node's name", async () => {
        createGlobalMocks();
        const blockMocks = createBlockMocks();

        await dsActions.allocateLike(blockMocks.testDatasetTree, blockMocks.testNode);

        expect(blockMocks.datasetSessionNode.pattern).toEqual("TEST");
    });
    it("Tests that allocateLike fails if no profile is selected", async () => {
        createGlobalMocks();
        const blockMocks = createBlockMocks();

        jest.spyOn(Gui, "resolveQuickPick").mockResolvedValueOnce(null);

        await dsActions.allocateLike(blockMocks.testDatasetTree);

        expect(mocked(Gui.showMessage)).toHaveBeenCalledWith("You must select a profile.");
    });
    it("Tests that allocateLike fails if no new dataset name is provided", async () => {
        createGlobalMocks();
        const blockMocks = createBlockMocks();

        mocked(vscode.window.showInputBox).mockResolvedValueOnce(null);

        await dsActions.allocateLike(blockMocks.testDatasetTree, blockMocks.testNode);

        expect(mocked(Gui.showMessage)).toHaveBeenCalledWith("You must enter a new data set name.");
    });
    it("Tests that allocateLike fails if error is thrown", async () => {
        createGlobalMocks();
        const blockMocks = createBlockMocks();

        const errorHandlingSpy = jest.spyOn(utils, "errorHandling");
        const errorMessage = new Error("Test error");
        jest.spyOn(blockMocks.mvsApi, "allocateLikeDataSet").mockRejectedValue(errorMessage);

        try {
            await dsActions.allocateLike(blockMocks.testDatasetTree);
        } catch (err) {
            // do nothing
        }

        expect(errorHandlingSpy).toHaveBeenCalledTimes(1);
        expect(errorHandlingSpy).toHaveBeenCalledWith(errorMessage, "test", "Unable to create data set:");
    });
});<|MERGE_RESOLUTION|>--- conflicted
+++ resolved
@@ -202,11 +202,7 @@
             // Prevent exception from failing test
         }
 
-<<<<<<< HEAD
-        expect(mocked(Gui.errorMessage)).toBeCalledWith("Unable to create member. test Error: test");
-=======
-        expect(mocked(Gui.errorMessage)).toBeCalledWith("Unable to create member: Error: test");
->>>>>>> a8e9479a
+        expect(mocked(Gui.errorMessage)).toBeCalledWith("Unable to create member. Error: test");
         mocked(zowe.Upload.bufferToDataSet).mockReset();
     });
     it("Checking of attempt to create member without name", async () => {
@@ -1656,12 +1652,7 @@
             Error("No matching names found for query: AUSER.A1557332.A996850.TEST1")
         );
         expect(mocked(Gui.errorMessage)).toBeCalledWith(
-<<<<<<< HEAD
-            "Unable to list attributes. No matching names found for query: AUSER.A1557332.A996850.TEST1 Error: No matching names found for query: " +
-                "AUSER.A1557332.A996850.TEST1"
-=======
-            "Unable to list attributes: Error: No matching names found for query: AUSER.A1557332.A996850.TEST1"
->>>>>>> a8e9479a
+            "Unable to list attributes. Error: No matching names found for query: AUSER.A1557332.A996850.TEST1"
         );
         expect(mocked(vscode.window.createWebviewPanel)).not.toBeCalled();
     });
@@ -2067,7 +2058,7 @@
             await dsActions.downloadDs(node);
         } catch (err) {}
 
-        expect(mocked(Gui.errorMessage)).toBeCalledWith("downloadDataset() called with invalid node.");
+        expect(mocked(Gui.errorMessage)).toBeCalledWith("Cannot download, item invalid.");
     });
 
     it("Testing downloadDs() called with a member", async () => {
@@ -2935,11 +2926,7 @@
             // do nothing
         }
 
-<<<<<<< HEAD
-        expect(mocked(Gui.errorMessage)).toHaveBeenCalledWith("Error encountered when creating data set. Generic Error Error: Generic Error");
-=======
-        expect(mocked(Gui.errorMessage)).toHaveBeenCalledWith("Error encountered when creating data set! Error: Generic Error");
->>>>>>> a8e9479a
+        expect(mocked(Gui.errorMessage)).toHaveBeenCalledWith("Error encountered when creating data set. Error: Generic Error");
         expect(mocked(vscode.workspace.getConfiguration)).lastCalledWith(globals.SETTINGS_DS_DEFAULT_PS);
         expect(createDataSetSpy).toHaveBeenCalledWith(zowe.CreateDataSetTypeEnum.DATA_SET_SEQUENTIAL, "TEST", {
             alcunit: "CYL",
