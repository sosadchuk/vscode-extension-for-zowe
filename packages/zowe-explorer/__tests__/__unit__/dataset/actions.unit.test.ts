--- conflicted
+++ resolved
@@ -293,11 +293,7 @@
 
         await dsActions.refreshPS(node);
 
-<<<<<<< HEAD
         expect(mocked(Gui.showMessage)).toBeCalledWith("Unable to find file: " + node.label + " was probably deleted.");
-=======
-        expect(mocked(vscode.window.showInformationMessage)).toBeCalledWith("Unable to find file: " + node.label + " was probably deleted.");
->>>>>>> 3e95c210
         expect(mocked(vscode.commands.executeCommand)).not.toBeCalled();
     });
     it("Checking failed attempt to refresh PDS Member", async () => {
@@ -312,27 +308,11 @@
 
         await dsActions.refreshPS(child);
 
-<<<<<<< HEAD
-        expect(mocked(zowe.Download.dataSet)).toBeCalledWith(
-            blockMocks.zosmfSession,
-            child.getParent().getLabel() + "(" + child.label + ")",
-            {
-                file: path.join(
-                    globals.DS_DIR,
-                    child.getSessionNode().label.toString(),
-                    `${child.getParent().label}(${child.label})`
-                ),
-                returnEtag: true,
-            }
-        );
-        expect(mocked(Gui.errorMessage)).toBeCalledWith(" Error");
-=======
         expect(mocked(zowe.Download.dataSet)).toBeCalledWith(blockMocks.zosmfSession, child.getParent().getLabel() + "(" + child.label + ")", {
             file: path.join(globals.DS_DIR, child.getSessionNode().label.toString(), `${child.getParent().label}(${child.label})`),
             returnEtag: true,
         });
-        expect(mocked(vscode.window.showErrorMessage)).toBeCalledWith(" Error");
->>>>>>> 3e95c210
+        expect(mocked(Gui.errorMessage)).toBeCalledWith(" Error");
     });
     it("Checking favorite empty PDS refresh", async () => {
         globals.defineGlobals("");
@@ -508,15 +488,10 @@
 
         await dsActions.deleteDatasetPrompt(blockMocks.testDatasetTree);
 
-<<<<<<< HEAD
         expect(mocked(Gui.showMessage)).toBeCalledWith(
             `The following 1 item(s) were deleted: ${blockMocks.testMemberNode
                 .getParent()
                 .getLabel()}(${blockMocks.testMemberNode.getLabel()})`
-=======
-        expect(mocked(vscode.window.showInformationMessage)).toBeCalledWith(
-            `The following 1 item(s) were deleted: ${blockMocks.testMemberNode.getParent().getLabel()}(${blockMocks.testMemberNode.getLabel()})`
->>>>>>> 3e95c210
         );
     });
 
@@ -613,11 +588,7 @@
 
         await dsActions.deleteDatasetPrompt(blockMocks.testDatasetTree);
 
-<<<<<<< HEAD
         expect(mocked(Gui.showMessage)).toBeCalledWith("No data sets selected for deletion, cancelling...");
-=======
-        expect(mocked(vscode.window.showInformationMessage)).toBeCalledWith("No data sets selected for deletion, cancelling...");
->>>>>>> 3e95c210
     });
 
     it("Should account for favorited data sets during deletion", async () => {
@@ -783,13 +754,9 @@
 
         await expect(dsActions.deleteDataset(node, blockMocks.testDatasetTree)).rejects.toEqual(Error("not found"));
 
-<<<<<<< HEAD
         expect(mocked(Gui.showMessage)).toBeCalledWith(
             "Unable to find file: " + node.label + " was probably already deleted."
         );
-=======
-        expect(mocked(vscode.window.showInformationMessage)).toBeCalledWith("Unable to find file: " + node.label + " was probably already deleted.");
->>>>>>> 3e95c210
     });
     it("Checking common PS dataset failed deletion attempt", async () => {
         globals.defineGlobals("");
@@ -1072,13 +1039,9 @@
         await dsActions.saveFile(testDocument, blockMocks.testDatasetTree);
 
         expect(dataSetSpy).toBeCalledWith("HLQ.TEST.AFILE");
-<<<<<<< HEAD
         expect(mocked(Gui.errorMessage)).toBeCalledWith(
             "Data set failed to save. Data set may have been deleted on mainframe."
         );
-=======
-        expect(mocked(vscode.window.showErrorMessage)).toBeCalledWith("Data set failed to save. Data set may have been deleted on mainframe.");
->>>>>>> 3e95c210
     });
     it("Checking common dataset saving", async () => {
         globals.defineGlobals("");
@@ -2961,11 +2924,7 @@
 
         await dsActions.allocateLike(blockMocks.testDatasetTree, blockMocks.testNode);
 
-<<<<<<< HEAD
         expect(mocked(Gui.showMessage)).toHaveBeenCalledWith("You must enter a new data set name.");
-=======
-        expect(mocked(vscode.window.showInformationMessage)).toHaveBeenCalledWith("You must enter a new data set name.");
->>>>>>> 3e95c210
     });
     it("Tests that allocateLike fails if error is thrown", async () => {
         createGlobalMocks();
