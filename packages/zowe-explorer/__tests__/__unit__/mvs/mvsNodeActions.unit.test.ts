--- conflicted
+++ resolved
@@ -13,37 +13,11 @@
 import * as dsActions from "../../../src/dataset/actions";
 import { ZoweDatasetNode } from "../../../src/dataset/ZoweDatasetNode";
 import * as globals from "../../../src/globals";
-<<<<<<< HEAD
-import { ZoweLogger } from "../../../src/utils/LoggerUtils";
-
-const mockRefresh = jest.fn();
-const showOpenDialog = jest.fn();
-const showInformationMessage = jest.fn();
-const openTextDocument = jest.fn();
-const mockRefreshElement = jest.fn();
-const mockFindFavoritedNode = jest.fn();
-const mockFindNonFavoritedNode = jest.fn();
-
-Object.defineProperty(globals, "LOG", { value: jest.fn(), configurable: true });
-Object.defineProperty(globals.LOG, "error", { value: jest.fn(), configurable: true });
-Object.defineProperty(vscode.window, "showOpenDialog", { value: showOpenDialog });
-Object.defineProperty(vscode.window, "showInformationMessage", { value: showInformationMessage });
-Object.defineProperty(vscode.workspace, "openTextDocument", { value: openTextDocument });
-Object.defineProperty(ZoweLogger, "error", { value: jest.fn(), configurable: true });
-Object.defineProperty(ZoweLogger, "trace", { value: jest.fn(), configurable: true });
-const DatasetTree = jest.fn().mockImplementation(() => {
-    return {
-        mSessionNodes: [],
-        mFavorites: [],
-        refresh: mockRefresh,
-        refreshElement: mockRefreshElement,
-        findFavoritedNode: mockFindFavoritedNode,
-        findNonFavoritedNode: mockFindNonFavoritedNode,
-=======
 import * as profUtils from "../../../src/utils/ProfilesUtils";
 import { createIProfile, createISession, createTreeView } from "../../../__mocks__/mockCreators/shared";
 import { createDatasetSessionNode, createDatasetTree } from "../../../__mocks__/mockCreators/datasets";
 import { ZoweExplorerApiRegister } from "../../../src/ZoweExplorerApiRegister";
+import { ZoweLogger } from "../../../src/utils/LoggerUtils";
 
 async function createGlobalMocks() {
     let newMocks = {
@@ -58,11 +32,12 @@
         treeView: createTreeView(),
         session: createISession(),
         profileOne: createIProfile(),
->>>>>>> 9e8b672a
     };
 
     Object.defineProperty(globals, "LOG", { value: jest.fn(), configurable: true });
     Object.defineProperty(globals.LOG, "error", { value: jest.fn(), configurable: true });
+    Object.defineProperty(ZoweLogger, "error", { value: jest.fn(), configurable: true });
+    Object.defineProperty(ZoweLogger, "trace", { value: jest.fn(), configurable: true });
     Object.defineProperty(vscode.window, "showOpenDialog", { value: newMocks.showOpenDialog, configurable: true });
     Object.defineProperty(vscode.window, "showInformationMessage", { value: newMocks.showInformationMessage, configurable: true });
     Object.defineProperty(vscode.workspace, "openTextDocument", { value: newMocks.openTextDocument, configurable: true });
