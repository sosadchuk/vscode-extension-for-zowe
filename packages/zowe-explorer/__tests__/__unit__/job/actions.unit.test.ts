--- conflicted
+++ resolved
@@ -976,8 +976,7 @@
     });
     it("should fetch the spool content successfully", async () => {
         createGlobalMocks();
-<<<<<<< HEAD
-        const blockMocks = createBlockMocks();
+        const blockMocks = await createBlockMocks();
         const testNode = new ZoweJobNode({
             label: "undefined:test - testJob",
             collapsibleState: vscode.TreeItemCollapsibleState.None,
@@ -986,18 +985,6 @@
             profile: createIProfile(),
         });
         jest.spyOn(ZoweSpoolNode.prototype, "getProfile").mockReturnValue({
-=======
-        const blockMocks = await createBlockMocks();
-        const testNode = new Job(
-            "undefined:test - testJob",
-            vscode.TreeItemCollapsibleState.None,
-            createJobFavoritesNode(),
-            createISessionWithoutCredentials(),
-            null as any,
-            createIProfile()
-        );
-        jest.spyOn(Spool.prototype, "getProfile").mockReturnValue({
->>>>>>> eb20290e
             name: "test",
         } as any);
         mocked(SpoolProvider.toUniqueJobFileUri).mockReturnValueOnce(() => blockMocks.mockUri);
