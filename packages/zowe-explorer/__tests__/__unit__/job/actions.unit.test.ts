--- conflicted
+++ resolved
@@ -1021,15 +1021,12 @@
             configurable: true,
         });
         warningDialogStub.mockResolvedValueOnce("Delete");
-<<<<<<< HEAD
         const refreshAllStub = jest.fn();
         Object.defineProperty(refreshActions, "refreshAll", {
             value: refreshAllStub,
             configurable: true,
         });
-=======
         jest.spyOn(refreshActions, "refreshAll");
->>>>>>> 890f6fbe
         const jobsProvider = createJobsTree(session, job, profile, createTreeView());
         jobsProvider.delete.mockResolvedValueOnce(Promise.resolve());
         const jobNode = new Job("jobtest", vscode.TreeItemCollapsibleState.Expanded, null, session, job, profile);
@@ -1037,11 +1034,7 @@
         await jobActions.deleteCommand(jobsProvider, jobNode);
         // assert
         expect(mocked(jobsProvider.delete)).toBeCalledWith(jobNode);
-<<<<<<< HEAD
-        expect(refreshAllStub).toHaveBeenCalledWith(jobsProvider);
-=======
         expect(refreshActions.refreshAll).toHaveBeenCalledWith(jobsProvider);
->>>>>>> 890f6fbe
     });
 
     it("should not delete a job in case user cancelled deletion", async () => {
