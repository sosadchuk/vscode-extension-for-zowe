/*
 * This program and the accompanying materials are made available under the terms of the *
 * Eclipse Public License v2.0 which accompanies this distribution, and is available at *
 * https://www.eclipse.org/legal/epl-v20.html                                      *
 *                                                                                 *
 * SPDX-License-Identifier: EPL-2.0                                                *
 *                                                                                 *
 * Copyright Contributors to the Zowe Project.                                     *
 *                                                                                 *
 */

import {
    createISessionWithoutCredentials,
    createTreeView,
    createIProfile,
    createInstanceOfProfile,
    createQuickPickItem,
    createQuickPickContent,
    createInputBox,
    createSessCfgFromArgs,
    createPersistentConfig,
    createInvalidIProfile,
    createValidIProfile,
    createISession,
    createAltTypeIProfile,
} from "../../__mocks__/mockCreators/shared";
import { createDatasetSessionNode, createDatasetTree } from "../../__mocks__/mockCreators/datasets";
import { createProfileManager, createTestSchemas } from "../../__mocks__/mockCreators/profiles";
import * as vscode from "vscode";
import * as utils from "../../src/utils/ProfilesUtils";
import * as child_process from "child_process";
import { Logger, SessConstants } from "@zowe/imperative";
import * as globals from "../../src/globals";
import { ValidProfileEnum, IZoweNodeType, ProfilesCache } from "@zowe/zowe-explorer-api";
import { ZosmfSession } from "@zowe/cli";
import { ZoweExplorerApiRegister } from "../../src/ZoweExplorerApiRegister";
import { Profiles } from "../../src/Profiles";
import { ZoweUSSNode } from "../../src/uss/ZoweUSSNode";
import { ZoweDatasetNode } from "../../src/dataset/ZoweDatasetNode";
import { Job } from "../../src/job/ZoweJobNode";
import { createUSSSessionNode, createUSSTree } from "../../__mocks__/mockCreators/uss";
import { createJobsTree, createIJobObject, createJobSessionNode } from "../../__mocks__/mockCreators/jobs";

jest.mock("vscode");
jest.mock("child_process");
jest.mock("fs");
jest.mock("fs-extra");

async function createGlobalMocks() {
    const newMocks = {
        mockShowInputBox: jest.fn(),
        mockGetConfiguration: jest.fn(),
        mockCreateQuickPick: jest.fn(),
        mockShowQuickPick: jest.fn(),
        mockShowInformationMessage: jest.fn(),
        mockGetInstance: jest.fn(),
        mockShowErrorMessage: jest.fn(),
        mockCreateInputBox: jest.fn(),
        mockLog: jest.fn(),
        mockProfileInstance: null,
        mockDebug: jest.fn(),
        mockError: jest.fn(),
        mockConfigurationTarget: jest.fn(),
        mockCreateSessCfgFromArgs: jest.fn(),
        testProfile: createValidIProfile(),
        testSession: createISession(),
        mockCliProfileManager: createProfileManager(),
        ProgressLocation: jest.fn().mockImplementation(() => {
            return {
                Notification: 15,
            };
        }),
        withProgress: null,
        mockCallback: null,
        mockUrlInfo: {
            valid: true,
            protocol: "https",
            host: "fake.com",
            port: 143,
        },
    };

    newMocks.mockProfileInstance = createInstanceOfProfile(newMocks.testProfile);
    newMocks.mockGetInstance.mockReturnValue(newMocks.mockProfileInstance);
    newMocks.withProgress = jest.fn().mockImplementation((progLocation, callback) => {
        return newMocks.mockCallback;
    });

    Object.defineProperty(vscode.window, "showInformationMessage", {
        value: newMocks.mockShowInformationMessage,
        configurable: true,
    });
    Object.defineProperty(vscode.window, "showInputBox", { value: newMocks.mockShowInputBox, configurable: true });
    Object.defineProperty(vscode.window, "showErrorMessage", {
        value: newMocks.mockShowErrorMessage,
        configurable: true,
    });
    Object.defineProperty(vscode.window, "showQuickPick", { value: newMocks.mockShowQuickPick, configurable: true });
    Object.defineProperty(vscode.window, "createQuickPick", {
        value: newMocks.mockCreateQuickPick,
        configurable: true,
    });
    Object.defineProperty(Profiles, "getInstance", { value: newMocks.mockGetInstance, configurable: true });
    Object.defineProperty(globals, "LOG", { value: newMocks.mockLog, configurable: true });
    Object.defineProperty(vscode.window, "createInputBox", { value: newMocks.mockCreateInputBox, configurable: true });
    Object.defineProperty(globals.LOG, "debug", { value: newMocks.mockDebug, configurable: true });
    Object.defineProperty(ZosmfSession, "createSessCfgFromArgs", {
        value: newMocks.mockCreateSessCfgFromArgs,
        configurable: true,
    });
    Object.defineProperty(globals.LOG, "error", { value: newMocks.mockError, configurable: true });
    Object.defineProperty(globals, "ISTHEIA", { get: () => false, configurable: true });
    Object.defineProperty(vscode.window, "createTreeView", { value: jest.fn(), configurable: true });
    Object.defineProperty(vscode.workspace, "getConfiguration", {
        value: newMocks.mockGetConfiguration,
        configurable: true,
    });
    Object.defineProperty(vscode, "ConfigurationTarget", {
        value: newMocks.mockConfigurationTarget,
        configurable: true,
    });
    Object.defineProperty(vscode, "ProgressLocation", { value: newMocks.ProgressLocation, configurable: true });
    Object.defineProperty(vscode.window, "withProgress", { value: newMocks.withProgress, configurable: true });

    Object.defineProperty(ProfilesCache, "getConfigInstance", {
        value: jest.fn(() => {
            return {
                usingTeamConfig: false,
            };
        }),
    });

    return newMocks;
}

describe("Profiles Unit Tests - Function createZoweSession", () => {
    async function createBlockMocks(globalMocks) {
        const newMocks = {
            log: Logger.getAppLogger(),
            session: createISessionWithoutCredentials(),
            treeView: createTreeView(),
            mockLoadNamedProfile: jest.fn(),
            imperativeProfile: createIProfile(),
            quickPickItem: createQuickPickItem(),
            qpPlaceholder:
                'Choose "Create new..." to define a new profile or select an existing profile to add to the Data Set Explorer',
            profiles: null,
            testJobNode: createIJobObject(),
            testDatasetSessionNode: null,
            testUSSSessionNode: null,
            testJobsSessionNode: null,
            testDatasetTree: null,
            testUSSTree: null,
            testJobsTree: null,
            profileInstance: null,
        };
        newMocks.profiles = await Profiles.createInstance(newMocks.log);
        newMocks.profileInstance = createInstanceOfProfile(newMocks.profiles);
        newMocks.mockLoadNamedProfile.mockReturnValue(newMocks.imperativeProfile);
        newMocks.profileInstance.loadNamedProfile = newMocks.mockLoadNamedProfile;
        globalMocks.mockGetInstance.mockReturnValue(newMocks.profileInstance);
        newMocks.testDatasetSessionNode = createDatasetSessionNode(newMocks.session, newMocks.profileInstance);
        newMocks.testUSSSessionNode = createUSSSessionNode(newMocks.session, newMocks.profileInstance);
        newMocks.testJobsSessionNode = createJobSessionNode(newMocks.session, newMocks.profileInstance);
        newMocks.testDatasetTree = createDatasetTree(newMocks.testDatasetSessionNode, newMocks.treeView);
        newMocks.testUSSTree = createUSSTree([], [newMocks.testUSSSessionNode], newMocks.treeView);
        newMocks.testJobsTree = createJobsTree(
            newMocks.session,
            newMocks.testJobNode,
            newMocks.profileInstance,
            newMocks.treeView
        );

        return newMocks;
    }

    it("Tests that createZoweSession fails if profile name is invalid", async () => {
        const globalMocks = await createGlobalMocks();
        const blockMocks = await createBlockMocks(globalMocks);
        const entered = undefined;
        globalMocks.mockShowInputBox.mockResolvedValueOnce(entered);

        // Assert edge condition user cancels the input path box
        globalMocks.mockCreateQuickPick.mockReturnValue(
            createQuickPickContent(entered, [blockMocks.quickPickItem], blockMocks.qpPlaceholder)
        );
        jest.spyOn(utils, "resolveQuickPickHelper").mockResolvedValueOnce(blockMocks.quickPickItem);

        await Profiles.getInstance().loadNamedProfile("profile1");
        await blockMocks.profiles.createZoweSession(blockMocks.testDatasetTree);
        expect(globalMocks.mockShowInformationMessage.mock.calls[0][0]).toEqual(
            "Profile Name was not supplied. Operation Cancelled"
        );
    });

    it("Tests that createZoweSession successfully creates a new session with profile name supplied by user", async () => {
        const globalMocks = await createGlobalMocks();
        const blockMocks = await createBlockMocks(globalMocks);
        const entered = undefined;
        globalMocks.mockShowInputBox.mockResolvedValueOnce("fake");

        // Assert edge condition user cancels the input path box
        globalMocks.mockCreateQuickPick.mockReturnValue(
            createQuickPickContent(entered, [blockMocks.quickPickItem], blockMocks.qpPlaceholder)
        );
        jest.spyOn(utils, "resolveQuickPickHelper").mockResolvedValueOnce(blockMocks.quickPickItem);

        await blockMocks.profiles.createZoweSession(blockMocks.testDatasetTree);
        expect(blockMocks.testDatasetTree.addSession).toBeCalled();
        expect(blockMocks.testDatasetTree.addSession.mock.calls[0][0]).toEqual({ newprofile: "fake" });
    });

    it("Tests that createZoweSession correctly gets APIs available for USS tree", async () => {
        const globalMocks = await createGlobalMocks();
        const blockMocks = await createBlockMocks(globalMocks);
        const entered = undefined;
        globalMocks.mockShowInputBox.mockResolvedValueOnce("fake");

        const apiRegisterInstance = ZoweExplorerApiRegister.getInstance();
        const registeredTypesSpy = jest.spyOn(apiRegisterInstance, "registeredUssApiTypes");

        globalMocks.mockCreateQuickPick.mockReturnValue(
            createQuickPickContent(entered, [blockMocks.quickPickItem], blockMocks.qpPlaceholder)
        );
        jest.spyOn(utils, "resolveQuickPickHelper").mockResolvedValueOnce(blockMocks.quickPickItem);

        await blockMocks.profiles.createZoweSession(blockMocks.testUSSTree);
        expect(registeredTypesSpy).toBeCalled();
    });

    it("Tests that createZoweSession correctly gets APIs available for dataset tree", async () => {
        const globalMocks = await createGlobalMocks();
        const blockMocks = await createBlockMocks(globalMocks);
        const entered = undefined;
        globalMocks.mockShowInputBox.mockResolvedValueOnce("fake");

        const apiRegisterInstance = ZoweExplorerApiRegister.getInstance();
        const registeredTypesSpy = jest.spyOn(apiRegisterInstance, "registeredMvsApiTypes");

        globalMocks.mockCreateQuickPick.mockReturnValue(
            createQuickPickContent(entered, [blockMocks.quickPickItem], blockMocks.qpPlaceholder)
        );
        jest.spyOn(utils, "resolveQuickPickHelper").mockResolvedValueOnce(blockMocks.quickPickItem);

        await blockMocks.profiles.createZoweSession(blockMocks.testDatasetTree);
        expect(registeredTypesSpy).toBeCalled();
    });

    it("Tests that createZoweSession correctly gets APIs available for dataset tree", async () => {
        const globalMocks = await createGlobalMocks();
        const blockMocks = await createBlockMocks(globalMocks);
        const entered = undefined;
        globalMocks.mockShowInputBox.mockResolvedValueOnce("fake");

        const apiRegisterInstance = ZoweExplorerApiRegister.getInstance();
        const registeredTypesSpy = jest.spyOn(apiRegisterInstance, "registeredJesApiTypes");

        globalMocks.mockCreateQuickPick.mockReturnValue(
            createQuickPickContent(entered, [blockMocks.quickPickItem], blockMocks.qpPlaceholder)
        );
        jest.spyOn(utils, "resolveQuickPickHelper").mockResolvedValueOnce(blockMocks.quickPickItem);

        await blockMocks.profiles.createZoweSession(blockMocks.testJobsTree);
        expect(registeredTypesSpy).toBeCalled();
    });

    it("Tests that createZoweSession successfully creates a new session with profile name selected from list by user", async () => {
        const globalMocks = await createGlobalMocks();
        const blockMocks = await createBlockMocks(globalMocks);
        const entered = "";

        // Assert edge condition user cancels the input path box
        const quickPickContent = createQuickPickContent(entered, [blockMocks.quickPickItem], blockMocks.qpPlaceholder);
        quickPickContent.label = "firstName";
        globalMocks.mockCreateQuickPick.mockReturnValue(quickPickContent);
        jest.spyOn(utils, "resolveQuickPickHelper").mockResolvedValueOnce(quickPickContent);

        await blockMocks.profiles.createZoweSession(blockMocks.testDatasetTree);
        expect(blockMocks.testDatasetTree.addSession).toBeCalled();
        expect(blockMocks.testDatasetTree.addSession.mock.calls[0][0]).toBe("firstName");
    });

    it("Tests that createZoweSession successfully creates a new session with profile name selected from list by user by typing", async () => {
        const globalMocks = await createGlobalMocks();
        const blockMocks = await createBlockMocks(globalMocks);
        const entered = "fake";

        globalMocks.mockCreateQuickPick.mockReturnValue(
            createQuickPickContent(entered, [blockMocks.quickPickItem], blockMocks.qpPlaceholder)
        );
        jest.spyOn(utils, "resolveQuickPickHelper").mockResolvedValueOnce(blockMocks.quickPickItem);

        await blockMocks.profiles.createZoweSession(blockMocks.testDatasetTree);
        expect(blockMocks.testDatasetTree.addSession).not.toBeCalled();
    });

    it("Tests that createZoweSession fails if profile not selected", async () => {
        const globalMocks = await createGlobalMocks();
        const blockMocks = await createBlockMocks(globalMocks);
        const entered = "";

        // Assert edge condition user cancels the input path box
        const quickPickContent = createQuickPickContent(entered, [blockMocks.quickPickItem], blockMocks.qpPlaceholder);
        quickPickContent.label = undefined;
        globalMocks.mockCreateQuickPick.mockReturnValue(quickPickContent);
        jest.spyOn(utils, "resolveQuickPickHelper").mockResolvedValueOnce(quickPickContent);

        await blockMocks.profiles.createZoweSession(blockMocks.testDatasetTree);
        expect(blockMocks.testDatasetTree.addSession).not.toBeCalled();
    });

    it("Tests that createZoweSession fails if createNewConnection fails", async () => {
        const globalMocks = await createGlobalMocks();
        const blockMocks = await createBlockMocks(globalMocks);
        const entered = "fake";
        blockMocks.profileInstance.createNewConnection = jest
            .fn()
            .mockRejectedValue(new Error("create connection error"));
        globalMocks.mockShowInputBox.mockResolvedValueOnce(entered);

        globalMocks.mockCreateQuickPick.mockReturnValue(
            createQuickPickContent(entered, [blockMocks.quickPickItem], blockMocks.qpPlaceholder)
        );
        jest.spyOn(utils, "resolveQuickPickHelper").mockResolvedValueOnce(blockMocks.quickPickItem);
        const errorHandlingSpy = jest.spyOn(utils, "errorHandling");

        await blockMocks.profiles.createZoweSession(blockMocks.testDatasetTree);
        expect(errorHandlingSpy).toBeCalled();
        expect(errorHandlingSpy.mock.calls[0][0]).toEqual(new Error("create connection error"));
    });

    it("Testing that createZoweSession with theia", async () => {
        const globalMocks = await createGlobalMocks();
        const blockMocks = await createBlockMocks(globalMocks);

        const entered = "";
        const createZoweSessionSpy = jest.spyOn(blockMocks.profiles, "createZoweSession");
        Object.defineProperty(globals, "ISTHEIA", { get: () => true, configurable: true });
        globalMocks.mockCreateQuickPick.mockReturnValue(
            createQuickPickContent(entered, [blockMocks.quickPickItem], blockMocks.qpPlaceholder)
        );
        jest.spyOn(utils, "resolveQuickPickHelper").mockResolvedValueOnce(blockMocks.quickPickItem);

        await blockMocks.profiles.createZoweSession(blockMocks.testDatasetTree);
        expect(createZoweSessionSpy).toHaveBeenCalled();
    });

    it("Testing that createZoweSession with theia fails if no choice", async () => {
        const globalMocks = await createGlobalMocks();
        const blockMocks = await createBlockMocks(globalMocks);

        const entered = null;
        const createZoweSessionSpy = jest.spyOn(blockMocks.profiles, "createZoweSession");
        Object.defineProperty(globals, "ISTHEIA", { get: () => true, configurable: true });
        globalMocks.mockCreateQuickPick.mockReturnValue(
            createQuickPickContent(entered, [blockMocks.quickPickItem], blockMocks.qpPlaceholder)
        );
        jest.spyOn(utils, "resolveQuickPickHelper").mockResolvedValueOnce(blockMocks.quickPickItem);

        await blockMocks.profiles.createZoweSession(blockMocks.testDatasetTree);
        expect(createZoweSessionSpy).toHaveBeenCalled();
        expect(globalMocks.mockShowInformationMessage.mock.calls.length).toBe(1);
    });
});

describe("Profiles Unit Tests - Function createNewConnection", () => {
    async function createBlockMocks(globalMocks) {
        const newMocks = {
            log: Logger.getAppLogger(),
            session: createISessionWithoutCredentials(),
            treeView: createTreeView(),
            mockLoadNamedProfile: jest.fn(),
            imperativeProfile: createIProfile(),
            datasetSessionNode: null,
            inputBox: createInputBox("input"),
            quickPickItem: createQuickPickItem(),
            profiles: null,
            testSchemas: createTestSchemas(),
            testDatasetTree: null,
            profileInstance: null,
        };
        newMocks.imperativeProfile.name = "profile1";
        newMocks.imperativeProfile.profile.user = "fake";
        newMocks.imperativeProfile.profile.password = "1234";
        newMocks.profiles = await Profiles.createInstance(newMocks.log);
        newMocks.profileInstance = createInstanceOfProfile(newMocks.profiles);
        newMocks.mockLoadNamedProfile.mockReturnValue(newMocks.imperativeProfile);
        newMocks.profileInstance.loadNamedProfile = newMocks.mockLoadNamedProfile;
        globalMocks.mockGetInstance.mockReturnValue(newMocks.profileInstance);
        globalMocks.mockCreateInputBox.mockReturnValue(newMocks.inputBox);
        newMocks.datasetSessionNode = createDatasetSessionNode(newMocks.session, newMocks.imperativeProfile);
        newMocks.testDatasetTree = createDatasetTree(newMocks.datasetSessionNode, newMocks.treeView);

        return newMocks;
    }

    it("Tests that createNewConnection fails if profileName is missing", async () => {
        const globalMocks = await createGlobalMocks();
        const blockMocks = await createBlockMocks(globalMocks);

        await blockMocks.profiles.createNewConnection("");
        expect(globalMocks.mockShowInformationMessage.mock.calls.length).toBe(1);
        expect(globalMocks.mockShowInformationMessage.mock.calls[0][0]).toBe(
            "Profile name was not supplied. Operation Cancelled"
        );
    });

    it("Tests that createNewConnection fails if profileType is missing", async () => {
        const globalMocks = await createGlobalMocks();
        const blockMocks = await createBlockMocks(globalMocks);

        blockMocks.profiles.getProfileType = () =>
            new Promise((resolve) => {
                resolve(undefined);
            });

        await blockMocks.profiles.createNewConnection(blockMocks.imperativeProfile.name);
        expect(globalMocks.mockShowInformationMessage.mock.calls.length).toBe(1);
        expect(globalMocks.mockShowInformationMessage.mock.calls[0][0]).toBe(
            "No profile type was chosen. Operation Cancelled"
        );
    });

    it("Tests that createNewConnection fails if zOSMF URL is missing", async () => {
        const globalMocks = await createGlobalMocks();
        const blockMocks = await createBlockMocks(globalMocks);

        blockMocks.profiles.getProfileType = () =>
            new Promise((resolve) => {
                resolve("zosmf");
            });
        blockMocks.profiles.getSchema = () => blockMocks.testSchemas[0];
        blockMocks.profiles.getUrl = () =>
            new Promise((resolve) => {
                resolve(undefined);
            });

        await blockMocks.profiles.createNewConnection(blockMocks.imperativeProfile.name);
        expect(globalMocks.mockShowInformationMessage.mock.calls.length).toBe(1);
        expect(globalMocks.mockShowInformationMessage.mock.calls[0][0]).toBe(
            "No valid value for z/OS URL. Operation Cancelled"
        );
    });

    it("Tests that createNewConnection fails if username is missing", async () => {
        const globalMocks = await createGlobalMocks();
        const blockMocks = await createBlockMocks(globalMocks);

        blockMocks.profiles.getProfileType = () =>
            new Promise((resolve) => {
                resolve("zosmf");
            });
        blockMocks.profiles.getSchema = () => blockMocks.testSchemas[0];
        blockMocks.profiles.urlInfo = () => Promise.resolve(globalMocks.mockUrlInfo);
        globalMocks.mockShowInputBox.mockResolvedValueOnce(undefined);

        await blockMocks.profiles.createNewConnection(blockMocks.imperativeProfile.name);
        expect(globalMocks.mockShowInformationMessage.mock.calls[0][0]).toBe("Operation Cancelled");
    });

    it("Tests that createNewConnection fails if password is missing", async () => {
        const globalMocks = await createGlobalMocks();
        const blockMocks = await createBlockMocks(globalMocks);

        blockMocks.profiles.getProfileType = () =>
            new Promise((resolve) => {
                resolve("zosmf");
            });
        blockMocks.profiles.getSchema = () => blockMocks.testSchemas[0];
        blockMocks.profiles.urlInfo = () => Promise.resolve(globalMocks.mockUrlInfo);
        globalMocks.mockShowInputBox.mockResolvedValueOnce("fake");
        globalMocks.mockShowInputBox.mockResolvedValueOnce(undefined);

        await blockMocks.profiles.createNewConnection(blockMocks.imperativeProfile.name);
        expect(globalMocks.mockShowInformationMessage.mock.calls[0][0]).toBe("Operation Cancelled");
    });

    it("Tests that createNewConnection fails if rejectUnauthorized is missing", async () => {
        const globalMocks = await createGlobalMocks();
        const blockMocks = await createBlockMocks(globalMocks);

        blockMocks.profiles.getProfileType = () =>
            new Promise((resolve) => {
                resolve("zosmf");
            });
        blockMocks.profiles.getSchema = () => blockMocks.testSchemas[0];
        blockMocks.profiles.urlInfo = () => Promise.resolve(globalMocks.mockUrlInfo);
        globalMocks.mockShowInputBox.mockResolvedValueOnce("fake");
        globalMocks.mockShowInputBox.mockResolvedValueOnce("fake");
        globalMocks.mockShowInputBox.mockResolvedValueOnce(undefined);

        await blockMocks.profiles.createNewConnection(blockMocks.imperativeProfile.name);
        expect(globalMocks.mockShowInformationMessage.mock.calls[0][0]).toBe("Operation Cancelled");
    });

    it("Tests that createNewConnection fails if profileName is a duplicate", async () => {
        const globalMocks = await createGlobalMocks();
        const blockMocks = await createBlockMocks(globalMocks);

        blockMocks.profiles.getProfileType = () =>
            new Promise((resolve) => {
                resolve("zosmf");
            });
        blockMocks.profiles.getSchema = () => blockMocks.testSchemas[0];
        blockMocks.profiles.urlInfo = () => Promise.resolve(globalMocks.mockUrlInfo);
        globalMocks.mockShowInputBox.mockResolvedValue("fake");
        globalMocks.mockShowQuickPick.mockResolvedValueOnce("False - Accept connections with self-signed certificates");

        await blockMocks.profiles.createNewConnection(blockMocks.imperativeProfile.name);
        expect(globalMocks.mockShowErrorMessage.mock.calls.length).toBe(1);
        expect(globalMocks.mockShowErrorMessage.mock.calls[0][0]).toBe(
            "Profile name already exists. Please create a profile using a different name"
        );
    });

    it("Tests that createNewConnection creates a new profile", async () => {
        const globalMocks = await createGlobalMocks();
        const blockMocks = await createBlockMocks(globalMocks);

        blockMocks.profiles.getProfileType = () =>
            new Promise((resolve) => {
                resolve("zosmf");
            });
        blockMocks.profiles.getSchema = () => blockMocks.testSchemas[0];
        blockMocks.profiles.urlInfo = () => Promise.resolve(globalMocks.mockUrlInfo);
        globalMocks.mockShowInputBox.mockResolvedValue("fake");
        globalMocks.mockShowQuickPick.mockResolvedValueOnce("False - Accept connections with self-signed certificates");

        await blockMocks.profiles.createNewConnection("fake");
        expect(globalMocks.mockShowInformationMessage.mock.calls[0][0]).toBe("Profile fake was created.");
    });

    it("Tests that createNewConnection creates a new profile with optional credentials", async () => {
        const globalMocks = await createGlobalMocks();
        const blockMocks = await createBlockMocks(globalMocks);

        blockMocks.profiles.getProfileType = () =>
            new Promise((resolve) => {
                resolve("zosmf");
            });
        blockMocks.profiles.getSchema = () => blockMocks.testSchemas[0];
        blockMocks.profiles.urlInfo = () => Promise.resolve(globalMocks.mockUrlInfo);
        globalMocks.mockShowInputBox.mockResolvedValue("");
        globalMocks.mockShowQuickPick.mockResolvedValueOnce("False - Accept connections with self-signed certificates");

        await blockMocks.profiles.createNewConnection("fake");
        expect(globalMocks.mockShowInformationMessage.mock.calls.length).toBe(1);
        expect(globalMocks.mockShowInformationMessage.mock.calls[0][0]).toBe("Profile fake was created.");
    });

    it("Tests that createNewConnection stores default port value if 443 is included with hostname", async () => {
        const globalMocks = await createGlobalMocks();
        const blockMocks = await createBlockMocks(globalMocks);

        blockMocks.profiles.getProfileType = () =>
            new Promise((resolve) => {
                resolve("zosmf");
            });
        blockMocks.profiles.getSchema = () => blockMocks.testSchemas[0];
        blockMocks.profiles.urlInfo = () =>
            Promise.resolve({
                valid: true,
                protocol: "https",
                host: "fake.com",
                port: 443,
            });
        globalMocks.mockShowInputBox.mockResolvedValue("");
        globalMocks.mockShowQuickPick.mockResolvedValueOnce("False - Accept connections with self-signed certificates");

        await blockMocks.profiles.createNewConnection("fake");

        expect(globalMocks.mockShowInformationMessage.mock.calls.length).toBe(1);
        expect(globalMocks.mockShowInformationMessage.mock.calls[0][0]).toBe("Profile fake was created.");
    });

    it("Tests that createNewConnection creates a new profile twice in a row", async () => {
        const globalMocks = await createGlobalMocks();
        const blockMocks = await createBlockMocks(globalMocks);

        blockMocks.profiles.getProfileType = () =>
            new Promise((resolve) => {
                resolve("zosmf");
            });
        blockMocks.profiles.getSchema = () => blockMocks.testSchemas[0];
        blockMocks.profiles.urlInfo = () => Promise.resolve(globalMocks.mockUrlInfo);
        globalMocks.mockShowInputBox.mockResolvedValue("fake1");
        globalMocks.mockShowQuickPick.mockResolvedValueOnce("False - Accept connections with self-signed certificates");

        await blockMocks.profiles.createNewConnection("fake1");
        expect(globalMocks.mockShowInformationMessage.mock.calls.length).toBe(1);
        expect(globalMocks.mockShowInformationMessage.mock.calls[0][0]).toBe("Profile fake1 was created.");

        globalMocks.mockShowInputBox.mockReset();
        globalMocks.mockShowInformationMessage.mockReset();
        globalMocks.mockShowInputBox.mockResolvedValue("fake2");
        globalMocks.mockShowQuickPick.mockResolvedValueOnce("True - Reject connections with self-signed certificates");

        await blockMocks.profiles.createNewConnection("fake2");
        expect(globalMocks.mockShowInformationMessage.mock.calls.length).toBe(1);
        expect(globalMocks.mockShowInformationMessage.mock.calls[0][0]).toBe("Profile fake2 was created.");
    });

    it("Tests that createNewConnection creates an alternate profile", async () => {
        const globalMocks = await createGlobalMocks();
        const blockMocks = await createBlockMocks(globalMocks);

        blockMocks.profiles.getProfileType = () =>
            new Promise((resolve) => {
                resolve("alternate");
            });
        blockMocks.profiles.getSchema = () => blockMocks.testSchemas[1];
        blockMocks.profiles.urlInfo = () =>
            Promise.resolve({
                valid: true,
                protocol: "https",
                host: "fake.com",
                port: 234,
            });
        globalMocks.mockShowInputBox.mockResolvedValueOnce("fake");
        globalMocks.mockShowInputBox.mockResolvedValueOnce("fake");
        globalMocks.mockShowInputBox.mockResolvedValueOnce("fake");
        globalMocks.mockShowQuickPick.mockResolvedValueOnce("False");
        globalMocks.mockShowInputBox.mockResolvedValueOnce("13");

        await blockMocks.profiles.createNewConnection("alternate");
        expect(globalMocks.mockShowInformationMessage.mock.calls.length).toBe(1);
        expect(globalMocks.mockShowInformationMessage.mock.calls[0][0]).toBe("Profile alternate was created.");
    });

    it("Tests that createNewConnection creates an alternate profile with default aNumber value", async () => {
        const globalMocks = await createGlobalMocks();
        const blockMocks = await createBlockMocks(globalMocks);

        blockMocks.profiles.getProfileType = () =>
            new Promise((resolve) => {
                resolve("alternate");
            });
        blockMocks.profiles.getSchema = () => blockMocks.testSchemas[1];
        blockMocks.profiles.urlInfo = () =>
            Promise.resolve({
                valid: true,
                protocol: "https",
                host: "fake.com",
                port: 234,
            });
        globalMocks.mockShowInputBox.mockResolvedValueOnce("fake");
        globalMocks.mockShowInputBox.mockResolvedValueOnce("fake");
        globalMocks.mockShowInputBox.mockResolvedValueOnce("fake");
        globalMocks.mockShowQuickPick.mockResolvedValueOnce("False");
        globalMocks.mockShowInputBox.mockResolvedValueOnce("");

        await blockMocks.profiles.createNewConnection("alternate");
        expect(globalMocks.mockShowInformationMessage.mock.calls.length).toBe(1);
        expect(globalMocks.mockShowInformationMessage.mock.calls[0][0]).toBe("Profile alternate was created.");
    });

    it("Tests that createNewConnection creates an alternate profile with undefined aNumber value", async () => {
        const globalMocks = await createGlobalMocks();
        const blockMocks = await createBlockMocks(globalMocks);

        blockMocks.profiles.getProfileType = () =>
            new Promise((resolve) => {
                resolve("alternate");
            });
        blockMocks.profiles.getSchema = () => blockMocks.testSchemas[2];
        blockMocks.profiles.urlInfo = () =>
            Promise.resolve({
                valid: true,
                protocol: "https",
                host: "fake.com",
                port: 234,
            });

        globalMocks.mockShowInputBox.mockResolvedValueOnce(undefined);

        await blockMocks.profiles.createNewConnection("alternate");
        expect(globalMocks.mockShowInformationMessage.mock.calls[0][0]).toBe("Operation Cancelled");
    });

    it("Tests that createNewConnection creates an alternate profile with null aNumber value", async () => {
        const globalMocks = await createGlobalMocks();
        const blockMocks = await createBlockMocks(globalMocks);

        blockMocks.profiles.getProfileType = () =>
            new Promise((resolve) => {
                resolve("alternate");
            });
        blockMocks.profiles.getSchema = () => blockMocks.testSchemas[4];
        blockMocks.profiles.urlInfo = () =>
            Promise.resolve({
                valid: true,
                protocol: "https",
                host: "fake.com",
                port: 234,
            });
        globalMocks.mockShowInputBox.mockResolvedValueOnce("fake");
        globalMocks.mockShowInputBox.mockResolvedValueOnce("fake");
        globalMocks.mockShowInputBox.mockResolvedValueOnce("fake");
        globalMocks.mockShowQuickPick.mockResolvedValueOnce("False");

        await blockMocks.profiles.createNewConnection("alternate");
        expect(globalMocks.mockShowInformationMessage.mock.calls[0][0]).toBe("Profile alternate was created.");
    });

    it("Tests that createNewConnection creates an alternate profile with default port value", async () => {
        const globalMocks = await createGlobalMocks();
        const blockMocks = await createBlockMocks(globalMocks);

        blockMocks.profiles.getProfileType = () =>
            new Promise((resolve) => {
                resolve("alternate");
            });
        blockMocks.profiles.getSchema = () => blockMocks.testSchemas[1];
        blockMocks.profiles.urlInfo = () =>
            Promise.resolve({
                valid: true,
                protocol: "https",
                host: "fake.com",
                port: undefined,
            });
        globalMocks.mockShowInputBox.mockResolvedValueOnce("0");
        globalMocks.mockShowInputBox.mockResolvedValueOnce("fake");
        globalMocks.mockShowInputBox.mockResolvedValueOnce("fake");
        globalMocks.mockShowInputBox.mockResolvedValueOnce("fake");
        globalMocks.mockShowQuickPick.mockResolvedValueOnce("True");
        globalMocks.mockShowInputBox.mockResolvedValueOnce("126");

        await blockMocks.profiles.createNewConnection("alternate");
        expect(globalMocks.mockShowInformationMessage.mock.calls.length).toBe(1);
        expect(globalMocks.mockShowInformationMessage.mock.calls[0][0]).toBe("Profile alternate was created.");
    });

    it("Tests that createNewConnection fails to create an alternate profile if port is invalid", async () => {
        const globalMocks = await createGlobalMocks();
        const blockMocks = await createBlockMocks(globalMocks);

        blockMocks.profiles.getProfileType = () =>
            new Promise((resolve) => {
                resolve("alternate");
            });
        blockMocks.profiles.getSchema = () => blockMocks.testSchemas[1];
        blockMocks.profiles.urlInfo = () =>
            Promise.resolve({
                valid: true,
                protocol: "https",
                host: "fake.com",
                port: undefined,
            });
        blockMocks.profiles.portInfo = () =>
            new Promise((resolve) => {
                resolve("fake");
            });

        await blockMocks.profiles.createNewConnection("fake");
        expect(globalMocks.mockShowInformationMessage.mock.calls.length).toBe(1);
        expect(globalMocks.mockShowInformationMessage.mock.calls[0][0]).toBe(
            "Invalid Port number provided or operation was cancelled"
        );
    });

    it("Tests that createNewConnection fails to create an alternate profile if aBoolean is invalid", async () => {
        const globalMocks = await createGlobalMocks();
        const blockMocks = await createBlockMocks(globalMocks);

        blockMocks.profiles.getProfileType = () =>
            new Promise((resolve) => {
                resolve("alternate");
            });
        blockMocks.profiles.getSchema = () => blockMocks.testSchemas[1];
        blockMocks.profiles.urlInfo = () => Promise.resolve(globalMocks.mockUrlInfo);
        globalMocks.mockShowInputBox.mockResolvedValue("fake");
        globalMocks.mockShowQuickPick.mockResolvedValueOnce(undefined);

        await blockMocks.profiles.createNewConnection("fake");
        expect(globalMocks.mockShowInformationMessage.mock.calls.length).toBe(1);
        expect(globalMocks.mockShowInformationMessage.mock.calls[0][0]).toBe("Operation Cancelled");
    });

    it("Tests that createNewConnection fails to create an alternate profile if aOther is undefined", async () => {
        const globalMocks = await createGlobalMocks();
        const blockMocks = await createBlockMocks(globalMocks);

        blockMocks.profiles.getProfileType = () =>
            new Promise((resolve) => {
                resolve("alternate");
            });
        blockMocks.profiles.getSchema = () => blockMocks.testSchemas[2];
        blockMocks.profiles.urlInfo = () =>
            Promise.resolve({
                valid: true,
                protocol: "https",
                host: "fake.com",
                port: 234,
            });

        globalMocks.mockShowInputBox.mockResolvedValueOnce("123");
        globalMocks.mockShowInputBox.mockResolvedValueOnce(undefined);

        await blockMocks.profiles.createNewConnection("fake");
        expect(globalMocks.mockShowInformationMessage.mock.calls.length).toBe(1);
        expect(globalMocks.mockShowInformationMessage.mock.calls[0][0]).toBe("Operation Cancelled");
    });

    it("Tests that createNewConnection creates an alternate profile with an optional port", async () => {
        const globalMocks = await createGlobalMocks();
        const blockMocks = await createBlockMocks(globalMocks);

        blockMocks.profiles.getProfileType = () =>
            new Promise((resolve) => {
                resolve("alternate");
            });
        blockMocks.profiles.getSchema = () =>
            new Promise((resolve) => {
                resolve(blockMocks.testSchemas[2]);
            });
        blockMocks.profiles.urlInfo = () => Promise.resolve(globalMocks.mockUrlInfo);
        globalMocks.mockCreateInputBox.mockReturnValue(blockMocks.inputBox);
        globalMocks.mockShowInputBox.mockResolvedValueOnce(Number("143"));
        globalMocks.mockShowInputBox.mockResolvedValueOnce("");
        globalMocks.mockCreateSessCfgFromArgs.mockReturnValue({
            ISession: { user: "fake", password: "fake", base64EncodedAuth: "fake" },
        });

        await blockMocks.profiles.createNewConnection("fake");
        expect(globalMocks.mockShowInformationMessage.mock.calls.length).toBe(1);
        expect(globalMocks.mockShowInformationMessage.mock.calls[0][0]).toBe("Profile fake was created.");
    });
});

describe("Profiles Unit Tests - Function promptCredentials", () => {
    async function createBlockMocks(globalMocks) {
        const newMocks = {
            log: Logger.getAppLogger(),
            mockLoadNamedProfile: jest.fn(),
            imperativeProfile: createIProfile(),
            profiles: null,
            profileInstance: null,
        };
        newMocks.imperativeProfile.name = "profile1";
        newMocks.imperativeProfile.profile.user = "fake";
        newMocks.imperativeProfile.profile.password = "1234";
        newMocks.profiles = await Profiles.createInstance(newMocks.log);
        newMocks.profileInstance = createInstanceOfProfile(newMocks.imperativeProfile);
        newMocks.profiles.allProfiles[1].profile = { user: "test", password: "test" };
        newMocks.profiles.loadNamedProfile = newMocks.mockLoadNamedProfile;

        const mockMvsApi = await ZoweExplorerApiRegister.getMvsApi(globalMocks.testProfile);
        const getMvsApiMock = jest.fn();
        getMvsApiMock.mockReturnValue(mockMvsApi);
        globalMocks.testSession.ISession.base64EncodedAuth = "fake";
        ZoweExplorerApiRegister.getMvsApi = getMvsApiMock.bind(ZoweExplorerApiRegister);
        jest.spyOn(mockMvsApi, "getSession").mockReturnValue(globalMocks.testSession);

        return newMocks;
    }

    it("Tests that promptCredentials is executed successfully", async () => {
        const globalMocks = await createGlobalMocks();
        const blockMocks = await createBlockMocks(globalMocks);

        blockMocks.imperativeProfile.profile = { user: undefined, password: undefined };
        blockMocks.mockLoadNamedProfile.mockReturnValue(blockMocks.imperativeProfile);
        globalMocks.mockCreateSessCfgFromArgs.mockReturnValue({
            ISession: { user: "fake", password: "fake", base64EncodedAuth: "fake" },
        });
        globalMocks.mockShowInputBox.mockResolvedValueOnce("fake");
        globalMocks.mockShowInputBox.mockResolvedValueOnce("fake");
        globalMocks.mockShowInformationMessage.mockResolvedValueOnce([1]);

        const res = await blockMocks.profiles.promptCredentials(blockMocks.imperativeProfile.name);
        expect(res).toEqual(["fake", "fake", "fake"]);
    });

    it("Tests that promptCredentials is executed successfully with rePrompt equals true", async () => {
        const globalMocks = await createGlobalMocks();
        const blockMocks = await createBlockMocks(globalMocks);

        blockMocks.imperativeProfile.profile = { user: "fake", password: "fake" };
        blockMocks.mockLoadNamedProfile.mockReturnValue(blockMocks.imperativeProfile);
        globalMocks.mockShowInformationMessage.mockResolvedValueOnce("Save Credentials");
        globalMocks.mockCreateSessCfgFromArgs.mockReturnValue({
            ISession: { user: "fake", password: "fake", base64EncodedAuth: "fake" },
        });
        globalMocks.mockShowInputBox.mockResolvedValueOnce("fake");
        globalMocks.mockShowInputBox.mockResolvedValueOnce("fake");
        globalMocks.mockShowInformationMessage.mockResolvedValueOnce([1]);

        const res = await blockMocks.profiles.promptCredentials(blockMocks.imperativeProfile.name, true);
        expect(res).toEqual(["fake", "fake", "fake"]);
    });

    it("Tests that promptCredentials is executed successfully when profile doesn't have a username", async () => {
        const globalMocks = await createGlobalMocks();
        const blockMocks = await createBlockMocks(globalMocks);

        blockMocks.imperativeProfile.profile = { user: undefined, password: "oldfake" };
        blockMocks.mockLoadNamedProfile.mockReturnValue(blockMocks.imperativeProfile);
        globalMocks.mockCreateSessCfgFromArgs.mockReturnValue({
            ISession: { user: "fake", password: "oldfake", base64EncodedAuth: "fake" },
        });
        globalMocks.mockShowInputBox.mockResolvedValueOnce("fake");
        globalMocks.mockShowInputBox.mockResolvedValueOnce("oldfake");
        globalMocks.mockShowInformationMessage.mockResolvedValueOnce([1]);
        globalMocks.testSession.ISession.password = "oldfake";

        const res = await blockMocks.profiles.promptCredentials(blockMocks.imperativeProfile.name);
        expect(res).toEqual(["fake", "oldfake", "fake"]);
    });

    it("Tests that promptCredentials is executed successfully when profile doesn't have a password", async () => {
        const globalMocks = await createGlobalMocks();
        const blockMocks = await createBlockMocks(globalMocks);

        blockMocks.imperativeProfile.profile = { user: "oldfake", password: undefined };
        blockMocks.mockLoadNamedProfile.mockReturnValue(blockMocks.imperativeProfile);
        globalMocks.mockCreateSessCfgFromArgs.mockReturnValue({
            ISession: { user: "oldfake", password: "fake", base64EncodedAuth: "fake" },
        });
        globalMocks.mockShowInputBox.mockResolvedValueOnce("oldfake");
        globalMocks.mockShowInputBox.mockResolvedValueOnce("fake");
        globalMocks.mockShowInformationMessage.mockResolvedValueOnce([1]);
        globalMocks.testSession.ISession.user = "oldfake";

        const res = await blockMocks.profiles.promptCredentials(blockMocks.imperativeProfile.name);
        expect(res).toEqual(["oldfake", "fake", "fake"]);
    });

    it("Tests that promptCredentials is executed successfully when profile already contains username/password", async () => {
        const globalMocks = await createGlobalMocks();
        const blockMocks = await createBlockMocks(globalMocks);

        blockMocks.imperativeProfile.profile = { user: "oldfake", password: "oldfake" };
        blockMocks.mockLoadNamedProfile.mockReturnValue(blockMocks.imperativeProfile);
        globalMocks.mockCreateSessCfgFromArgs.mockReturnValue({
            ISession: { user: "fake", password: "fake", base64EncodedAuth: "fake" },
        });
        globalMocks.mockShowInputBox.mockResolvedValueOnce("fake");
        globalMocks.mockShowInputBox.mockResolvedValueOnce("fake");
        globalMocks.mockShowInformationMessage.mockResolvedValueOnce("Save Credentials");

        const res = await blockMocks.profiles.promptCredentials(blockMocks.imperativeProfile.name);
        expect(res).toEqual(["fake", "fake", "fake"]);
    });

    it("Tests that promptCredentials fails if username is invalid", async () => {
        const globalMocks = await createGlobalMocks();
        const blockMocks = await createBlockMocks(globalMocks);

        blockMocks.imperativeProfile.profile = { user: undefined, password: undefined };
        blockMocks.mockLoadNamedProfile.mockReturnValue(blockMocks.imperativeProfile);
        globalMocks.mockShowInputBox.mockResolvedValueOnce(undefined);

        const res = await blockMocks.profiles.promptCredentials(blockMocks.imperativeProfile.name);
        expect(res).toBeUndefined();
    });

    it("Tests that promptCredentials fails if password is invalid", async () => {
        const globalMocks = await createGlobalMocks();
        const blockMocks = await createBlockMocks(globalMocks);

        blockMocks.imperativeProfile.profile = { user: undefined, password: undefined };
        blockMocks.mockLoadNamedProfile.mockReturnValue(blockMocks.imperativeProfile);
        globalMocks.mockShowInputBox.mockResolvedValueOnce("fake");
        globalMocks.mockShowInputBox.mockResolvedValueOnce(undefined);

        const res = await blockMocks.profiles.promptCredentials(blockMocks.imperativeProfile.name);
        expect(res).toBeUndefined();
    });
});

describe("Profiles Unit Tests - Function validateAndParseUrl", () => {
    async function createBlockMocks(globalMocks) {
        const newMocks = {
            log: Logger.getAppLogger(),
            profiles: null,
            profileInstance: null,
        };
        newMocks.profiles = await Profiles.createInstance(newMocks.log);
        newMocks.profileInstance = createInstanceOfProfile(newMocks.profiles);

        return newMocks;
    }

    it("Tests that validateAndParseUrl returns invalid for invalid URL", async () => {
        const globalMocks = await createGlobalMocks();
        const blockMocks = await createBlockMocks(globalMocks);
        const input = "fake/url";
        const res = await blockMocks.profiles.validateAndParseUrl(input);
        expect(res.valid).toBe(false);
    });

    it("Tests that validateAndParseUrl successfully validates a URL with a port", async () => {
        const globalMocks = await createGlobalMocks();
        const blockMocks = await createBlockMocks(globalMocks);
        const input = "https://fake:143";

        const res = await blockMocks.profiles.validateAndParseUrl(input);
        expect(res.valid).toBe(true);
        expect(res.host).toBe("fake");
        // tslint:disable-next-line: no-magic-numbers
        expect(res.port).toBe(143);
    });

    it("Tests that validateAndParseUrl returns invalid for invalid port", async () => {
        const globalMocks = await createGlobalMocks();
        const blockMocks = await createBlockMocks(globalMocks);

        const res = await blockMocks.profiles.validateAndParseUrl("http://10.142.0.23:9999999999/some/path");
        expect(res.valid).toBe(false);
    });

    it("Tests that validateAndParseUrl returns invalid for invalid URL syntax", async () => {
        const globalMocks = await createGlobalMocks();
        const blockMocks = await createBlockMocks(globalMocks);

        const res = await blockMocks.profiles.validateAndParseUrl("https://fake::80");
        expect(res.valid).toBe(false);
    });
});

describe("Profiles Unit Tests - Function getProfileType", () => {
    async function createBlockMocks(globalMocks) {
        const newMocks = {
            log: Logger.getAppLogger(),
            profiles: null,
            profileInstance: null,
        };
        newMocks.profiles = await Profiles.createInstance(newMocks.log);
        newMocks.profileInstance = createInstanceOfProfile(newMocks.profiles);

        return newMocks;
    }

    it("Tests that getProfileType returns correct profile type when receiving only one type", async () => {
        const globalMocks = await createGlobalMocks();
        const blockMocks = await createBlockMocks(globalMocks);
        ZoweExplorerApiRegister.getInstance().registeredApiTypes = () => ["zosmf"];

        const response = await blockMocks.profiles.getProfileType();
        expect(response).toEqual("zosmf");
    });

    it("Tests that getProfileType returns correct profile type when receiving multiple types", async () => {
        const globalMocks = await createGlobalMocks();
        const blockMocks = await createBlockMocks(globalMocks);
        ZoweExplorerApiRegister.getInstance().registeredApiTypes = () => ["zosmf", "alternate"];
        globalMocks.mockShowQuickPick.mockResolvedValueOnce("alternate");

        const res = await blockMocks.profiles.getProfileType();
        expect(res).toEqual("alternate");
    });
});

describe("Profiles Unit Tests - Function getSchema", () => {
    async function createBlockMocks(globalMocks) {
        const newMocks = {
            log: Logger.getAppLogger(),
            profiles: null,
            testSchemas: createTestSchemas(),
            profileInstance: null,
        };
        newMocks.profiles = await Profiles.createInstance(newMocks.log);
        newMocks.profileInstance = createInstanceOfProfile(newMocks.profiles);

        return newMocks;
    }

    it("Tests that getSchema returns correct schema for zosmf profile", async () => {
        const globalMocks = await createGlobalMocks();
        const blockMocks = await createBlockMocks(globalMocks);
        blockMocks.profiles.getCliProfileManager = () => globalMocks.mockCliProfileManager;

        const response = blockMocks.profiles.getSchema("zosmf");
        // tslint:disable-next-line: no-magic-numbers
        expect(response).toEqual(blockMocks.testSchemas[3]);
    });
});

describe("Profiles Unit Tests - Function updateProfile", () => {
    async function createBlockMocks(globalMocks) {
        const newMocks = {
            imperativeProfile: createIProfile(),
            changedImperativeProfile: createIProfile(),
            profileInfo: null,
            log: Logger.getAppLogger(),
            profiles: null,
            profileInstance: null,
        };
        newMocks.profiles = await Profiles.createInstance(newMocks.log);
        newMocks.profileInstance = createInstanceOfProfile(newMocks.profiles);
        newMocks.changedImperativeProfile.profile = { user: "test2", password: "test2", rejectUnauthorize: true };
        newMocks.profileInfo = newMocks.changedImperativeProfile;
        Object.defineProperty(globalMocks.mockCliProfileManager, "load", {
            value: jest.fn(() => {
                return new Promise((resolve) => {
                    resolve(newMocks.imperativeProfile);
                });
            }),
            configurable: true,
        });
        Object.defineProperty(globalMocks.mockCliProfileManager, "update", { value: jest.fn(), configurable: true });
        newMocks.profiles.getCliProfileManager = () => globalMocks.mockCliProfileManager;

        return newMocks;
    }

    it("Tests that updateProfile successfully updates a profile of undefined type", async () => {
        const globalMocks = await createGlobalMocks();
        const blockMocks = await createBlockMocks(globalMocks);
        blockMocks.profileInfo.type = undefined;

        await blockMocks.profiles.updateProfile(blockMocks.profileInfo);
        expect(blockMocks.imperativeProfile.profile).toEqual(blockMocks.changedImperativeProfile.profile);
    });

    it("Tests that updateProfile successfully updates a profile of defined type (zosmf)", async () => {
        const globalMocks = await createGlobalMocks();
        const blockMocks = await createBlockMocks(globalMocks);

        await blockMocks.profiles.updateProfile(blockMocks.profileInfo);
        expect(blockMocks.imperativeProfile.profile).toEqual(blockMocks.changedImperativeProfile.profile);
    });
});

describe("Profiles Unit Tests - Function editSession", () => {
    async function createBlockMocks(globalMocks) {
        const newMocks = {
            log: Logger.getAppLogger(),
            session: createISessionWithoutCredentials(),
            mockLoadNamedProfile: jest.fn(),
            imperativeProfile: createIProfile(),
            datasetSessionNode: null,
            inputBox: createInputBox("input"),
            profiles: null,
            testSchemas: createTestSchemas(),
            profileInstance: null,
        };
        newMocks.imperativeProfile.name = "profile1";
        newMocks.imperativeProfile.profile.user = "fake";
        newMocks.imperativeProfile.profile.password = "1234";
        newMocks.profiles = await Profiles.createInstance(newMocks.log);
        newMocks.profileInstance = createInstanceOfProfile(newMocks.profiles);
        newMocks.mockLoadNamedProfile.mockReturnValue(newMocks.imperativeProfile);
        globalMocks.mockCreateInputBox.mockReturnValue(newMocks.inputBox);
        newMocks.datasetSessionNode = createDatasetSessionNode(newMocks.session, newMocks.imperativeProfile);

        return newMocks;
    }

    it("Tests that editSession successfully edits a session of type zosmf", async () => {
        const globalMocks = await createGlobalMocks();
        const blockMocks = await createBlockMocks(globalMocks);

        blockMocks.profiles.getProfileType = () =>
            new Promise((resolve) => {
                resolve("zosmf");
            });
        blockMocks.profiles.getSchema = () => blockMocks.testSchemas[0];
        blockMocks.profiles.urlInfo = () => Promise.resolve(globalMocks.mockUrlInfo);
        globalMocks.mockCreateInputBox.mockReturnValue(blockMocks.inputBox);
        globalMocks.mockShowInputBox.mockResolvedValue("fake");
        globalMocks.mockShowQuickPick.mockResolvedValueOnce("False - Accept connections with self-signed certificates");
        globalMocks.mockCreateSessCfgFromArgs.mockReturnValue({
            ISession: { user: "fake", password: "fake", base64EncodedAuth: "fake" },
        });

        await blockMocks.profiles.editSession(blockMocks.imperativeProfile, blockMocks.imperativeProfile.name);
        expect(globalMocks.mockShowInformationMessage.mock.calls[0][0]).toBe("Profile was successfully updated");
    });

    it("Tests that editSession stores default port value if 443 is included with hostname", async () => {
        const globalMocks = await createGlobalMocks();
        const blockMocks = await createBlockMocks(globalMocks);

        blockMocks.profiles.getProfileType = () =>
            new Promise((resolve) => {
                resolve("zosmf");
            });
        blockMocks.profiles.getSchema = () => blockMocks.testSchemas[0];
        blockMocks.profiles.urlInfo = () => Promise.resolve(globalMocks.mockUrlInfo);
        globalMocks.mockCreateInputBox.mockReturnValue(blockMocks.inputBox);
        globalMocks.mockShowInputBox.mockResolvedValue("fake");
        globalMocks.mockShowQuickPick.mockResolvedValueOnce("False - Accept connections with self-signed certificates");
        globalMocks.mockCreateSessCfgFromArgs.mockReturnValue({
            ISession: { user: "fake", password: "fake", base64EncodedAuth: "fake" },
        });

        await blockMocks.profiles.editSession(blockMocks.imperativeProfile, blockMocks.imperativeProfile.name);
        expect(globalMocks.mockShowInformationMessage.mock.calls[0][0]).toBe("Profile was successfully updated");
    });

    it("Tests that editSession successfully edits a session of type alternate", async () => {
        const globalMocks = await createGlobalMocks();
        const blockMocks = await createBlockMocks(globalMocks);

        blockMocks.profiles.getProfileType = () =>
            new Promise((resolve) => {
                resolve("alternate");
            });
        blockMocks.profiles.getSchema = () => blockMocks.testSchemas[1];
        blockMocks.profiles.urlInfo = () => Promise.resolve(globalMocks.mockUrlInfo);
        globalMocks.mockCreateInputBox.mockReturnValue(blockMocks.inputBox);
        globalMocks.mockShowInputBox.mockResolvedValueOnce("fake");
        globalMocks.mockShowInputBox.mockResolvedValueOnce("fake");
        globalMocks.mockShowInputBox.mockResolvedValueOnce("fake");
        globalMocks.mockShowQuickPick.mockResolvedValueOnce("False");
        globalMocks.mockShowInputBox.mockResolvedValueOnce("123");
        globalMocks.mockCreateSessCfgFromArgs.mockReturnValue({
            ISession: { user: "fake", password: "fake", base64EncodedAuth: "fake" },
        });

        await blockMocks.profiles.editSession(blockMocks.imperativeProfile, blockMocks.imperativeProfile.name);
        expect(globalMocks.mockShowInformationMessage.mock.calls[0][0]).toBe("Profile was successfully updated");
    });

    it("Tests that editSession successfully edits a session of type alternate with entered port number", async () => {
        const globalMocks = await createGlobalMocks();
        const blockMocks = await createBlockMocks(globalMocks);

        blockMocks.profiles.getProfileType = () =>
            new Promise((resolve) => {
                resolve("alternate");
            });
        blockMocks.profiles.getSchema = () => blockMocks.testSchemas[1];
        blockMocks.profiles.urlInfo = () => Promise.resolve(globalMocks.mockUrlInfo);
        globalMocks.mockCreateInputBox.mockReturnValue(blockMocks.inputBox);
        globalMocks.mockShowInputBox.mockResolvedValueOnce("123");
        globalMocks.mockShowInputBox.mockResolvedValueOnce("fake");
        globalMocks.mockShowInputBox.mockResolvedValueOnce("fake");
        globalMocks.mockShowInputBox.mockResolvedValueOnce("fake");
        globalMocks.mockShowQuickPick.mockResolvedValueOnce("False");
        globalMocks.mockShowInputBox.mockResolvedValueOnce("123");
        globalMocks.mockCreateSessCfgFromArgs.mockReturnValue({
            ISession: { user: "fake", password: "fake", base64EncodedAuth: "fake" },
        });

        await blockMocks.profiles.editSession(blockMocks.imperativeProfile, blockMocks.imperativeProfile.name);
        expect(globalMocks.mockShowInformationMessage.mock.calls[0][0]).toBe("Profile was successfully updated");
    });

    it("Tests that editSession successfully edits a session of type alternate with default aNumber", async () => {
        const globalMocks = await createGlobalMocks();
        const blockMocks = await createBlockMocks(globalMocks);

        blockMocks.profiles.getProfileType = () =>
            new Promise((resolve) => {
                resolve("alternate");
            });
        blockMocks.profiles.getSchema = () => blockMocks.testSchemas[1];
        blockMocks.profiles.urlInfo = () => Promise.resolve(globalMocks.mockUrlInfo);
        globalMocks.mockCreateInputBox.mockReturnValue(blockMocks.inputBox);
        globalMocks.mockShowInputBox.mockResolvedValueOnce("fake");
        globalMocks.mockShowInputBox.mockResolvedValueOnce("fake");
        globalMocks.mockShowInputBox.mockResolvedValueOnce("fake");
        globalMocks.mockShowQuickPick.mockResolvedValueOnce("False");
        globalMocks.mockShowInputBox.mockResolvedValueOnce("");
        globalMocks.mockCreateSessCfgFromArgs.mockReturnValue({
            ISession: { user: "fake", password: "fake", base64EncodedAuth: "fake" },
        });

        await blockMocks.profiles.editSession(blockMocks.imperativeProfile, blockMocks.imperativeProfile.name);
        expect(globalMocks.mockShowInformationMessage.mock.calls[0][0]).toBe("Profile was successfully updated");
    });

    it("Tests that editSession successfully edits a session of type alternate with empty aNumber", async () => {
        const globalMocks = await createGlobalMocks();
        const blockMocks = await createBlockMocks(globalMocks);

        blockMocks.profiles.getProfileType = () =>
            new Promise((resolve) => {
                resolve("alternate");
            });
        blockMocks.profiles.getSchema = () => blockMocks.testSchemas[2];
        blockMocks.profiles.urlInfo = () => Promise.resolve(globalMocks.mockUrlInfo);
        globalMocks.mockCreateInputBox.mockReturnValue(blockMocks.inputBox);
        globalMocks.mockShowInputBox.mockResolvedValueOnce("");
        globalMocks.mockShowInputBox.mockResolvedValueOnce("");
        globalMocks.mockCreateSessCfgFromArgs.mockReturnValue({
            ISession: { user: "fake", password: "fake", base64EncodedAuth: "fake" },
        });

        await blockMocks.profiles.editSession(blockMocks.imperativeProfile, blockMocks.imperativeProfile.name);
        expect(globalMocks.mockShowInformationMessage.mock.calls[0][0]).toBe("Profile was successfully updated");
    });

    it("Tests that editSession successfully edits a session of type alternate with undefined aNumber", async () => {
        const globalMocks = await createGlobalMocks();
        const blockMocks = await createBlockMocks(globalMocks);

        blockMocks.profiles.getProfileType = () =>
            new Promise((resolve) => {
                resolve("alternate");
            });
        blockMocks.profiles.getSchema = () => blockMocks.testSchemas[2];
        blockMocks.profiles.urlInfo = () => Promise.resolve(globalMocks.mockUrlInfo);
        globalMocks.mockCreateInputBox.mockReturnValue(blockMocks.inputBox);
        globalMocks.mockShowInputBox.mockResolvedValueOnce("False");
        globalMocks.mockShowInputBox.mockResolvedValueOnce(undefined);
        globalMocks.mockCreateSessCfgFromArgs.mockReturnValue({
            ISession: { user: "fake", password: "fake", base64EncodedAuth: "fake" },
        });

        await blockMocks.profiles.editSession(blockMocks.imperativeProfile, blockMocks.imperativeProfile.name);
        expect(globalMocks.mockShowInformationMessage.mock.calls[0][0]).toBe("Operation Cancelled");
    });

    it("Tests that editSession successfully edits a session of type alternate with null aNumber", async () => {
        const globalMocks = await createGlobalMocks();
        const blockMocks = await createBlockMocks(globalMocks);

        blockMocks.profiles.getProfileType = () =>
            new Promise((resolve) => {
                resolve("alternate");
            });
        blockMocks.profiles.getSchema = () => blockMocks.testSchemas[4];
        blockMocks.profiles.urlInfo = () => Promise.resolve(globalMocks.mockUrlInfo);
        globalMocks.mockCreateInputBox.mockReturnValue(blockMocks.inputBox);
        globalMocks.mockShowInputBox.mockResolvedValueOnce("fake");
        globalMocks.mockShowInputBox.mockResolvedValueOnce("fake");
        globalMocks.mockShowInputBox.mockResolvedValueOnce("fake");
        globalMocks.mockShowQuickPick.mockResolvedValueOnce("False");
        globalMocks.mockCreateSessCfgFromArgs.mockReturnValue({
            ISession: { user: "fake", password: "fake", base64EncodedAuth: "fake" },
        });

        await blockMocks.profiles.editSession(blockMocks.imperativeProfile, blockMocks.imperativeProfile.name);
        expect(globalMocks.mockShowInformationMessage.mock.calls[0][0]).toBe("Operation Cancelled");
    });

    it("Tests that editSession successfully edits a session of type alternate with empty aOther value", async () => {
        const globalMocks = await createGlobalMocks();
        const blockMocks = await createBlockMocks(globalMocks);

        blockMocks.profiles.getProfileType = () =>
            new Promise((resolve) => {
                resolve("alternate");
            });
        blockMocks.profiles.getSchema = () => blockMocks.testSchemas[2];
        blockMocks.profiles.urlInfo = () => Promise.resolve(globalMocks.mockUrlInfo);
        globalMocks.mockCreateInputBox.mockReturnValue(blockMocks.inputBox);
        globalMocks.mockShowInputBox.mockResolvedValueOnce("123");
        globalMocks.mockShowInputBox.mockResolvedValueOnce("");
        globalMocks.mockCreateSessCfgFromArgs.mockReturnValue({
            ISession: { user: "fake", password: "fake", base64EncodedAuth: "fake" },
        });

        await blockMocks.profiles.editSession(blockMocks.imperativeProfile, blockMocks.imperativeProfile.name);
        expect(globalMocks.mockShowInformationMessage.mock.calls[0][0]).toBe("Profile was successfully updated");
    });

    it("Tests that editSession successfully edits a session of type alternate with undefined aOther value", async () => {
        const globalMocks = await createGlobalMocks();
        const blockMocks = await createBlockMocks(globalMocks);

        blockMocks.profiles.getProfileType = () =>
            new Promise((resolve) => {
                resolve("alternate");
            });
        blockMocks.profiles.getSchema = () => blockMocks.testSchemas[2];
        blockMocks.profiles.urlInfo = () => Promise.resolve(globalMocks.mockUrlInfo);
        globalMocks.mockCreateInputBox.mockReturnValue(blockMocks.inputBox);
        globalMocks.mockShowInputBox.mockResolvedValueOnce("123");
        globalMocks.mockShowInputBox.mockResolvedValueOnce(undefined);
        globalMocks.mockCreateSessCfgFromArgs.mockReturnValue({
            ISession: { user: "fake", password: "fake", base64EncodedAuth: "fake" },
        });

        await blockMocks.profiles.editSession(blockMocks.imperativeProfile, blockMocks.imperativeProfile.name);
        expect(globalMocks.mockShowInformationMessage.mock.calls[0][0]).toBe("Operation Cancelled");
    });

    it("Tests that editSession fails with error", async () => {
        const globalMocks = await createGlobalMocks();
        const blockMocks = await createBlockMocks(globalMocks);

        blockMocks.profiles.getProfileType = () =>
            new Promise((resolve) => {
                resolve("zosmf");
            });
        blockMocks.profiles.getSchema = () => blockMocks.testSchemas[0];
        blockMocks.profiles.urlInfo = () => Promise.resolve(globalMocks.mockUrlInfo);
        globalMocks.mockCreateInputBox.mockReturnValue(blockMocks.inputBox);
        globalMocks.mockShowInputBox.mockResolvedValue("fake");
        globalMocks.mockShowQuickPick.mockResolvedValueOnce("False - Accept connections with self-signed certificates");

        await blockMocks.profiles.editSession(blockMocks.imperativeProfile, blockMocks.imperativeProfile.name);
        expect(globalMocks.mockShowErrorMessage.mock.calls.length).toEqual(1);
    });

    it("Tests that editSession fails with invalid url supplied", async () => {
        const globalMocks = await createGlobalMocks();
        const blockMocks = await createBlockMocks(globalMocks);

        blockMocks.profiles.getProfileType = () =>
            new Promise((resolve) => {
                resolve("zosmf");
            });
        blockMocks.profiles.getSchema = () => blockMocks.testSchemas[0];
        blockMocks.profiles.getUrl = () => Promise.resolve(undefined);
        globalMocks.mockCreateInputBox.mockReturnValue(blockMocks.inputBox);

        await blockMocks.profiles.editSession(blockMocks.imperativeProfile, blockMocks.imperativeProfile.name);
        expect(globalMocks.mockShowInformationMessage.mock.calls[0][0]).toBe(
            "No valid value for z/OS URL. Operation Cancelled"
        );
    });

    it("Tests that editSession fails with invalid username supplied", async () => {
        const globalMocks = await createGlobalMocks();
        const blockMocks = await createBlockMocks(globalMocks);

        blockMocks.profiles.getProfileType = () =>
            new Promise((resolve) => {
                resolve("zosmf");
            });
        blockMocks.profiles.getSchema = () => blockMocks.testSchemas[0];
        blockMocks.profiles.urlInfo = () => Promise.resolve(globalMocks.mockUrlInfo);
        globalMocks.mockCreateInputBox.mockReturnValue(blockMocks.inputBox);
        globalMocks.mockShowInputBox.mockResolvedValueOnce(undefined);

        await blockMocks.profiles.editSession(blockMocks.imperativeProfile, blockMocks.imperativeProfile.name);
        expect(globalMocks.mockShowInformationMessage.mock.calls[0][0]).toBe("Operation Cancelled");
    });

    it("Tests that editSession fails with invalid password supplied", async () => {
        const globalMocks = await createGlobalMocks();
        const blockMocks = await createBlockMocks(globalMocks);

        blockMocks.profiles.getProfileType = () =>
            new Promise((resolve) => {
                resolve("zosmf");
            });
        blockMocks.profiles.getSchema = () => blockMocks.testSchemas[0];
        blockMocks.profiles.urlInfo = () => Promise.resolve(globalMocks.mockUrlInfo);
        globalMocks.mockCreateInputBox.mockReturnValue(blockMocks.inputBox);
        globalMocks.mockShowInputBox.mockResolvedValueOnce("fake");
        globalMocks.mockShowInputBox.mockResolvedValueOnce(undefined);

        await blockMocks.profiles.editSession(blockMocks.imperativeProfile, blockMocks.imperativeProfile.name);
        expect(globalMocks.mockShowInformationMessage.mock.calls[0][0]).toBe("Operation Cancelled");
    });

    it("Tests that editSession fails with invalid rejectUnauthorized value supplied", async () => {
        const globalMocks = await createGlobalMocks();
        const blockMocks = await createBlockMocks(globalMocks);

        blockMocks.profiles.getProfileType = () =>
            new Promise((resolve) => {
                resolve("zosmf");
            });
        blockMocks.profiles.getSchema = () => blockMocks.testSchemas[0];
        blockMocks.profiles.urlInfo = () => Promise.resolve(globalMocks.mockUrlInfo);
        globalMocks.mockCreateInputBox.mockReturnValue(blockMocks.inputBox);
        globalMocks.mockShowInputBox.mockResolvedValueOnce("fake");
        globalMocks.mockShowInputBox.mockResolvedValueOnce("fake");
        globalMocks.mockShowInputBox.mockResolvedValueOnce(undefined);

        await blockMocks.profiles.editSession(blockMocks.imperativeProfile, blockMocks.imperativeProfile.name);
        expect(globalMocks.mockShowInformationMessage.mock.calls[0][0]).toBe("Operation Cancelled");
    });

    it("Tests that editSession fails with invalid aBoolean value supplied on alternate profile type", async () => {
        const globalMocks = await createGlobalMocks();
        const blockMocks = await createBlockMocks(globalMocks);

        blockMocks.profiles.getProfileType = () =>
            new Promise((resolve) => {
                resolve("alternate");
            });
        blockMocks.profiles.getSchema = () => blockMocks.testSchemas[1];
        blockMocks.profiles.urlInfo = () => Promise.resolve(globalMocks.mockUrlInfo);
        globalMocks.mockCreateInputBox.mockReturnValue(blockMocks.inputBox);
        globalMocks.mockShowInputBox.mockResolvedValueOnce("fake");
        globalMocks.mockShowInputBox.mockResolvedValueOnce("fake");
        globalMocks.mockShowInputBox.mockResolvedValueOnce("fake");
        globalMocks.mockShowInputBox.mockResolvedValueOnce(undefined);

        await blockMocks.profiles.editSession(blockMocks.imperativeProfile, blockMocks.imperativeProfile.name);
        expect(globalMocks.mockShowInformationMessage.mock.calls[0][0]).toBe("Operation Cancelled");
    });

    it("Tests that editSession fails if invalid port value supplied", async () => {
        const globalMocks = await createGlobalMocks();
        const blockMocks = await createBlockMocks(globalMocks);

        blockMocks.profiles.getProfileType = () =>
            new Promise((resolve) => {
                resolve("alternate");
            });
        blockMocks.profiles.getSchema = () => blockMocks.testSchemas[1];
        blockMocks.profiles.urlInfo = () =>
            Promise.resolve({
                valid: true,
                protocol: "https",
                host: "fake.com",
                port: undefined,
            });
        globalMocks.mockCreateInputBox.mockReturnValue(blockMocks.inputBox);
        globalMocks.mockShowInputBox.mockResolvedValueOnce("fake");
        globalMocks.mockShowInputBox.mockResolvedValueOnce("fake");
        globalMocks.mockShowInputBox.mockResolvedValueOnce("fake");
        globalMocks.mockShowQuickPick.mockResolvedValueOnce("False");
        globalMocks.mockShowInputBox.mockResolvedValueOnce("123");
        globalMocks.mockCreateSessCfgFromArgs.mockReturnValue({
            ISession: { user: "fake", password: "fake", base64EncodedAuth: "fake" },
        });

        await blockMocks.profiles.editSession(blockMocks.imperativeProfile, blockMocks.imperativeProfile.name);
        expect(globalMocks.mockShowInformationMessage.mock.calls[0][0]).toBe(
            "Invalid Port number provided or operation was cancelled"
        );
    });
});

describe("Profiles Unit Tests - Function deleteProfile", () => {
    async function createBlockMocks(globalMocks) {
        const newMocks = {
            log: Logger.getAppLogger(),
            profiles: null,
            testDatasetTree: null,
            testUSSTree: null,
            testJobTree: null,
            mockLoadNamedProfile: jest.fn(),
            treeView: createTreeView(),
            datasetSessionNode: null,
            USSSessionNode: null,
            iJob: createIJobObject(),
            imperativeProfile: createIProfile(),
            session: null,

            testSchemas: createTestSchemas(),
            profileInstance: null,
        };
        globalMocks.mockCreateSessCfgFromArgs.mockReturnValue({
            ISession: { user: "fake", password: "fake", base64EncodedAuth: "fake" },
        });
        newMocks.profiles = await Profiles.createInstance(newMocks.log);
        newMocks.session = createSessCfgFromArgs(newMocks.imperativeProfile);
        newMocks.profileInstance = createInstanceOfProfile(newMocks.profiles);
        newMocks.mockLoadNamedProfile.mockReturnValue(newMocks.imperativeProfile);
        globalMocks.mockGetInstance.mockReturnValue(newMocks.profileInstance);
        newMocks.datasetSessionNode = createDatasetSessionNode(newMocks.session, newMocks.imperativeProfile);
        newMocks.USSSessionNode = createUSSSessionNode(newMocks.session, newMocks.imperativeProfile);
        newMocks.testDatasetTree = createDatasetTree(newMocks.datasetSessionNode, newMocks.treeView);
        newMocks.testUSSTree = createUSSTree([], [newMocks.USSSessionNode], newMocks.treeView);
        newMocks.testJobTree = createJobsTree(
            newMocks.session,
            newMocks.iJob,
            newMocks.profileInstance,
            newMocks.treeView
        );
        newMocks.testDatasetTree.addFileHistory("[profile1]: TEST.NODE");
        newMocks.testUSSTree.addFileHistory("[profile1]: /u/myuser");
        globalMocks.mockGetConfiguration.mockReturnValue(createPersistentConfig());

        return newMocks;
    }

    it("Tests that deleteProfile successfully deletes a profile from the command palette", async () => {
        const globalMocks = await createGlobalMocks();
        const blockMocks = await createBlockMocks(globalMocks);

        globalMocks.mockShowQuickPick.mockResolvedValueOnce("profile1");
        globalMocks.mockShowQuickPick.mockResolvedValueOnce("Delete");

        await blockMocks.profiles.deleteProfile(
            blockMocks.testDatasetTree,
            blockMocks.testUSSTree,
            blockMocks.testJobTree
        );
        expect(globalMocks.mockShowInformationMessage.mock.calls.length).toBe(1);
        expect(globalMocks.mockShowInformationMessage.mock.calls[0][0]).toBe("Profile profile1 was deleted.");
    });

    it("Tests that deleteProfile successfully handles missing profile name selection", async () => {
        const globalMocks = await createGlobalMocks();
        const blockMocks = await createBlockMocks(globalMocks);

        globalMocks.mockShowQuickPick.mockResolvedValueOnce(undefined);

        await blockMocks.profiles.deleteProfile(
            blockMocks.testDatasetTree,
            blockMocks.testUSSTree,
            blockMocks.testJobTree
        );
        expect(globalMocks.mockShowInformationMessage.mock.calls.length).toBe(1);
        expect(globalMocks.mockShowInformationMessage.mock.calls[0][0]).toBe("Operation Cancelled");
    });

    it("Tests that deleteProfile successfully handles case where user selects No", async () => {
        const globalMocks = await createGlobalMocks();
        const blockMocks = await createBlockMocks(globalMocks);

        globalMocks.mockShowQuickPick.mockResolvedValueOnce("profile1");
        globalMocks.mockShowQuickPick.mockResolvedValueOnce("No");

        await blockMocks.profiles.deleteProfile(
            blockMocks.testDatasetTree,
            blockMocks.testUSSTree,
            blockMocks.testJobTree
        );
        expect(globalMocks.mockShowInformationMessage.mock.calls.length).toBe(1);
        expect(globalMocks.mockShowInformationMessage.mock.calls[0][0]).toBe("Operation Cancelled");
    });

    it("Tests that deleteProfile successfully executes when there are no profiles to delete", async () => {
        const globalMocks = await createGlobalMocks();
        const blockMocks = await createBlockMocks(globalMocks);

        blockMocks.profiles.allProfiles = [];

        await blockMocks.profiles.deleteProfile(
            blockMocks.testDatasetTree,
            blockMocks.testUSSTree,
            blockMocks.testJobTree
        );
        expect(globalMocks.mockShowInformationMessage.mock.calls.length).toBe(1);
        expect(globalMocks.mockShowInformationMessage.mock.calls[0][0]).toBe("No profiles available");
    });

    it("Tests that deleteProfile successfully deletes profile from context menu", async () => {
        const globalMocks = await createGlobalMocks();
        const blockMocks = await createBlockMocks(globalMocks);

        const dsNode = new ZoweDatasetNode(
            "testNode",
            vscode.TreeItemCollapsibleState.Expanded,
            null,
            blockMocks.session,
            undefined,
            undefined,
            blockMocks.imperativeProfile
        );
        dsNode.contextValue = globals.DS_SESSION_CONTEXT;
        globalMocks.mockShowQuickPick.mockResolvedValueOnce("Delete");

        await blockMocks.profiles.deleteProfile(
            blockMocks.testDatasetTree,
            blockMocks.testUSSTree,
            blockMocks.testJobTree,
            dsNode
        );
        expect(globalMocks.mockShowInformationMessage.mock.calls.length).toBe(1);
        expect(globalMocks.mockShowInformationMessage.mock.calls[0][0]).toBe("Profile sestest was deleted.");
    });

    it("Tests that deleteProfile successfully deletes a profile from a dataset tree", async () => {
        const globalMocks = await createGlobalMocks();
        const blockMocks = await createBlockMocks(globalMocks);

        const startLength = blockMocks.testDatasetTree.mSessionNodes.length;
        const favoriteLength = blockMocks.testDatasetTree.mFavorites.length;
        // Use existing test session node
        const dsNode = blockMocks.testDatasetTree.mSessionNodes[0];
        // Set up dsNode in Favorites
        const favedDsNode = dsNode;
        favedDsNode.contextValue = dsNode.contextValue + globals.FAV_SUFFIX;
        const dsProfileNodeInFavs = new ZoweDatasetNode(
            `sestest`,
            vscode.TreeItemCollapsibleState.None,
            blockMocks.testDatasetTree.mFavoriteSession,
            blockMocks.session,
            globals.FAV_PROFILE_CONTEXT,
            null,
            dsNode.getProfile()
        );
        dsProfileNodeInFavs.children.push(favedDsNode);
        blockMocks.testDatasetTree.mFavorites.push(dsProfileNodeInFavs);

        globalMocks.mockShowQuickPick.mockResolvedValueOnce("Delete");

        await blockMocks.profiles.deleteProfile(
            blockMocks.testDatasetTree,
            blockMocks.testUSSTree,
            blockMocks.testJobTree,
            dsNode
        );
        expect(globalMocks.mockShowInformationMessage.mock.calls.length).toBe(1);
        expect(globalMocks.mockShowInformationMessage.mock.calls[0][0]).toBe("Profile sestest was deleted.");
        expect(blockMocks.testDatasetTree.mSessionNodes.length).toEqual(startLength - 1);
        expect(blockMocks.testDatasetTree.mFavorites.length).toEqual(favoriteLength);
    });

    it("Tests that deleteProfile successfully deletes a profile from a USS tree", async () => {
        const globalMocks = await createGlobalMocks();
        const blockMocks = await createBlockMocks(globalMocks);

        const startLength = blockMocks.testUSSTree.mSessionNodes.length;
        const favoriteLength = blockMocks.testUSSTree.mFavorites.length;
        // Set up session node in USS
        const ussNode = new ZoweUSSNode(
            "testNode",
            vscode.TreeItemCollapsibleState.Expanded,
            null,
            blockMocks.session,
            null,
            false,
            blockMocks.imperativeProfile.name,
            null,
            blockMocks.imperativeProfile
        );
        ussNode.contextValue = globals.USS_SESSION_CONTEXT;
        ussNode.profile = blockMocks.imperativeProfile;
        blockMocks.testUSSTree.mSessionNodes.push(ussNode);
        // Set up favorites
        const favProfileNode = new ZoweUSSNode("sestest", vscode.TreeItemCollapsibleState.Collapsed, null, null, null);
        favProfileNode.contextValue = globals.FAV_PROFILE_CONTEXT;
        const ussNodeAsFavorite = new ZoweUSSNode(
            "testNode",
            vscode.TreeItemCollapsibleState.None,
            favProfileNode,
            blockMocks.session,
            null,
            false,
            blockMocks.imperativeProfile.name,
            null,
            blockMocks.imperativeProfile
        );
        favProfileNode.children.push(ussNodeAsFavorite);
        blockMocks.testUSSTree.mFavorites.push(favProfileNode);
        globalMocks.mockShowQuickPick.mockResolvedValueOnce("Delete");

        await blockMocks.profiles.deleteProfile(
            blockMocks.testDatasetTree,
            blockMocks.testUSSTree,
            blockMocks.testJobTree,
            ussNode
        );
        expect(globalMocks.mockShowInformationMessage.mock.calls.length).toBe(1);
        expect(globalMocks.mockShowInformationMessage.mock.calls[0][0]).toBe("Profile sestest was deleted.");
        expect(blockMocks.testUSSTree.mSessionNodes.length).toEqual(startLength);
        expect(blockMocks.testUSSTree.mFavorites.length).toEqual(favoriteLength);
    });

    it("Tests that deleteProfile successfully deletes a profile from a jobs tree", async () => {
        const globalMocks = await createGlobalMocks();
        const blockMocks = await createBlockMocks(globalMocks);

        const startLength = blockMocks.testJobTree.mSessionNodes.length;
        const favoriteLength = blockMocks.testJobTree.mFavorites.length;
        // Set up job node
        const jobNode = new Job(
            "sestest",
            vscode.TreeItemCollapsibleState.Expanded,
            null,
            blockMocks.session,
            blockMocks.iJob,
            blockMocks.imperativeProfile
        );
        jobNode.contextValue = globals.JOBS_SESSION_CONTEXT;
        blockMocks.testJobTree.mSessionNodes.push(jobNode);
        // Set up jobNode in Favorites
        const favedJobNode = jobNode;
        favedJobNode.contextValue = jobNode.contextValue + globals.FAV_SUFFIX;
        const jobProfileNodeInFavs = new Job(
            `sestest`,
            vscode.TreeItemCollapsibleState.Expanded,
            blockMocks.testJobTree.mFavoriteSession,
            blockMocks.session,
            null,
            blockMocks.imperativeProfile
        );
        jobProfileNodeInFavs.contextValue = globals.FAV_PROFILE_CONTEXT;
        jobProfileNodeInFavs.children.push(favedJobNode);
        blockMocks.testJobTree.mFavorites.push(jobProfileNodeInFavs);
        globalMocks.mockShowQuickPick.mockResolvedValueOnce("Delete");

        await blockMocks.profiles.deleteProfile(
            blockMocks.testDatasetTree,
            blockMocks.testUSSTree,
            blockMocks.testJobTree,
            jobNode
        );

        expect(globalMocks.mockShowInformationMessage.mock.calls.length).toBe(1);
        expect(globalMocks.mockShowInformationMessage.mock.calls[0][0]).toBe("Profile sestest was deleted.");
        expect(blockMocks.testJobTree.mSessionNodes.length).toEqual(startLength);
        expect(blockMocks.testJobTree.mFavorites.length).toEqual(favoriteLength);
    });

    it("Tests that deleteProfile successfully deletes all related file history items for a dataset tree", async () => {
        const globalMocks = await createGlobalMocks();
        const blockMocks = await createBlockMocks(globalMocks);

        blockMocks.testDatasetTree.mFileHistory = ["[SESTEST]: TEST.DATA"];
        globalMocks.mockShowQuickPick.mockResolvedValueOnce("sestest");
        globalMocks.mockShowQuickPick.mockResolvedValueOnce("Delete");

        await blockMocks.profiles.deleteProfile(
            blockMocks.testDatasetTree,
            blockMocks.testUSSTree,
            blockMocks.testJobTree
        );
        expect(globalMocks.mockShowInformationMessage.mock.calls.length).toBe(1);
        expect(globalMocks.mockShowInformationMessage.mock.calls[0][0]).toBe("Profile sestest was deleted.");
        expect(blockMocks.testDatasetTree.getFileHistory()[0]).toBeUndefined();
    });

    it("Tests that deleteProfile successfully deletes all related file history items for a USS tree", async () => {
        const globalMocks = await createGlobalMocks();
        const blockMocks = await createBlockMocks(globalMocks);

        blockMocks.testUSSTree.addFileHistory("[SESTEST]: /node1/node2/node3.txt");
        globalMocks.mockShowQuickPick.mockResolvedValueOnce("sestest");
        globalMocks.mockShowQuickPick.mockResolvedValueOnce("Delete");

        await blockMocks.profiles.deleteProfile(
            blockMocks.testDatasetTree,
            blockMocks.testUSSTree,
            blockMocks.testJobTree
        );
        expect(globalMocks.mockShowInformationMessage.mock.calls.length).toBe(1);
        expect(globalMocks.mockShowInformationMessage.mock.calls[0][0]).toBe("Profile sestest was deleted.");
        expect(blockMocks.testUSSTree.getFileHistory()[1]).toBeUndefined();
    });
});

describe("Profiles Unit Tests - Function createInstance", () => {
    async function createBlockMocks(globalMocks) {
        const newMocks = {
            log: Logger.getAppLogger(),
            profiles: null,
            mockJSONParse: jest.spyOn(JSON, "parse"),
            testProfiles: [
                { name: "profile1", profile: {}, type: "zosmf" },
                { name: "sestest", profile: {}, type: "zosmf" },
                { name: "profile1", profile: {}, type: "zosmf" },
                { name: "profile2", profile: {}, type: "zosmf" },
            ],
        };
        (child_process.spawnSync as any) = jest.fn((program: string, args: string[], options: any) => {
            const createFakeChildProcess = (status: number, stdout: string, stderr: string) => {
                return {
                    status: 0,
                    stdout,
                    stderr,
                };
            };
            if (args[0].indexOf("getAllProfiles") >= 0) {
                return createFakeChildProcess(0, JSON.stringify(newMocks.testProfiles), "");
            } else {
                // load default profile
                return createFakeChildProcess(0, JSON.stringify(newMocks.testProfiles[1]), "");
            }
        });
        newMocks.profiles = await Profiles.createInstance(newMocks.log);
        globalMocks.mockGetInstance.mockReturnValue(newMocks.profiles);

        return newMocks;
    }

    it("Tests that createInstance executes successfully", async () => {
        const globalMocks = await createGlobalMocks();
        const blockMocks = await createBlockMocks(globalMocks);

        const profiles = await Profiles.createInstance(blockMocks.log);
        expect(Profiles.getInstance()).toStrictEqual(profiles);
    });

    it("Tests that createInstance successfully routes through to spawn", async () => {
        const globalMocks = await createGlobalMocks();
        const blockMocks = await createBlockMocks(globalMocks);

        blockMocks.mockJSONParse.mockReturnValueOnce({
            overrides: { CredentialManager: "ANO" },
        });
        blockMocks.mockJSONParse.mockReturnValueOnce(blockMocks.testProfiles);
        blockMocks.mockJSONParse.mockReturnValueOnce(blockMocks.testProfiles[1]);

        await Profiles.createInstance(blockMocks.log);
        expect(Profiles.getInstance().allProfiles).toEqual(blockMocks.testProfiles);
    });

    it("Tests that createInstance properly handles errors when failing to route through to spawn", async () => {
        const globalMocks = await createGlobalMocks();
        const blockMocks = await createBlockMocks(globalMocks);

        blockMocks.mockJSONParse.mockReturnValueOnce({
            overrides: undefined,
        });
        blockMocks.mockJSONParse.mockReturnValueOnce(blockMocks.testProfiles);
        blockMocks.mockJSONParse.mockReturnValueOnce(blockMocks.testProfiles[1]);

        await Profiles.createInstance(blockMocks.log);
        expect(Profiles.getInstance().allProfiles).toEqual(blockMocks.testProfiles);
    });
});

describe("Profiles Unit Tests - Property allProfiles", () => {
    it("Tests that allProfiles contains all profiles", async () => {
        await createGlobalMocks();

        const profiles = await Profiles.createInstance(Logger.getAppLogger());
        const loadedProfiles = profiles.allProfiles;
        expect(loadedProfiles).toEqual([
            { name: "profile1", profile: {}, type: "zosmf" },
            { name: "sestest", profile: {}, type: "zosmf" },
            { name: "profile1", profile: {}, type: "zosmf" },
            { name: "profile2", profile: {}, type: "zosmf" },
        ]);
    });
});

describe("Profiles Unit Tests - Function getDefaultProfile", () => {
    async function createBlockMocks(globalMocks) {
        const newMocks = {
            log: Logger.getAppLogger(),
            profiles: null,
            profileInstance: null,
        };
        newMocks.profiles = await Profiles.createInstance(newMocks.log);
        newMocks.profileInstance = createInstanceOfProfile(newMocks.profiles);
        globalMocks.mockGetInstance.mockReturnValue(newMocks.profiles);

        return newMocks;
    }

    it("Tests that getDefaultProfile returns the default profile", async () => {
        const globalMocks = await createGlobalMocks();
        const blockMocks = await createBlockMocks(globalMocks);

        const profiles = await Profiles.createInstance(blockMocks.log);
        const loadedProfiles = profiles.getDefaultProfile();
        expect(loadedProfiles).toEqual({ name: "profile1", profile: {}, type: "zosmf" });
    });
});

describe("Profiles Unit Tests - Function getProfiles", () => {
    async function createBlockMocks(globalMocks) {
        const newMocks = {
            log: Logger.getAppLogger(),
            profiles: null,
            profileInstance: null,
        };
        newMocks.profiles = await Profiles.createInstance(newMocks.log);
        newMocks.profileInstance = createInstanceOfProfile(newMocks.profiles);
        globalMocks.mockGetInstance.mockReturnValue(newMocks.profiles);

        return newMocks;
    }

    it("Tests that getProfiles returns all profiles of the specified type", async () => {
        const globalMocks = await createGlobalMocks();
        const blockMocks = await createBlockMocks(globalMocks);

        const profiles = await Profiles.createInstance(blockMocks.log);
        const loadedProfiles = profiles.getProfiles("zosmf");
        expect(loadedProfiles).toEqual([
            { name: "sestest", profile: {}, type: "zosmf" },
            { name: "profile1", profile: {}, type: "zosmf" },
            { name: "profile2", profile: {}, type: "zosmf" },
        ]);
    });
});

describe("Profiles Unit Tests - Function directLoad", () => {
    async function createBlockMocks(globalMocks) {
        const newMocks = {
            log: Logger.getAppLogger(),
            profiles: null,
            profileInstance: null,
        };
        newMocks.profiles = await Profiles.createInstance(newMocks.log);
        newMocks.profileInstance = createInstanceOfProfile(newMocks.profiles);
        globalMocks.mockGetInstance.mockReturnValue(newMocks.profiles);

        return newMocks;
    }

    it("Tests that directLoad returns the specified profile", async () => {
        const globalMocks = await createGlobalMocks();
        const blockMocks = await createBlockMocks(globalMocks);

        const theProfiles = await Profiles.createInstance(blockMocks.log);
        const profile = await theProfiles.directLoad("zosmf", "profile1");
        expect(profile.name).toEqual("profile1");
    });
});

describe("Profiles Unit Tests - Function getNamesForType", () => {
    async function createBlockMocks(globalMocks) {
        const newMocks = {
            log: Logger.getAppLogger(),
            profiles: null,
            profileInstance: null,
        };
        newMocks.profiles = await Profiles.createInstance(newMocks.log);
        newMocks.profileInstance = createInstanceOfProfile(newMocks.profiles);
        globalMocks.mockGetInstance.mockReturnValue(newMocks.profiles);

        return newMocks;
    }

    it("Tests that getNamesForType returns all profile names for profiles of the specified type", async () => {
        const globalMocks = await createGlobalMocks();
        const blockMocks = await createBlockMocks(globalMocks);

        const theProfiles = await Profiles.createInstance(blockMocks.log);
        expect((await theProfiles.getNamesForType("zosmf"))[1]).toEqual("profile1");
    });
});

describe("Profiles Unit Tests - Function getAllTypes", () => {
    async function createBlockMocks(globalMocks) {
        const newMocks = {
            log: Logger.getAppLogger(),
            profiles: null,
            profileInstance: null,
        };
        newMocks.profiles = await Profiles.createInstance(newMocks.log);
        newMocks.profileInstance = createInstanceOfProfile(newMocks.profiles);
        globalMocks.mockGetInstance.mockReturnValue(newMocks.profiles);

        return newMocks;
    }

    it("Tests that getAllTypes returns the names of all profile types", async () => {
        const globalMocks = await createGlobalMocks();
        const blockMocks = await createBlockMocks(globalMocks);

        const theProfiles = await Profiles.createInstance(blockMocks.log);

        const types = theProfiles.getAllTypes();
        expect(types).toEqual(["zosmf", "banana"]);
    });
});

describe("Profiles Unit Tests - Function loadNamedProfile", () => {
    async function createBlockMocks(globalMocks) {
        const newMocks = {
            log: Logger.getAppLogger(),
            profiles: null,
            profileInstance: null,
        };
        newMocks.profiles = await Profiles.createInstance(newMocks.log);
        newMocks.profileInstance = createInstanceOfProfile(newMocks.profiles);
        globalMocks.mockGetInstance.mockReturnValue(newMocks.profiles);

        return newMocks;
    }

    it("Tests that loadNamedProfile returns the profile with the specified name", async () => {
        const globalMocks = await createGlobalMocks();
        const blockMocks = await createBlockMocks(globalMocks);

        const profiles = await Profiles.createInstance(blockMocks.log);
        const loadedProfile = profiles.loadNamedProfile("profile2");
        expect(loadedProfile).toEqual({ name: "profile2", profile: {}, type: "zosmf" });
    });

    it("Tests that loadNamedProfile fails to load a non-existent profile", async () => {
        const globalMocks = await createGlobalMocks();
        const blockMocks = await createBlockMocks(globalMocks);

        let success = false;
        const profiles = await Profiles.createInstance(blockMocks.log);
        try {
            profiles.loadNamedProfile("profile3");
        } catch (error) {
            expect(error.message).toEqual(
                "Zowe Explorer Profiles Cache error: Could not find profile named: profile3."
            );
            success = true;
        }
        expect(success).toBe(true);
    });
});

describe("Profiles Unit Tests - Function checkCurrentProfile", () => {
    async function createBlockMocks(globalMocks) {
        const newMocks = {
            log: Logger.getAppLogger(),
            profiles: null,
            invalidProfile: createInvalidIProfile(),
            validProfile: createValidIProfile(),
            profileInstance: null,
        };
        newMocks.profiles = await Profiles.createInstance(newMocks.log);
        newMocks.profileInstance = createInstanceOfProfile(newMocks.profiles);
        globalMocks.mockGetInstance.mockReturnValue(newMocks.profiles);

        return newMocks;
    }

    it("Tests that checkCurrentProfile is successful when user is prompted for missing credentials", async () => {
        const globalMocks = await createGlobalMocks();
        const blockMocks = await createBlockMocks(globalMocks);

        const theProfiles = await Profiles.createInstance(blockMocks.log);

        Object.defineProperty(theProfiles, "validateProfiles", {
            value: jest.fn(() => {
                return {
                    status: "active",
                    name: blockMocks.invalidProfile.name,
                };
            }),
        });
        blockMocks.profiles.promptCredentials = jest.fn(() => {
            return ["test", "test", "test"];
        });
        theProfiles.validProfile = -1;
        await theProfiles.checkCurrentProfile(blockMocks.invalidProfile);
        expect(theProfiles.validProfile).toBe(ValidProfileEnum.VALID);
    });

    it("Tests that checkCurrentProfile is successful for a profile with valid stored credentials", async () => {
        const globalMocks = await createGlobalMocks();
        const blockMocks = await createBlockMocks(globalMocks);

        const theProfiles = await Profiles.createInstance(blockMocks.log);
        Object.defineProperty(theProfiles, "validateProfiles", {
            value: jest.fn(() => {
                return {
                    status: "active",
                    name: blockMocks.invalidProfile.name,
                };
            }),
        });
        theProfiles.validProfile = -1;
        await theProfiles.checkCurrentProfile(blockMocks.validProfile);
        expect(theProfiles.validProfile).toBe(ValidProfileEnum.VALID);
    });

    it("Tests that checkCurrentProfile fails when user enters invalid credentials", async () => {
        const globalMocks = await createGlobalMocks();
        const blockMocks = await createBlockMocks(globalMocks);

        const theProfiles = await Profiles.createInstance(blockMocks.log);
        const mockValidateProfiles = jest.fn();
        Object.defineProperty(theProfiles, "validateProfiles", {
            value: mockValidateProfiles,
        });
        mockValidateProfiles.mockReturnValue({
            status: "inactive",
            name: blockMocks.invalidProfile.name,
        });
        blockMocks.profiles.promptCredentials = jest.fn(() => {
            return undefined;
        });
        await theProfiles.checkCurrentProfile(blockMocks.invalidProfile);
        expect(theProfiles.validProfile).toBe(ValidProfileEnum.INVALID);
    });

    it("Tests that checkCurrentProfile will handle inactive profiles", async () => {
        const globalMocks = await createGlobalMocks();
        const blockMocks = await createBlockMocks(globalMocks);

        const theProfiles = await Profiles.createInstance(blockMocks.log);
        Object.defineProperty(theProfiles, "validateProfiles", {
            value: jest.fn(() => {
                return {
                    status: "inactive",
                    name: blockMocks.invalidProfile.name,
                };
            }),
        });
        blockMocks.profiles.promptCredentials = jest.fn(() => {
            return undefined;
        });
        await theProfiles.checkCurrentProfile(blockMocks.invalidProfile);
        expect(theProfiles.validProfile).toBe(ValidProfileEnum.INVALID);
    });

    it("Tests that checkCurrentProfile will handle unverified profiles", async () => {
        const globalMocks = await createGlobalMocks();
        const blockMocks = await createBlockMocks(globalMocks);

        const theProfiles = await Profiles.createInstance(blockMocks.log);
        Object.defineProperty(theProfiles, "getProfileSetting", {
            value: jest.fn(() => {
                return {
                    status: "unverified",
                    name: blockMocks.invalidProfile.name,
                };
            }),
        });
        const response = await theProfiles.checkCurrentProfile(blockMocks.invalidProfile);
        expect(response).toEqual({ name: blockMocks.invalidProfile.name, status: "unverified" });
    });

    it("Tests that checkCurrentProfile will handle inactive profiles", async () => {
        const globalMocks = await createGlobalMocks();
        const blockMocks = await createBlockMocks(globalMocks);

        const theProfiles = await Profiles.createInstance(blockMocks.log);
        Object.defineProperty(theProfiles, "validateProfiles", {
            value: jest.fn(() => {
                return {
                    status: "inactive",
                    name: blockMocks.invalidProfile.name,
                };
            }),
        });
        blockMocks.profiles.promptCredentials = jest.fn(() => {
            return undefined;
        });
        await theProfiles.checkCurrentProfile(blockMocks.invalidProfile);
        expect(theProfiles.validProfile).toBe(ValidProfileEnum.INVALID);
    });
});

describe("Profiles Unit Tests - Function getProfileSetting", () => {
    async function createBlockMocks(globalMocks) {
        const newMocks = {
            log: Logger.getAppLogger(),
            profiles: null,
            imperativeProfile: createInvalidIProfile(),
            validProfile: createValidIProfile(),
            profileInstance: null,
            session: null,
            mockNode: null,
            mockDisableValidationContext: jest.fn(),
            mockLoadNamedProfile: jest.fn(),
            mockValidateProfile: jest.fn(),
        };
        newMocks.profiles = await Profiles.createInstance(newMocks.log);
        newMocks.profileInstance = createInstanceOfProfile(newMocks.profiles);
        Object.defineProperty(Profiles, "getInstance", {
            value: jest.fn(() => {
                return {
                    loadNamedProfile: newMocks.mockLoadNamedProfile.mockReturnValue(newMocks.imperativeProfile),
                    validateProfiles: newMocks.mockValidateProfile.mockReturnValue({
                        status: "active",
                        name: "sestest",
                    }),
                };
            }),
        });
        globalMocks.mockGetInstance.mockReturnValue(newMocks.profiles);

        return newMocks;
    }

    it("Tests that getProfileSetting returns profile status for disabled profile already set in profilesForValidation", async () => {
        const globalMocks = await createGlobalMocks();
        const blockMocks = await createBlockMocks(globalMocks);
        const resultSetting = { status: "unverified", name: "sestest" };
        const theProfiles = await Profiles.createInstance(blockMocks.log);
        theProfiles.profilesValidationSetting = [{ name: blockMocks.imperativeProfile.name, setting: false }];
        theProfiles.profilesForValidation = [{ status: "unverified", name: "sestest" }];

        const response = await theProfiles.getProfileSetting(blockMocks.imperativeProfile);
        expect(response).toEqual(resultSetting);
    });

    it("Tests that getProfileSetting returns profile status for disabled profile not already set in profilesForValidation", async () => {
        const globalMocks = await createGlobalMocks();
        const blockMocks = await createBlockMocks(globalMocks);
        const resultSetting = { status: "unverified", name: "sestest" };
        const theProfiles = await Profiles.createInstance(blockMocks.log);
        theProfiles.profilesValidationSetting = [{ name: blockMocks.imperativeProfile.name, setting: false }];
        theProfiles.profilesForValidation = [{ status: "inactive", name: "sestest" }];

        const response = await theProfiles.getProfileSetting(blockMocks.imperativeProfile);
        expect(response).toEqual(resultSetting);
    });

    it("Tests that getProfileSetting returns profile status for disabled profile non existant in profilesForValidation", async () => {
        const globalMocks = await createGlobalMocks();
        const blockMocks = await createBlockMocks(globalMocks);
        const resultSetting = { status: "unverified", name: "sestest" };
        const theProfiles = await Profiles.createInstance(blockMocks.log);
        theProfiles.profilesValidationSetting = [{ name: blockMocks.imperativeProfile.name, setting: false }];
        theProfiles.profilesForValidation = [];

        const response = await theProfiles.getProfileSetting(blockMocks.imperativeProfile);
        expect(response).toEqual(resultSetting);
    });

    it("Tests that getProfileSetting returns profile status for enabled profile", async () => {
        const globalMocks = await createGlobalMocks();
        const blockMocks = await createBlockMocks(globalMocks);
        const resultSetting = { status: "inactive", name: "sestest" };
        const theProfiles = await Profiles.createInstance(blockMocks.log);
        theProfiles.profilesValidationSetting = [{ name: blockMocks.imperativeProfile.name, setting: true }];
        globalMocks.mockCallback = "inactive";

        const response = await theProfiles.getProfileSetting(blockMocks.imperativeProfile);
        expect(response).toEqual(resultSetting);
    });
});

describe("Profiles Unit Tests - Function disableValidation", () => {
    async function createBlockMocks(globalMocks) {
        const newMocks = {
            log: Logger.getAppLogger(),
            testDatasetTree: null,
            testUSSTree: null,
            testJobTree: null,
            treeView: createTreeView(),
            datasetSessionNode: null,
            ussSessionNode: null,
            iJob: createIJobObject(),
            profiles: null,
            imperativeProfile: createValidIProfile(),
            profileInstance: null,
            session: null,
            mockNode: null,
            mockDisableValidationContext: jest.fn(),
            mockLoadNamedProfile: jest.fn(),
        };
        newMocks.datasetSessionNode = createDatasetSessionNode(newMocks.session, newMocks.imperativeProfile);
        newMocks.mockNode = newMocks.datasetSessionNode;
        newMocks.profiles = await Profiles.createInstance(newMocks.log);
        newMocks.profileInstance = createInstanceOfProfile(newMocks.profiles);
        newMocks.testDatasetTree = createDatasetTree(newMocks.datasetSessionNode, newMocks.treeView);
        newMocks.testJobTree = createJobsTree(
            newMocks.session,
            newMocks.iJob,
            newMocks.imperativeProfile,
            newMocks.treeView
        );
        Object.defineProperty(Profiles, "getInstance", {
            value: jest.fn(() => {
                return {
                    loadNamedProfile: newMocks.mockLoadNamedProfile.mockReturnValue(newMocks.imperativeProfile),
                    disableValidationContext: newMocks.mockDisableValidationContext.mockReturnValue(
                        newMocks.datasetSessionNode
                    ),
                };
            }),
        });
        globalMocks.mockGetInstance.mockReturnValue(newMocks.profiles);

        return newMocks;
    }

    it("Tests that disableValidation returns correct node context", async () => {
        const globalMocks = await createGlobalMocks();
        const blockMocks = await createBlockMocks(globalMocks);

        const ussSessionNode = createUSSSessionNode(blockMocks.session, blockMocks.imperativeProfile);
        const ussTree = createUSSTree([], [ussSessionNode], blockMocks.treeView);
        const theProfiles = await Profiles.createInstance(blockMocks.log);

        // tslint:disable-next-line:max-line-length
        const response = await theProfiles.disableValidation(blockMocks.datasetSessionNode);
        expect(response.contextValue).toContain(`${globals.VALIDATE_SUFFIX}false`);
        expect(response.contextValue).not.toContain(`${globals.VALIDATE_SUFFIX}true`);
    });

    it("Tests that disableValidation returns correct node context if already enabled", async () => {
        const globalMocks = await createGlobalMocks();
        const blockMocks = await createBlockMocks(globalMocks);

        const ussSessionNode = createUSSSessionNode(blockMocks.session, blockMocks.imperativeProfile);
        const ussTree = createUSSTree([], [ussSessionNode], blockMocks.treeView);
        const resultNode: IZoweNodeType = blockMocks.datasetSessionNode;
        resultNode.contextValue = `${globals.DS_SESSION_CONTEXT}${globals.VALIDATE_SUFFIX}true`;
        const theProfiles = await Profiles.createInstance(blockMocks.log);

        // tslint:disable-next-line:max-line-length
        const response = await theProfiles.disableValidation(resultNode);
        expect(response.contextValue).toContain(`${globals.VALIDATE_SUFFIX}false`);
        expect(response.contextValue).not.toContain(`${globals.VALIDATE_SUFFIX}true`);
    });
});

describe("Profiles Unit Tests - Function enableValidation", () => {
    async function createBlockMocks(globalMocks) {
        const newMocks = {
            log: Logger.getAppLogger(),
            testDatasetTree: null,
            testUSSTree: null,
            testJobTree: null,
            treeView: createTreeView(),
            datasetSessionNode: null,
            ussSessionNode: null,
            iJob: createIJobObject(),
            profiles: null,
            imperativeProfile: createValidIProfile(),
            profileInstance: null,
            session: null,
            mockNode: null,
            mockEnableValidationContext: jest.fn(),
            mockLoadNamedProfile: jest.fn(),
        };
        newMocks.datasetSessionNode = createDatasetSessionNode(newMocks.session, newMocks.imperativeProfile);
        newMocks.mockNode = newMocks.datasetSessionNode;
        newMocks.profiles = await Profiles.createInstance(newMocks.log);
        newMocks.profileInstance = createInstanceOfProfile(newMocks.profiles);
        newMocks.testDatasetTree = createDatasetTree(newMocks.datasetSessionNode, newMocks.treeView);
        newMocks.testJobTree = createJobsTree(
            newMocks.session,
            newMocks.iJob,
            newMocks.imperativeProfile,
            newMocks.treeView
        );
        Object.defineProperty(Profiles, "getInstance", {
            value: jest.fn(() => {
                return {
                    loadNamedProfile: newMocks.mockLoadNamedProfile.mockReturnValue(newMocks.imperativeProfile),
                    enableValidationContext: newMocks.mockEnableValidationContext.mockReturnValue(
                        newMocks.datasetSessionNode
                    ),
                };
            }),
        });
        globalMocks.mockGetInstance.mockReturnValue(newMocks.profiles);

        return newMocks;
    }

    it("Tests that enableValidation returns correct node context", async () => {
        const globalMocks = await createGlobalMocks();
        const blockMocks = await createBlockMocks(globalMocks);

        const ussSessionNode = createUSSSessionNode(blockMocks.session, blockMocks.imperativeProfile);
        const ussTree = createUSSTree([], [ussSessionNode], blockMocks.treeView);
        const resultNode: IZoweNodeType = blockMocks.datasetSessionNode;
        resultNode.contextValue = `${globals.DS_SESSION_CONTEXT}${globals.VALIDATE_SUFFIX}false`;
        const theProfiles = await Profiles.createInstance(blockMocks.log);

        // tslint:disable-next-line:max-line-length
        const response = await theProfiles.enableValidation(resultNode);
        expect(response.contextValue).toContain(`${globals.VALIDATE_SUFFIX}true`);
        expect(response.contextValue).not.toContain(`${globals.VALIDATE_SUFFIX}false`);
    });
});

describe("Profiles Unit Tests - Function disableValidationContext", () => {
    async function createBlockMocks(globalMocks) {
        const newMocks = {
            log: Logger.getAppLogger(),
            profiles: null,
            imperativeProfile: createIProfile(),
            profileInstance: null,
            session: null,
            datasetSessionNode: null,
            mockNode: null,
            mockDisableValidationContext: jest.fn(),
        };
        newMocks.mockNode = newMocks.datasetSessionNode;
        newMocks.datasetSessionNode = createDatasetSessionNode(newMocks.session, newMocks.imperativeProfile);
        newMocks.profiles = await Profiles.createInstance(newMocks.log);
        newMocks.profileInstance = createInstanceOfProfile(newMocks.profiles);
        Object.defineProperty(Profiles, "getInstance", {
            value: jest.fn(() => {
                return {
                    disableValidationContext: newMocks.mockDisableValidationContext.mockReturnValue(newMocks.mockNode),
                };
            }),
        });
        globalMocks.mockGetInstance.mockReturnValue(newMocks.profiles);

        return newMocks;
    }

    it("Tests that disableValidationContext returns correct node context if it is enabled", async () => {
        const globalMocks = await createGlobalMocks();
        const blockMocks = await createBlockMocks(globalMocks);

        const theProfiles = await Profiles.createInstance(blockMocks.log);
        const resultNode: IZoweNodeType = blockMocks.datasetSessionNode;
        resultNode.contextValue = `${globals.DS_SESSION_CONTEXT}${globals.VALIDATE_SUFFIX}true`;
        const result = await theProfiles.disableValidationContext(resultNode);
        expect(result.contextValue).toContain(`${globals.VALIDATE_SUFFIX}false`);
    });

    it("Tests that disableValidationContext returns correct node context if validation context isn't set", async () => {
        const globalMocks = await createGlobalMocks();
        const blockMocks = await createBlockMocks(globalMocks);

        const theProfiles = await Profiles.createInstance(blockMocks.log);
        const resultNode: IZoweNodeType = blockMocks.datasetSessionNode;
        resultNode.contextValue = `${globals.DS_SESSION_CONTEXT}`;
        const result = await theProfiles.disableValidationContext(resultNode);
        expect(result.contextValue).toContain(`${globals.VALIDATE_SUFFIX}false`);
    });

    it("Tests that disableValidationContext returns correct node context if it is already disabled", async () => {
        const globalMocks = await createGlobalMocks();
        const blockMocks = await createBlockMocks(globalMocks);

        const theProfiles = await Profiles.createInstance(blockMocks.log);
        const resultNode: IZoweNodeType = blockMocks.datasetSessionNode;
        resultNode.contextValue = `${globals.DS_SESSION_CONTEXT}${globals.VALIDATE_SUFFIX}false`;
        const result = await theProfiles.disableValidationContext(resultNode);
        expect(result.contextValue).toContain(`${globals.VALIDATE_SUFFIX}false`);
    });
});

describe("Profiles Unit Tests - Function enableValidationContext", () => {
    async function createBlockMocks(globalMocks) {
        const newMocks = {
            log: Logger.getAppLogger(),
            profiles: null,
            imperativeProfile: createIProfile(),
            profileInstance: null,
            session: null,
            datasetSessionNode: null,
            mockNode: null,
            mockEnableValidationContext: jest.fn(),
        };
        newMocks.mockNode = newMocks.datasetSessionNode;
        newMocks.datasetSessionNode = createDatasetSessionNode(newMocks.session, newMocks.imperativeProfile);
        newMocks.profiles = await Profiles.createInstance(newMocks.log);
        newMocks.profileInstance = createInstanceOfProfile(newMocks.profiles);
        Object.defineProperty(Profiles, "getInstance", {
            value: jest.fn(() => {
                return {
                    enableValidationContext: newMocks.mockEnableValidationContext.mockReturnValue(newMocks.mockNode),
                };
            }),
        });
        globalMocks.mockGetInstance.mockReturnValue(newMocks.profiles);

        return newMocks;
    }

    it("Tests that enableValidationContext returns correct node context if it is disabled", async () => {
        const globalMocks = await createGlobalMocks();
        const blockMocks = await createBlockMocks(globalMocks);

        const theProfiles = await Profiles.createInstance(blockMocks.log);
        const resultNode: IZoweNodeType = blockMocks.datasetSessionNode;
        resultNode.contextValue = `${globals.DS_SESSION_CONTEXT}${globals.VALIDATE_SUFFIX}false`;
        const result = await theProfiles.enableValidationContext(resultNode);
        expect(result.contextValue).toContain(`${globals.VALIDATE_SUFFIX}true`);
    });

    it("Tests that enableValidationContext returns correct node context if it is already enabled", async () => {
        const globalMocks = await createGlobalMocks();
        const blockMocks = await createBlockMocks(globalMocks);

        const theProfiles = await Profiles.createInstance(blockMocks.log);
        const resultNode: IZoweNodeType = blockMocks.datasetSessionNode;
        resultNode.contextValue = `${globals.DS_SESSION_CONTEXT}${globals.VALIDATE_SUFFIX}true`;
        const result = await theProfiles.enableValidationContext(resultNode);
        expect(result.contextValue).toContain(`${globals.VALIDATE_SUFFIX}true`);
    });

    it("Tests that enableValidationContext returns correct node context if validation context isn't set", async () => {
        const globalMocks = await createGlobalMocks();
        const blockMocks = await createBlockMocks(globalMocks);

        const theProfiles = await Profiles.createInstance(blockMocks.log);
        const resultNode: IZoweNodeType = blockMocks.datasetSessionNode;
        resultNode.contextValue = `${globals.DS_SESSION_CONTEXT}`;
        const result = await theProfiles.enableValidationContext(resultNode);
        expect(result.contextValue).toContain(`${globals.VALIDATE_SUFFIX}true`);
    });
});

describe("Profiles Unit Tests - Function validationArraySetup", () => {
    async function createBlockMocks(globalMocks) {
        const newMocks = {
            log: Logger.getAppLogger(),
            profiles: null,
            imperativeProfile: createIProfile(),
            validProfile: createValidIProfile(),
            profileInstance: null,
            session: null,
            datasetSessionNode: null,
            mockNode: null,
            mockEnableValidationContext: jest.fn(),
        };
        newMocks.mockNode = newMocks.datasetSessionNode;
        newMocks.datasetSessionNode = createDatasetSessionNode(newMocks.session, newMocks.imperativeProfile);
        newMocks.profiles = await Profiles.createInstance(newMocks.log);
        newMocks.profileInstance = createInstanceOfProfile(newMocks.profiles);
        Object.defineProperty(Profiles, "getInstance", {
            value: jest.fn(() => {
                return {
                    enableValidationContext: newMocks.mockEnableValidationContext.mockReturnValue(newMocks.mockNode),
                };
            }),
        });
        globalMocks.mockGetInstance.mockReturnValue(newMocks.profiles);

        return newMocks;
    }

    it("Tests that validationArraySetup returns profileSetting if same setting is passed", async () => {
        const globalMocks = await createGlobalMocks();
        const blockMocks = await createBlockMocks(globalMocks);
        const returnedSetting = {
            name: blockMocks.imperativeProfile.name,
            setting: false,
        };

        const theProfiles = await Profiles.createInstance(blockMocks.log);
        theProfiles.profilesValidationSetting = [{ name: blockMocks.imperativeProfile.name, setting: false }];

        const response = await theProfiles.validationArraySetup(blockMocks.imperativeProfile, false);
        expect(response).toEqual(returnedSetting);
    });

    it("Tests that validationArraySetup returns profileSetting and updates profilesValidationSetting if different setting is passed", async () => {
        const globalMocks = await createGlobalMocks();
        const blockMocks = await createBlockMocks(globalMocks);
        const returnedSetting = {
            name: blockMocks.imperativeProfile.name,
            setting: false,
        };

        const theProfiles = await Profiles.createInstance(blockMocks.log);
        theProfiles.profilesValidationSetting = [{ name: blockMocks.imperativeProfile.name, setting: true }];

        const response = await theProfiles.validationArraySetup(blockMocks.imperativeProfile, false);
        expect(response).toEqual(returnedSetting);
        expect(theProfiles.profilesValidationSetting).toEqual([
            { name: blockMocks.imperativeProfile.name, setting: false },
        ]);
    });

    it("Tests that validationArraySetup returns profileSetting and updates profilesValidationSetting when array empty", async () => {
        const globalMocks = await createGlobalMocks();
        const blockMocks = await createBlockMocks(globalMocks);
        const returnedSetting = {
            name: blockMocks.imperativeProfile.name,
            setting: false,
        };

        const theProfiles = await Profiles.createInstance(blockMocks.log);
        theProfiles.profilesValidationSetting = [];

        const response = await theProfiles.validationArraySetup(blockMocks.imperativeProfile, false);
        expect(response).toEqual(returnedSetting);
        expect(theProfiles.profilesValidationSetting).toEqual([
            { name: blockMocks.imperativeProfile.name, setting: false },
        ]);
    });

    it("Tests that validationArraySetup returns profileSetting and updates profilesValidationSetting when profile name not found", async () => {
        const globalMocks = await createGlobalMocks();
        const blockMocks = await createBlockMocks(globalMocks);
        blockMocks.validProfile.name = "test2";
        const returnedSetting = {
            name: blockMocks.validProfile.name,
            setting: false,
        };

        const theProfiles = await Profiles.createInstance(blockMocks.log);
        theProfiles.profilesValidationSetting = [{ name: blockMocks.imperativeProfile.name, setting: true }];

        const response = await theProfiles.validationArraySetup(blockMocks.validProfile, false);
        expect(response).toEqual(returnedSetting);
        expect(theProfiles.profilesValidationSetting).toEqual([
            { name: blockMocks.imperativeProfile.name, setting: true },
            { name: blockMocks.validProfile.name, setting: false },
        ]);
    });
});

describe("Profiles Unit Tests - Function validateProfiles", () => {
    async function createBlockMocks(globalMocks) {
        const newMocks = {
            log: Logger.getAppLogger(),
            profiles: null,
            invalidProfile: createInvalidIProfile(),
            validProfile: createValidIProfile(),
            profileInstance: null,
            commonApi: null,
        };
        newMocks.commonApi = ZoweExplorerApiRegister.getInstance().getCommonApi(newMocks.validProfile);
        newMocks.profiles = await Profiles.createInstance(newMocks.log);
        newMocks.profileInstance = createInstanceOfProfile(newMocks.profiles);
        globalMocks.mockGetInstance.mockReturnValue(newMocks.profiles);

        return newMocks;
    }

    it("Tests that validateProfiles handles active profiles", async () => {
        const globalMocks = await createGlobalMocks();
        const blockMocks = await createBlockMocks(globalMocks);

        const theProfiles = await Profiles.createInstance(blockMocks.log);
        globalMocks.mockCallback = "active";

        const returnedValidation = await theProfiles.checkCurrentProfile(blockMocks.validProfile);
        expect(returnedValidation).toEqual({ status: "active", name: blockMocks.validProfile.name });
    });

    it("Tests that validateProfiles handles inactive profiles", async () => {
        const globalMocks = await createGlobalMocks();
        const blockMocks = await createBlockMocks(globalMocks);

        const theProfiles = await Profiles.createInstance(blockMocks.log);
        globalMocks.mockCallback = "inactive";

        const returnedValidation = await theProfiles.checkCurrentProfile(blockMocks.validProfile);
        expect(returnedValidation).toEqual({ status: "inactive", name: blockMocks.validProfile.name });
    });

    it("Tests that validateProfiles handles unverified profiles", async () => {
        const globalMocks = await createGlobalMocks();
        const blockMocks = await createBlockMocks(globalMocks);

        const theProfiles = await Profiles.createInstance(blockMocks.log);
        globalMocks.mockCallback = "unverified";

        const returnedValidation = await theProfiles.checkCurrentProfile(blockMocks.validProfile);
        expect(returnedValidation).toEqual({ status: "unverified", name: blockMocks.validProfile.name });
    });
});

describe("Profiles Unit Tests - Function refresh", () => {
    async function createBlockMocks(globalMocks) {
        const newMocks = {
            log: Logger.getAppLogger(),
            profiles: null,
            invalidProfile: createInvalidIProfile(),
            validProfile: createValidIProfile(),
            profileInstance: null,
        };
        newMocks.profiles = await Profiles.createInstance(newMocks.log);
        newMocks.profileInstance = createInstanceOfProfile(newMocks.profiles);
        globalMocks.mockGetInstance.mockReturnValue(newMocks.profiles);

        return newMocks;
    }

    it("Tests that Profile refresh empties profilesForValidation[]", async () => {
        const globalMocks = await createGlobalMocks();
        const blockMocks = await createBlockMocks(globalMocks);

        const theProfiles = await Profiles.createInstance(blockMocks.log);
        theProfiles.profilesForValidation.push({ status: "active", name: blockMocks.validProfile.name });
        await theProfiles.refresh(ZoweExplorerApiRegister.getInstance());
        expect(theProfiles.profilesForValidation.length).toBe(0);
    });
});

describe("Profiles Unit Tests - Function getCombinedProfile", () => {
    async function createBlockMocks(globalMocks) {
        const newMocks = {
            testBaseProfile: createValidIProfile(),
            mockCommonApi: await ZoweExplorerApiRegister.getCommonApi(globalMocks.testProfile),
            testSchemas: createTestSchemas(),
            mockProfileInstance: await Profiles.createInstance(Logger.getAppLogger()),
            testCombinedSession: createISession(),
            testCombinedProfile: createValidIProfile(),
        };

        newMocks.testBaseProfile.profile.tokenType = "testTokenType";
        newMocks.testBaseProfile.profile.tokenValue = "testTokenValue";
        newMocks.testCombinedSession.ISession.tokenType = "testTokenType";
        newMocks.testCombinedSession.ISession.tokenValue = "testTokenValue";
        newMocks.testCombinedProfile.profile.tokenType = "testTokenType";
        newMocks.testCombinedProfile.profile.tokenValue = "testTokenValue";
        newMocks.testCombinedProfile.profile.user = "fake";
        newMocks.testCombinedProfile.profile.password = "fake";
        newMocks.testCombinedProfile.profile.protocol = "https";
        newMocks.testCombinedProfile.profile.host = "fake";
        newMocks.testCombinedProfile.profile.type = "basic";
        globalMocks.mockCreateSessCfgFromArgs.mockResolvedValue(newMocks.testCombinedSession);
        jest.spyOn(newMocks.mockProfileInstance, "getSchema").mockReturnValue(newMocks.testSchemas[0]);

        // Mock the Common API so that getSession returns the correct value
        const getCommonApiMock = jest.fn();
        getCommonApiMock.mockReturnValue(newMocks.mockCommonApi);
        ZoweExplorerApiRegister.getCommonApi = getCommonApiMock.bind(ZoweExplorerApiRegister);
        jest.spyOn(newMocks.mockCommonApi, "getSession").mockReturnValue(globalMocks.testSession);

        return newMocks;
    }

    it("Tests that getCombinedProfile returns the service profile if it contains user/password", async () => {
        const globalMocks = await createGlobalMocks();
        const blockMocks = await createBlockMocks(globalMocks);

        const response = await (await blockMocks.mockProfileInstance).getCombinedProfile(
            globalMocks.testProfile,
            blockMocks.testBaseProfile
        );

        expect(response).toEqual(globalMocks.testProfile);
    });

    it("Tests that getCombinedProfile returns the service profile if it contains user/password", async () => {
        const globalMocks = await createGlobalMocks();
        const blockMocks = await createBlockMocks(globalMocks);

        blockMocks.testBaseProfile.profile.host = "testBasePort.com";
        // tslint:disable-next-line: no-magic-numbers
        blockMocks.testBaseProfile.profile.port = 999;
        globalMocks.testProfile.profile.user = null;
        globalMocks.testProfile.profile.password = null;

        const response = await (await blockMocks.mockProfileInstance).getCombinedProfile(
            globalMocks.testProfile,
            blockMocks.testBaseProfile
        );

        expect(response).toEqual(globalMocks.testProfile);
    });

    it("Tests that getCombinedProfile returns a combined profile with baseProfile details", async () => {
        const globalMocks = await createGlobalMocks();
        const blockMocks = await createBlockMocks(globalMocks);

        globalMocks.testProfile.profile.user = "fake";
        globalMocks.testProfile.profile.password = "fake";
        globalMocks.testProfile.profile.host = "fake";
        blockMocks.testBaseProfile.profile.host = "fake";
        // tslint:disable:no-magic-numbers
        blockMocks.testBaseProfile.profile.port = 1443;
        globalMocks.testProfile.profile.type = "basic";
        globalMocks.testProfile.profile.protocol = "https";
        globalMocks.testProfile.profile.tokenType = "testTokenType";
        globalMocks.testProfile.profile.tokenValue = "testTokenValue";

        const response = await (await blockMocks.mockProfileInstance).getCombinedProfile(
            globalMocks.testProfile,
            blockMocks.testBaseProfile
        );

        expect(response).toEqual(blockMocks.testCombinedProfile);
    });

    it("Tests that getCombinedProfile returns a combined profile with undefined tokenValue", async () => {
        const globalMocks = await createGlobalMocks();
        const blockMocks = await createBlockMocks(globalMocks);

        globalMocks.testProfile.profile.user = null;
        globalMocks.testProfile.profile.password = null;
        blockMocks.testBaseProfile.profile.host = globalMocks.testProfile.profile.host;
        blockMocks.testBaseProfile.profile.port = globalMocks.testProfile.profile.port;
        blockMocks.testBaseProfile.profile.tokenValue = undefined;
        blockMocks.testBaseProfile.profile.tokenType = undefined;

        const response = await (await blockMocks.mockProfileInstance).getCombinedProfile(
            globalMocks.testProfile,
            blockMocks.testBaseProfile
        );

        expect(response.profile.tokenValue).toEqual(undefined);
    });
});

describe("Profiles Unit Tests - Function ssoLogin", () => {
    async function createBlockMocks(globalMocks) {
        const newMocks = {
            log: Logger.getAppLogger(),
            testDatasetTree: null,
            testUSSTree: null,
            testJobTree: null,
            treeView: createTreeView(),
            datasetSessionNode: null,
            optionalCredNode: null,
            datasetSessionNodeToken: null,
            ussSessionNode: null,
            iJob: createIJobObject(),
            profiles: null,
            imperativeProfile: createValidIProfile(),
            profileInstance: null,
            session: null,
            mockNode: null,
            mockEnableValidationContext: jest.fn(),
            mockLoadNamedProfile: jest.fn(),
            testBaseProfile: createValidIProfile(),
            testCombinedSession: createISession(),
            testCombinedProfile: createValidIProfile(),
            testOptionalProfile: createValidIProfile(),
            datasetSessionNodeAltToken: null,
            testAltTypeProfile: createAltTypeIProfile(),
            testAltSession: createISession(),
        };
        newMocks.testBaseProfile.profile.tokenType = "testTokenType";
        newMocks.testBaseProfile.profile.tokenValue = "testTokenValue";
        newMocks.testCombinedSession.ISession.tokenType = "testTokenType";
        newMocks.testCombinedSession.ISession.tokenValue = "testTokenValue";
        newMocks.testCombinedProfile.profile.tokenType = "testTokenType";
        newMocks.testCombinedProfile.profile.tokenValue = "testTokenValue";
        newMocks.testCombinedProfile.profile.user = undefined;
        newMocks.testCombinedProfile.profile.password = undefined;
        newMocks.testCombinedProfile.profile.protocol = "https";
        newMocks.testCombinedProfile.profile.host = "test";
        newMocks.testCombinedProfile.profile.type = "basic";
        newMocks.testOptionalProfile.profile.host = "host";
        newMocks.testOptionalProfile.profile.port = "1443";
        newMocks.testOptionalProfile.profile.user = undefined;
        newMocks.testOptionalProfile.profile.password = undefined;
<<<<<<< HEAD
        globalMocks.mockCreateSessCfgFromArgs.mockResolvedValue(newMocks.testCombinedSession);
=======
        newMocks.testOptionalProfile.type = "zosmf";
        newMocks.testAltSession.ISession.tokenType = "altTokenType";
        newMocks.testAltSession.ISession.tokenValue = "altTokenValue";
        newMocks.testAltTypeProfile.profile.user = undefined;
        newMocks.testAltTypeProfile.profile.password = undefined;
        newMocks.testAltTypeProfile.profile.tokenType = "altTokenType";
        newMocks.testAltTypeProfile.profile.tokenValue = "altTokenValue";
        globalMocks.mockCreateBasicZosmfSessionFromArguments.mockResolvedValue(newMocks.testCombinedSession);
>>>>>>> 890f6fbe
        newMocks.datasetSessionNodeToken = createDatasetSessionNode(
            newMocks.testCombinedSession,
            newMocks.testCombinedProfile
        );
        newMocks.datasetSessionNodeAltToken = createDatasetSessionNode(
            newMocks.testAltSession,
            newMocks.testAltTypeProfile
        );
        newMocks.datasetSessionNode = createDatasetSessionNode(newMocks.session, newMocks.imperativeProfile);
        newMocks.optionalCredNode = createDatasetSessionNode(newMocks.session, newMocks.testOptionalProfile);
        newMocks.mockNode = newMocks.datasetSessionNode;
        newMocks.profiles = await Profiles.createInstance(newMocks.log);
        newMocks.profileInstance = createInstanceOfProfile(newMocks.profiles);
        newMocks.profileInstance.getBaseProfile.mockReturnValue(newMocks.testBaseProfile);
        newMocks.profileInstance.getCombinedProfile.mockResolvedValue(newMocks.testCombinedProfile);
        newMocks.profileInstance.getCombinedProfile.mockResolvedValue(newMocks.testCombinedProfile);
        newMocks.testDatasetTree = createDatasetTree(newMocks.datasetSessionNode, newMocks.treeView);
        newMocks.testJobTree = createJobsTree(
            newMocks.session,
            newMocks.iJob,
            newMocks.imperativeProfile,
            newMocks.treeView
        );

        Object.defineProperty(globalMocks.mockCliProfileManager, "load", {
            value: jest.fn(() => {
                return new Promise((resolve) => {
                    resolve(newMocks.imperativeProfile);
                });
            }),
            configurable: true,
        });
        Object.defineProperty(globalMocks.mockCliProfileManager, "update", { value: jest.fn(), configurable: true });
        newMocks.profiles.getCliProfileManager = () => globalMocks.mockCliProfileManager;

        globalMocks.mockGetInstance.mockReturnValue(newMocks.profiles);

        return newMocks;
    }

    it("Tests that sso login is skipped if service profile contains user/password", async () => {
        const globalMocks = await createGlobalMocks();
        const blockMocks = await createBlockMocks(globalMocks);

        const ussSessionNode = createUSSSessionNode(blockMocks.session, blockMocks.imperativeProfile);
        const ussTree = createUSSTree([], [ussSessionNode], blockMocks.treeView);
        const resultNode: IZoweNodeType = blockMocks.datasetSessionNode;
        const theProfiles = await Profiles.createInstance(blockMocks.log);

        const response = await theProfiles.ssoLogin(resultNode);

        expect(globalMocks.mockShowInformationMessage.mock.calls.length).toBe(1);
        expect(globalMocks.mockShowInformationMessage.mock.calls[0][0]).toBe(
            "This profile does not support token authentication."
        );
    });

    it("Tests that sso login with token for base profile", async () => {
        const globalMocks = await createGlobalMocks();
        const blockMocks = await createBlockMocks(globalMocks);

        const resultNode: IZoweNodeType = blockMocks.datasetSessionNodeToken;
        const theProfiles = await Profiles.createInstance(blockMocks.log);
        Object.defineProperty(theProfiles, "getBaseProfile", {
            value: jest.fn(() => {
                return blockMocks.testBaseProfile;
            }),
        });

        Object.defineProperty(theProfiles, "getCombinedProfile", {
            value: jest.fn(async () => {
                Promise.resolve(blockMocks.testCombinedProfile);
            }),
        });

        const mockCommonApi = await ZoweExplorerApiRegister.getInstance().getCommonApi(blockMocks.testCombinedProfile);
        const getCommonApiMock = jest.fn();
        getCommonApiMock.mockReturnValue(mockCommonApi);
        ZoweExplorerApiRegister.getInstance().getCommonApi = getCommonApiMock.bind(ZoweExplorerApiRegister);
        jest.spyOn(mockCommonApi, "getTokenTypeName").mockReturnValue("token");

        globalMocks.mockShowInputBox.mockResolvedValueOnce("fake");
        globalMocks.mockShowInputBox.mockResolvedValueOnce("fake");
        await theProfiles.ssoLogin(resultNode);

        expect(globalMocks.mockShowInformationMessage.mock.calls.length).toBe(1);
        expect(globalMocks.mockShowInformationMessage.mock.calls[0][0]).toBe(
            "Login to authentication service was successful."
        );
    });

    it("Tests that sso login is skipped if service profile has its own host and port", async () => {
        const globalMocks = await createGlobalMocks();
        const blockMocks = await createBlockMocks(globalMocks);
        const theProfiles = await Profiles.createInstance(blockMocks.log);
        const mockCommonApi = await ZoweExplorerApiRegister.getInstance().getCommonApi(blockMocks.testCombinedProfile);
        const getCommonApiMock = jest.fn();
        getCommonApiMock.mockReturnValue(mockCommonApi);
        ZoweExplorerApiRegister.getInstance().getCommonApi = getCommonApiMock.bind(ZoweExplorerApiRegister);
        jest.spyOn(mockCommonApi, "getTokenTypeName").mockReturnValue(SessConstants.TOKEN_TYPE_APIML);
        Object.defineProperty(theProfiles, "getBaseProfile", {
            value: jest.fn(() => {
                return blockMocks.testBaseProfile;
            }),
        });

        const resultNode: IZoweNodeType = blockMocks.optionalCredNode;

        await theProfiles.ssoLogin(resultNode);

        expect(globalMocks.mockShowInformationMessage.mock.calls.length).toBe(1);
        expect(globalMocks.mockShowInformationMessage.mock.calls[0][0]).toBe(
            "This profile does not support token authentication."
        );
    });

    it("Tests that sso login with token for alternate profile", async () => {
        const globalMocks = await createGlobalMocks();
        const blockMocks = await createBlockMocks(globalMocks);
        const resultNode: IZoweNodeType = blockMocks.datasetSessionNodeAltToken;
        const theProfiles = await Profiles.createInstance(blockMocks.log);

        const mockCommonApi = await ZoweExplorerApiRegister.getInstance().getCommonApi(blockMocks.testCombinedProfile);
        const getCommonApiMock = jest.fn();
        getCommonApiMock.mockReturnValue(mockCommonApi);
        ZoweExplorerApiRegister.getInstance().getCommonApi = getCommonApiMock.bind(ZoweExplorerApiRegister);
        jest.spyOn(mockCommonApi, "getTokenTypeName").mockReturnValue("altTokenType");

        globalMocks.mockShowInputBox.mockResolvedValueOnce("fake");
        globalMocks.mockShowInputBox.mockResolvedValueOnce("fake");
        await theProfiles.ssoLogin(resultNode);

        expect(globalMocks.mockShowInformationMessage.mock.calls.length).toBe(1);
        expect(globalMocks.mockShowInformationMessage.mock.calls[0][0]).toBe(
            "Login to authentication service was successful."
        );
    });
});

describe("Profiles Unit Tests - Function ssoLogout", () => {
    async function createBlockMocks(globalMocks) {
        const newMocks = {
            log: Logger.getAppLogger(),
            testDatasetTree: null,
            testUSSTree: null,
            testJobTree: null,
            treeView: createTreeView(),
            datasetSessionNode: null,
            datasetSessionNodeToken: null,
            ussSessionNode: null,
            iJob: createIJobObject(),
            profiles: null,
            imperativeProfile: createValidIProfile(),
            profileInstance: null,
            session: null,
            mockNode: null,
            mockEnableValidationContext: jest.fn(),
            mockLoadNamedProfile: jest.fn(),
            testBaseProfile: createValidIProfile(),
            testCombinedSession: createISession(),
            testCombinedProfile: createValidIProfile(),
            datasetSessionNodeAltToken: null,
            testAltTypeProfile: createAltTypeIProfile(),
            testAltSession: createISession(),
        };
        newMocks.testBaseProfile.profile.tokenType = "apimlAuthenticationToken";
        newMocks.testBaseProfile.profile.tokenValue = "testTokenValue";
        newMocks.testBaseProfile.profile.host = "fake";
        newMocks.testCombinedSession.ISession.tokenType = "apimlAuthenticationToken";
        newMocks.testCombinedSession.ISession.tokenValue = "testTokenValue";
        newMocks.testCombinedProfile.profile.tokenType = "apimlAuthenticationToken";
        newMocks.testCombinedProfile.profile.tokenValue = "testTokenValue";
        newMocks.testCombinedProfile.profile.user = undefined;
        newMocks.testCombinedProfile.profile.password = undefined;
        newMocks.testCombinedProfile.profile.protocol = "https";
        newMocks.testCombinedProfile.profile.host = "fake";
<<<<<<< HEAD
        newMocks.testCombinedProfile.profile.type = "basic";
        globalMocks.mockCreateSessCfgFromArgs.mockResolvedValue(newMocks.testCombinedSession);
=======
        newMocks.testAltSession.ISession.tokenType = "altTokenType";
        newMocks.testAltSession.ISession.tokenValue = "altTokenValue";
        newMocks.testAltTypeProfile.profile.user = undefined;
        newMocks.testAltTypeProfile.profile.password = undefined;
        newMocks.testAltTypeProfile.profile.tokenType = "altTokenType";
        newMocks.testAltTypeProfile.profile.tokenValue = "altTokenValue";
        globalMocks.mockCreateBasicZosmfSessionFromArguments.mockResolvedValue(newMocks.testCombinedSession);
>>>>>>> 890f6fbe
        newMocks.datasetSessionNodeToken = createDatasetSessionNode(
            newMocks.testCombinedSession,
            newMocks.testCombinedProfile
        );
        newMocks.datasetSessionNodeAltToken = createDatasetSessionNode(
            newMocks.testAltSession,
            newMocks.testAltTypeProfile
        );
        newMocks.datasetSessionNode = createDatasetSessionNode(newMocks.session, newMocks.imperativeProfile);
        newMocks.mockNode = newMocks.datasetSessionNode;
        newMocks.profiles = await Profiles.createInstance(newMocks.log);
        newMocks.profileInstance = createInstanceOfProfile(newMocks.profiles);
        newMocks.profileInstance.getBaseProfile.mockReturnValue(newMocks.testBaseProfile);
        newMocks.profileInstance.getCombinedProfile.mockResolvedValue(newMocks.testCombinedProfile);
        newMocks.profileInstance.getCombinedProfile.mockResolvedValue(newMocks.testCombinedProfile);
        newMocks.testDatasetTree = createDatasetTree(newMocks.datasetSessionNode, newMocks.treeView);
        newMocks.testJobTree = createJobsTree(
            newMocks.session,
            newMocks.iJob,
            newMocks.imperativeProfile,
            newMocks.treeView
        );

        Object.defineProperty(globalMocks.mockCliProfileManager, "save", {
            value: jest.fn(() => {
                return new Promise((resolve) => {
                    resolve(newMocks.imperativeProfile);
                });
            }),
            configurable: true,
        });
        Object.defineProperty(globalMocks.mockCliProfileManager, "update", { value: jest.fn(), configurable: true });
        newMocks.profiles.getCliProfileManager = () => globalMocks.mockCliProfileManager;

        globalMocks.mockGetInstance.mockReturnValue(newMocks.profiles);

        return newMocks;
    }

    it("Tests that sso logout is skipped if service profile contains user/password", async () => {
        const globalMocks = await createGlobalMocks();
        const blockMocks = await createBlockMocks(globalMocks);

        const ussSessionNode = createUSSSessionNode(blockMocks.session, blockMocks.imperativeProfile);
        const ussTree = createUSSTree([], [ussSessionNode], blockMocks.treeView);
        const resultNode: IZoweNodeType = blockMocks.datasetSessionNode;
        const theProfiles = await Profiles.createInstance(blockMocks.log);

        const response = await theProfiles.ssoLogout(resultNode);

        expect(globalMocks.mockShowInformationMessage.mock.calls.length).toBe(1);
        expect(globalMocks.mockShowInformationMessage.mock.calls[0][0]).toBe(
            "This profile does not support token authentication."
        );
    });

    it("Tests that sso logout with token in base profile", async () => {
        const globalMocks = await createGlobalMocks();
        const blockMocks = await createBlockMocks(globalMocks);

        const resultNode: IZoweNodeType = blockMocks.datasetSessionNodeToken;
        const theProfiles = await Profiles.createInstance(blockMocks.log);
        Object.defineProperty(theProfiles, "getBaseProfile", {
            value: jest.fn(() => {
                return blockMocks.testBaseProfile;
            }),
        });

        Object.defineProperty(theProfiles, "getCombinedProfile", {
            value: jest.fn(async () => {
                return blockMocks.testCombinedProfile;
            }),
        });

        const mockCommonApi = await ZoweExplorerApiRegister.getInstance().getCommonApi(blockMocks.testCombinedProfile);
        const getCommonApiMock = jest.fn();
        getCommonApiMock.mockReturnValue(mockCommonApi);
        ZoweExplorerApiRegister.getInstance().getCommonApi = getCommonApiMock.bind(ZoweExplorerApiRegister);
        jest.spyOn(mockCommonApi, "getTokenTypeName").mockReturnValue("apimlAuthenticationToken");

        jest.spyOn(mockCommonApi, "logout").mockReturnValue("logout success");

        await theProfiles.ssoLogout(resultNode);

        expect(globalMocks.mockShowInformationMessage.mock.calls.length).toBe(1);
        expect(globalMocks.mockShowInformationMessage.mock.calls[0][0]).toBe(
            "Logout from authentication service was successful."
        );
    });

    it("Tests that sso logout with token in alternate profile", async () => {
        const globalMocks = await createGlobalMocks();
        const blockMocks = await createBlockMocks(globalMocks);

        const resultNode: IZoweNodeType = blockMocks.datasetSessionNodeAltToken;
        const theProfiles = await Profiles.createInstance(blockMocks.log);
        const mockCommonApi = await ZoweExplorerApiRegister.getInstance().getCommonApi(blockMocks.testCombinedProfile);
        const getCommonApiMock = jest.fn();
        getCommonApiMock.mockReturnValue(mockCommonApi);
        ZoweExplorerApiRegister.getInstance().getCommonApi = getCommonApiMock.bind(ZoweExplorerApiRegister);
        jest.spyOn(mockCommonApi, "getTokenTypeName").mockReturnValue("altTokenType");

        jest.spyOn(mockCommonApi, "logout").mockReturnValue("logout success");

        await theProfiles.ssoLogout(resultNode);

        expect(globalMocks.mockShowInformationMessage.mock.calls.length).toBe(1);
        expect(globalMocks.mockShowInformationMessage.mock.calls[0][0]).toBe(
            "Logout from authentication service was successful."
        );
    });
});<|MERGE_RESOLUTION|>--- conflicted
+++ resolved
@@ -2873,9 +2873,6 @@
         newMocks.testOptionalProfile.profile.port = "1443";
         newMocks.testOptionalProfile.profile.user = undefined;
         newMocks.testOptionalProfile.profile.password = undefined;
-<<<<<<< HEAD
-        globalMocks.mockCreateSessCfgFromArgs.mockResolvedValue(newMocks.testCombinedSession);
-=======
         newMocks.testOptionalProfile.type = "zosmf";
         newMocks.testAltSession.ISession.tokenType = "altTokenType";
         newMocks.testAltSession.ISession.tokenValue = "altTokenValue";
@@ -2883,8 +2880,7 @@
         newMocks.testAltTypeProfile.profile.password = undefined;
         newMocks.testAltTypeProfile.profile.tokenType = "altTokenType";
         newMocks.testAltTypeProfile.profile.tokenValue = "altTokenValue";
-        globalMocks.mockCreateBasicZosmfSessionFromArguments.mockResolvedValue(newMocks.testCombinedSession);
->>>>>>> 890f6fbe
+        globalMocks.mockCreateSessCfgFromArgs.mockResolvedValue(newMocks.testCombinedSession);
         newMocks.datasetSessionNodeToken = createDatasetSessionNode(
             newMocks.testCombinedSession,
             newMocks.testCombinedProfile
@@ -3052,27 +3048,23 @@
         };
         newMocks.testBaseProfile.profile.tokenType = "apimlAuthenticationToken";
         newMocks.testBaseProfile.profile.tokenValue = "testTokenValue";
+        newMocks.testCombinedSession.ISession.tokenType = "testTokenType";
+        newMocks.testCombinedSession.ISession.tokenValue = "testTokenValue";
         newMocks.testBaseProfile.profile.host = "fake";
         newMocks.testCombinedSession.ISession.tokenType = "apimlAuthenticationToken";
-        newMocks.testCombinedSession.ISession.tokenValue = "testTokenValue";
+        newMocks.testCombinedProfile.profile.tokenValue = "testTokenValue";
         newMocks.testCombinedProfile.profile.tokenType = "apimlAuthenticationToken";
-        newMocks.testCombinedProfile.profile.tokenValue = "testTokenValue";
         newMocks.testCombinedProfile.profile.user = undefined;
         newMocks.testCombinedProfile.profile.password = undefined;
         newMocks.testCombinedProfile.profile.protocol = "https";
         newMocks.testCombinedProfile.profile.host = "fake";
-<<<<<<< HEAD
-        newMocks.testCombinedProfile.profile.type = "basic";
-        globalMocks.mockCreateSessCfgFromArgs.mockResolvedValue(newMocks.testCombinedSession);
-=======
         newMocks.testAltSession.ISession.tokenType = "altTokenType";
         newMocks.testAltSession.ISession.tokenValue = "altTokenValue";
         newMocks.testAltTypeProfile.profile.user = undefined;
         newMocks.testAltTypeProfile.profile.password = undefined;
         newMocks.testAltTypeProfile.profile.tokenType = "altTokenType";
         newMocks.testAltTypeProfile.profile.tokenValue = "altTokenValue";
-        globalMocks.mockCreateBasicZosmfSessionFromArguments.mockResolvedValue(newMocks.testCombinedSession);
->>>>>>> 890f6fbe
+        globalMocks.mockCreateSessCfgFromArgs.mockResolvedValue(newMocks.testCombinedSession);
         newMocks.datasetSessionNodeToken = createDatasetSessionNode(
             newMocks.testCombinedSession,
             newMocks.testCombinedProfile
@@ -3152,7 +3144,6 @@
         getCommonApiMock.mockReturnValue(mockCommonApi);
         ZoweExplorerApiRegister.getInstance().getCommonApi = getCommonApiMock.bind(ZoweExplorerApiRegister);
         jest.spyOn(mockCommonApi, "getTokenTypeName").mockReturnValue("apimlAuthenticationToken");
-
         jest.spyOn(mockCommonApi, "logout").mockReturnValue("logout success");
 
         await theProfiles.ssoLogout(resultNode);
