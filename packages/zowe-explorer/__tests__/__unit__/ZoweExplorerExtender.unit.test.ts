--- conflicted
+++ resolved
@@ -44,24 +44,11 @@
 
         Object.defineProperty(fs, "existsSync", { value: newMocks.mockExistsSync, configurable: true });
         newMocks.profiles = createInstanceOfProfile(newMocks.imperativeProfile);
-<<<<<<< HEAD
         jest.spyOn(Profiles, "getInstance").mockReturnValue(newMocks.profiles as any);
-        Object.defineProperty(vscode.window, "createTreeView", { value: jest.fn(), configurable: true });
-=======
-        Object.defineProperty(Profiles, "getInstance", {
-            value: jest
-                .fn(() => {
-                    return {
-                        refresh: jest.fn(),
-                    };
-                })
-                .mockReturnValue(newMocks.profiles),
-        });
         Object.defineProperty(vscode.window, "createTreeView", {
             value: jest.fn().mockReturnValue({ onDidCollapseElement: jest.fn() }),
             configurable: true,
         });
->>>>>>> 205dcdda
         Object.defineProperty(vscode.window, "showErrorMessage", {
             value: newMocks.mockErrorMessage,
             configurable: true,
