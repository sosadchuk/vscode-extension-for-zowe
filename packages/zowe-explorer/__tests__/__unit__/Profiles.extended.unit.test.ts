--- conflicted
+++ resolved
@@ -26,17 +26,10 @@
 import { createProfileManager, newTestSchemas } from "../../__mocks__/mockCreators/profiles";
 import * as vscode from "vscode";
 import * as utils from "../../src/utils/ProfilesUtils";
-<<<<<<< HEAD
-import * as zowe from "@zowe/cli";
-import * as globals from "../../src/globals";
-import { ProfilesCache } from "@zowe/zowe-explorer-api";
-=======
-import * as child_process from "child_process";
 import * as globals from "../../src/globals";
 import { ValidProfileEnum, IZoweNodeType, ProfilesCache } from "@zowe/zowe-explorer-api";
 import { ZosmfSession, imperative } from "@zowe/cli";
 import { ZoweExplorerApiRegister } from "../../src/ZoweExplorerApiRegister";
->>>>>>> b8c454d5
 import { Profiles } from "../../src/Profiles";
 
 // jest.mock("vscode");
@@ -46,11 +39,7 @@
 
 async function createGlobalMocks() {
     const newMocks = {
-<<<<<<< HEAD
-        log: zowe.imperative.Logger.getAppLogger(),
-=======
         log: imperative.Logger.getAppLogger(),
->>>>>>> b8c454d5
         mockShowInputBox: jest.fn(),
         mockGetConfiguration: jest.fn(),
         mockCreateQuickPick: createQuickPickInstance(),
@@ -85,11 +74,7 @@
         mockConfigLoad: null,
     };
 
-<<<<<<< HEAD
-    newMocks.mockProfilesCache = new ProfilesCache(zowe.imperative.Logger.getAppLogger());
-=======
     newMocks.mockProfilesCache = new ProfilesCache(imperative.Logger.getAppLogger());
->>>>>>> b8c454d5
     newMocks.withProgress = jest.fn().mockImplementation((progLocation, callback) => {
         return newMocks.mockCallback;
     });
@@ -114,7 +99,7 @@
     Object.defineProperty(globals, "LOG", { value: newMocks.mockLog, configurable: true });
     Object.defineProperty(vscode.window, "createInputBox", { value: newMocks.mockCreateInputBox, configurable: true });
     Object.defineProperty(globals.LOG, "debug", { value: newMocks.mockDebug, configurable: true });
-    Object.defineProperty(zowe.ZosmfSession, "createSessCfgFromArgs", {
+    Object.defineProperty(ZosmfSession, "createSessCfgFromArgs", {
         value: newMocks.mockCreateSessCfgFromArgs,
         configurable: true,
     });
@@ -158,11 +143,11 @@
         configurable: true,
     });
 
-    Object.defineProperty(zowe.imperative, "Config", {
+    Object.defineProperty(imperative, "Config", {
         value: () => newMocks.mockConfigInstance,
         configurable: true,
     });
-    newMocks.mockConfigLoad = Object.defineProperty(zowe.imperative.Config, "load", {
+    newMocks.mockConfigLoad = Object.defineProperty(imperative.Config, "load", {
         value: jest.fn(() => {
             return createConfigLoad();
         }),
