--- conflicted
+++ resolved
@@ -11,9 +11,6 @@
 
 import { ZoweUSSNode } from "../../../src/uss/ZoweUSSNode";
 import * as vscode from "vscode";
-<<<<<<< HEAD
-import { createIProfile, createISession, createFileResponse, createInstanceOfProfileInfo } from "../../../__mocks__/mockCreators/shared";
-=======
 import {
     createIProfile,
     createISession,
@@ -21,7 +18,6 @@
     createInstanceOfProfileInfo,
     createGetConfigMock,
 } from "../../../__mocks__/mockCreators/shared";
->>>>>>> 22f8ff99
 import { createUSSSessionNode } from "../../../__mocks__/mockCreators/uss";
 import { ProfilesCache, ValidProfileEnum } from "@zowe/zowe-explorer-api";
 import { Profiles } from "../../../src/Profiles";
