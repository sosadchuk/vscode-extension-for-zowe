/*
 * This program and the accompanying materials are made available under the terms of the *
 * Eclipse Public License v2.0 which accompanies this distribution, and is available at *
 * https://www.eclipse.org/legal/epl-v20.html                                      *
 *                                                                                 *
 * SPDX-License-Identifier: EPL-2.0                                                *
 *                                                                                 *
 * Copyright Contributors to the Zowe Project.                                     *
 *                                                                                 *
 */

import * as fs from "fs";
import * as path from "path";
<<<<<<< HEAD
=======
import { errorHandling, writeOverridesFile } from "../../../src/utils/ProfilesUtils";
import { Gui } from "@zowe/zowe-explorer-api";
>>>>>>> 3b219434
import * as globals from "../../../src/globals";
import * as profileUtils from "../../../src/utils/ProfilesUtils";
import * as vscode from "vscode";
import * as zowe from "@zowe/cli";
import { Profiles } from "../../../src/Profiles";

jest.mock("fs");
jest.mock("vscode");

afterEach(() => {
    jest.clearAllMocks();
});

describe("ProfileUtils.writeOverridesFile Unit Tests", () => {
    function createBlockMocks() {
        const newMocks = {
            mockReadFileSync: jest.fn(),
            mockWriteFileSync: jest.fn(),
            mockFileRead: { overrides: { CredentialManager: "@zowe/cli" } },
            zoweDir: path.normalize("__tests__/.zowe/settings/imperative.json"),
            encoding: "utf8",
        };
        Object.defineProperty(fs, "writeFileSync", { value: newMocks.mockWriteFileSync, configurable: true });
        Object.defineProperty(fs, "existsSync", {
            value: () => {
                return true;
            },
            configurable: true,
        });
        Object.defineProperty(Gui, "errorMessage", { value: jest.fn(), configurable: true });
        Object.defineProperty(globals, "LOG", { value: jest.fn(), configurable: true });
        Object.defineProperty(globals.LOG, "error", { value: jest.fn(), configurable: true });
        return newMocks;
    }
    it("should have file exist", async () => {
        const blockMocks = createBlockMocks();
        const fileJson = { overrides: { CredentialManager: "@zowe/cli", testValue: true } };
        const content = JSON.stringify(fileJson, null, 2);
        jest.spyOn(fs, "readFileSync").mockReturnValueOnce(JSON.stringify({ overrides: { CredentialManager: false, testValue: true } }, null, 2));
        const spy = jest.spyOn(fs, "writeFileSync");
        profileUtils.writeOverridesFile();
        expect(spy).toBeCalledWith(blockMocks.zoweDir, content, blockMocks.encoding);
        spy.mockClear();
    });
    it("should have no change to global variable PROFILE_SECURITY and returns", async () => {
        const fileJson = { overrides: { CredentialManager: "@zowe/cli", testValue: true } };
        jest.spyOn(fs, "readFileSync").mockReturnValueOnce(JSON.stringify(fileJson, null, 2));
        const spy = jest.spyOn(fs, "writeFileSync");
        profileUtils.writeOverridesFile();
        expect(spy).toBeCalledTimes(0);
        spy.mockClear();
    });
    it("should have not exist and create default file", async () => {
        const blockMocks = createBlockMocks();
        Object.defineProperty(fs, "existsSync", {
            value: () => {
                return false;
            },
            configurable: true,
        });
        const content = JSON.stringify(blockMocks.mockFileRead, null, 2);
        const spyRead = jest.spyOn(fs, "readFileSync");
        const spy = jest.spyOn(fs, "writeFileSync");
        profileUtils.writeOverridesFile();
        expect(spy).toBeCalledWith(blockMocks.zoweDir, content, blockMocks.encoding);
        expect(spyRead).toBeCalledTimes(0);
        spy.mockClear();
        spyRead.mockClear();
    });
    it("should log error details", async () => {
        createBlockMocks();
        const errorDetails = new Error("i haz error");
        const label = "test";
        const moreInfo = "Task failed successfully";
<<<<<<< HEAD
        await profileUtils.errorHandling(errorDetails, label, moreInfo);
=======
        await errorHandling(errorDetails, label, moreInfo);
        expect(Gui.errorMessage).toBeCalledWith(`${moreInfo} ` + errorDetails);
>>>>>>> 3b219434
        expect(globals.LOG.error).toBeCalledWith(`Error: ${errorDetails.message}\n` + JSON.stringify({ errorDetails, label, moreInfo }));
    });
});

describe("ProfileUtils.promptCredentials Unit Tests", () => {
    it("calls getProfileInfo", async () => {
        const mockProfileInstance = new Profiles(zowe.imperative.Logger.getAppLogger());
        Object.defineProperty(Profiles, "getInstance", {
            value: () => mockProfileInstance,
            configurable: true,
        });
        Object.defineProperty(mockProfileInstance, "getProfileInfo", {
            value: jest.fn(() => {
                return {
                    profileName: "emptyConfig",
                };
            }),
            configurable: true,
        });
        Object.defineProperty(vscode.window, "showInputBox", {
            value: jest.fn().mockResolvedValue(undefined),
            configurable: true,
        });
        await profileUtils.promptCredentials(null);
        expect(mockProfileInstance.getProfileInfo).toHaveBeenCalled();
    });
});<|MERGE_RESOLUTION|>--- conflicted
+++ resolved
@@ -11,11 +11,8 @@
 
 import * as fs from "fs";
 import * as path from "path";
-<<<<<<< HEAD
-=======
 import { errorHandling, writeOverridesFile } from "../../../src/utils/ProfilesUtils";
 import { Gui } from "@zowe/zowe-explorer-api";
->>>>>>> 3b219434
 import * as globals from "../../../src/globals";
 import * as profileUtils from "../../../src/utils/ProfilesUtils";
 import * as vscode from "vscode";
@@ -90,12 +87,8 @@
         const errorDetails = new Error("i haz error");
         const label = "test";
         const moreInfo = "Task failed successfully";
-<<<<<<< HEAD
-        await profileUtils.errorHandling(errorDetails, label, moreInfo);
-=======
         await errorHandling(errorDetails, label, moreInfo);
         expect(Gui.errorMessage).toBeCalledWith(`${moreInfo} ` + errorDetails);
->>>>>>> 3b219434
         expect(globals.LOG.error).toBeCalledWith(`Error: ${errorDetails.message}\n` + JSON.stringify({ errorDetails, label, moreInfo }));
     });
 });
