/*
 * This program and the accompanying materials are made available under the terms of the *
 * Eclipse Public License v2.0 which accompanies this distribution, and is available at *
 * https://www.eclipse.org/legal/epl-v20.html                                      *
 *                                                                                 *
 * SPDX-License-Identifier: EPL-2.0                                                *
 *                                                                                 *
 * Copyright Contributors to the Zowe Project.                                     *
 *                                                                                 *
 */

import * as vscode from "vscode";
import * as path from "path";
import * as zowe from "@zowe/cli";
import * as os from "os";
import * as fs from "fs";
import * as fsextra from "fs-extra";
import * as imperative from "@zowe/imperative";
import * as extension from "../../src/extension";
import * as globals from "../../src/globals";
import { ValidProfileEnum } from "@zowe/zowe-explorer-api";
import { Profiles } from "../../src/Profiles";
import { ZoweDatasetNode } from "../../src/dataset/ZoweDatasetNode";
import { createIProfile, createTreeView } from "../../__mocks__/mockCreators/shared";
import { PersistentFilters } from "../../src/PersistentFilters";

jest.mock("vscode");
jest.mock("fs");
jest.mock("fs-extra");
jest.mock("util");
jest.mock("isbinaryfile");

async function createGlobalMocks() {
    const globalMocks = {
        mockLoadNamedProfile: jest.fn(),
        mockMkdirSync: jest.fn(),
        mockMoveSync: jest.fn(),
        mockGetAllProfileNames: jest.fn(),
        mockReveal: jest.fn(),
        mockCreateTreeView: jest.fn(),
        mockRegisterCommand: jest.fn(),
        mockOnDidSaveTextDocument: jest.fn(),
        mockOnDidChangeSelection: jest.fn(),
        mockOnDidChangeConfiguration: jest.fn(),
        mockOnDidChangeVisibility: jest.fn(),
        mockOnDidCollapseElement: jest.fn(),
        mockOnDidExpandElement: jest.fn(),
        mockExistsSync: jest.fn(),
        mockCreateReadStream: jest.fn(),
        mockReaddirSync: jest.fn(),
        mockUnlinkSync: jest.fn(),
        mockRmdirSync: jest.fn(),
        mockReadFileSync: jest.fn(),
        mockShowErrorMessage: jest.fn(),
        mockShowWarningMessage: jest.fn(),
        mockZosmfSession: jest.fn(),
        mockCreateBasicZosmfSession: jest.fn(),
        mockUtilities: jest.fn(),
        mockShowInformationMessage: jest.fn(),
        mockGetConfiguration: jest.fn(),
        mockIsFile: jest.fn(),
        mockLoad: jest.fn(),
        mockRegisterTextDocumentContentProvider: jest.fn(),
        mockFrom: jest.fn(),
        mockUri: jest.fn(),
        mockGetProfileName: jest.fn(),
        mockCliHome: jest.fn().mockReturnValue(path.join(os.homedir(), ".zowe")),
        mockIcInstance: jest.fn(),
        mockImperativeConfig: jest.fn(),
        mockInitialize: jest.fn(),
        mockGetImperativeConfig: jest.fn().mockReturnValue({ profiles: [] }),
        mockCliProfileManager: jest.fn().mockImplementation(() => {
            return { GetAllProfileNames: globalMocks.mockGetAllProfileNames, Load: globalMocks.mockLoad };
        }),
        testTreeView: null,
        enums: jest.fn().mockImplementation(() => {
            return {
                Global: 1,
                Workspace: 2,
                WorkspaceFolder: 3,
            };
        }),
        UIKindEnums: jest.fn().mockImplementation(() => {
            return {
                Desktop: 1,
                Web: 2,
            };
        }),
        testSession: new imperative.Session({
            user: "fake",
            password: "fake",
            hostname: "fake",
            protocol: "https",
            type: "basic",
        }),
        testProfile: createIProfile(),
        testProfileOps: {
            allProfiles: [{ name: "firstName" }, { name: "secondName" }],
            defaultProfile: { name: "firstName" },
            getDefaultProfile: null,
            loadNamedProfile: null,
            validProfile: ValidProfileEnum.VALID,
            checkCurrentProfile: jest.fn(),
            usesSecurity: jest.fn().mockReturnValue(true),
            getProfileSetting: jest.fn(),
            disableValidation: jest.fn(),
            enableValidation: jest.fn(),
            disableValidationContext: jest.fn(),
            enableValidationContext: jest.fn(),
            validationArraySetup: jest.fn(),
        },
        mockExtension: null,
        appName: vscode.env.appName,
        expectedCommands: [
            "zowe.addSession",
            "zowe.addFavorite",
            "zowe.refreshAll",
            "zowe.refreshNode",
            "zowe.refreshDataset",
            "zowe.pattern",
            "zowe.editSession",
            "zowe.ZoweNode.openPS",
            "zowe.createDataset",
            "zowe.all.profilelink",
            "zowe.createMember",
            "zowe.deleteDataset",
            "zowe.allocateLike",
            "zowe.uploadDialog",
            "zowe.deleteMember",
            "zowe.editDataSet",
            "zowe.editMember",
            "zowe.removeSession",
            "zowe.removeFavorite",
            "zowe.saveSearch",
            "zowe.removeSavedSearch",
            "zowe.removeFavProfile",
            "zowe.submitJcl",
            "zowe.submitMember",
            "zowe.showDSAttributes",
            "zowe.renameDataSet",
            "zowe.copyMember",
            "zowe.copyDataSet",
            "zowe.pasteMember",
            "zowe.renameDataSetMember",
            "zowe.hMigrateDataSet",
            "zowe.hRecallDataSet",
            "zowe.disableValidation",
            "zowe.enableValidation",
            "zowe.ssoLogin",
            "zowe.ssoLogout",
            "zowe.uss.addFavorite",
            "zowe.uss.removeFavorite",
            "zowe.uss.addSession",
            "zowe.uss.refreshAll",
            "zowe.uss.refreshUSS",
            "zowe.uss.refreshUSSInTree",
            "zowe.uss.fullPath",
            "zowe.uss.editSession",
            "zowe.uss.ZoweUSSNode.open",
            "zowe.uss.removeSession",
            "zowe.uss.createFile",
            "zowe.uss.createFolder",
            "zowe.uss.deleteNode",
            "zowe.uss.binary",
            "zowe.uss.text",
            "zowe.uss.renameNode",
            "zowe.uss.uploadDialog",
            "zowe.uss.copyPath",
            "zowe.uss.editFile",
            "zowe.uss.saveSearch",
            "zowe.uss.removeSavedSearch",
            "zowe.uss.removeFavProfile",
            "zowe.uss.disableValidation",
            "zowe.uss.enableValidation",
            "zowe.uss.ssoLogin",
            "zowe.uss.ssoLogout",
            "zowe.zosJobsOpenspool",
            "zowe.deleteJob",
            "zowe.runModifyCommand",
            "zowe.runStopCommand",
            "zowe.refreshJobsServer",
            "zowe.refreshAllJobs",
            "zowe.addJobsSession",
            "zowe.setOwner",
            "zowe.setPrefix",
            "zowe.removeJobsSession",
            "zowe.downloadSpool",
            "zowe.getJobJcl",
            "zowe.setJobSpool",
            "zowe.jobs.search",
            "zowe.jobs.editSession",
            "zowe.jobs.addFavorite",
            "zowe.jobs.removeFavorite",
            "zowe.jobs.saveSearch",
            "zowe.jobs.removeSearchFavorite",
            "zowe.jobs.removeFavProfile",
            "zowe.jobs.disableValidation",
            "zowe.jobs.enableValidation",
            "zowe.jobs.ssoLogin",
            "zowe.jobs.ssoLogout",
            "zowe.openRecentMember",
            "zowe.searchInAllLoadedItems",
            "zowe.deleteProfile",
            "zowe.cmd.deleteProfile",
            "zowe.uss.deleteProfile",
            "zowe.jobs.deleteProfile",
            "zowe.issueTsoCmd",
            "zowe.issueMvsCmd",
        ],
    };

    Object.defineProperty(fs, "mkdirSync", { value: globalMocks.mockMkdirSync, configurable: true });
    Object.defineProperty(imperative, "CliProfileManager", {
        value: globalMocks.mockCliProfileManager,
        configurable: true,
    });
    Object.defineProperty(vscode.window, "createTreeView", {
        value: globalMocks.mockCreateTreeView,
        configurable: true,
    });
    Object.defineProperty(vscode, "Uri", { value: globalMocks.mockUri, configurable: true });
    Object.defineProperty(vscode.commands, "registerCommand", {
        value: globalMocks.mockRegisterCommand,
        configurable: true,
    });
    Object.defineProperty(vscode.workspace, "onDidSaveTextDocument", {
        value: globalMocks.mockOnDidSaveTextDocument,
        configurable: true,
    });
    Object.defineProperty(vscode.window, "onDidCollapseElement", {
        value: globalMocks.mockOnDidCollapseElement,
        configurable: true,
    });
    Object.defineProperty(vscode.window, "onDidExpandElement", {
        value: globalMocks.mockOnDidExpandElement,
        configurable: true,
    });
    Object.defineProperty(vscode.workspace, "getConfiguration", {
        value: globalMocks.mockGetConfiguration,
        configurable: true,
    });
    Object.defineProperty(vscode.workspace, "onDidChangeConfiguration", {
        value: globalMocks.mockOnDidChangeConfiguration,
        configurable: true,
    });
    Object.defineProperty(fs, "readdirSync", { value: globalMocks.mockReaddirSync, configurable: true });
    Object.defineProperty(fs, "createReadStream", { value: globalMocks.mockCreateReadStream, configurable: true });
    Object.defineProperty(vscode, "ConfigurationTarget", { value: globalMocks.enums, configurable: true });
    Object.defineProperty(fs, "existsSync", { value: globalMocks.mockExistsSync, configurable: true });
    Object.defineProperty(fs, "unlinkSync", { value: globalMocks.mockUnlinkSync, configurable: true });
    Object.defineProperty(fs, "rmdirSync", { value: globalMocks.mockRmdirSync, configurable: true });
    Object.defineProperty(fs, "readFileSync", { value: globalMocks.mockReadFileSync, configurable: true });
    Object.defineProperty(fsextra, "moveSync", { value: globalMocks.mockMoveSync, configurable: true });
    Object.defineProperty(vscode.window, "showErrorMessage", {
        value: globalMocks.mockShowErrorMessage,
        configurable: true,
    });
    Object.defineProperty(vscode.window, "showWarningMessage", {
        value: globalMocks.mockShowWarningMessage,
        configurable: true,
    });
    Object.defineProperty(zowe, "ZosmfSession", { value: globalMocks.mockZosmfSession, configurable: true });
    Object.defineProperty(globalMocks.mockZosmfSession, "createBasicZosmfSession", {
        value: globalMocks.mockCreateBasicZosmfSession,
        configurable: true,
    });
    Object.defineProperty(vscode.window, "showInformationMessage", {
        value: globalMocks.mockShowInformationMessage,
        configurable: true,
    });
    Object.defineProperty(zowe, "Utilities", { value: globalMocks.mockUtilities, configurable: true });
    Object.defineProperty(vscode.workspace, "registerTextDocumentContentProvider", {
        value: globalMocks.mockRegisterTextDocumentContentProvider,
        configurable: true,
    });
    Object.defineProperty(vscode.Disposable, "from", { value: globalMocks.mockFrom, configurable: true });
    Object.defineProperty(ZoweDatasetNode, "getProfileName", {
        value: globalMocks.mockGetProfileName,
        configurable: true,
    });
    Object.defineProperty(globalMocks.mockCliProfileManager, "initialize", {
        value: globalMocks.mockInitialize,
        configurable: true,
    });
    Object.defineProperty(zowe, "getImperativeConfig", {
        value: globalMocks.mockGetImperativeConfig,
        configurable: true,
    });
    Object.defineProperty(imperative, "ImperativeConfig", {
        value: globalMocks.mockImperativeConfig,
        configurable: true,
    });
    Object.defineProperty(globalMocks.mockImperativeConfig, "instance", {
        value: globalMocks.mockIcInstance,
        configurable: true,
    });
    Object.defineProperty(globalMocks.mockIcInstance, "cliHome", { get: globalMocks.mockCliHome });
    Object.defineProperty(vscode.env, "appName", { value: globalMocks.appName, configurable: true });
    Object.defineProperty(vscode, "UIKind", { value: globalMocks.UIKindEnums, configurable: true });
    Object.defineProperty(Profiles, "createInstance", {
        value: jest.fn(() => globalMocks.testProfileOps),
    });
    Object.defineProperty(Profiles, "getInstance", {
        value: jest.fn(() => globalMocks.testProfileOps),
    });
    Object.defineProperty(PersistentFilters, "getDirectValue", {
        value: jest.fn(() => {
            return {
                "Zowe-Automatic-Validation": true,
            };
        }),
    });

    // Create a mocked extension context
    // tslint:disable-next-line: no-object-literal-type-assertion
    const mockExtensionCreator = jest.fn(
        () =>
            ({
                subscriptions: [],
                extensionPath: path.join(__dirname, ".."),
            } as vscode.ExtensionContext)
    );
    globalMocks.mockExtension = new mockExtensionCreator();

    globalMocks.mockLoadNamedProfile.mockReturnValue(globalMocks.testProfile);
    globalMocks.mockCreateBasicZosmfSession.mockReturnValue(globalMocks.testSession);
    globalMocks.mockCreateTreeView.mockReturnValue(createTreeView());
    globalMocks.mockReadFileSync.mockReturnValue("");
    globalMocks.testProfileOps.getDefaultProfile = globalMocks.mockLoadNamedProfile;
    globalMocks.testProfileOps.loadNamedProfile = globalMocks.mockLoadNamedProfile;
    globalMocks.testTreeView = jest.fn().mockImplementation(() => {
        return {
            reveal: globalMocks.mockReveal,
            onDidExpandElement: globalMocks.mockOnDidExpandElement,
            onDidCollapseElement: globalMocks.mockOnDidCollapseElement,
            selection: [],
            onDidChangeSelection: globalMocks.mockOnDidChangeSelection,
            visible: true,
            onDidChangeVisibility: globalMocks.mockOnDidChangeVisibility,
        };
    });

    return globalMocks;
}

describe("Extension Unit Tests", () => {
    it("Testing that activate correctly executes", async () => {
        const globalMocks = await createGlobalMocks();

        // tslint:disable-next-line: no-object-literal-type-assertion
        globalMocks.mockReadFileSync.mockReturnValueOnce('{ "overrides": { "CredentialManager": "Managed by ANO" }}');
        globalMocks.mockExistsSync.mockReturnValueOnce(false);
        globalMocks.mockGetConfiguration.mockReturnValue({
            persistence: true,
            get: (setting: string) => [
                "[test]: /u/myUser{directory}",
                "[test]: /u/myUser{directory}",
                "[test]: /u/myUser/file.txt{file}",
                "[test]: /u{session}",
            ],
            // tslint:disable-next-line: no-empty
            update: jest.fn(() => {
                {
                }
            }),
        });

        await extension.activate(globalMocks.mockExtension);

        // Check that tree providers are initialized successfully
        // tslint:disable-next-line: no-magic-numbers
        expect(globalMocks.mockCreateTreeView.mock.calls.length).toBe(3);
        expect(globalMocks.mockCreateTreeView.mock.calls[0][0]).toBe("zowe.explorer");
        expect(globalMocks.mockCreateTreeView.mock.calls[1][0]).toBe("zowe.uss.explorer");

        // Check that CLI Profile Manager is initialized successfully
        expect(globalMocks.mockInitialize.mock.calls.length).toBe(1);
        expect(globalMocks.mockInitialize.mock.calls[0][0]).toStrictEqual({
            configuration: [],
            profileRootDirectory: path.join(globalMocks.mockCliHome(), "profiles"),
        });

        // Checking if commands are registered properly
        expect(globalMocks.mockRegisterCommand.mock.calls.length).toBe(globals.COMMAND_COUNT);
        globalMocks.mockRegisterCommand.mock.calls.forEach((call, i) => {
            expect(globalMocks.mockRegisterCommand.mock.calls[i][1]).toBeInstanceOf(Function);
        });
        const actualCommands = [];
        globalMocks.mockRegisterCommand.mock.calls.forEach((call) => {
            actualCommands.push(call[0]);
        });
        expect(actualCommands).toEqual(globalMocks.expectedCommands);
    });

    it("Tests that activate correctly executes if no configuration is set", async () => {
        const globalMocks = await createGlobalMocks();

        globalMocks.mockExistsSync.mockReturnValueOnce(false);
<<<<<<< HEAD
        globalMocks.mockExistsSync.mockReturnValueOnce(true);
        globalMocks.mockExistsSync.mockReturnValueOnce(true);
        globalMocks.mockExistsSync.mockReturnValueOnce(true);
        // tslint:disable-next-line: no-empty
        globalMocks.mockRmdirSync.mockImplementationOnce(() => {});
=======
>>>>>>> 19e1251a
        globalMocks.mockGetConfiguration.mockReturnValueOnce({
            get: (setting: string) => [""],
            // tslint:disable-next-line: no-empty
            update: jest.fn(() => {
                {
                }
            }),
        });

        await extension.activate(globalMocks.mockExtension);

<<<<<<< HEAD
        // tslint:disable-next-line:no-magic-numbers
        expect(globalMocks.mockMkdirSync.mock.calls.length).toBe(4);
        expect(globalMocks.mockReaddirSync.mock.calls.length).toBe(0);
=======
        expect(globalMocks.mockExistsSync.mock.calls.length).toBe(2);
>>>>>>> 19e1251a
    });

    it("Tests that activate() works correctly for Theia", async () => {
        const globalMocks = await createGlobalMocks();

        Object.defineProperty(vscode.env, "appName", { value: "Eclipse Theia" });
        Object.defineProperty(vscode.env, "uiKind", { value: vscode.UIKind.Web });
        globalMocks.mockExistsSync.mockReset();
        globalMocks.mockReaddirSync.mockReset();
        globalMocks.mockExistsSync.mockReturnValueOnce(false);
<<<<<<< HEAD
        globalMocks.mockExistsSync.mockReturnValueOnce(true);
        globalMocks.mockExistsSync.mockReturnValueOnce(true);
        globalMocks.mockExistsSync.mockReturnValueOnce(true);
        globalMocks.mockReaddirSync.mockReturnValueOnce(["firstFile", "secondFile"]);
=======
>>>>>>> 19e1251a
        globalMocks.mockGetConfiguration.mockReturnValueOnce({
            get: (setting: string) => "theia",
            // tslint:disable-next-line: no-empty
            update: jest.fn(() => {
                {
                }
            }),
        });

        await extension.activate(globalMocks.mockExtension);

        expect(globals.ISTHEIA).toEqual(true);
        // tslint:disable-next-line: no-magic-numbers
        expect(globalMocks.mockMkdirSync.mock.calls.length).toBe(4);
        expect(globalMocks.mockRegisterCommand.mock.calls.length).toBe(globals.COMMAND_COUNT);
        globalMocks.mockRegisterCommand.mock.calls.forEach((call, i) => {
            expect(globalMocks.mockRegisterCommand.mock.calls[i][1]).toBeInstanceOf(Function);
        });
        const actualCommands = [];
        globalMocks.mockRegisterCommand.mock.calls.forEach((call) => {
            actualCommands.push(call[0]);
        });
        expect(actualCommands).toEqual(globalMocks.expectedCommands);
    });
});<|MERGE_RESOLUTION|>--- conflicted
+++ resolved
@@ -396,14 +396,6 @@
         const globalMocks = await createGlobalMocks();
 
         globalMocks.mockExistsSync.mockReturnValueOnce(false);
-<<<<<<< HEAD
-        globalMocks.mockExistsSync.mockReturnValueOnce(true);
-        globalMocks.mockExistsSync.mockReturnValueOnce(true);
-        globalMocks.mockExistsSync.mockReturnValueOnce(true);
-        // tslint:disable-next-line: no-empty
-        globalMocks.mockRmdirSync.mockImplementationOnce(() => {});
-=======
->>>>>>> 19e1251a
         globalMocks.mockGetConfiguration.mockReturnValueOnce({
             get: (setting: string) => [""],
             // tslint:disable-next-line: no-empty
@@ -415,13 +407,7 @@
 
         await extension.activate(globalMocks.mockExtension);
 
-<<<<<<< HEAD
-        // tslint:disable-next-line:no-magic-numbers
-        expect(globalMocks.mockMkdirSync.mock.calls.length).toBe(4);
-        expect(globalMocks.mockReaddirSync.mock.calls.length).toBe(0);
-=======
         expect(globalMocks.mockExistsSync.mock.calls.length).toBe(2);
->>>>>>> 19e1251a
     });
 
     it("Tests that activate() works correctly for Theia", async () => {
@@ -432,13 +418,6 @@
         globalMocks.mockExistsSync.mockReset();
         globalMocks.mockReaddirSync.mockReset();
         globalMocks.mockExistsSync.mockReturnValueOnce(false);
-<<<<<<< HEAD
-        globalMocks.mockExistsSync.mockReturnValueOnce(true);
-        globalMocks.mockExistsSync.mockReturnValueOnce(true);
-        globalMocks.mockExistsSync.mockReturnValueOnce(true);
-        globalMocks.mockReaddirSync.mockReturnValueOnce(["firstFile", "secondFile"]);
-=======
->>>>>>> 19e1251a
         globalMocks.mockGetConfiguration.mockReturnValueOnce({
             get: (setting: string) => "theia",
             // tslint:disable-next-line: no-empty
