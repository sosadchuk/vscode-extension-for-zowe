--- conflicted
+++ resolved
@@ -2,11 +2,6 @@
   "getChildren.search": "Use the search button to display data sets",
   "getChildren.error.invalidNode": "Invalid node",
   "getChildren.responses.error": "The response from Zowe CLI was not successful",
-<<<<<<< HEAD
+  "getChildren.invalidMember": "Cannot access member with control characters in the name: {0}",
   "getChildren.noDataset": "No data sets found"
-=======
-  "getChildren.invalidMember": "Cannot access member with control characters in the name: {0}",
-  "getChildren.noDataset": "No data sets found",
-  "getChildren.error.response": "Retrieving response from "
->>>>>>> 53eed46d
 }