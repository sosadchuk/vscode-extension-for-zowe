--- conflicted
+++ resolved
@@ -286,12 +286,8 @@
         ((appName && appName.toLowerCase().includes("theia")) || (uriScheme && uriScheme.toLowerCase().includes("theia"))) &&
         vscode.env.uiKind === vscode.UIKind.Web
     ) {
-<<<<<<< HEAD
         this.ISTHEIA = true;
         ZoweLogger.info(localize("globals.defineGlobals.isTheia", "Zowe Explorer is running in Theia environment."));
-=======
-        ISTHEIA = true;
->>>>>>> f001941a
     }
 
     SETTINGS_TEMP_FOLDER_LOCATION = tempPath;
@@ -315,11 +311,7 @@
  * Initializes Imperative Logger
  * @param context The extension context
  */
-<<<<<<< HEAD
 export function initLogger(context: vscode.ExtensionContext): string {
-=======
-export function initLogger(context: vscode.ExtensionContext): void {
->>>>>>> f001941a
     for (const appenderName of Object.keys(loggerConfig.log4jsConfig.appenders)) {
         loggerConfig.log4jsConfig.appenders[appenderName].filename = path.join(
             context.extensionPath,
@@ -331,14 +323,10 @@
     return loggerConfig.log4jsConfig.appenders.app.filename;
 }
 
-<<<<<<< HEAD
-export function setActivated(value: boolean) {
+export function setActivated(value: boolean): void {
     if (value) {
         ZoweLogger.info(localize("globals.setActivated.success", "Zowe Explorer has activated successfully."));
     }
-=======
-export function setActivated(value: boolean): void {
->>>>>>> f001941a
     ACTIVATED = value;
 }
 
