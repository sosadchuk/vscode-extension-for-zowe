/*
 * This program and the accompanying materials are made available under the terms of the *
 * Eclipse Public License v2.0 which accompanies this distribution, and is available at *
 * https://www.eclipse.org/legal/epl-v20.html                                      *
 *                                                                                 *
 * SPDX-License-Identifier: EPL-2.0                                                *
 *                                                                                 *
 * Copyright Contributors to the Zowe Project.                                     *
 *                                                                                 *
 */

import * as path from "path";
import { imperative } from "@zowe/cli";
import * as vscode from "vscode";
import * as loggerConfig from "../log4jsconfig.json";

// Set up localization
import * as nls from "vscode-nls";
import { getZoweDir, ProfilesCache } from "@zowe/zowe-explorer-api";
import { SettingsConfig } from "./utils/SettingsConfig";

nls.config({
    messageFormat: nls.MessageFormat.bundle,
    bundleFormat: nls.BundleFormat.standalone,
})();
const localize: nls.LocalizeFunc = nls.loadMessageBundle();

// Globals
export let ZOWETEMPFOLDER;
export let ZOWE_TMP_FOLDER;
export let USS_DIR;
export let DS_DIR;
export let CONFIG_PATH; // set during activate
export let ISTHEIA: boolean = false; // set during activate
export let LOG: imperative.Logger;
export const COMMAND_COUNT = 102;
export const MAX_SEARCH_HISTORY = 5;
export const MAX_FILE_HISTORY = 10;
export const STATUS_BAR_TIMEOUT_MS = 5000;
export const CONTEXT_PREFIX = "_";
export const FAV_SUFFIX = CONTEXT_PREFIX + "fav";
export const HOME_SUFFIX = CONTEXT_PREFIX + "home";
export const FAV_PROFILE_CONTEXT = "profile_fav";
export const RC_SUFFIX = CONTEXT_PREFIX + "rc=";
export const VALIDATE_SUFFIX = CONTEXT_PREFIX + "validate=";
export const INFORMATION_CONTEXT = "information";
export const FAVORITE_CONTEXT = "favorite";
export const DS_FAV_CONTEXT = "ds_fav";
export const PDS_FAV_CONTEXT = "pds_fav";
export const DS_SESSION_FAV_CONTEXT = "session_fav";
export const DS_SESSION_CONTEXT = "session";
export const DS_PDS_CONTEXT = "pds";
export const DS_DS_CONTEXT = "ds";
export const DS_MEMBER_CONTEXT = "member";
export const DS_TEXT_FILE_CONTEXT = "textFile";
export const DS_FAV_TEXT_FILE_CONTEXT = "textFile_fav";
export const DS_BINARY_FILE_CONTEXT = "binaryFile";
export const DS_MIGRATED_FILE_CONTEXT = "migr";
export const USS_SESSION_CONTEXT = "ussSession";
export const USS_DIR_CONTEXT = "directory";
export const USS_FAV_DIR_CONTEXT = "directory_fav";
export const JOBS_SESSION_CONTEXT = "server";
export const JOBS_JOB_CONTEXT = "job";
export const JOBS_SPOOL_CONTEXT = "spool";
export const VSAM_CONTEXT = "vsam";
export const INACTIVE_CONTEXT = CONTEXT_PREFIX + "Inactive";
export const ACTIVE_CONTEXT = CONTEXT_PREFIX + "Active";
export const UNVERIFIED_CONTEXT = CONTEXT_PREFIX + "Unverified";
export const ICON_STATE_OPEN = "open";
export const ICON_STATE_CLOSED = "closed";
export const FILTER_SEARCH = "isFilterSearch";
export const VSCODE_APPNAME: string[] = ["Visual Studio Code", "VSCodium"];
export const ROOTPATH = path.join(__dirname, "..", "..");
export const SETTINGS_VERSION = "zowe.settings.version";
export const SETTINGS_TEMP_FOLDER_PATH = "zowe.files.temporaryDownloadsFolder.path";
export const SETTINGS_TEMP_FOLDER_CLEANUP = "zowe.files.temporaryDownloadsFolder.cleanup";
export const SETTINGS_TEMP_FOLDER_HIDE = "zowe.files.temporaryDownloadsFolder.hide";
export const SETTINGS_DS_DEFAULT_BINARY = "zowe.ds.default.binary";
export const SETTINGS_DS_DEFAULT_C = "zowe.ds.default.c";
export const SETTINGS_DS_DEFAULT_CLASSIC = "zowe.ds.default.classic";
export const SETTINGS_DS_DEFAULT_PDS = "zowe.ds.default.pds";
export const SETTINGS_DS_DEFAULT_PS = "zowe.ds.default.ps";
export const SETTINGS_COMMANDS_HISTORY = "zowe.commands.history";
export const SETTINGS_COMMANDS_ALWAYS_EDIT = "zowe.commands.alwaysEdit";
export const SETTINGS_AUTOMATIC_PROFILE_VALIDATION = "zowe.automaticProfileValidation";
export const SETTINGS_DS_HISTORY = "zowe.ds.history";
export const SETTINGS_USS_HISTORY = "zowe.uss.history";
export const SETTINGS_JOBS_HISTORY = "zowe.jobs.history";
export const SETTINGS_SECURE_CREDENTIALS_ENABLED = "zowe.security.secureCredentialsEnabled";
export const EXTENDER_CONFIG: imperative.ICommandProfileTypeConfiguration[] = [];
export const ZOWE_CLI_SCM = "@zowe/cli";
export const MAX_DATASET_LENGTH = 44;
export const MAX_MEMBER_LENGTH = 8;
export const DS_NAME_REGEX_CHECK = /^[a-zA-Z#@\$][a-zA-Z0-9#@\$\-]{0,7}(\.[a-zA-Z#@\$][a-zA-Z0-9#@\$\-]{0,7})*$/;
export const MEMBER_NAME_REGEX_CHECK = /^[a-zA-Z#@\$][a-zA-Z0-9#@\$]{0,7}$/;
export let ACTIVATED = false;
export let PROFILE_SECURITY: string | boolean = ZOWE_CLI_SCM;
export const JOBS_MAX_PREFIX = 8;

export enum CreateDataSetTypeWithKeysEnum {
    DATA_SET_BINARY,
    DATA_SET_C,
    DATA_SET_CLASSIC,
    DATA_SET_PARTITIONED,
    DATA_SET_SEQUENTIAL,
}
export const DATA_SET_PROPERTIES = [
    {
        key: `alcunit`,
        label: `Allocation Unit`,
        value: null,
        placeHolder: localize("createFile.attribute.alcunit", `Enter an allocation unit`),
    },
    {
        key: `avgblk`,
        label: `Average Block Length`,
        value: null,
        placeHolder: localize("createFile.attribute.avgblk", `Enter the average block length (if allocation unit = BLK)`),
    },
    {
        key: `blksize`,
        label: `Block Size`,
        value: null,
        placeHolder: localize("createFile.attribute.blksize", `Enter a block size`),
    },
    {
        key: `dataclass`,
        label: `Data Class`,
        value: null,
        placeHolder: localize("createFile.attribute.dataclass", `Enter an SMS data class`),
    },
    {
        key: `unit`,
        label: `Device Type`,
        value: null,
        placeHolder: localize("createFile.attribute.unit", `Enter a device type (unit)`),
    },
    {
        key: `dirblk`,
        label: `Directory Blocks`,
        value: null,
        placeHolder: localize("createFile.attribute.dirblk", `Enter the number of directory blocks`),
    },
    {
        key: `dsntype`,
        label: `Data Set Type (DSNTYPE)`,
        value: null,
        placeHolder: localize("createFile.attribute.dsntype", `Specify the data set type (DSNTYPE)`),
    },
    {
        key: `mgntclass`,
        label: `Management Class`,
        value: null,
        placeHolder: localize("createFile.attribute.mgntclass", `Enter the SMS management class`),
    },
    {
        key: `dsName`,
        label: `Data Set Name`,
        value: null,
        placeHolder: localize("createFile.attribute.dsName", `Enter a data set name`),
    },
    {
        key: `dsorg`,
        label: `Data Set Organization (DSORG)`,
        value: null,
        placeHolder: localize("createFile.attribute.dsorg", `Select a data set organization (DSORG)`),
    },
    {
        key: `primary`,
        label: `Primary Space`,
        value: null,
        placeHolder: localize("createFile.attribute.primary", `Enter the primary space allocation`),
    },
    {
        key: `recfm`,
        label: `Record Format`,
        value: null,
        placeHolder: localize("createFile.attribute.recfm", `Enter the data set's record format`),
    },
    {
        key: `lrecl`,
        label: `Record Length`,
        value: null,
        placeHolder: localize("createFile.attribute.lrecl", `Enter the logical record length`),
    },
    {
        key: `secondary`,
        label: `Secondary Space`,
        value: null,
        placeHolder: localize("createFile.attribute.secondary", `Enter the secondary space allocation`),
    },
    {
        key: `size`,
        label: `Size`,
        value: null,
        placeHolder: localize("createFile.attribute.size", `Enter the size of the data set`),
    },
    {
        key: `storclass`,
        label: `Storage Class`,
        value: null,
        placeHolder: localize("createFile.attribute.storclass", `Enter the SMS storage class`),
    },
    {
        key: `volser`,
        label: `Volume Serial`,
        value: null,
        placeHolder: localize("createFile.attribute.volser", `Enter the volume serial on which the data set should be placed`),
    },
];

export const JOB_STATUS = [
    {
        key: `All`,
        label: `*`,
        value: null,
        picked: true,
    },
    {
        key: `Active`,
        label: `Active`,
        value: `Active`,
        picked: false,
    },
    {
        key: `Input`,
        label: `Input`,
        value: null,
        picked: false,
    },
    {
        key: `Output`,
        label: `Output`,
        value: null,
        picked: false,
    },
];

export const JOB_STATUS_UNSUPPORTED = [
    {
        key: `All`,
        label: `*`,
        value: null,
        picked: true,
    },
];

export enum JobPickerTypes {
    QuerySearch = "QuerySearch",
    IdSearch = "IdSearch",
    History = "History",
}

export const plusSign = "\uFF0B ";

/**
 * Defines all global variables
 * @param tempPath File path for temporary folder defined in preferences
 */
export function defineGlobals(tempPath: string | undefined) {
    // Set app name
    const appName = vscode.env.appName;
    if (appName && !this.VSCODE_APPNAME.includes(appName) && vscode.env.uiKind === vscode.UIKind.Web) {
        this.ISTHEIA = true;
    }

    // Set temp path & folder paths
    ZOWETEMPFOLDER = tempPath ? path.join(tempPath, "temp") : path.join(__dirname, "..", "..", "resources", "temp");

    ZOWE_TMP_FOLDER = path.join(ZOWETEMPFOLDER, "tmp");
    USS_DIR = path.join(ZOWETEMPFOLDER, "_U_");
    DS_DIR = path.join(ZOWETEMPFOLDER, "_D_");
}

export function setConfigPath(configPath: string | undefined): void {
    if (configPath) {
        CONFIG_PATH = configPath;
    } else {
        CONFIG_PATH = getZoweDir();
    }
}

/**
 * Initializes Imperative Logger
 * @param context The extension context
 */
export function initLogger(context: vscode.ExtensionContext) {
    for (const appenderName of Object.keys(loggerConfig.log4jsConfig.appenders)) {
        loggerConfig.log4jsConfig.appenders[appenderName].filename = path.join(
            context.extensionPath,
            loggerConfig.log4jsConfig.appenders[appenderName].filename
        );
    }
    imperative.Logger.initLogger(loggerConfig);
    this.LOG = imperative.Logger.getAppLogger();
}

export function setActivated(value: boolean) {
    ACTIVATED = value;
}

export async function setGlobalSecurityValue() {
    if (this.ISTHEIA) {
        PROFILE_SECURITY = false;
<<<<<<< HEAD
        await vscode.workspace.getConfiguration().update(this.SETTINGS_SECURE_CREDENTIALS_ENABLED, false, vscode.ConfigurationTarget.Global);
        return;
    }
    const settingEnabled: boolean = await vscode.workspace.getConfiguration().get(this.SETTINGS_SECURE_CREDENTIALS_ENABLED);
=======
        await SettingsConfig.setDirectValue(
            this.SETTINGS_SECURE_CREDENTIALS_ENABLED,
            false,
            vscode.ConfigurationTarget.Global
        );
        return;
    }
    const settingEnabled: boolean = SettingsConfig.getDirectValue(this.SETTINGS_SECURE_CREDENTIALS_ENABLED);
>>>>>>> 22f8ff99
    if (!settingEnabled) {
        PROFILE_SECURITY = false;
    } else {
        PROFILE_SECURITY = ZOWE_CLI_SCM;
    }
}<|MERGE_RESOLUTION|>--- conflicted
+++ resolved
@@ -302,12 +302,6 @@
 export async function setGlobalSecurityValue() {
     if (this.ISTHEIA) {
         PROFILE_SECURITY = false;
-<<<<<<< HEAD
-        await vscode.workspace.getConfiguration().update(this.SETTINGS_SECURE_CREDENTIALS_ENABLED, false, vscode.ConfigurationTarget.Global);
-        return;
-    }
-    const settingEnabled: boolean = await vscode.workspace.getConfiguration().get(this.SETTINGS_SECURE_CREDENTIALS_ENABLED);
-=======
         await SettingsConfig.setDirectValue(
             this.SETTINGS_SECURE_CREDENTIALS_ENABLED,
             false,
@@ -316,7 +310,6 @@
         return;
     }
     const settingEnabled: boolean = SettingsConfig.getDirectValue(this.SETTINGS_SECURE_CREDENTIALS_ENABLED);
->>>>>>> 22f8ff99
     if (!settingEnabled) {
         PROFILE_SECURITY = false;
     } else {
