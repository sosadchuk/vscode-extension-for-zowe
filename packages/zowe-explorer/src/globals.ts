/**
 * This program and the accompanying materials are made available under the terms of the
 * Eclipse Public License v2.0 which accompanies this distribution, and is available at
 * https://www.eclipse.org/legal/epl-v20.html
 *
 * SPDX-License-Identifier: EPL-2.0
 *
 * Copyright Contributors to the Zowe Project.
 *
 */

import * as path from "path";
import { imperative } from "@zowe/cli";
import * as vscode from "vscode";
import * as loggerConfig from "../log4jsconfig.json";

// Set up localization
import * as nls from "vscode-nls";
import { getZoweDir } from "@zowe/zowe-explorer-api";
import { SettingsConfig } from "./utils/SettingsConfig";
import { ZoweLogger } from "./utils/LoggerUtils";

nls.config({
    messageFormat: nls.MessageFormat.bundle,
    bundleFormat: nls.BundleFormat.standalone,
})();
const localize: nls.LocalizeFunc = nls.loadMessageBundle();

// Globals
export let SETTINGS_TEMP_FOLDER_LOCATION;
export let ZOWETEMPFOLDER: string;
export let ZOWE_TMP_FOLDER: string;
export let USS_DIR: string;
export let DS_DIR: string;
export let CONFIG_PATH; // set during activate
export let ISTHEIA = false; // set during activate
export let LOG: imperative.Logger;
<<<<<<< HEAD
export const COMMAND_COUNT = 102;
export const MAX_OF_FIVE = 5;
export const MAX_OF_TEN = 10;
=======
export const COMMAND_COUNT = 108;
export const MAX_SEARCH_HISTORY = 5;
export const MAX_FILE_HISTORY = 10;
export const MS_PER_SEC = 1000;
>>>>>>> fe728546
export const STATUS_BAR_TIMEOUT_MS = 5000;
export const CONTEXT_PREFIX = "_";
export const FAV_SUFFIX = CONTEXT_PREFIX + "fav";
export const HOME_SUFFIX = CONTEXT_PREFIX + "home";
export const FAV_PROFILE_CONTEXT = "profile_fav";
export const RC_SUFFIX = CONTEXT_PREFIX + "rc=";
export const VALIDATE_SUFFIX = CONTEXT_PREFIX + "validate=";
export const INFORMATION_CONTEXT = "information";
export const FAVORITE_CONTEXT = "favorite";
export const DS_FAV_CONTEXT = "ds_fav";
export const PDS_FAV_CONTEXT = "pds_fav";
export const DS_SESSION_FAV_CONTEXT = "session_fav";
export const DS_SESSION_CONTEXT = "session";
export const DS_PDS_CONTEXT = "pds";
export const DS_DS_CONTEXT = "ds";
export const DS_MEMBER_CONTEXT = "member";
export const DS_TEXT_FILE_CONTEXT = "textFile";
export const DS_FAV_TEXT_FILE_CONTEXT = "textFile_fav";
export const DS_BINARY_FILE_CONTEXT = "binaryFile";
export const DS_MIGRATED_FILE_CONTEXT = "migr";
export const DS_FILE_ERROR_CONTEXT = "fileError";
export const USS_SESSION_CONTEXT = "ussSession";
export const USS_DIR_CONTEXT = "directory";
export const USS_FAV_DIR_CONTEXT = "directory_fav";
export const JOBS_SESSION_CONTEXT = "server";
export const JOBS_JOB_CONTEXT = "job";
export const JOBS_SPOOL_CONTEXT = "spool";
export const POLL_CONTEXT = CONTEXT_PREFIX + "polling";
export const VSAM_CONTEXT = "vsam";
export const INACTIVE_CONTEXT = CONTEXT_PREFIX + "Inactive";
export const ACTIVE_CONTEXT = CONTEXT_PREFIX + "Active";
export const UNVERIFIED_CONTEXT = CONTEXT_PREFIX + "Unverified";
export const ICON_STATE_OPEN = "open";
export const ICON_STATE_CLOSED = "closed";
export const FILTER_SEARCH = "isFilterSearch";
export const VSCODE_APPNAME: string[] = ["Visual Studio Code", "VSCodium"];
export const ROOTPATH = path.join(__dirname, "..", "..");
export const SETTINGS_VERSION = "zowe.settings.version";
export const SETTINGS_TEMP_FOLDER_PATH = "zowe.files.temporaryDownloadsFolder.path";
export const SETTINGS_TEMP_FOLDER_CLEANUP = "zowe.files.temporaryDownloadsFolder.cleanup";
export const SETTINGS_TEMP_FOLDER_HIDE = "zowe.files.temporaryDownloadsFolder.hide";
export const SETTINGS_LOGS_FOLDER_PATH = "zowe.files.logsFolder.path";
export const SETTINGS_DS_DEFAULT_BINARY = "zowe.ds.default.binary";
export const SETTINGS_DS_DEFAULT_C = "zowe.ds.default.c";
export const SETTINGS_DS_DEFAULT_CLASSIC = "zowe.ds.default.classic";
export const SETTINGS_DS_DEFAULT_PDS = "zowe.ds.default.pds";
export const SETTINGS_DS_DEFAULT_PS = "zowe.ds.default.ps";
export const SETTINGS_COMMANDS_HISTORY = "zowe.commands.history";
export const SETTINGS_COMMANDS_ALWAYS_EDIT = "zowe.commands.alwaysEdit";
export const SETTINGS_AUTOMATIC_PROFILE_VALIDATION = "zowe.automaticProfileValidation";
export const SETTINGS_DS_HISTORY = "zowe.ds.history";
export const SETTINGS_USS_HISTORY = "zowe.uss.history";
export const SETTINGS_JOBS_HISTORY = "zowe.jobs.history";
export const SETTINGS_SECURE_CREDENTIALS_ENABLED = "zowe.security.secureCredentialsEnabled";
export const LOGGER_SETTINGS = "zowe.logger";
export const EXTENDER_CONFIG: imperative.ICommandProfileTypeConfiguration[] = [];
export const ZOWE_CLI_SCM = "@zowe/cli";
export const MAX_DATASET_LENGTH = 44;
export const MAX_MEMBER_LENGTH = 8;
export const DS_NAME_REGEX_CHECK = /^[a-zA-Z#@$][a-zA-Z0-9#@$-]{0,7}(\.[a-zA-Z#@$][a-zA-Z0-9#@$-]{0,7})*$/;
export const MEMBER_NAME_REGEX_CHECK = /^[a-zA-Z#@$][a-zA-Z0-9#@$]{0,7}$/;
export let ACTIVATED = false;
export let PROFILE_SECURITY: string | boolean = ZOWE_CLI_SCM;
export let SAVED_PROFILE_CONTENTS = new Uint8Array();
export const JOBS_MAX_PREFIX = 8;

// Dictionary describing translation from old configuration names to new standardized names
export const configurationDictionary: { [k: string]: string } = {
    "Zowe-Default-Datasets-Binary": SETTINGS_DS_DEFAULT_BINARY,
    "Zowe-Default-Datasets-C": SETTINGS_DS_DEFAULT_C,
    "Zowe-Default-Datasets-Classic": SETTINGS_DS_DEFAULT_CLASSIC,
    "Zowe-Default-Datasets-PDS": SETTINGS_DS_DEFAULT_PDS,
    "Zowe-Default-Datasets-PS": SETTINGS_DS_DEFAULT_PS,
    "Zowe-Temp-Folder-Location": SETTINGS_TEMP_FOLDER_PATH,
    "Zowe Commands: History": SETTINGS_COMMANDS_HISTORY,
    "Zowe Commands: Always edit": SETTINGS_COMMANDS_ALWAYS_EDIT,
    "Zowe-Automatic-Validation": SETTINGS_AUTOMATIC_PROFILE_VALIDATION,
    "Zowe-DS-Persistent": SETTINGS_DS_HISTORY,
    "Zowe-USS-Persistent": SETTINGS_USS_HISTORY,
    "Zowe-Jobs-Persistent": SETTINGS_JOBS_HISTORY,
};

export enum CreateDataSetTypeWithKeysEnum {
    DATA_SET_BINARY,
    DATA_SET_C,
    DATA_SET_CLASSIC,
    DATA_SET_PARTITIONED,
    DATA_SET_SEQUENTIAL,
}
export const DATA_SET_PROPERTIES = [
    {
        key: `alcunit`,
        label: `Allocation Unit`,
        value: null,
        placeHolder: localize("createFile.attribute.alcunit", `Enter an allocation unit`),
    },
    {
        key: `avgblk`,
        label: `Average Block Length`,
        value: null,
        placeHolder: localize("createFile.attribute.avgblk", `Enter the average block length (if allocation unit = BLK)`),
    },
    {
        key: `blksize`,
        label: `Block Size`,
        value: null,
        placeHolder: localize("createFile.attribute.blksize", `Enter a block size`),
    },
    {
        key: `dataclass`,
        label: `Data Class`,
        value: null,
        placeHolder: localize("createFile.attribute.dataclass", `Enter an SMS data class`),
    },
    {
        key: `unit`,
        label: `Device Type`,
        value: null,
        placeHolder: localize("createFile.attribute.unit", `Enter a device type (unit)`),
    },
    {
        key: `dirblk`,
        label: `Directory Blocks`,
        value: null,
        placeHolder: localize("createFile.attribute.dirblk", `Enter the number of directory blocks`),
    },
    {
        key: `dsntype`,
        label: `Data Set Type (DSNTYPE)`,
        value: null,
        placeHolder: localize("createFile.attribute.dsntype", `Specify the data set type (DSNTYPE)`),
    },
    {
        key: `mgntclass`,
        label: `Management Class`,
        value: null,
        placeHolder: localize("createFile.attribute.mgntclass", `Enter the SMS management class`),
    },
    {
        key: `dsName`,
        label: `Data Set Name`,
        value: null,
        placeHolder: localize("createFile.attribute.dsName", `Enter a data set name`),
    },
    {
        key: `dsorg`,
        label: `Data Set Organization (DSORG)`,
        value: null,
        placeHolder: localize("createFile.attribute.dsorg", `Select a data set organization (DSORG)`),
    },
    {
        key: `primary`,
        label: `Primary Space`,
        value: null,
        placeHolder: localize("createFile.attribute.primary", `Enter the primary space allocation`),
    },
    {
        key: `recfm`,
        label: `Record Format`,
        value: null,
        placeHolder: localize("createFile.attribute.recfm", `Enter the data set's record format`),
    },
    {
        key: `lrecl`,
        label: `Record Length`,
        value: null,
        placeHolder: localize("createFile.attribute.lrecl", `Enter the logical record length`),
    },
    {
        key: `secondary`,
        label: `Secondary Space`,
        value: null,
        placeHolder: localize("createFile.attribute.secondary", `Enter the secondary space allocation`),
    },
    {
        key: `size`,
        label: `Size`,
        value: null,
        placeHolder: localize("createFile.attribute.size", `Enter the size of the data set`),
    },
    {
        key: `storclass`,
        label: `Storage Class`,
        value: null,
        placeHolder: localize("createFile.attribute.storclass", `Enter the SMS storage class`),
    },
    {
        key: `volser`,
        label: `Volume Serial`,
        value: null,
        placeHolder: localize("createFile.attribute.volser", `Enter the volume serial on which the data set should be placed`),
    },
];

export const JOB_STATUS = [
    {
        key: `All`,
        label: `*`,
        value: null,
        picked: true,
    },
    {
        key: `Active`,
        label: `Active`,
        value: `Active`,
        picked: false,
    },
    {
        key: `Input`,
        label: `Input`,
        value: null,
        picked: false,
    },
    {
        key: `Output`,
        label: `Output`,
        value: null,
        picked: false,
    },
];

export const JOB_STATUS_UNSUPPORTED = [
    {
        key: `All`,
        label: `*`,
        value: null,
        picked: true,
    },
];

export enum JobPickerTypes {
    QuerySearch = "QuerySearch",
    IdSearch = "IdSearch",
    History = "History",
}

export const SEPARATORS = {
    BLANK: { kind: vscode.QuickPickItemKind.Separator, label: "" },
    RECENT_FILTERS: { kind: vscode.QuickPickItemKind.Separator, label: localize("zowe.separator.recentFilters", "Recent Filters") },
};

/**
 * Defines all global variables
 * @param tempPath File path for temporary folder defined in preferences
 */
export function defineGlobals(tempPath: string | undefined): void {
    // check if Theia environment
    const appName = vscode.env.appName;
    const uriScheme = vscode.env.uriScheme;
    if (
        ((appName && appName.toLowerCase().includes("theia")) || (uriScheme && uriScheme.toLowerCase().includes("theia"))) &&
        vscode.env.uiKind === vscode.UIKind.Web
    ) {
        ISTHEIA = true;
        ZoweLogger.info(localize("globals.defineGlobals.isTheia", "Zowe Explorer is running in Theia environment."));
    }

    SETTINGS_TEMP_FOLDER_LOCATION = tempPath;
    // Set temp path & folder paths
    ZOWETEMPFOLDER = tempPath ? path.join(tempPath, "temp") : path.join(__dirname, "..", "..", "resources", "temp");
    ZoweLogger.info(localize("globals.defineGlobals.tempFolder", "Zowe Explorer's temp folder is located at {0}", ZOWETEMPFOLDER));
    ZOWE_TMP_FOLDER = path.join(ZOWETEMPFOLDER, "tmp");
    USS_DIR = path.join(ZOWETEMPFOLDER, "_U_");
    DS_DIR = path.join(ZOWETEMPFOLDER, "_D_");
}

export function setConfigPath(configPath: string | undefined): void {
    if (configPath) {
        CONFIG_PATH = configPath;
    } else {
        CONFIG_PATH = getZoweDir();
    }
}

/**
 * Initializes Imperative Logger
 * @param logsPath File path for logs folder defined in preferences
 */
export function initLogger(logsPath: string): void {
    const zeLogLevel = ZoweLogger.getLogSetting();
    const loggerConfigCopy = JSON.parse(JSON.stringify(loggerConfig));
    for (const appenderName of Object.keys(loggerConfigCopy.log4jsConfig.appenders)) {
        loggerConfigCopy.log4jsConfig.appenders[appenderName].filename = path.join(
            logsPath,
            loggerConfigCopy.log4jsConfig.appenders[appenderName].filename
        );
        loggerConfigCopy.log4jsConfig.categories[appenderName].level = zeLogLevel;
    }
    imperative.Logger.initLogger(loggerConfigCopy);
    LOG = imperative.Logger.getAppLogger();
}

export function setActivated(value: boolean): void {
    if (value) {
        ZoweLogger.info(localize("globals.setActivated.success", "Zowe Explorer has activated successfully."));
    }
    ACTIVATED = value;
}

export function setSavedProfileContents(value: Uint8Array): void {
    SAVED_PROFILE_CONTENTS = value;
}

export async function setGlobalSecurityValue(): Promise<void> {
    if (ISTHEIA && !SettingsConfig.isConfigSettingSetByUser(SETTINGS_SECURE_CREDENTIALS_ENABLED)) {
        PROFILE_SECURITY = false;
        await SettingsConfig.setDirectValue(SETTINGS_SECURE_CREDENTIALS_ENABLED, false, vscode.ConfigurationTarget.Global);
        return;
    }
    const settingEnabled: boolean = SettingsConfig.getDirectValue(SETTINGS_SECURE_CREDENTIALS_ENABLED);
    if (!settingEnabled) {
        PROFILE_SECURITY = false;
        ZoweLogger.info(localize("globals.setGlobalSecurityValue.unsecured", "Zowe explorer profiles are not secured."));
    } else {
        PROFILE_SECURITY = ZOWE_CLI_SCM;
        ZoweLogger.info(localize("globals.setGlobalSecurityValue.secured", "Zowe explorer profiles are secured."));
    }
}<|MERGE_RESOLUTION|>--- conflicted
+++ resolved
@@ -35,16 +35,10 @@
 export let CONFIG_PATH; // set during activate
 export let ISTHEIA = false; // set during activate
 export let LOG: imperative.Logger;
-<<<<<<< HEAD
-export const COMMAND_COUNT = 102;
+export const COMMAND_COUNT = 108;
 export const MAX_OF_FIVE = 5;
 export const MAX_OF_TEN = 10;
-=======
-export const COMMAND_COUNT = 108;
-export const MAX_SEARCH_HISTORY = 5;
-export const MAX_FILE_HISTORY = 10;
 export const MS_PER_SEC = 1000;
->>>>>>> fe728546
 export const STATUS_BAR_TIMEOUT_MS = 5000;
 export const CONTEXT_PREFIX = "_";
 export const FAV_SUFFIX = CONTEXT_PREFIX + "fav";
