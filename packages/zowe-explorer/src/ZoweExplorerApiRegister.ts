/**
 * This program and the accompanying materials are made available under the terms of the
 * Eclipse Public License v2.0 which accompanies this distribution, and is available at
 * https://www.eclipse.org/legal/epl-v20.html
 *
 * SPDX-License-Identifier: EPL-2.0
 *
 * Copyright Contributors to the Zowe Project.
 *
 */

import { imperative } from "@zowe/cli";
import { ZoweExplorerApi, ZosmfUssApi, ZosmfMvsApi, ZosmfJesApi, ZosmfCommandApi } from "@zowe/zowe-explorer-api";
import { ZoweExplorerExtender } from "./ZoweExplorerExtender";
import { ZoweLogger } from "./utils/LoggerUtils";
import * as nls from "vscode-nls";

// Set up localization
nls.config({
    messageFormat: nls.MessageFormat.bundle,
    bundleFormat: nls.BundleFormat.standalone,
})();
const localize: nls.LocalizeFunc = nls.loadMessageBundle();

/**
 * The Zowe Explorer API Register singleton that gets exposed to other VS Code
 * extensions to contribute their implementations.
 */
export class ZoweExplorerApiRegister implements ZoweExplorerApi.IApiRegisterClient {
    public static ZoweExplorerApiRegisterInst: ZoweExplorerApiRegister;

    /**
     * Access the singleton instance.
     * @returns {ZoweExplorerApiRegister} the ZoweExplorerApiRegister singleton instance
     */
    public static getInstance(): ZoweExplorerApiRegister {
        return ZoweExplorerApiRegister.register;
    }

    /**
     * Static lookup of an API for USS for a given profile.
     * @param {IProfileLoaded} a profile to be used with this instance of the API returned
     * @returns an instance of the API that uses the profile provided
     */
    public static getUssApi(profile: imperative.IProfileLoaded): ZoweExplorerApi.IUss {
        return ZoweExplorerApiRegister.getInstance().getUssApi(profile);
    }

    /**
     * Static lookup of an API for MVS for a given profile.
     * @param {IProfileLoaded} a profile to be used with this instance of the API returned
     * @returns an instance of the API that uses the profile provided
     */
    public static getMvsApi(profile: imperative.IProfileLoaded): ZoweExplorerApi.IMvs {
        return ZoweExplorerApiRegister.getInstance().getMvsApi(profile);
    }

    /**
     * Static lookup of an API for JES for a given profile.
     * @param {IProfileLoaded} a profile to be used with this instance of the API returned
     * @returns an instance of the API that uses the profile provided
     */
    public static getJesApi(profile: imperative.IProfileLoaded): ZoweExplorerApi.IJes {
        return ZoweExplorerApiRegister.getInstance().getJesApi(profile);
    }

    /**
     * Static lookup of an API for Command for a given profile.
     * @param {IProfileLoaded} a profile to be used with this instance of the API returned
     * @returns an instance of the API that uses the profile provided
     */
    public static getCommandApi(profile: imperative.IProfileLoaded): ZoweExplorerApi.ICommand {
        return ZoweExplorerApiRegister.getInstance().getCommandApi(profile);
    }

    /**
     * Static lookup of an API Common interface for a given profile for any of the registries supported.
     * @param profile {IProfileLoaded} a profile to be used with this instance of the API returned
     * @returns an instance of the Commin API that uses the profile provided; could be an instance any of its subclasses
     */
    public static getCommonApi(profile: imperative.IProfileLoaded): ZoweExplorerApi.ICommon {
        return ZoweExplorerApiRegister.getInstance().getCommonApi(profile);
    }

    /**
     * Lookup for generic extender API implementation.
     * @returns an instance of the API
     */
    public static getExplorerExtenderApi(): ZoweExplorerApi.IApiExplorerExtender {
        return ZoweExplorerApiRegister.getInstance().getExplorerExtenderApi();
    }

    /**
     * This object represents a collection of the APIs that get exposed to other VS Code
     * extensions that want to contribute alternative implementations such as alternative ways
     * of retrieving files and data from z/OS.
     */
    private static register: ZoweExplorerApiRegister = new ZoweExplorerApiRegister();

    // These are the different API registries currently available to extenders
    private ussApiImplementations = new Map<string, ZoweExplorerApi.IUss>();
    private mvsApiImplementations = new Map<string, ZoweExplorerApi.IMvs>();
    private jesApiImplementations = new Map<string, ZoweExplorerApi.IJes>();
    private commandApiImplementations = new Map<string, ZoweExplorerApi.ICommand>();

    /**
     * Private constructor that creates the singleton instance of ZoweExplorerApiRegister.
     * It automatically registers the zosmf implementation as it is the default for Zowe Explorer.
     */
    private constructor() {
        this.registerUssApi(new ZosmfUssApi());
        this.registerMvsApi(new ZosmfMvsApi());
        this.registerJesApi(new ZosmfJesApi());
        this.registerCommandApi(new ZosmfCommandApi());
    }

    // TODO: the redundant functions that follow could be done with generics, but as we are using
    // interfaces here that do not have type meta data it would require that they have type info
    // added. On the other these functions make the client code easier to read and understand.

    /**
     * Other VS Code extension need to call this to register their USS API implementation.
     * @param {ZoweExplorerApi.IUss} ussApi
     */
    public registerUssApi(ussApi: ZoweExplorerApi.IUss): void {
        if (ussApi && ussApi.getProfileTypeName()) {
            this.ussApiImplementations.set(ussApi.getProfileTypeName(), ussApi);
        } else {
            throw new Error(
                localize("registerUssApi.error", "Internal error: A Zowe Explorer extension client tried to register an invalid USS API.")
            );
        }
    }

    /**
     * Other VS Code extension need to call this to register their MVS API implementation.
     * @param {ZoweExplorerApi.IMvs} mvsApi
     */
    public registerMvsApi(mvsApi: ZoweExplorerApi.IMvs): void {
        if (mvsApi && mvsApi.getProfileTypeName()) {
            this.mvsApiImplementations.set(mvsApi.getProfileTypeName(), mvsApi);
        } else {
            throw new Error(
                localize("registerMvsApi.error", "Internal error: A Zowe Explorer extension client tried to register an invalid MVS API.")
            );
        }
    }

    /**
     * Other VS Code extension need to call this to register their MVS API implementation.
     * @param {ZoweExplorerApi.IMvs} api
     */
    public registerJesApi(jesApi: ZoweExplorerApi.IJes): void {
        if (jesApi && jesApi.getProfileTypeName()) {
            this.jesApiImplementations.set(jesApi.getProfileTypeName(), jesApi);
        } else {
            throw new Error(
                localize("registerJesApi.error", "Internal error: A Zowe Explorer extension client tried to register an invalid JES API.")
            );
        }
    }

    /**
     * Other VS Code extension need to call this to register their Command API implementation.
     * @param {ZoweExplorerApi.ICommand} api
     */
    public registerCommandApi(commandApi: ZoweExplorerApi.ICommand): void {
        if (commandApi && commandApi.getProfileTypeName()) {
            this.commandApiImplementations.set(commandApi.getProfileTypeName(), commandApi);
        } else {
            throw new Error(
                localize("registerCommandApi.error", "Internal error: A Zowe Explorer extension client tried to register an invalid Command API.")
            );
        }
    }

    /**
     * Get an array of all the registered APIs identified by the CLI profile type names,
     * such as ["zosmf", "zftp"].
     * @returns {string[]}
     */
    public registeredApiTypes(): string[] {
        return [
            ...new Set([
                ...this.registeredUssApiTypes(),
                ...this.registeredMvsApiTypes(),
                ...this.registeredJesApiTypes(),
                ...this.registeredCommandApiTypes(),
            ]),
        ];
    }

    /**
     * Get an array of all the registered USS APIs identified by the CLI profile types,
     * such as ["zosmf", "ftp"].
     * @returns {string[]}
     */
    public registeredUssApiTypes(): string[] {
        return [...this.ussApiImplementations.keys()];
    }

    /**
     * Get an array of all the registered MVS APIs identified by the CLI profile types,
     * such as ["zosmf", "zftp"].
     * @returns {string[]}
     */
    public registeredMvsApiTypes(): string[] {
        return [...this.mvsApiImplementations.keys()];
    }

    /**
     * Get an array of all the registered JES APIs identified by the CLI profile types,
     * such as ["zosmf", "zftp"].
     * @returns {string[]}
     */
    public registeredJesApiTypes(): string[] {
        return [...this.jesApiImplementations.keys()];
    }

    /**
     * Get an array of all the registered Command APIs identified by the CLI profile types,
     * such as ["zosmf", "ftp"].
     * @returns {string[]}
     */
    public registeredCommandApiTypes(): string[] {
        return [...this.commandApiImplementations.keys()];
    }

    /**
     * Lookup of an API implementation for USS for a given profile.
     * @param {IProfileLoaded} profile
     * @returns an instance of the API for the profile provided
     */
    public getUssApi(profile: imperative.IProfileLoaded): ZoweExplorerApi.IUss {
        if (profile && profile.type && this.registeredUssApiTypes().includes(profile.type)) {
            // create a clone of the API object that remembers the profile with which it was created
            const api = Object.create(this.ussApiImplementations.get(profile.type)) as ZoweExplorerApi.IUss;
            api.profile = profile;
            return api;
        } else {
            throw new Error(localize("getUssApi.error", "Internal error: Tried to call a non-existing USS API in API register: ") + profile.type);
        }
    }

    /**
     * Lookup of an API implementation for MVS for a given profile.
     * @param {IProfileLoaded} profile
     * @returns an instance of the API for the profile provided
     */
    public getMvsApi(profile: imperative.IProfileLoaded): ZoweExplorerApi.IMvs {
        if (profile && profile.type && this.registeredMvsApiTypes().includes(profile.type)) {
            // create a clone of the API object that remembers the profile with which it was created
            const api = Object.create(this.mvsApiImplementations.get(profile.type)) as ZoweExplorerApi.IMvs;
            api.profile = profile;
            return api;
        } else {
            throw new Error(localize("getMvsApi.error", "Internal error: Tried to call a non-existing MVS API in API register: ") + profile.type);
        }
    }

    /**
     * Lookup of an API implementation for JES for a given profile.
     * @param {IProfileLoaded} profile
     * @returns an instance of the API for the profile provided
     */
    public getJesApi(profile: imperative.IProfileLoaded): ZoweExplorerApi.IJes {
        if (profile && profile.type && this.registeredJesApiTypes().includes(profile.type)) {
            // create a clone of the API object that remembers the profile with which it was created
            const api = Object.create(this.jesApiImplementations.get(profile.type)) as ZoweExplorerApi.IJes;
            api.profile = profile;
            return api;
        } else {
            throw new Error(localize("getJesApi.error", "Internal error: Tried to call a non-existing JES API in API register: ") + profile.type);
        }
    }

    /**
     * Lookup of an API implementation for Command for a given profile.
     * @param {IProfileLoaded} profile
     * @returns an instance of the API for the profile provided
     */
    public getCommandApi(profile: imperative.IProfileLoaded): ZoweExplorerApi.ICommand {
        if (profile && profile.type && this.registeredCommandApiTypes().includes(profile.type)) {
            // create a clone of the API object that remembers the profile with which it was created
            const api = Object.create(this.commandApiImplementations.get(profile.type)) as ZoweExplorerApi.ICommand;
            api.profile = profile;
            return api;
        } else {
            throw new Error(
                localize("getCommandApi.error", "Internal error: Tried to call a non-existing Command API in API register: ") + profile.type
            );
        }
    }

    public getCommonApi(profile: imperative.IProfileLoaded): ZoweExplorerApi.ICommon {
        let result: ZoweExplorerApi.ICommon;
        try {
            result = this.getUssApi(profile);
<<<<<<< HEAD
        } catch (error) {
            ZoweLogger.debug(error);
            try {
                result = this.getMvsApi(profile);
            } catch (error) {
                ZoweLogger.debug(error);
                try {
                    result = this.getJesApi(profile);
                } catch (error) {
                    ZoweLogger.debug(error);
                    try {
                        result = this.getCommandApi(profile);
                    } catch (error) {
                        ZoweLogger.error(error);
=======
        } catch (ussErr) {
            globals.LOG.debug(ussErr);
            try {
                result = this.getMvsApi(profile);
            } catch (mvsErr) {
                globals.LOG.debug(mvsErr);
                try {
                    result = this.getJesApi(profile);
                } catch (jesErr) {
                    globals.LOG.debug(jesErr);
                    try {
                        result = this.getCommandApi(profile);
                    } catch (cmdErr) {
                        globals.LOG.error(cmdErr);
>>>>>>> f001941a
                        throw new Error(
                            localize("getCommonApi.error", "Internal error: Tried to call a non-existing Common API in API register: ") + profile.type
                        );
                    }
                }
            }
        }
        return result;
    }

    /**
     * Lookup of the API implementation extender implementation.
     * @returns the instance of the API for the profile provided
     */
    public getExplorerExtenderApi(): ZoweExplorerApi.IApiExplorerExtender {
        return ZoweExplorerExtender.getInstance();
    }
}<|MERGE_RESOLUTION|>--- conflicted
+++ resolved
@@ -296,37 +296,20 @@
         let result: ZoweExplorerApi.ICommon;
         try {
             result = this.getUssApi(profile);
-<<<<<<< HEAD
-        } catch (error) {
-            ZoweLogger.debug(error);
+        } catch (ussError) {
+            ZoweLogger.debug(ussError);
             try {
                 result = this.getMvsApi(profile);
-            } catch (error) {
-                ZoweLogger.debug(error);
+            } catch (mvsError) {
+                ZoweLogger.debug(mvsError);
                 try {
                     result = this.getJesApi(profile);
-                } catch (error) {
-                    ZoweLogger.debug(error);
+                } catch (JesError) {
+                    ZoweLogger.debug(JesError);
                     try {
                         result = this.getCommandApi(profile);
-                    } catch (error) {
-                        ZoweLogger.error(error);
-=======
-        } catch (ussErr) {
-            globals.LOG.debug(ussErr);
-            try {
-                result = this.getMvsApi(profile);
-            } catch (mvsErr) {
-                globals.LOG.debug(mvsErr);
-                try {
-                    result = this.getJesApi(profile);
-                } catch (jesErr) {
-                    globals.LOG.debug(jesErr);
-                    try {
-                        result = this.getCommandApi(profile);
-                    } catch (cmdErr) {
-                        globals.LOG.error(cmdErr);
->>>>>>> f001941a
+                    } catch (cmdError) {
+                        ZoweLogger.error(cmdError);
                         throw new Error(
                             localize("getCommonApi.error", "Internal error: Tried to call a non-existing Common API in API register: ") + profile.type
                         );
