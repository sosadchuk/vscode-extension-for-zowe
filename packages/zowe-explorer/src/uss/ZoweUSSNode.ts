/**
 * This program and the accompanying materials are made available under the terms of the
 * Eclipse Public License v2.0 which accompanies this distribution, and is available at
 * https://www.eclipse.org/legal/epl-v20.html
 *
 * SPDX-License-Identifier: EPL-2.0
 *
 * Copyright Contributors to the Zowe Project.
 *
 */

import { imperative, IUploadOptions, IZosFilesResponse } from "@zowe/cli";
import * as globals from "../globals";
import * as vscode from "vscode";
import * as fs from "fs";
import * as path from "path";
import {
    FileAttributes,
    Gui,
    IZoweUSSTreeNode,
    ZoweTreeNode,
    IZoweTree,
    ValidProfileEnum,
    ZoweExplorerApi,
    ZosEncoding,
} from "@zowe/zowe-explorer-api";
import { Profiles } from "../Profiles";
import { ZoweExplorerApiRegister } from "../ZoweExplorerApiRegister";
import { errorHandling, syncSessionNode } from "../utils/ProfilesUtils";
import { getIconByNode } from "../generators/icons/index";
import { autoDetectEncoding, fileExistsCaseSensitveSync, injectAdditionalDataToTooltip } from "../uss/utils";
import * as contextually from "../shared/context";
import { closeOpenedTextFile } from "../utils/workspace";
import * as nls from "vscode-nls";
import { UssFileTree, UssFileType, UssFileUtils } from "./FileStructure";
import { ZoweLogger } from "../utils/LoggerUtils";
<<<<<<< HEAD
import { IZoweUssTreeOpts } from "../shared/IZoweTreeOpts";
=======
import { updateOpenFiles } from "../shared/utils";
>>>>>>> eb20290e

// Set up localization
nls.config({
    messageFormat: nls.MessageFormat.bundle,
    bundleFormat: nls.BundleFormat.standalone,
})();
const localize: nls.LocalizeFunc = nls.loadMessageBundle();

/**
 * A type of TreeItem used to represent sessions and USS directories and files
 *
 * @export
 * @class ZoweUSSNode
 * @extends {vscode.TreeItem}
 */
export class ZoweUSSNode extends ZoweTreeNode implements IZoweUSSTreeNode {
    public command: vscode.Command;
    public prevPath = "";
    public fullPath = "";
    public dirty = true;
    public children: IZoweUSSTreeNode[] = [];
    public encodingMap = {};
    public binary = false;
    public shortLabel = "";
    public downloadedTime = null as string;
    private downloadedInternal = false;

    public attributes?: FileAttributes;
    public onUpdateEmitter: vscode.EventEmitter<IZoweUSSTreeNode>;
    public encoding?: string;
    private parentPath: string;
    private etag?: string;

    /**
     * Creates an instance of ZoweUSSNode
     *
     * @param {IZoweUssTreeOpts} opts
     */
    public constructor(opts: IZoweUssTreeOpts) {
        super(opts.label, opts.collapsibleState, opts.parentNode, opts.session, opts.profile);
        this.binary = opts.encoding === "binary";
        this.encoding = this.binary ? undefined : opts.encoding === "text" ? null : opts.encoding;
        this.parentPath = opts.parentPath;
        if (opts.collapsibleState !== vscode.TreeItemCollapsibleState.None) {
            this.contextValue = globals.USS_DIR_CONTEXT;
        } else if (this.binary) {
            this.contextValue = globals.USS_BINARY_FILE_CONTEXT;
        } else {
            this.contextValue = globals.USS_TEXT_FILE_CONTEXT;
        }
        if (this.parentPath) {
            this.fullPath = this.tooltip = this.parentPath + "/" + opts.label;
            if (opts.parentPath === "/") {
                // Keep fullPath of root level nodes preceded by a single slash
                this.fullPath = this.tooltip = "/" + opts.label;
            }
        }
        if (opts.parentNode && opts.parentNode.contextValue === globals.FAV_PROFILE_CONTEXT) {
            this.fullPath = opts.label.trim();
            // File or directory name only (no parent path)
            this.shortLabel = this.fullPath.split("/", this.fullPath.length).pop();
            // Display name for favorited file or directory in tree view
            this.label = this.shortLabel;
            this.tooltip = this.fullPath;
        }
        this.etag = opts.etag ? opts.etag : "";
        const icon = getIconByNode(this);
        if (icon) {
            this.iconPath = icon.path;
        }
        if (!globals.ISTHEIA && contextually.isSession(this)) {
            this.id = `uss.${this.label.toString()}`;
        }
        this.onUpdateEmitter = new vscode.EventEmitter<IZoweUSSTreeNode>();
    }

    public get onUpdate(): vscode.Event<IZoweUSSTreeNode> {
        return this.onUpdateEmitter.event;
    }

    public getSessionNode(): IZoweUSSTreeNode {
        ZoweLogger.trace("ZoweUSSNode.getSessionNode called.");
        return this.session ? this : this.getParent()?.getSessionNode() ?? this;
    }

    /**
     * Retrieves child nodes of this IZoweTreeNode
     *
     * @returns {Promise<IZoweUSSTreeNode[]>}
     */
    public async getChildren(): Promise<IZoweUSSTreeNode[]> {
        ZoweLogger.trace("ZoweUSSNode.getChildren called.");
        if ((!this.fullPath && contextually.isSession(this)) || contextually.isDocument(this)) {
            return [];
        }

        if (!this.dirty) {
            if (this.collapsibleState === vscode.TreeItemCollapsibleState.Collapsed) {
                this.children = [];
            }
            return this.children;
        }

        if (!this.label) {
            Gui.errorMessage(localize("getChildren.error.invalidNode", "Invalid node"));
            throw Error("Invalid node");
        }

        // Get the directories from the fullPath and display any thrown errors
        let response: IZosFilesResponse;
        const sessNode = this.getSessionNode();
        try {
            const cachedProfile = Profiles.getInstance().loadNamedProfile(this.getProfileName());
            if (!ZoweExplorerApiRegister.getUssApi(cachedProfile).getSession(cachedProfile)) {
                throw new imperative.ImperativeError({
                    msg: localize("getChildren.error.sessionMissing", "Profile auth error"),
                    additionalDetails: localize("getChildren.error.additionalDetails", "Profile is not authenticated, please log in to continue"),
                    errorCode: `${imperative.RestConstants.HTTP_STATUS_401}`,
                });
            }
            response = await ZoweExplorerApiRegister.getUssApi(cachedProfile).fileList(this.fullPath);

            // Throws reject if the Zowe command does not throw an error but does not succeed
            if (!response.success) {
                throw Error(localize("getChildren.responses.error.response", "The response from Zowe CLI was not successful"));
            }
        } catch (err) {
            await errorHandling(err, this.label.toString(), localize("getChildren.error.response", "Retrieving response from ") + `uss-file-list`);
            syncSessionNode(Profiles.getInstance())((profileValue) => ZoweExplorerApiRegister.getUssApi(profileValue).getSession())(sessNode);
            return this.children;
        }

        // If search path has changed, invalidate all children
        if (this.fullPath?.length > 0 && this.prevPath !== this.fullPath) {
            this.children = [];
        }

        // Build a list of nodes based on the API response
        const responseNodes: IZoweUSSTreeNode[] = [];
        for (const item of response.apiResponse.items) {
            if (item.name === "." || item.name === "..") {
                continue;
            }

            const existing = this.children.find(
                // Ensure both parent path and short label match.
                // (Can't use mParent fullPath since that is already updated with new value by this point in getChildren.)
                (element: ZoweUSSNode) => element.parentPath === this.fullPath && element.label.toString() === item.name
            );

            // The child node already exists. Use that node for the list instead, and update the file attributes in case they've changed
            if (existing) {
                existing.attributes = {
                    gid: item.gid,
                    uid: item.uid,
                    group: item.group,
                    perms: item.mode,
                    owner: item.user,
                };
                responseNodes.push(existing);
                existing.onUpdateEmitter.fire(existing);
                continue;
            }

            if (item.mode.startsWith("d")) {
                // Create a node for the USS directory.
                const temp = new ZoweUSSNode({
                    label: item.name,
                    collapsibleState: vscode.TreeItemCollapsibleState.Collapsed,
                    parentPath: this.fullPath,
                    profile: this.profile,
                });
                temp.attributes = {
                    gid: item.gid,
                    uid: item.uid,
                    group: item.group,
                    perms: item.mode,
                    owner: item.user,
                };
                responseNodes.push(temp);
            } else {
                // Create a node for the USS file.
                const cachedEncoding = this.getSessionNode().encodingMap[`${this.fullPath}/${item.name as string}`];
                const temp = new ZoweUSSNode({
                    label: item.name,
                    collapsibleState: vscode.TreeItemCollapsibleState.None,
                    parentNode: this,
                    profile: this.profile,
                    parentPath: this.fullPath,
                    encoding: cachedEncoding,
                });
                temp.attributes = {
                    gid: item.gid,
                    uid: item.uid,
                    group: item.group,
                    perms: item.mode,
                    owner: item.user,
                };
                temp.command = {
                    command: "zowe.uss.ZoweUSSNode.open",
                    title: localize("getChildren.responses.open", "Open"),
                    arguments: [temp],
                };
                responseNodes.push(temp);
            }
        }

        const nodesToAdd = responseNodes.filter((c) => !this.children.includes(c));
        const nodesToRemove = this.children.filter((c) => !responseNodes.includes(c));

        this.children = this.children
            .concat(nodesToAdd)
            .filter((c) => !nodesToRemove.includes(c))
            .sort((a, b) => ((a.label as string) < (b.label as string) ? -1 : 1));
        this.prevPath = this.fullPath;
        this.dirty = false;
        return this.children;
    }

    /**
     * Specifies the field as binary
     * @deprecated Use `setEncoding` instead
     */
    public setBinary(binary: boolean): void {
        ZoweLogger.trace("ZoweUSSNode.setBinary called.");
        this.setEncoding(binary ? "binary" : null);
    }

    public setEncoding(encoding: ZosEncoding): void {
        ZoweLogger.trace("ZoweUSSNode.setEncoding called.");
        if (encoding === "binary") {
            this.contextValue = globals.USS_BINARY_FILE_CONTEXT;
            this.binary = true;
            this.encoding = undefined;
        } else {
            this.contextValue = globals.USS_TEXT_FILE_CONTEXT;
            this.binary = false;
            this.encoding = encoding === "text" ? null : encoding;
        }
        if (this.binary || this.encoding != null) {
            this.getSessionNode().encodingMap[this.fullPath] = encoding;
        } else {
            delete this.getSessionNode().encodingMap[this.fullPath];
        }
        if (this.getParent() && this.getParent().contextValue === globals.FAV_PROFILE_CONTEXT) {
            this.contextValue = this.binary
                ? globals.USS_BINARY_FILE_CONTEXT + globals.FAV_SUFFIX
                : globals.USS_TEXT_FILE_CONTEXT + globals.FAV_SUFFIX;
        }

        const icon = getIconByNode(this);
        if (icon) {
            this.setIcon(icon.path);
        }

        this.dirty = true;
    }

    /**
     * Helper getter to check dirtiness of node inside opened editor tabs, can be more accurate than saved value
     *
     * @returns {boolean}
     */
    public get isDirtyInEditor(): boolean {
        ZoweLogger.trace("ZoweUSSNode.isDirtyInEditor called.");
        const openedTextDocuments = vscode.workspace.textDocuments;
        const currentFilePath = this.getUSSDocumentFilePath();

        for (const document of openedTextDocuments) {
            if (document.fileName === currentFilePath) {
                return document.isDirty;
            }
        }

        return false;
    }

    public get openedDocumentInstance(): vscode.TextDocument {
        ZoweLogger.trace("ZoweUSSNode.openedDocumentInstance called.");
        const openedTextDocuments = vscode.workspace.textDocuments;
        const currentFilePath = this.getUSSDocumentFilePath();

        for (const document of openedTextDocuments) {
            if (document.fileName === currentFilePath) {
                return document;
            }
        }

        return null;
    }

    /**
     * Helper method to change the UI node names in one go
     * @param newFullPath string
     */
    public async rename(newFullPath: string): Promise<boolean> {
        ZoweLogger.trace("ZoweUSSNode.rename called.");
        const currentFilePath = this.getUSSDocumentFilePath();
        const hasClosedInstance = await closeOpenedTextFile(currentFilePath);
        this.fullPath = newFullPath;
        this.shortLabel = newFullPath.split("/").pop();
        this.label = this.shortLabel;
        this.tooltip = injectAdditionalDataToTooltip(this, newFullPath);
        // Update the full path of any children already loaded locally
        if (this.children.length > 0) {
            this.children.forEach((child) => {
                const newChildFullPath = newFullPath + "/" + child.shortLabel;
                child.rename(newChildFullPath);
            });
        }
        await vscode.commands.executeCommand("zowe.uss.refreshUSSInTree", this);
        return hasClosedInstance;
    }

    /**
     * Reopens a file if it was closed (e.g. while it was being renamed).
     * @param hasClosedInstance
     */
    public async reopen(hasClosedInstance = false): Promise<void> {
        ZoweLogger.trace("ZoweUSSNode.reopen called.");
        if (!this.isFolder && (hasClosedInstance || (this.binary && this.downloaded))) {
            await vscode.commands.executeCommand("zowe.uss.ZoweUSSNode.open", this);
        }
    }

    /**
     * Refreshes node and reopens it.
     * @param hasClosedInstance
     * @deprecated To be removed by version 2.0. Use reopen instead.
     */
    public async refreshAndReopen(hasClosedInstance = false): Promise<void> {
        ZoweLogger.trace("ZoweUSSNode.refreshAndReopen called.");
        await this.reopen(hasClosedInstance);
    }

    /**
     * Helper method which sets an icon of node and initiates reloading of tree
     * @param iconPath
     */
    public setIcon(iconPath: { light: string; dark: string }): void {
        ZoweLogger.trace("ZoweUSSNode.setIcon called.");
        this.iconPath = iconPath;
        vscode.commands.executeCommand("zowe.uss.refreshUSSInTree", this);
    }

    public async deleteUSSNode(ussFileProvider: IZoweTree<IZoweUSSTreeNode>, filePath: string, cancelled: boolean = false): Promise<void> {
        ZoweLogger.trace("ZoweUSSNode.deleteUSSNode called.");
        const cachedProfile = Profiles.getInstance().loadNamedProfile(this.getProfileName());
        if (cancelled) {
            Gui.showMessage(localize("deleteUssPrompt.deleteCancelled", "Delete action was cancelled."));
            return;
        }
        try {
            await ZoweExplorerApiRegister.getUssApi(cachedProfile).delete(this.fullPath, contextually.isUssDirectory(this));
            this.getParent().dirty = true;
            try {
                if (fs.existsSync(filePath)) {
                    fs.unlinkSync(filePath);
                }
            } catch (err) {
                // ignore error as the path likely doesn't exist
            }
        } catch (err) {
            ZoweLogger.error(err);
            if (err instanceof Error) {
                Gui.errorMessage(localize("deleteUSSNode.error.node", "Unable to delete node: ") + err.message);
            }
            throw err;
        }

        Gui.showMessage(localize("deleteUssNode.itemDeleted", "The item {0} has been deleted.", this.label.toString()));

        // Remove node from the USS Favorites tree
        ussFileProvider.removeFavorite(this);
        ussFileProvider.removeFileHistory(`[${this.getProfileName()}]: ${this.parentPath}/${this.label.toString()}`);
        ussFileProvider.refresh();
    }

    /**
     * Returns the [etag] for this node
     *
     * @returns {string}
     */
    public getEtag(): string {
        ZoweLogger.trace("ZoweUSSNode.getEtag called.");
        return this.etag;
    }

    /**
     * Set the [etag] for this node
     *
     * @returns {void}
     */
    public setEtag(etagValue): void {
        ZoweLogger.trace("ZoweUSSNode.setEtag called.");
        this.etag = etagValue;
    }

    /**
     * Getter for downloaded property
     *
     * @returns boolean
     */
    public get downloaded(): boolean {
        return this.downloadedInternal;
    }

    /**
     * Setter for downloaded property
     * @param value boolean
     */
    public set downloaded(value: boolean) {
        this.downloadedInternal = value;

        if (value) {
            this.downloadedTime = new Date().toISOString();
            this.tooltip = injectAdditionalDataToTooltip(this, this.fullPath);
        }

        const icon = getIconByNode(this);
        if (icon) {
            this.setIcon(icon.path);
        }
    }

    /**
     * Getter for folder type
     */
    public get isFolder(): boolean {
        return [globals.USS_DIR_CONTEXT, globals.USS_DIR_CONTEXT + globals.FAV_SUFFIX].indexOf(this.contextValue) > -1;
    }

    /**
     * Downloads and displays a file in a text editor view
     *
     * @param {IZoweTreeNode} node
     */
<<<<<<< HEAD
    public async openUSS(forceDownload: boolean, previewFile: boolean, ussFileProvider?: IZoweTree<IZoweUSSTreeNode>): Promise<void> {
=======
    public async openUSS(download: boolean, previewFile: boolean, ussFileProvider: IZoweTree<IZoweUSSTreeNode>): Promise<void> {
>>>>>>> eb20290e
        ZoweLogger.trace("ZoweUSSNode.openUSS called.");
        await ussFileProvider.checkCurrentProfile(this);

        const doubleClicked = Gui.utils.wasDoubleClicked(this, ussFileProvider);
        const shouldPreview = doubleClicked ? false : previewFile;
        if (Profiles.getInstance().validProfile === ValidProfileEnum.VALID || Profiles.getInstance().validProfile === ValidProfileEnum.UNVERIFIED) {
            try {
                switch (true) {
                    // For opening favorited and non-favorited files
                    case this.getParent().contextValue === globals.FAV_PROFILE_CONTEXT:
                        break;
                    case contextually.isUssSession(this.getParent()):
                        break;
                    // Handle file path for files in directories and favorited directories
                    case contextually.isUssDirectory(this.getParent()):
                        break;
                    default:
                        Gui.errorMessage(localize("openUSS.error.invalidNode", "open() called from invalid node."));
                        throw Error(localize("openUSS.error.invalidNode", "open() called from invalid node."));
                }

                const documentFilePath = this.getUSSDocumentFilePath();
                // check if some other file is already created with the same name avoid opening file warn user
                const fileExists = fs.existsSync(documentFilePath);
                if (fileExists && !fileExistsCaseSensitveSync(documentFilePath)) {
                    Gui.showMessage(
                        localize(
                            "openUSS.name.exists",
                            // eslint-disable-next-line max-len
                            "There is already a file with the same name. Please change your OS file system settings if you want to give case sensitive file names"
                        )
                    );
                } else {
                    // if local copy exists, open that instead of pulling from mainframe
                    if (forceDownload || !fileExists) {
                        const cachedProfile = Profiles.getInstance().loadNamedProfile(this.getProfileName());
                        await autoDetectEncoding(this, cachedProfile);

                        const statusMsg = Gui.setStatusBarMessage(localize("ussFile.opening", "$(sync~spin) Opening USS file..."));
                        const response = await ZoweExplorerApiRegister.getUssApi(cachedProfile).getContents(this.fullPath, {
                            file: documentFilePath,
                            binary: this.binary,
                            returnEtag: true,
                            encoding: this.encoding ?? cachedProfile.profile?.encoding,
                            responseTimeout: cachedProfile.profile?.responseTimeout,
                        });
                        statusMsg.dispose();
                        this.downloaded = true;
                        this.setEtag(response.apiResponse.etag);
                    }

                    // Add document name to recently-opened files
                    ussFileProvider.addFileHistory(`[${this.getProfile().name}]: ${this.fullPath}`);
                    ussFileProvider.getTreeView().reveal(this, { select: true, focus: true, expand: false });

                    updateOpenFiles(ussFileProvider, documentFilePath, this);
                    await this.initializeFileOpening(documentFilePath, shouldPreview);
                }
            } catch (err) {
                await errorHandling(err, this.getProfileName());
                throw err;
            }
        }
    }

    /**
     * Refreshes the passed node with current mainframe data
     *
     * @param {ZoweUSSNode} node - The node which represents the file
     */
    // This is not a UI refresh.
    public async refreshUSS(): Promise<void> {
        ZoweLogger.trace("ZoweUSSNode.refreshUSS called.");
        let label: string;
        switch (true) {
            case contextually.isUssDirectory(this.getParent()):
                label = this.fullPath;
                break;
            // For favorited and non-favorited files
            case this.getParent().contextValue === globals.FAV_PROFILE_CONTEXT:
            case contextually.isUssSession(this.getParent()):
                label = this.label.toString();
                break;
            default:
                Gui.errorMessage(localize("refreshUSS.error.invalidNode", "refreshUSS() called from invalid node."));
                throw Error(localize("refreshUSS.error.invalidNode", "refreshUSS() called from invalid node."));
        }
        try {
            const ussDocumentFilePath = this.getUSSDocumentFilePath();
            const isDirty = this.isDirtyInEditor;
            let wasSaved = false;

            if (isDirty) {
                attachRecentSaveListener();

                Gui.showTextDocument(this.openedDocumentInstance);
                await vscode.commands.executeCommand("workbench.action.closeActiveEditor");
                wasSaved = getRecentSaveStatus();

                disposeRecentSaveListener();
            }

            if ((isDirty && !this.isDirtyInEditor && !wasSaved) || !isDirty) {
                const cachedProfile = Profiles.getInstance().loadNamedProfile(this.getProfileName());
                await autoDetectEncoding(this, cachedProfile);

                const response = await ZoweExplorerApiRegister.getUssApi(cachedProfile).getContents(this.fullPath, {
                    file: ussDocumentFilePath,
                    binary: this.binary,
                    returnEtag: true,
                    encoding: this.encoding ?? cachedProfile?.profile?.encoding,
                    responseTimeout: cachedProfile?.profile?.responseTimeout,
                });
                this.setEtag(response.apiResponse.etag);
                this.downloaded = true;

                if (isDirty) {
                    await this.initializeFileOpening(ussDocumentFilePath, true);
                }
            } else if (wasSaved) {
                await this.initializeFileOpening(ussDocumentFilePath, true);
            }
        } catch (err) {
            if (err instanceof Error && err.message.includes(localize("refreshUSS.error.notFound", "not found"))) {
                ZoweLogger.warn(err.toString());
                Gui.showMessage(
                    localize("refreshUSS.file1", "Unable to find file: ") + label + localize("refreshUSS.file2", " was probably deleted.")
                );
            } else {
                await errorHandling(err, this.getProfileName());
            }
        }
    }

    public async initializeFileOpening(documentPath: string, previewFile?: boolean): Promise<void> {
        ZoweLogger.trace("ZoweUSSNode.initializeFileOpening called.");
        let document;
        let openingTextFailed = false;

        if (!this.binary) {
            try {
                document = await vscode.workspace.openTextDocument(documentPath);
            } catch (err) {
                ZoweLogger.warn(err);
                openingTextFailed = true;
            }

            if (openingTextFailed) {
                const yesResponse = localize("openUSS.log.info.failedToOpenAsText.yes", "Re-download");
                const noResponse = localize("openUSS.log.info.failedToOpenAsText.no", "Cancel");

                const response = await Gui.errorMessage(
                    localize("openUSS.log.info.failedToOpenAsText", "Failed to open file as text. Re-download file as binary?"),
                    { items: [yesResponse, noResponse] }
                );

                if (response === yesResponse) {
                    await vscode.commands.executeCommand("zowe.uss.binary", this);
                }
            } else {
                if (previewFile === true) {
                    await Gui.showTextDocument(document);
                } else {
                    await Gui.showTextDocument(document, { preview: false });
                }
            }
        } else {
            const uriPath = vscode.Uri.file(documentPath);
            await vscode.commands.executeCommand("vscode.open", uriPath);
        }
    }

    /**
     * Returns the local file path for the ZoweUSSNode
     *
     */
    public getUSSDocumentFilePath(): string {
        ZoweLogger.trace("ZoweUSSNode.getUSSDocumentFilePath called.");
        return path.join(globals.USS_DIR || "", this.getSessionNode().getProfileName() || "", this.fullPath);
    }

    /**
     * Pastes a subtree of files and folders into another location.
     *
     * @param rootPath The start/root path for pasting the file structure
     * @param tree The structure of files and folders to paste
     * @param ussApi The USS API to use for this operation
     */
    public async paste(
        sessionName: string,
        rootPath: string,
        uss: { tree: UssFileTree; api: ZoweExplorerApi.IUss; options?: IUploadOptions }
    ): Promise<void> {
        ZoweLogger.trace("ZoweUSSNode.paste called.");
        const hasCopyApi = uss.api.copy != null;
        const hasPutContentApi = uss.api.putContent != null;
        if (!uss.api.fileList || (!hasCopyApi && !hasPutContentApi)) {
            throw new Error(localize("paste.missingApis", "Required API functions for pasting (fileList, copy and/or putContent) were not found."));
        }

        const apiResponse = await uss.api.fileList(rootPath);
        const fileList = apiResponse.apiResponse?.items;

        // Check root path for conflicts before pasting nodes in this path
        let fileName = uss.tree.baseName;
        if (fileList?.find((file) => file.name === fileName) != null) {
            // If file names match, build the copy suffix
            let dupCount = 1;
            const extension = path.extname(uss.tree.baseName);
            const baseNameForFile = path.parse(uss.tree.baseName)?.name;
            let dupName = `${baseNameForFile} (${dupCount})${extension}`;
            while (fileList.find((file) => file.name === dupName) != null) {
                dupCount++;
                dupName = `${baseNameForFile} (${dupCount})${extension}`;
            }
            fileName = dupName;
        }
        const outputPath = `${rootPath}/${fileName}`;

        if (hasCopyApi && UssFileUtils.toSameSession(uss.tree, sessionName)) {
            await uss.api.copy(outputPath, {
                from: uss.tree.ussPath,
                recursive: uss.tree.type === UssFileType.Directory,
            });
        } else {
            const existsLocally = fs.existsSync(uss.tree.localPath);
            switch (uss.tree.type) {
                case UssFileType.Directory:
                    if (!existsLocally) {
                        // We will need to build the file structure locally, to pull files down if needed
                        fs.mkdirSync(uss.tree.localPath, { recursive: true });
                    }
                    // Not all APIs respect the recursive option, so it's best to
                    // recurse within this operation to avoid missing files/folders
                    await uss.api.create(outputPath, "directory");
                    if (uss.tree.children) {
                        for (const child of uss.tree.children) {
                            await this.paste(sessionName, outputPath, { api: uss.api, tree: child, options: uss.options });
                        }
                    }
                    break;
                case UssFileType.File:
                    if (!existsLocally) {
                        await uss.api.getContents(uss.tree.ussPath, {
                            file: uss.tree.localPath,
                            binary: uss.tree.binary,
                            returnEtag: true,
                            encoding: this.profile.profile?.encoding,
                            responseTimeout: this.profile.profile?.responseTimeout,
                        });
                    }
                    await uss.api.putContent(uss.tree.localPath, outputPath, uss.options);
                    break;
            }
        }
    }

    /**
     * Initializes paste action for a USS tree
     */
    public async pasteUssTree(): Promise<void> {
        ZoweLogger.trace("ZoweUSSNode.pasteUssTree called.");
        const clipboardContents = await vscode.env.clipboard.readText();
        if (clipboardContents == null || clipboardContents.length < 1) {
            return;
        }

        const prof = this.getProfile();
        try {
            const fileTreeToPaste: UssFileTree = JSON.parse(clipboardContents);
            const api = ZoweExplorerApiRegister.getUssApi(this.profile);
            const sessionName = this.getSessionNode().getLabel() as string;

            const task: imperative.ITaskWithStatus = {
                percentComplete: 0,
                statusMessage: localize("uploadFile.putContents", "Uploading USS files..."),
                stageName: 0,
            };
            const options: IUploadOptions = {
                task,
                encoding: prof.profile?.encoding,
                responseTimeout: prof.profile?.responseTimeout,
            };

            for (const subnode of fileTreeToPaste.children) {
                await this.paste(sessionName, this.fullPath, { api, tree: subnode, options });
            }
        } catch (error) {
            await errorHandling(error, this.label.toString(), localize("copyUssFile.error", "Error uploading files"));
        }
    }
}

let wasSavedRecently = false;
let saveListener = null;

/**
 * Helper function which sets up listener for save wiping out the data after certain delay to prevent the fact of second save
 * @param wipeOutTime {number}
 */
export function attachRecentSaveListener(wipeOutTime: number = 500): void {
    ZoweLogger.trace("ZoweUSSNode.attachRecentSaveListener called.");
    if (saveListener) {
        saveListener.dispose();
    }

    saveListener = vscode.workspace.onDidSaveTextDocument(() => {
        wasSavedRecently = true;

        setTimeout(() => {
            wasSavedRecently = false;
        }, wipeOutTime);
    });
}

/**
 * Helper function which returns saved save flag
 *
 * @returns {boolean}
 */
export function getRecentSaveStatus(): boolean {
    ZoweLogger.trace("ZoweUSSNode.getRecentSaveStatus called.");
    return wasSavedRecently;
}

/**
 * Helper function which disposes recent save listener
 */
export function disposeRecentSaveListener(): void {
    ZoweLogger.trace("ZoweUSSNode.disposeRecentSaveListener called.");
    if (saveListener) {
        saveListener.dispose();
    }
}<|MERGE_RESOLUTION|>--- conflicted
+++ resolved
@@ -34,11 +34,8 @@
 import * as nls from "vscode-nls";
 import { UssFileTree, UssFileType, UssFileUtils } from "./FileStructure";
 import { ZoweLogger } from "../utils/LoggerUtils";
-<<<<<<< HEAD
+import { updateOpenFiles } from "../shared/utils";
 import { IZoweUssTreeOpts } from "../shared/IZoweTreeOpts";
-=======
-import { updateOpenFiles } from "../shared/utils";
->>>>>>> eb20290e
 
 // Set up localization
 nls.config({
@@ -476,11 +473,7 @@
      *
      * @param {IZoweTreeNode} node
      */
-<<<<<<< HEAD
-    public async openUSS(forceDownload: boolean, previewFile: boolean, ussFileProvider?: IZoweTree<IZoweUSSTreeNode>): Promise<void> {
-=======
-    public async openUSS(download: boolean, previewFile: boolean, ussFileProvider: IZoweTree<IZoweUSSTreeNode>): Promise<void> {
->>>>>>> eb20290e
+    public async openUSS(forceDownload: boolean, previewFile: boolean, ussFileProvider: IZoweTree<IZoweUSSTreeNode>): Promise<void> {
         ZoweLogger.trace("ZoweUSSNode.openUSS called.");
         await ussFileProvider.checkCurrentProfile(this);
 
