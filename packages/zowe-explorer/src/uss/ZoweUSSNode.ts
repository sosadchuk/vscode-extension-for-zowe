--- conflicted
+++ resolved
@@ -458,24 +458,6 @@
                         const fullPath = this.fullPath;
                         const chooseBinary =
                             this.binary || (await ZoweExplorerApiRegister.getUssApi(cachedProfile).isFileTagBinOrAscii(this.fullPath));
-<<<<<<< HEAD
-                        const response = await Gui.withProgress(
-                            {
-                                location: vscode.ProgressLocation.Notification,
-                                title: "Opening USS file...",
-                            },
-                            function downloadUSSFile() {
-                                return ZoweExplorerApiRegister.getUssApi(cachedProfile).getContents(fullPath, {
-                                    file: documentFilePath,
-                                    binary: chooseBinary,
-                                    returnEtag: true,
-                                    encoding: cachedProfile.profile?.encoding,
-                                    responseTimeout: cachedProfile.profile?.responseTimeout,
-                                });
-                            }
-                        );
-=======
->>>>>>> 7da7cc7e
 
                         const statusMsg = Gui.setStatusBarMessage(localize("ussFile.opening", "$(sync~spin) Opening USS file..."));
                         const response = await ZoweExplorerApiRegister.getUssApi(cachedProfile).getContents(fullPath, {
