--- conflicted
+++ resolved
@@ -168,7 +168,7 @@
             syncSessionNode(Profiles.getInstance())((profileValue) => ZoweExplorerApiRegister.getUssApi(profileValue).getSession())(sessNode);
         }
 
-        const newChildren: Record<string, IZoweUSSTreeNode> = {};
+        const elementChildren: Record<string, IZoweUSSTreeNode> = {};
 
         responses.forEach((response) => {
             // Throws reject if the Zowe command does not throw an error but does not succeed
@@ -183,7 +183,7 @@
                     (element: ZoweUSSNode) => element.parentPath === this.fullPath && element.label.toString() === item.name
                 );
                 if (existing) {
-                    newChildren[existing.label.toString()] = existing;
+                    elementChildren[existing.label.toString()] = existing;
                 } else if (item.name !== "." && item.name !== "..") {
                     // Creates a ZoweUSSNode for a directory
                     if (item.mode.startsWith("d")) {
@@ -196,7 +196,7 @@
                             false,
                             item.mProfileName
                         );
-                        newChildren[temp.label.toString()] = temp;
+                        elementChildren[temp.label.toString()] = temp;
                     } else {
                         // Creates a ZoweUSSNode for a file
                         let temp;
@@ -226,7 +226,7 @@
                             title: localize("getChildren.responses.open", "Open"),
                             arguments: [temp],
                         };
-                        newChildren[temp.label.toString()] = temp;
+                        elementChildren[temp.label.toString()] = temp;
                     }
                 }
             }
@@ -235,7 +235,6 @@
         if (contextually.isSession(this)) {
             this.dirty = false;
         }
-<<<<<<< HEAD
 
         // If search path has changed, invalidate all children
         if (this.fullPath?.length > 0 && this.prevPath !== this.fullPath) {
@@ -249,11 +248,6 @@
 
         this.children = this.children.concat(newChildren).filter((c) => (c.label as string) in elementChildren);
         this.prevPath = this.fullPath;
-=======
-        this.children = Object.keys(newChildren)
-            .sort()
-            .map((labels) => newChildren[labels]);
->>>>>>> f97d1d21
         return this.children;
     }
 
