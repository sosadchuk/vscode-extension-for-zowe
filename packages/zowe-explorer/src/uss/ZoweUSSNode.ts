--- conflicted
+++ resolved
@@ -14,11 +14,7 @@
 import * as vscode from "vscode";
 import * as fs from "fs";
 import * as path from "path";
-<<<<<<< HEAD
-import { IZoweUSSTreeNode, ZoweTreeNode, IZoweTree, ValidProfileEnum, ZoweExplorerApi } from "@zowe/zowe-explorer-api";
-=======
-import { IZoweUSSTreeNode, ZoweTreeNode, IZoweTree, ValidProfileEnum, Gui } from "@zowe/zowe-explorer-api";
->>>>>>> 2cbb8f57
+import { Gui, IZoweUSSTreeNode, ZoweTreeNode, IZoweTree, ValidProfileEnum, ZoweExplorerApi } from "@zowe/zowe-explorer-api";
 import { Profiles } from "../Profiles";
 import { ZoweExplorerApiRegister } from "../ZoweExplorerApiRegister";
 import { errorHandling, syncSessionNode } from "../utils/ProfilesUtils";
