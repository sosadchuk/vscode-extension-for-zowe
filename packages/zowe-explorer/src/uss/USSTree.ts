/**
 * This program and the accompanying materials are made available under the terms of the
 * Eclipse Public License v2.0 which accompanies this distribution, and is available at
 * https://www.eclipse.org/legal/epl-v20.html
 *
 * SPDX-License-Identifier: EPL-2.0
 *
 * Copyright Contributors to the Zowe Project.
 *
 */

import * as vscode from "vscode";
import * as globals from "../globals";
import * as path from "path";
import { imperative } from "@zowe/cli";
import { FilterItem, FilterDescriptor, errorHandling, syncSessionNode } from "../utils/ProfilesUtils";
import { sortTreeItems, getAppName, checkIfChildPath } from "../shared/utils";
import { Gui, IZoweTree, IZoweUSSTreeNode, NodeInteraction, ValidProfileEnum, PersistenceSchemaEnum } from "@zowe/zowe-explorer-api";
import { Profiles } from "../Profiles";
import { ZoweExplorerApiRegister } from "../ZoweExplorerApiRegister";
import { ZoweUSSNode } from "./ZoweUSSNode";
import { ZoweTreeProvider } from "../abstract/ZoweTreeProvider";
import { getIconByNode } from "../generators/icons";
import * as contextually from "../shared/context";

import * as nls from "vscode-nls";
import { resetValidationSettings } from "../shared/actions";
import { SettingsConfig } from "../utils/SettingsConfig";
import { ZoweLogger } from "../utils/LoggerUtils";

// Set up localization
nls.config({
    messageFormat: nls.MessageFormat.bundle,
    bundleFormat: nls.BundleFormat.standalone,
})();
const localize: nls.LocalizeFunc = nls.loadMessageBundle();

/**
 * Creates the USS tree that contains nodes of sessions and data sets
 *
 * @export
 */
<<<<<<< HEAD
export async function createUSSTree(log: imperative.Logger) {
    ZoweLogger.trace("uss.USSTree.createUSSTree called.");
=======
export async function createUSSTree(log: imperative.Logger): Promise<USSTree> {
>>>>>>> f001941a
    const tree = new USSTree();
    await tree.initializeFavorites(log);
    await tree.addSession();
    return tree;
}

/**
 * A tree that contains nodes of sessions and USS Files
 *
 * @export
 * @class USSTree
 * @implements {vscode.TreeDataProvider}
 */
export class USSTree extends ZoweTreeProvider implements IZoweTree<IZoweUSSTreeNode> {
    public static readonly defaultDialogText: string = "\uFF0B " + localize("filterPrompt.option.prompt.search", "Create a new filter");
    private static readonly persistenceSchema: PersistenceSchemaEnum = PersistenceSchemaEnum.USS;
    public mFavoriteSession: ZoweUSSNode;
    public mSessionNodes: IZoweUSSTreeNode[] = [];
    public mFavorites: IZoweUSSTreeNode[] = [];
    public lastOpened: NodeInteraction = {};
    private treeView: vscode.TreeView<IZoweUSSTreeNode>;

    public constructor() {
        super(
            USSTree.persistenceSchema,
            new ZoweUSSNode(localize("Favorites", "Favorites"), vscode.TreeItemCollapsibleState.Collapsed, null, null, null)
        );
        this.mFavoriteSession.contextValue = globals.FAVORITE_CONTEXT;
        const icon = getIconByNode(this.mFavoriteSession);
        if (icon) {
            this.mFavoriteSession.iconPath = icon.path;
        }
        this.mSessionNodes = [this.mFavoriteSession as IZoweUSSTreeNode];
        this.treeView = Gui.createTreeView("zowe.uss.explorer", {
            treeDataProvider: this,
            canSelectMany: true,
        });
    }

    /**
     * Method for renaming a USS Node. This could be a Favorite Node
     *
     * @param originalNode
     * @param {string} filePath
     */
<<<<<<< HEAD
    public async rename(originalNode: IZoweUSSTreeNode) {
        ZoweLogger.trace("USSTree.rename called.");
=======
    public async rename(originalNode: IZoweUSSTreeNode): Promise<void> {
>>>>>>> f001941a
        const currentFilePath = originalNode.getUSSDocumentFilePath(); // The user's complete local file path for the node
        const openedTextDocuments: readonly vscode.TextDocument[] = vscode.workspace.textDocuments; // Array of all documents open in VS Code
        const nodeType = contextually.isFolder(originalNode) ? "folder" : "file";
        const parentPath = path.dirname(originalNode.fullPath);
        let originalNodeInFavorites: boolean = false;
        let oldFavorite: IZoweUSSTreeNode;

        // Could be a favorite or regular entry always deal with the regular entry
        // Check if an old favorite exists for this node
        if (contextually.isFavorite(originalNode) || contextually.isFavoriteDescendant(originalNode)) {
            originalNodeInFavorites = true; // Node is a favorite or a descendant of a node in Favorites section
            oldFavorite = originalNode;
        } else {
            oldFavorite = this.findFavoritedNode(originalNode);
        }

        // If the USS node or any of its children are locally open with unsaved data, prevent rename until user saves their work.
        for (const doc of openedTextDocuments) {
            const docIsChild = checkIfChildPath(currentFilePath, doc.fileName);
            if (doc.fileName === currentFilePath || docIsChild === true) {
                if (doc.isDirty === true) {
                    Gui.errorMessage(
                        localize(
                            "renameUSS.unsavedWork",
                            "Unable to rename {0} because you have unsaved changes in this {1}. Please save your work before renaming the {1}.",
                            originalNode.fullPath,
                            nodeType
                        ),
                        { vsCodeOpts: { modal: true } }
                    );
                    return;
                }
            }
        }
        const loadedNodes = await this.getAllLoadedItems();
        const options: vscode.InputBoxOptions = {
            prompt: localize("renameUSS.enterName", "Enter a new name for the {0}", nodeType),
            value: originalNode.label.toString().replace(/^\[.+\]:\s/, ""),
            ignoreFocusOut: true,
            validateInput: (value) => this.checkDuplicateLabel(parentPath + value, loadedNodes),
        };
        const newName = await Gui.showInputBox(options);
        if (newName && parentPath + newName !== originalNode.fullPath) {
            try {
                const newNamePath = path.posix.join(parentPath, newName);
                const oldNamePath = originalNode.fullPath;

                // // Handle rename in back-end:
                await ZoweExplorerApiRegister.getUssApi(originalNode.getProfile()).rename(oldNamePath, newNamePath);

                // Handle rename in UI:
                if (oldFavorite) {
                    if (originalNodeInFavorites) {
                        this.renameUSSNode(originalNode, newNamePath); // Rename corresponding node in Sessions
                    }
                    // Below handles if originalNode is in a session node or is only indirectly in Favorites (e.g. is only a child of a favorite).
                    // Also handles if there are multiple appearances of originalNode in Favorites.
                    // This has to happen before renaming originalNode.rename, as originalNode's label is used to find the favorite equivalent.
                    this.renameFavorite(originalNode, newNamePath); // Doesn't do anything if there aren't any appearances of originalNode in Favs
                }
                // Rename originalNode in UI
                const hasClosedTab = await originalNode.rename(newNamePath);
                await originalNode.reopen(hasClosedTab);
                this.updateFavorites();
            } catch (err) {
                if (err instanceof Error) {
                    await errorHandling(err, originalNode.mProfileName, `${localize("renameUSS.error", "Unable to rename node: ")}${err.message}`);
                }
                throw err;
            }
        }
    }

<<<<<<< HEAD
    public checkDuplicateLabel(newFullPath: string, nodesToCheck: IZoweUSSTreeNode[]) {
        ZoweLogger.trace("USSTree.checkDuplicateLabel called.");
=======
    public checkDuplicateLabel(newFullPath: string, nodesToCheck: IZoweUSSTreeNode[]): string {
>>>>>>> f001941a
        for (const node of nodesToCheck) {
            const nodeType = contextually.isFolder(node) ? "folder" : "file";
            if (newFullPath === node.fullPath.trim()) {
                return localize("renameUSS.duplicateName", "A {0} already exists with this name. Please choose a different name.", nodeType);
            }
        }
        return null;
    }

    public open(_node: IZoweUSSTreeNode, _preview: boolean): void {
        throw new Error("Method not implemented.");
    }
    public copy(_node: IZoweUSSTreeNode): void {
        throw new Error("Method not implemented.");
    }
    public paste(_node: IZoweUSSTreeNode): void {
        throw new Error("Method not implemented.");
    }
    public delete(_node: IZoweUSSTreeNode): void {
        throw new Error("Method not implemented.");
    }
    public saveFile(_document: vscode.TextDocument): void {
        throw new Error("Method not implemented.");
    }
    public refreshPS(_node: IZoweUSSTreeNode): void {
        throw new Error("Method not implemented.");
    }
    public uploadDialog(_node: IZoweUSSTreeNode): void {
        throw new Error("Method not implemented.");
    }

    /**
     * Finds the equivalent node as a favorite.
     * Used to ensure functions like delete, rename are synced between non-favorite nodes and their favorite equivalents.
     * This will also find the node if it is a child of a favorite and has been loaded.
     *
     * @param node
     */
<<<<<<< HEAD
    public findFavoritedNode(node: IZoweUSSTreeNode) {
        ZoweLogger.trace("USSTree.findFavoriteNode called.");
=======
    public findFavoritedNode(node: IZoweUSSTreeNode): IZoweUSSTreeNode {
>>>>>>> f001941a
        let matchingNodeInFavs: IZoweUSSTreeNode;
        // Get node's profile node in favorites
        const profileName = node.getProfileName();
        const profileNodeInFavorites = this.findMatchingProfileInArray(this.mFavorites, profileName);
        if (profileNodeInFavorites) {
            matchingNodeInFavs = this.findMatchInLoadedChildren(profileNodeInFavorites, node.fullPath);
        }
        return matchingNodeInFavs;
    }

    /**
     * Finds the equivalent node not as a favorite
     *
     * @param node The favorited node you want to find the non-favorite equivalent for.
     */
    public findNonFavoritedNode(node: IZoweUSSTreeNode): IZoweUSSTreeNode {
        ZoweLogger.trace("USSTree.findNonFavoriteNode called.");
        let matchingNode: IZoweUSSTreeNode;
        const profileName = node.getProfileName();
        const sessionNode = this.mSessionNodes.find((session) => session.getProfileName() === profileName);
        if (sessionNode) {
            matchingNode = this.findMatchInLoadedChildren(sessionNode, node.fullPath);
        }
        return matchingNode;
    }

    /**
     * Finds the equivalent node based on whether the passed node is a favorite.
     * @param node
     */
    public findEquivalentNode(node: IZoweUSSTreeNode, isFavorite: boolean): IZoweUSSTreeNode {
        ZoweLogger.trace("USSTree.findEquivalentNode called.");
        return isFavorite ? this.findNonFavoritedNode(node) : this.findFavoritedNode(node);
    }

    /**
     * This function is for renaming the non-favorited equivalent of a favorited node for a given profile.
     * @param profileLabel
     * @param oldNamePath
     * @param newNamePath
     */
<<<<<<< HEAD
    public async renameUSSNode(node: IZoweUSSTreeNode, newNamePath: string) {
        ZoweLogger.trace("USSTree.renameUSSNode called.");
=======
    public renameUSSNode(node: IZoweUSSTreeNode, newNamePath: string): void {
>>>>>>> f001941a
        const matchingNode: IZoweUSSTreeNode = this.findNonFavoritedNode(node);
        if (matchingNode) {
            matchingNode.rename(newNamePath);
        }
    }

    /**
     * Renames a node from the favorites list
     *
     * @param node
     */
<<<<<<< HEAD
    public async renameFavorite(node: IZoweUSSTreeNode, newNamePath: string) {
        ZoweLogger.trace("USSTree.renameFavorite called.");
=======
    public async renameFavorite(node: IZoweUSSTreeNode, newNamePath: string): Promise<void> {
>>>>>>> f001941a
        const matchingNode: IZoweUSSTreeNode = this.findFavoritedNode(node);
        if (matchingNode) {
            await matchingNode.rename(newNamePath);
            this.refreshElement(this.mFavoriteSession); // Needed in case the node appears multiple times in Favorites (e.g. as child, grandchild)
        }
    }

    /**
     * Returns the tree view for the current USSTree
     *
     * @returns {vscode.TreeView<ZoweUSSNode>}
     */
    public getTreeView(): vscode.TreeView<IZoweUSSTreeNode> {
        ZoweLogger.trace("USSTree.getTreeView called.");
        return this.treeView;
    }

    /**
     * Takes argument of type IZoweUSSTreeNode and retrieves all of the first level children
     *
     * @param {IZoweUSSTreeNode} [element] - Optional parameter; if not passed, returns root session nodes
     * @returns {IZoweUSSTreeNode[] | Promise<IZoweUSSTreeNode[]>}
     */
    public async getChildren(element?: IZoweUSSTreeNode | undefined): Promise<IZoweUSSTreeNode[]> {
        ZoweLogger.trace("USSTree.getChildren called.");
        if (element) {
            if (contextually.isFavoriteContext(element)) {
                return this.mFavorites;
            }
            if (element.contextValue && element.contextValue === globals.FAV_PROFILE_CONTEXT) {
                const favsForProfile = await this.loadProfilesForFavorites(this.log, element);
                return favsForProfile;
            }
            return element.getChildren();
        }
        return this.mSessionNodes;
    }

    /**
     * Adds a new session to the uss files tree
     *
     * @param {string} [sessionName] - optional; loads persisted profiles or default if not passed
     * @param {string} [profileType] - optional; loads profiles of a certain type if passed
     */
<<<<<<< HEAD
    public async addSession(sessionName?: string, profileType?: string) {
        ZoweLogger.trace("USSTree.addSession called.");
=======
    public async addSession(sessionName?: string, profileType?: string): Promise<void> {
>>>>>>> f001941a
        const setting: boolean = SettingsConfig.getDirectValue(globals.SETTINGS_AUTOMATIC_PROFILE_VALIDATION);
        // Loads profile associated with passed sessionName, persisted profiles or default if none passed
        if (sessionName) {
            const profile: imperative.IProfileLoaded = Profiles.getInstance().loadNamedProfile(sessionName.trim());

            if (profile) {
                await this.addSingleSession(profile);
                for (const node of this.mSessionNodes) {
                    const name = node.getProfileName();
                    if (name === profile.name) {
                        await resetValidationSettings(node, setting);
                    }
                }
            }
        } else {
            const profiles: imperative.IProfileLoaded[] = await Profiles.getInstance().fetchAllProfiles();
            if (profiles) {
                for (const theProfile of profiles) {
                    // If session is already added, do nothing
                    if (this.mSessionNodes.find((tempNode) => tempNode.label.toString().trim() === theProfile.name.trim())) {
                        continue;
                    }
                    for (const session of this.mHistory.getSessions()) {
                        if (session && session.trim() === theProfile.name) {
                            await this.addSingleSession(theProfile);
                            for (const node of this.mSessionNodes) {
                                const name = node.getProfileName();
                                if (name === theProfile.name) {
                                    await resetValidationSettings(node, setting);
                                }
                            }
                        }
                    }
                }
            }
            if (this.mSessionNodes.length === 1) {
                try {
                    await this.addSingleSession(Profiles.getInstance().getDefaultProfile(profileType));
                } catch (error) {
                    // catch and log error of no default,
                    // if not type passed getDefaultProfile assumes zosmf
                    ZoweLogger.warn(error);
                }
            }
        }
        this.refresh();
    }

    /**
     * Removes a session from the list in the uss files tree
     *
     * @param {IZoweUSSTreeNode} [node]
     */
<<<<<<< HEAD
    public deleteSession(node: IZoweUSSTreeNode) {
        ZoweLogger.trace("USSTree.deleteSession called.");
=======
    public deleteSession(node: IZoweUSSTreeNode): void {
>>>>>>> f001941a
        this.mSessionNodes = this.mSessionNodes.filter((tempNode) => tempNode.label.toString() !== node.label.toString());
        this.mHistory.removeSession(node.label as string);
        this.refresh();
    }

    /**
     * Adds a node to the USS favorites list
     *
     * @param {IZoweUSSTreeNode} node
     */
<<<<<<< HEAD
    public async addFavorite(node: IZoweUSSTreeNode) {
        ZoweLogger.trace("USSTree.addFavorite called.");
=======
    public async addFavorite(node: IZoweUSSTreeNode): Promise<void> {
>>>>>>> f001941a
        let temp: ZoweUSSNode;
        const label = node.fullPath;
        // Get node's profile node in favorites
        const profileName = node.getProfileName();
        let profileNodeInFavorites = this.findMatchingProfileInArray(this.mFavorites, profileName);
        if (profileNodeInFavorites === undefined) {
            // If favorite node for profile doesn't exist yet, create a new one for it
            profileNodeInFavorites = this.createProfileNodeForFavs(profileName);
        }
        if (contextually.isUssSession(node)) {
            // Favorite a USS search
            temp = new ZoweUSSNode(label, vscode.TreeItemCollapsibleState.None, profileNodeInFavorites, node.getSession(), null, false, profileName);
            temp.fullPath = node.fullPath;
            this.saveSearch(temp);
            temp.command = { command: "zowe.uss.fullPath", title: "", arguments: [temp] };
        } else {
            // Favorite USS files and directories
            temp = new ZoweUSSNode(
                label,
                node.collapsibleState,
                profileNodeInFavorites,
                node.getSession(),
                node.getParent().fullPath,
                false,
                profileName
            );
            temp.contextValue = contextually.asFavorite(temp);
            if (contextually.isFavoriteTextOrBinary(temp)) {
                temp.command = { command: "zowe.uss.ZoweUSSNode.open", title: "Open", arguments: [temp] };
            }
        }
        const icon = getIconByNode(temp);
        if (icon) {
            temp.iconPath = icon.path;
        }
        if (!profileNodeInFavorites.children.find((tempNode) => tempNode.label.toString().trim() === temp.label.toString().trim())) {
            profileNodeInFavorites.children.push(temp);
            sortTreeItems(profileNodeInFavorites.children, globals.USS_SESSION_CONTEXT + globals.FAV_SUFFIX);
            sortTreeItems(this.mFavorites, globals.FAV_PROFILE_CONTEXT);
            await this.updateFavorites();
            this.refreshElement(this.mFavoriteSession);
        }
    }

    /**
     * Adds a search node to the USS favorites list
     *
     * @param {IZoweUSSTreeNode} node
     */
<<<<<<< HEAD
    public async saveSearch(node: IZoweUSSTreeNode) {
        ZoweLogger.trace("USSTree.saveSearch called.");
=======
    public async saveSearch(node: IZoweUSSTreeNode): Promise<IZoweUSSTreeNode> {
>>>>>>> f001941a
        const fullPathLabel = node.fullPath;
        node.label = node.tooltip = fullPathLabel;
        node.contextValue = globals.USS_SESSION_CONTEXT + globals.FAV_SUFFIX;
        await this.checkCurrentProfile(node);
        return node;
    }

    /**
     * Removes a node from the favorites list
     *
     * @param {IZoweUSSTreeNode} node
     */
<<<<<<< HEAD
    public async removeFavorite(node: IZoweUSSTreeNode) {
        ZoweLogger.trace("USSTree.removeFavorite called.");
=======
    public async removeFavorite(node: IZoweUSSTreeNode): Promise<void> {
>>>>>>> f001941a
        // Get node's profile node in favorites
        const profileName = node.getProfileName();
        const profileNodeInFavorites = this.findMatchingProfileInArray(this.mFavorites, profileName);
        if (profileNodeInFavorites) {
            profileNodeInFavorites.children = profileNodeInFavorites.children?.filter(
                (temp) => !(temp.label === node.label && temp.contextValue.startsWith(node.contextValue))
            );
            // Remove profile node from Favorites if it contains no more favorites.
            if (profileNodeInFavorites.children?.length < 1) {
                return this.removeFavProfile(profileName, false);
            }
        }
        await this.updateFavorites();
        this.refreshElement(this.mFavoriteSession);
        return;
    }

<<<<<<< HEAD
    public async updateFavorites() {
        ZoweLogger.trace("USSTree.upldateFavorites called.");
=======
    public updateFavorites(): void {
>>>>>>> f001941a
        const favoritesArray = [];
        this.mFavorites.forEach((profileNode) => {
            profileNode.children.forEach((fav) => {
                const favoriteEntry = "[" + profileNode.label.toString() + "]: " + fav.fullPath + "{" + contextually.getBaseContext(fav) + "}";
                favoritesArray.push(favoriteEntry);
            });
        });
        this.mHistory.updateFavorites(favoritesArray);
    }

    /**
     * Removes profile node from Favorites section
     * @param profileName Name of profile
     * @param userSelected True if the function is being called directly because the user selected to remove the profile from Favorites
     */
<<<<<<< HEAD
    public async removeFavProfile(profileName: string, userSelected: boolean) {
        ZoweLogger.trace("USSTree.removeFavProfile called.");
=======
    public async removeFavProfile(profileName: string, userSelected: boolean): Promise<void> {
>>>>>>> f001941a
        // If user selected the "Remove profile from Favorites option", confirm they are okay with deleting all favorited items for that profile.
        let cancelled = false;
        if (userSelected) {
            const checkConfirmation = localize(
                "removeFavProfile.confirm",
                "This will remove all favorited USS items for profile {0}. Continue?",
                profileName
            );
            const continueRemove = localize("removeFavProfile.continue", "Continue");
            await Gui.warningMessage(checkConfirmation, {
                items: [continueRemove],
                vsCodeOpts: { modal: true },
            }).then((selection) => {
                if (!selection || selection === "Cancel") {
                    cancelled = true;
                }
            });
        }
        if (cancelled) {
            return;
        }

        // Remove favorited profile from UI
        this.mFavorites.forEach((favProfileNode) => {
            const favProfileLabel = favProfileNode.label as string;
            if (favProfileLabel === profileName) {
                this.mFavorites = this.mFavorites.filter((tempNode) => tempNode?.label.toString() !== favProfileLabel);
                favProfileNode.dirty = true;
                this.refresh();
            }
        });

        // Update the favorites in settings file
        await this.updateFavorites();
        return;
    }

    /**
     * Fetches an array of all nodes loaded in the tree
     *
     */
<<<<<<< HEAD
    public async getAllLoadedItems() {
        ZoweLogger.trace("USSTree.getAllLoadedItems called.");
=======
    public async getAllLoadedItems(): Promise<IZoweUSSTreeNode[]> {
>>>>>>> f001941a
        if (this.log) {
            ZoweLogger.debug(localize("enterPattern.log.debug.prompt", "Prompting the user to choose a member from the filtered list"));
        }
        const loadedNodes: IZoweUSSTreeNode[] = [];
        const sessions = await this.getChildren();

        // Add all data sets loaded in the tree to an array
        for (const session of sessions) {
            if (!session.contextValue.includes(globals.FAVORITE_CONTEXT)) {
                const nodes = await session.getChildren();

                const checkForChildren = async (nodeToCheck: IZoweUSSTreeNode): Promise<void> => {
                    const children = nodeToCheck.children;
                    if (children.length !== 0) {
                        for (const child of children) {
                            await checkForChildren(child);
                        }
                    }
                    loadedNodes.push(nodeToCheck);
                };

                if (nodes) {
                    for (const node of nodes) {
                        await checkForChildren(node);
                    }
                }
            }
        }
        return loadedNodes;
    }

    /**
     * Prompts the user for a path, and populates the [TreeView]{@link vscode.TreeView} based on the path
     *
     * @param {IZoweUSSTreeNode} node - The session node
     * @returns {Promise<void>}
     */
<<<<<<< HEAD
    public async filterPrompt(node: IZoweUSSTreeNode) {
        ZoweLogger.trace("USSTree.filterPrompt called.");
=======
    public async filterPrompt(node: IZoweUSSTreeNode): Promise<void> {
>>>>>>> f001941a
        if (this.log) {
            ZoweLogger.debug(localize("filterPrompt.log.debug.promptUSSPath", "Prompting the user for a USS path"));
        }
        await this.checkCurrentProfile(node);
        if (Profiles.getInstance().validProfile === ValidProfileEnum.VALID || !contextually.isValidationEnabled(node)) {
            let sessionNode;
            let remotepath: string;
            if (contextually.isSessionNotFav(node)) {
                sessionNode = node;
                if (this.mHistory.getSearchHistory().length > 0) {
                    const createPick = new FilterDescriptor(USSTree.defaultDialogText);
                    const items: vscode.QuickPickItem[] = this.mHistory.getSearchHistory().map((element) => new FilterItem({ text: element }));
                    if (globals.ISTHEIA) {
                        const options1: vscode.QuickPickOptions = {
                            placeHolder: localize("searchHistory.options.prompt", "Select a filter"),
                        };
                        // get user selection
                        const choice = await Gui.showQuickPick([createPick, ...items], options1);
                        if (!choice) {
                            Gui.showMessage(localize("enterPattern.pattern", "No selection made. Operation cancelled."));
                            return;
                        }
                        remotepath = choice === createPick ? "" : choice.label;
                    } else {
                        const quickpick = Gui.createQuickPick();
                        quickpick.placeholder = localize("searchHistory.options.prompt", "Select a filter");
                        quickpick.items = [createPick, ...items];
                        quickpick.ignoreFocusOut = true;
                        quickpick.show();
                        const choice = await Gui.resolveQuickPick(quickpick);
                        quickpick.hide();
                        if (!choice) {
                            Gui.showMessage(localize("enterPattern.pattern", "No selection made. Operation cancelled."));
                            return;
                        }
                        if (choice instanceof FilterDescriptor) {
                            if (quickpick.value) {
                                remotepath = quickpick.value;
                            }
                        } else {
                            remotepath = choice.label;
                        }
                    }
                }
                // manually entering a search - switch to an input box
                const options: vscode.InputBoxOptions = {
                    prompt: localize("filterPrompt.option.prompt.search", "Create a new filter"),
                    value: remotepath,
                };
                // get user input
                remotepath = await Gui.showInputBox(options);
                if (!remotepath || remotepath.length === 0) {
                    Gui.showMessage(localize("filterPrompt.enterPath", "You must enter a path."));
                    return;
                }
            } else {
                // executing search from saved search in favorites
                remotepath = node.label as string;
                const profileName = node.getProfileName();
                await this.addSession(profileName);
                const faveNode = node;
                sessionNode = this.mSessionNodes.find((tempNode) => tempNode.getProfileName() === profileName);
                if (!sessionNode.getSession().ISession.user || !sessionNode.getSession().ISession.password) {
                    sessionNode.getSession().ISession.user = faveNode.getSession().ISession.user;
                    sessionNode.getSession().ISession.password = faveNode.getSession().ISession.password;
                    sessionNode.getSession().ISession.base64EncodedAuth = faveNode.getSession().ISession.base64EncodedAuth;
                }
            }
            // Get session for sessionNode
            syncSessionNode(Profiles.getInstance())((profileValue) => ZoweExplorerApiRegister.getUssApi(profileValue).getSession())(node);
            // Sanitization: Replace multiple forward slashes with just one forward slash
            const sanitizedPath = remotepath.replace(/\/+/g, "/").replace(/(\/*)$/, "");
            sessionNode.tooltip = sessionNode.fullPath = sanitizedPath;
            const icon = getIconByNode(sessionNode);
            if (icon) {
                sessionNode.iconPath = icon.path;
            }
            // update the treeview with the new path
            sessionNode.description = sanitizedPath;
            if (!contextually.isFilterFolder(sessionNode)) {
                sessionNode.contextValue += `_${globals.FILTER_SEARCH}`;
            }
            this.expandSession(sessionNode, this);
            sessionNode.dirty = true;
            this.addSearchHistory(sanitizedPath);
        }
    }

    /**
     * Find profile node that matches specified profile name in a tree nodes array (e.g. this.mFavorites or this.mSessionNodes).
     * @param ussFileProvider - The array of tree nodes to search through (e.g. this.mFavorites)
     * @param profileName - The name of the profile you are looking for
     * @returns {IZoweUSSTreeNode | undefined} Returns matching profile node if found. Otherwise, returns undefined.
     */
    public findMatchingProfileInArray(ussFileProvider: IZoweUSSTreeNode[], profileName: string): IZoweUSSTreeNode | undefined {
        ZoweLogger.trace("USSTree.findMatchingProfileInArray called.");
        return ussFileProvider.find((treeNode) => treeNode.label === profileName);
    }

    /**
     * Creates and returns new profile node, and pushes it to mFavorites
     * @param profileName Name of profile
     * @returns {ZoweUSSNode}
     */
    public createProfileNodeForFavs(profileName: string): ZoweUSSNode {
        ZoweLogger.trace("USSTree.createProfileNodeForFavs called.");
        const favProfileNode = new ZoweUSSNode(
            profileName,
            vscode.TreeItemCollapsibleState.Collapsed,
            this.mFavoriteSession,
            null,
            undefined,
            undefined
        );
        favProfileNode.contextValue = globals.FAV_PROFILE_CONTEXT;
        const icon = getIconByNode(favProfileNode);
        if (icon) {
            favProfileNode.iconPath = icon.path;
        }
        this.mFavorites.push(favProfileNode);
        return favProfileNode;
    }

    /**
     * Initializes the Favorites tree based on favorites held in persistent store.
     * Includes creating profile nodes in Favorites, as well as profile-less child favorite nodes.
     * Profile loading only occurs in loadProfilesForFavorites when the profile node in Favorites is clicked on.
     * @param log
     */
<<<<<<< HEAD
    public async initializeFavorites(log: imperative.Logger) {
        ZoweLogger.trace("USSTree.initializeFavorites called.");
=======
    public async initializeFavorites(log: imperative.Logger): Promise<void> {
>>>>>>> f001941a
        this.log = log;
        ZoweLogger.debug(localize("initializeFavorites.log.debug", "Initializing profiles with USS favorites."));
        const lines: string[] = this.mHistory.readFavorites();
        if (lines.length === 0) {
            ZoweLogger.debug(localize("initializeFavorites.no.favorites", "No USS favorites found."));
            return;
        }
        for (const line of lines) {
            const profileName = line.substring(1, line.lastIndexOf("]"));
            const favLabel = line.substring(line.indexOf(":") + 1, line.indexOf("{")).trim();
            // The profile node used for grouping respective favorited items. (Undefined if not created yet.)
            let profileNodeInFavorites = this.findMatchingProfileInArray(this.mFavorites, profileName);
            if (profileNodeInFavorites === undefined) {
                // If favorite node for profile doesn't exist yet, create a new one for it
                profileNodeInFavorites = this.createProfileNodeForFavs(profileName);
            }
            // Initialize and attach favorited item nodes under their respective profile node in Favorrites
            const favChildNodeForProfile = await this.initializeFavChildNodeForProfile(favLabel, line, profileNodeInFavorites);
            profileNodeInFavorites.children.push(favChildNodeForProfile);
        }
    }

    /**
     * Creates an individual favorites node WITHOUT profiles or sessions, to be added to the specified profile node in Favorites during activation.
     * This allows label and contextValue to be passed into these child nodes.
     * @param label The favorited file/folder's label
     * @param contextValue The favorited file/folder's context value
     * @param parentNode The profile node in this.mFavorites that the favorite belongs to
     * @returns IZoweUssTreeNode
     */
<<<<<<< HEAD
    public async initializeFavChildNodeForProfile(label: string, line: string, parentNode: IZoweUSSTreeNode) {
        ZoweLogger.trace("USSTree.initializeFavChildNodeForProfile called.");
        const favoriteSearchPattern = /^\[.+\]\:\s.*\{ussSession\}$/;
        const directorySearchPattern = /^\[.+\]\:\s.*\{directory\}$/;
=======
    public initializeFavChildNodeForProfile(label: string, line: string, parentNode: IZoweUSSTreeNode): ZoweUSSNode {
        const favoriteSearchPattern = /^\[.+\]:\s.*\{ussSession\}$/;
        const directorySearchPattern = /^\[.+\]:\s.*\{directory\}$/;
>>>>>>> f001941a
        let node: ZoweUSSNode;
        if (directorySearchPattern.test(line)) {
            node = new ZoweUSSNode(label, vscode.TreeItemCollapsibleState.Collapsed, parentNode, null, "", false, null);
        } else if (favoriteSearchPattern.test(line)) {
            node = new ZoweUSSNode(label, vscode.TreeItemCollapsibleState.None, parentNode, null, null, false, null);
            node.contextValue = globals.USS_SESSION_CONTEXT;
            node.fullPath = label;
            node.label = node.tooltip = label;
            // add a command to execute the search
            node.command = { command: "zowe.uss.fullPath", title: "", arguments: [node] };
        } else {
            node = new ZoweUSSNode(label, vscode.TreeItemCollapsibleState.None, parentNode, null, "", false, null);
            node.command = {
                command: "zowe.uss.ZoweUSSNode.open",
                title: localize("initializeUSSFavorites.lines.title", "Open"),
                arguments: [node],
            };
        }
        node.contextValue = contextually.asFavorite(node);
        const icon = getIconByNode(node);
        if (icon) {
            node.iconPath = icon.path;
        }
        return node;
    }

    /**
     * Loads profile for the profile node in Favorites that was clicked on, as well as for its children favorites.
     * @param log
     * @param parentNode
     */
<<<<<<< HEAD
    public async loadProfilesForFavorites(log: imperative.Logger, parentNode: IZoweUSSTreeNode) {
        ZoweLogger.trace("USSTree.loadProfilesForFavorites called.");
=======
    public async loadProfilesForFavorites(log: imperative.Logger, parentNode: IZoweUSSTreeNode): Promise<IZoweUSSTreeNode[] | ZoweUSSNode[]> {
>>>>>>> f001941a
        const profileName = parentNode.label as string;
        const updatedFavsForProfile: IZoweUSSTreeNode[] = [];
        let profile: imperative.IProfileLoaded;
        let session: imperative.Session;
        this.log = log;
        ZoweLogger.debug(localize("loadProfilesForFavorites.log.debug", "Loading profile: {0} for USS favorites", profileName));
        // Load profile for parent profile node in this.mFavorites array
        if (!parentNode.getProfile() || !parentNode.getSession()) {
            // If no profile/session yet, then add session and profile to parent profile node in this.mFavorites array:
            try {
                profile = Profiles.getInstance().loadNamedProfile(profileName);
                // Set mProfileName for the getProfileName function, but after initialization of child fav nodes.
                // This way, it won't try to load profile in constructor for child fav nodes too early.
                parentNode.mProfileName = profileName;
                await Profiles.getInstance().checkCurrentProfile(profile);
                if (Profiles.getInstance().validProfile === ValidProfileEnum.VALID || !contextually.isValidationEnabled(parentNode)) {
                    session = await ZoweExplorerApiRegister.getUssApi(profile).getSession();
                    parentNode.setProfileToChoice(profile);
                    parentNode.setSessionToChoice(session);
                } else {
                    const infoNode = new ZoweUSSNode(
                        localize("loadProfilesForFavorites.authFailed", "You must authenticate to view favorites."),
                        vscode.TreeItemCollapsibleState.None,
                        parentNode,
                        null,
                        parentNode.fullPath
                    );
                    infoNode.contextValue = globals.INFORMATION_CONTEXT;
                    infoNode.iconPath = undefined;
                    return [infoNode];
                }
            } catch (error) {
                ZoweLogger.error(error);
                const errMessage: string =
                    localize(
                        "initializeUSSFavorites.error.profile1",
                        "Error: You have Zowe USS favorites that refer to a non-existent CLI profile named: {0}",
                        profileName
                    ) +
                    localize("initializeUSSFavorites.error.profile2", ". To resolve this, you can remove {0}", profileName) +
                    localize(
                        "initializeUSSFavorites.error.profile3",
                        " from the Favorites section of Zowe Explorer's USS view. Would you like to do this now? ",
                        getAppName(globals.ISTHEIA)
                    );
                const btnLabelRemove = localize("initializeUSSFavorites.error.buttonRemove", "Remove");
                Gui.errorMessage(errMessage, {
                    items: [btnLabelRemove],
                    vsCodeOpts: { modal: true },
                }).then(async (selection) => {
                    if (selection === btnLabelRemove) {
                        await this.removeFavProfile(profileName, false);
                    }
                });
                return;
            }
        }
        profile = parentNode.getProfile();
        session = parentNode.getSession();
        // Pass loaded profile/session to the parent node's favorites children.
        const profileInFavs = this.findMatchingProfileInArray(this.mFavorites, profileName);
        const favsForProfile = profileInFavs.children;
        for (const favorite of favsForProfile) {
            // If profile and session already exists for favorite node, add to updatedFavsForProfile and go to next array item
            if (favorite.getProfile() && favorite.getSession()) {
                updatedFavsForProfile.push(favorite);
                continue;
            }
            // If no profile/session for favorite node yet, then add session and profile to favorite node:
            favorite.setProfileToChoice(profile);
            favorite.setSessionToChoice(session);
            updatedFavsForProfile.push(favorite);
        }
        // This updates the profile node's children in the this.mFavorites array, as well.
        return updatedFavsForProfile;
    }

<<<<<<< HEAD
    public async addFileHistory(criteria: string) {
        ZoweLogger.trace("USSTree.addFileHistory called.");
=======
    public addFileHistory(criteria: string): void {
>>>>>>> f001941a
        this.mHistory.addFileHistory(criteria);
        this.refresh();
    }

    public getFileHistory(): string[] {
        ZoweLogger.trace("USSTree.getFileHistory called.");
        return this.mHistory.getFileHistory();
    }

<<<<<<< HEAD
    public removeFileHistory(name: string) {
        ZoweLogger.trace("USSTree.removeFileHistory called.");
=======
    public removeFileHistory(name: string): void {
>>>>>>> f001941a
        this.mHistory.removeFileHistory(name);
    }

    /**
     * Opens a USS item & reveals it in the tree
     *
     */
<<<<<<< HEAD
    public async openItemFromPath(itemPath: string, sessionNode: IZoweUSSTreeNode) {
        ZoweLogger.trace("USSTree.openItemFromPath called.");
=======
    public async openItemFromPath(itemPath: string, sessionNode: IZoweUSSTreeNode): Promise<void> {
>>>>>>> f001941a
        // USS file was selected
        const nodePath = itemPath
            .substring(itemPath.indexOf("/") + 1)
            .trim()
            .split("/");
        const selectedNodeName = nodePath[nodePath.length - 1];

        // Update the tree filter & expand the tree
        sessionNode.collapsibleState = vscode.TreeItemCollapsibleState.Expanded;
        sessionNode.tooltip = sessionNode.fullPath = `/${nodePath.slice(0, nodePath.length - 1).join("/")}`;
        sessionNode.label = `${sessionNode.getProfileName()} [/${nodePath.join("/")}]`;
        sessionNode.dirty = true;
        this.addSearchHistory(`[${sessionNode.getProfileName()}]: /${nodePath.join("/")}`);
        await sessionNode.getChildren();

        // Reveal the searched item in the tree
        const selectedNode: IZoweUSSTreeNode = sessionNode.children.find((elt) => elt.label === selectedNodeName);
        if (selectedNode) {
            selectedNode.openUSS(false, true, this);
        } else {
            Gui.showMessage(localize("findUSSItem.unsuccessful", "File does not exist. It may have been deleted."));
            this.removeFileHistory(`[${sessionNode.getProfileName()}]: ${itemPath}`);
        }
    }

    /**
     * Finds matching node by fullPath in the loaded descendants (i.e. children, grandchildren, etc.) of a parent node.
     * @param parentNode The node whose descendants are being searched through.
     * @param fullPath The fullPath used as the matching criteria.
     * @returns {IZoweUSSTreeNode}
     */
    protected findMatchInLoadedChildren(parentNode: IZoweUSSTreeNode, fullPath: string): IZoweUSSTreeNode {
        ZoweLogger.trace("USSTree.findMatchInLoadedChildren called.");
        // // Is match direct child?
        const match: IZoweUSSTreeNode = parentNode.children.find((child) => child.fullPath === fullPath);
        if (match === undefined) {
            // Is match contained within one of the children?
            for (const node of parentNode.children) {
                const isFullPathChild: boolean = checkIfChildPath(node.fullPath, fullPath);
                if (isFullPathChild) {
                    return this.findMatchInLoadedChildren(node, fullPath);
                }
            }
        }
        return match;
    }

    /**
     * Adds a single session to the USS tree
     *
     */
<<<<<<< HEAD
    private async addSingleSession(profile: imperative.IProfileLoaded) {
        ZoweLogger.trace("USSTree.addSingleSession called.");
=======
    private async addSingleSession(profile: imperative.IProfileLoaded): Promise<void> {
>>>>>>> f001941a
        if (profile) {
            // If session is already added, do nothing
            if (this.mSessionNodes.find((tNode) => tNode.label.toString() === profile.name)) {
                return;
            }
            // Uses loaded profile to create a session with the USS API
            let session: imperative.Session;
            try {
                session = await ZoweExplorerApiRegister.getUssApi(profile).getSession();
            } catch (err) {
                if (err.toString().includes("hostname")) {
                    ZoweLogger.error(err);
                } else {
                    await errorHandling(err, profile.name);
                }
            }
            // Creates ZoweNode to track new session and pushes it to mSessionNodes
            const node = new ZoweUSSNode(
                profile.name,
                vscode.TreeItemCollapsibleState.Collapsed,
                null,
                session,
                null,
                false,
                profile.name,
                null,
                profile
            );
            node.contextValue = globals.USS_SESSION_CONTEXT;
            await this.refreshHomeProfileContext(node);
            const icon = getIconByNode(node);
            if (icon) {
                node.iconPath = icon.path;
            }
            node.dirty = true;
            this.mSessionNodes.push(node);
            this.mHistory.addSession(profile.name);
        }
    }
}<|MERGE_RESOLUTION|>--- conflicted
+++ resolved
@@ -40,12 +40,8 @@
  *
  * @export
  */
-<<<<<<< HEAD
-export async function createUSSTree(log: imperative.Logger) {
+export async function createUSSTree(log: imperative.Logger): Promise<USSTree> {
     ZoweLogger.trace("uss.USSTree.createUSSTree called.");
-=======
-export async function createUSSTree(log: imperative.Logger): Promise<USSTree> {
->>>>>>> f001941a
     const tree = new USSTree();
     await tree.initializeFavorites(log);
     await tree.addSession();
@@ -91,12 +87,8 @@
      * @param originalNode
      * @param {string} filePath
      */
-<<<<<<< HEAD
-    public async rename(originalNode: IZoweUSSTreeNode) {
+    public async rename(originalNode: IZoweUSSTreeNode): Promise<void> {
         ZoweLogger.trace("USSTree.rename called.");
-=======
-    public async rename(originalNode: IZoweUSSTreeNode): Promise<void> {
->>>>>>> f001941a
         const currentFilePath = originalNode.getUSSDocumentFilePath(); // The user's complete local file path for the node
         const openedTextDocuments: readonly vscode.TextDocument[] = vscode.workspace.textDocuments; // Array of all documents open in VS Code
         const nodeType = contextually.isFolder(originalNode) ? "folder" : "file";
@@ -170,12 +162,8 @@
         }
     }
 
-<<<<<<< HEAD
-    public checkDuplicateLabel(newFullPath: string, nodesToCheck: IZoweUSSTreeNode[]) {
+    public checkDuplicateLabel(newFullPath: string, nodesToCheck: IZoweUSSTreeNode[]): string {
         ZoweLogger.trace("USSTree.checkDuplicateLabel called.");
-=======
-    public checkDuplicateLabel(newFullPath: string, nodesToCheck: IZoweUSSTreeNode[]): string {
->>>>>>> f001941a
         for (const node of nodesToCheck) {
             const nodeType = contextually.isFolder(node) ? "folder" : "file";
             if (newFullPath === node.fullPath.trim()) {
@@ -214,12 +202,8 @@
      *
      * @param node
      */
-<<<<<<< HEAD
-    public findFavoritedNode(node: IZoweUSSTreeNode) {
+    public findFavoritedNode(node: IZoweUSSTreeNode): IZoweUSSTreeNode {
         ZoweLogger.trace("USSTree.findFavoriteNode called.");
-=======
-    public findFavoritedNode(node: IZoweUSSTreeNode): IZoweUSSTreeNode {
->>>>>>> f001941a
         let matchingNodeInFavs: IZoweUSSTreeNode;
         // Get node's profile node in favorites
         const profileName = node.getProfileName();
@@ -261,12 +245,8 @@
      * @param oldNamePath
      * @param newNamePath
      */
-<<<<<<< HEAD
-    public async renameUSSNode(node: IZoweUSSTreeNode, newNamePath: string) {
+    public renameUSSNode(node: IZoweUSSTreeNode, newNamePath: string): void {
         ZoweLogger.trace("USSTree.renameUSSNode called.");
-=======
-    public renameUSSNode(node: IZoweUSSTreeNode, newNamePath: string): void {
->>>>>>> f001941a
         const matchingNode: IZoweUSSTreeNode = this.findNonFavoritedNode(node);
         if (matchingNode) {
             matchingNode.rename(newNamePath);
@@ -278,12 +258,8 @@
      *
      * @param node
      */
-<<<<<<< HEAD
-    public async renameFavorite(node: IZoweUSSTreeNode, newNamePath: string) {
+    public async renameFavorite(node: IZoweUSSTreeNode, newNamePath: string): Promise<void> {
         ZoweLogger.trace("USSTree.renameFavorite called.");
-=======
-    public async renameFavorite(node: IZoweUSSTreeNode, newNamePath: string): Promise<void> {
->>>>>>> f001941a
         const matchingNode: IZoweUSSTreeNode = this.findFavoritedNode(node);
         if (matchingNode) {
             await matchingNode.rename(newNamePath);
@@ -328,12 +304,8 @@
      * @param {string} [sessionName] - optional; loads persisted profiles or default if not passed
      * @param {string} [profileType] - optional; loads profiles of a certain type if passed
      */
-<<<<<<< HEAD
-    public async addSession(sessionName?: string, profileType?: string) {
+    public async addSession(sessionName?: string, profileType?: string): Promise<void> {
         ZoweLogger.trace("USSTree.addSession called.");
-=======
-    public async addSession(sessionName?: string, profileType?: string): Promise<void> {
->>>>>>> f001941a
         const setting: boolean = SettingsConfig.getDirectValue(globals.SETTINGS_AUTOMATIC_PROFILE_VALIDATION);
         // Loads profile associated with passed sessionName, persisted profiles or default if none passed
         if (sessionName) {
@@ -387,12 +359,8 @@
      *
      * @param {IZoweUSSTreeNode} [node]
      */
-<<<<<<< HEAD
-    public deleteSession(node: IZoweUSSTreeNode) {
+    public deleteSession(node: IZoweUSSTreeNode): void {
         ZoweLogger.trace("USSTree.deleteSession called.");
-=======
-    public deleteSession(node: IZoweUSSTreeNode): void {
->>>>>>> f001941a
         this.mSessionNodes = this.mSessionNodes.filter((tempNode) => tempNode.label.toString() !== node.label.toString());
         this.mHistory.removeSession(node.label as string);
         this.refresh();
@@ -403,12 +371,8 @@
      *
      * @param {IZoweUSSTreeNode} node
      */
-<<<<<<< HEAD
-    public async addFavorite(node: IZoweUSSTreeNode) {
+    public async addFavorite(node: IZoweUSSTreeNode): Promise<void> {
         ZoweLogger.trace("USSTree.addFavorite called.");
-=======
-    public async addFavorite(node: IZoweUSSTreeNode): Promise<void> {
->>>>>>> f001941a
         let temp: ZoweUSSNode;
         const label = node.fullPath;
         // Get node's profile node in favorites
@@ -458,12 +422,8 @@
      *
      * @param {IZoweUSSTreeNode} node
      */
-<<<<<<< HEAD
-    public async saveSearch(node: IZoweUSSTreeNode) {
+    public async saveSearch(node: IZoweUSSTreeNode): Promise<IZoweUSSTreeNode> {
         ZoweLogger.trace("USSTree.saveSearch called.");
-=======
-    public async saveSearch(node: IZoweUSSTreeNode): Promise<IZoweUSSTreeNode> {
->>>>>>> f001941a
         const fullPathLabel = node.fullPath;
         node.label = node.tooltip = fullPathLabel;
         node.contextValue = globals.USS_SESSION_CONTEXT + globals.FAV_SUFFIX;
@@ -476,12 +436,8 @@
      *
      * @param {IZoweUSSTreeNode} node
      */
-<<<<<<< HEAD
-    public async removeFavorite(node: IZoweUSSTreeNode) {
+    public async removeFavorite(node: IZoweUSSTreeNode): Promise<void> {
         ZoweLogger.trace("USSTree.removeFavorite called.");
-=======
-    public async removeFavorite(node: IZoweUSSTreeNode): Promise<void> {
->>>>>>> f001941a
         // Get node's profile node in favorites
         const profileName = node.getProfileName();
         const profileNodeInFavorites = this.findMatchingProfileInArray(this.mFavorites, profileName);
@@ -499,12 +455,8 @@
         return;
     }
 
-<<<<<<< HEAD
-    public async updateFavorites() {
+    public updateFavorites(): void {
         ZoweLogger.trace("USSTree.upldateFavorites called.");
-=======
-    public updateFavorites(): void {
->>>>>>> f001941a
         const favoritesArray = [];
         this.mFavorites.forEach((profileNode) => {
             profileNode.children.forEach((fav) => {
@@ -520,12 +472,8 @@
      * @param profileName Name of profile
      * @param userSelected True if the function is being called directly because the user selected to remove the profile from Favorites
      */
-<<<<<<< HEAD
-    public async removeFavProfile(profileName: string, userSelected: boolean) {
+    public async removeFavProfile(profileName: string, userSelected: boolean): Promise<void> {
         ZoweLogger.trace("USSTree.removeFavProfile called.");
-=======
-    public async removeFavProfile(profileName: string, userSelected: boolean): Promise<void> {
->>>>>>> f001941a
         // If user selected the "Remove profile from Favorites option", confirm they are okay with deleting all favorited items for that profile.
         let cancelled = false;
         if (userSelected) {
@@ -567,12 +515,8 @@
      * Fetches an array of all nodes loaded in the tree
      *
      */
-<<<<<<< HEAD
-    public async getAllLoadedItems() {
+    public async getAllLoadedItems(): Promise<IZoweUSSTreeNode[]> {
         ZoweLogger.trace("USSTree.getAllLoadedItems called.");
-=======
-    public async getAllLoadedItems(): Promise<IZoweUSSTreeNode[]> {
->>>>>>> f001941a
         if (this.log) {
             ZoweLogger.debug(localize("enterPattern.log.debug.prompt", "Prompting the user to choose a member from the filtered list"));
         }
@@ -610,12 +554,8 @@
      * @param {IZoweUSSTreeNode} node - The session node
      * @returns {Promise<void>}
      */
-<<<<<<< HEAD
-    public async filterPrompt(node: IZoweUSSTreeNode) {
+    public async filterPrompt(node: IZoweUSSTreeNode): Promise<void> {
         ZoweLogger.trace("USSTree.filterPrompt called.");
-=======
-    public async filterPrompt(node: IZoweUSSTreeNode): Promise<void> {
->>>>>>> f001941a
         if (this.log) {
             ZoweLogger.debug(localize("filterPrompt.log.debug.promptUSSPath", "Prompting the user for a USS path"));
         }
@@ -745,12 +685,8 @@
      * Profile loading only occurs in loadProfilesForFavorites when the profile node in Favorites is clicked on.
      * @param log
      */
-<<<<<<< HEAD
-    public async initializeFavorites(log: imperative.Logger) {
+    public async initializeFavorites(log: imperative.Logger): Promise<void> {
         ZoweLogger.trace("USSTree.initializeFavorites called.");
-=======
-    public async initializeFavorites(log: imperative.Logger): Promise<void> {
->>>>>>> f001941a
         this.log = log;
         ZoweLogger.debug(localize("initializeFavorites.log.debug", "Initializing profiles with USS favorites."));
         const lines: string[] = this.mHistory.readFavorites();
@@ -781,16 +717,10 @@
      * @param parentNode The profile node in this.mFavorites that the favorite belongs to
      * @returns IZoweUssTreeNode
      */
-<<<<<<< HEAD
-    public async initializeFavChildNodeForProfile(label: string, line: string, parentNode: IZoweUSSTreeNode) {
+    public initializeFavChildNodeForProfile(label: string, line: string, parentNode: IZoweUSSTreeNode): ZoweUSSNode {
         ZoweLogger.trace("USSTree.initializeFavChildNodeForProfile called.");
-        const favoriteSearchPattern = /^\[.+\]\:\s.*\{ussSession\}$/;
-        const directorySearchPattern = /^\[.+\]\:\s.*\{directory\}$/;
-=======
-    public initializeFavChildNodeForProfile(label: string, line: string, parentNode: IZoweUSSTreeNode): ZoweUSSNode {
         const favoriteSearchPattern = /^\[.+\]:\s.*\{ussSession\}$/;
         const directorySearchPattern = /^\[.+\]:\s.*\{directory\}$/;
->>>>>>> f001941a
         let node: ZoweUSSNode;
         if (directorySearchPattern.test(line)) {
             node = new ZoweUSSNode(label, vscode.TreeItemCollapsibleState.Collapsed, parentNode, null, "", false, null);
@@ -822,12 +752,8 @@
      * @param log
      * @param parentNode
      */
-<<<<<<< HEAD
-    public async loadProfilesForFavorites(log: imperative.Logger, parentNode: IZoweUSSTreeNode) {
+    public async loadProfilesForFavorites(log: imperative.Logger, parentNode: IZoweUSSTreeNode): Promise<IZoweUSSTreeNode[] | ZoweUSSNode[]> {
         ZoweLogger.trace("USSTree.loadProfilesForFavorites called.");
-=======
-    public async loadProfilesForFavorites(log: imperative.Logger, parentNode: IZoweUSSTreeNode): Promise<IZoweUSSTreeNode[] | ZoweUSSNode[]> {
->>>>>>> f001941a
         const profileName = parentNode.label as string;
         const updatedFavsForProfile: IZoweUSSTreeNode[] = [];
         let profile: imperative.IProfileLoaded;
@@ -905,12 +831,8 @@
         return updatedFavsForProfile;
     }
 
-<<<<<<< HEAD
-    public async addFileHistory(criteria: string) {
+    public addFileHistory(criteria: string): void {
         ZoweLogger.trace("USSTree.addFileHistory called.");
-=======
-    public addFileHistory(criteria: string): void {
->>>>>>> f001941a
         this.mHistory.addFileHistory(criteria);
         this.refresh();
     }
@@ -920,12 +842,8 @@
         return this.mHistory.getFileHistory();
     }
 
-<<<<<<< HEAD
-    public removeFileHistory(name: string) {
+    public removeFileHistory(name: string): void {
         ZoweLogger.trace("USSTree.removeFileHistory called.");
-=======
-    public removeFileHistory(name: string): void {
->>>>>>> f001941a
         this.mHistory.removeFileHistory(name);
     }
 
@@ -933,12 +851,8 @@
      * Opens a USS item & reveals it in the tree
      *
      */
-<<<<<<< HEAD
-    public async openItemFromPath(itemPath: string, sessionNode: IZoweUSSTreeNode) {
+    public async openItemFromPath(itemPath: string, sessionNode: IZoweUSSTreeNode): Promise<void> {
         ZoweLogger.trace("USSTree.openItemFromPath called.");
-=======
-    public async openItemFromPath(itemPath: string, sessionNode: IZoweUSSTreeNode): Promise<void> {
->>>>>>> f001941a
         // USS file was selected
         const nodePath = itemPath
             .substring(itemPath.indexOf("/") + 1)
@@ -990,12 +904,8 @@
      * Adds a single session to the USS tree
      *
      */
-<<<<<<< HEAD
-    private async addSingleSession(profile: imperative.IProfileLoaded) {
+    private async addSingleSession(profile: imperative.IProfileLoaded): Promise<void> {
         ZoweLogger.trace("USSTree.addSingleSession called.");
-=======
-    private async addSingleSession(profile: imperative.IProfileLoaded): Promise<void> {
->>>>>>> f001941a
         if (profile) {
             // If session is already added, do nothing
             if (this.mSessionNodes.find((tNode) => tNode.label.toString() === profile.name)) {
