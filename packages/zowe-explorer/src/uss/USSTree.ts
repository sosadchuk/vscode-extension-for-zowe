/*
 * This program and the accompanying materials are made available under the terms of the *
 * Eclipse Public License v2.0 which accompanies this distribution, and is available at *
 * https://www.eclipse.org/legal/epl-v20.html                                      *
 *                                                                                 *
 * SPDX-License-Identifier: EPL-2.0                                                *
 *                                                                                 *
 * Copyright Contributors to the Zowe Project.                                     *
 *                                                                                 *
 */

import * as vscode from "vscode";
import * as globals from "../globals";
import * as path from "path";
import { IProfileLoaded, Logger, Session } from "@zowe/imperative";
import {
    FilterItem,
    FilterDescriptor,
    resolveQuickPickHelper,
    errorHandling,
    syncSessionNode,
} from "../utils/ProfilesUtils";
import { sortTreeItems, getAppName, checkIfChildPath } from "../shared/utils";
import { IZoweTree, IZoweUSSTreeNode, ValidProfileEnum, PersistenceSchemaEnum } from "@zowe/zowe-explorer-api";
import { Profiles } from "../Profiles";
import { ZoweExplorerApiRegister } from "../ZoweExplorerApiRegister";
import { ZoweUSSNode } from "./ZoweUSSNode";
import { ZoweTreeProvider } from "../abstract/ZoweTreeProvider";
import { getIconByNode } from "../generators/icons";
import * as contextually from "../shared/context";

import * as nls from "vscode-nls";
import { resetValidationSettings } from "../shared/actions";
import { PersistentFilters } from "../PersistentFilters";
import { UIViews } from "../shared/ui-views";

// Set up localization
nls.config({
    messageFormat: nls.MessageFormat.bundle,
    bundleFormat: nls.BundleFormat.standalone,
})();
const localize: nls.LocalizeFunc = nls.loadMessageBundle();

/**
 * Creates the USS tree that contains nodes of sessions and data sets
 *
 * @export
 */
export async function createUSSTree(log: Logger) {
    const tree = new USSTree();
    await tree.initializeFavorites(log);
    await tree.addSession();
    return tree;
}

/**
 * A tree that contains nodes of sessions and USS Files
 *
 * @export
 * @class USSTree
 * @implements {vscode.TreeDataProvider}
 */
export class USSTree extends ZoweTreeProvider implements IZoweTree<IZoweUSSTreeNode> {
    public static readonly defaultDialogText: string =
        "\uFF0B " + localize("filterPrompt.option.prompt.search", "Create a new filter");
    private static readonly persistenceSchema: PersistenceSchemaEnum = PersistenceSchemaEnum.USS;
    public mFavoriteSession: ZoweUSSNode;
    public mSessionNodes: IZoweUSSTreeNode[] = [];
    public mFavorites: IZoweUSSTreeNode[] = [];
    private treeView: vscode.TreeView<IZoweUSSTreeNode>;

    constructor() {
        super(
            USSTree.persistenceSchema,
            new ZoweUSSNode(
                localize("Favorites", "Favorites"),
                vscode.TreeItemCollapsibleState.Collapsed,
                null,
                null,
                null
            )
        );
        this.mFavoriteSession.contextValue = globals.FAVORITE_CONTEXT;
        const icon = getIconByNode(this.mFavoriteSession);
        if (icon) {
            this.mFavoriteSession.iconPath = icon.path;
        }
        this.mSessionNodes = [this.mFavoriteSession as IZoweUSSTreeNode];
        this.treeView = vscode.window.createTreeView("zowe.uss.explorer", { treeDataProvider: this });
    }

    /**
     * Method for renaming a USS Node. This could be a Favorite Node
     *
     * @param originalNode
     * @param {string} filePath
     */
    public async rename(originalNode: IZoweUSSTreeNode) {
        const currentFilePath = originalNode.getUSSDocumentFilePath(); // The user's complete local file path for the node
        const openedTextDocuments: readonly vscode.TextDocument[] = vscode.workspace.textDocuments; // Array of all documents open in VS Code
        const nodeType = contextually.isFolder(originalNode) ? "folder" : "file";
        const parentPath = path.dirname(originalNode.fullPath);
        let originalNodeInFavorites: boolean = false;
        let oldFavorite: IZoweUSSTreeNode;

        // Could be a favorite or regular entry always deal with the regular entry
        // Check if an old favorite exists for this node
        if (contextually.isFavorite(originalNode) || contextually.isFavoriteDescendant(originalNode)) {
            originalNodeInFavorites = true; // Node is a favorite or a descendant of a node in Favorites section
            oldFavorite = originalNode;
        } else {
            oldFavorite = this.findFavoritedNode(originalNode);
        }

        // If the USS node or any of its children are locally open with unsaved data, prevent rename until user saves their work.
        for (const doc of openedTextDocuments) {
            const docIsChild = checkIfChildPath(currentFilePath, doc.fileName);
            if (doc.fileName === currentFilePath || docIsChild === true) {
                if (doc.isDirty === true) {
                    vscode.window.showErrorMessage(
                        localize(
                            "renameUSS.unsavedWork",
                            "Unable to rename {0} because you have unsaved changes in this {1}. Please save your work before renaming the {1}.",
                            originalNode.fullPath,
                            nodeType
                        ),
                        { modal: true }
                    );
                    return;
                }
            }
        }
        const loadedNodes = await this.getAllLoadedItems();
        const options: vscode.InputBoxOptions = {
            prompt: localize("renameUSS.enterName", "Enter a new name for the {0}", nodeType),
            value: originalNode.label.toString().replace(/^\[.+\]:\s/, ""),
            ignoreFocusOut: true,
            validateInput: (value) => this.checkDuplicateLabel(parentPath + value, loadedNodes),
        };
        const newName = await UIViews.inputBox(options);
        if (newName && parentPath + newName !== originalNode.fullPath) {
            try {
                const newNamePath = path.posix.join(parentPath, newName);
                const oldNamePath = originalNode.fullPath;

                // // Handle rename in back-end:
                await ZoweExplorerApiRegister.getUssApi(originalNode.getProfile()).rename(oldNamePath, newNamePath);

                // Handle rename in UI:
                if (oldFavorite) {
                    if (originalNodeInFavorites) {
                        this.renameUSSNode(originalNode, newNamePath); // Rename corresponding node in Sessions
                    }
                    // Below handles if originalNode is in a session node or is only indirectly in Favorites (e.g. is only a child of a favorite).
                    // Also handles if there are multiple appearances of originalNode in Favorites.
                    // This has to happen before renaming originalNode.rename, as originalNode's label is used to find the favorite equivalent.
                    this.renameFavorite(originalNode, newNamePath); // Doesn't do anything if there aren't any appearances of originalNode in Favs
                }
                // Rename originalNode in UI
                const hasClosedTab = await originalNode.rename(newNamePath);
                await originalNode.reopen(hasClosedTab);
                this.updateFavorites();
            } catch (err) {
                await errorHandling(
                    err,
                    originalNode.mProfileName,
                    localize("renameUSS.error", "Unable to rename node: ") + err.message
                );
                throw err;
            }
        }
    }

    public checkDuplicateLabel(newFullPath: string, nodesToCheck: IZoweUSSTreeNode[]) {
        for (const node of nodesToCheck) {
            const nodeType = contextually.isFolder(node) ? "folder" : "file";
            if (newFullPath === node.fullPath.trim()) {
                return localize(
                    "renameUSS.duplicateName",
                    "A {0} already exists with this name. Please choose a different name.",
                    nodeType
                );
            }
        }
        return null;
    }

    public open(node: IZoweUSSTreeNode, preview: boolean) {
        throw new Error("Method not implemented.");
    }
    public copy(node: IZoweUSSTreeNode) {
        throw new Error("Method not implemented.");
    }
    public paste(node: IZoweUSSTreeNode) {
        throw new Error("Method not implemented.");
    }
    public delete(node: IZoweUSSTreeNode) {
        throw new Error("Method not implemented.");
    }
    public saveFile(document: vscode.TextDocument) {
        throw new Error("Method not implemented.");
    }
    public refreshPS(node: IZoweUSSTreeNode) {
        throw new Error("Method not implemented.");
    }
    public uploadDialog(node: IZoweUSSTreeNode) {
        throw new Error("Method not implemented.");
    }

    /**
     * Finds the equivalent node as a favorite.
     * Used to ensure functions like delete, rename are synced between non-favorite nodes and their favorite equivalents.
     * This will also find the node if it is a child of a favorite and has been loaded.
     *
     * @param node
     */
    public findFavoritedNode(node: IZoweUSSTreeNode) {
        let matchingNodeInFavs: IZoweUSSTreeNode;
        // Get node's profile node in favorites
        const profileName = node.getProfileName();
        const profileNodeInFavorites = this.findMatchingProfileInArray(this.mFavorites, profileName);
        if (profileNodeInFavorites) {
            matchingNodeInFavs = this.findMatchInLoadedChildren(profileNodeInFavorites, node.fullPath);
        }
        return matchingNodeInFavs;
    }

    /**
     * Finds the equivalent node not as a favorite
     *
     * @param node The favorited node you want to find the non-favorite equivalent for.
     */
    public findNonFavoritedNode(node: IZoweUSSTreeNode): IZoweUSSTreeNode {
        let matchingNode: IZoweUSSTreeNode;
        const profileName = node.getProfileName();
        const sessionNode = this.mSessionNodes.find((session) => session.getProfileName() === profileName.trim());
        if (sessionNode) {
            matchingNode = this.findMatchInLoadedChildren(sessionNode, node.fullPath);
        }
        return matchingNode;
    }

    /**
     * This function is for renaming the non-favorited equivalent of a favorited node for a given profile.
     * @param profileLabel
     * @param oldNamePath
     * @param newNamePath
     */
    public async renameUSSNode(node: IZoweUSSTreeNode, newNamePath: string) {
        const matchingNode: IZoweUSSTreeNode = this.findNonFavoritedNode(node);
        if (matchingNode) {
            matchingNode.rename(newNamePath);
        }
    }

    /**
     * Renames a node from the favorites list
     *
     * @param node
     */
    public async renameFavorite(node: IZoweUSSTreeNode, newNamePath: string) {
        const matchingNode: IZoweUSSTreeNode = this.findFavoritedNode(node);
        if (matchingNode) {
            await matchingNode.rename(newNamePath);
            this.refreshElement(this.mFavoriteSession); // Needed in case the node appears multiple times in Favorites (e.g. as child, grandchild)
        }
    }

    /**
     * Returns the tree view for the current USSTree
     *
     * @returns {vscode.TreeView<ZoweUSSNode>}
     */
    public getTreeView(): vscode.TreeView<IZoweUSSTreeNode> {
        return this.treeView;
    }

    /**
     * Takes argument of type IZoweUSSTreeNode and retrieves all of the first level children
     *
     * @param {IZoweUSSTreeNode} [element] - Optional parameter; if not passed, returns root session nodes
     * @returns {IZoweUSSTreeNode[] | Promise<IZoweUSSTreeNode[]>}
     */
    public async getChildren(element?: IZoweUSSTreeNode | undefined): Promise<IZoweUSSTreeNode[]> {
        if (element) {
            if (contextually.isFavoriteContext(element)) {
                return this.mFavorites;
            }
            if (element.contextValue && element.contextValue === globals.FAV_PROFILE_CONTEXT) {
                const favsForProfile = await this.loadProfilesForFavorites(this.log, element);
                return favsForProfile;
            }
            return element.getChildren();
        }
        return this.mSessionNodes;
    }

    /**
     * Adds a new session to the uss files tree
     *
     * @param {string} [sessionName] - optional; loads persisted profiles or default if not passed
     * @param {string} [profileType] - optional; loads profiles of a certain type if passed
     */
    public async addSession(sessionName?: string, profileType?: string) {
        const setting = PersistentFilters.getDirectValue(globals.SETTINGS_AUTOMATIC_PROFILE_VALIDATION) as boolean;
        // Loads profile associated with passed sessionName, persisted profiles or default if none passed
        if (sessionName) {
            const profile: IProfileLoaded = Profiles.getInstance().loadNamedProfile(sessionName);

            if (profile) {
                await this.addSingleSession(profile);
                for (const node of this.mSessionNodes) {
                    const name = node.getProfileName();
                    if (name === profile.name) {
                        await resetValidationSettings(node, setting);
                    }
                }
            }
        } else {
            const profiles = Profiles.getInstance().allProfiles;
            for (const theProfile of profiles) {
                // If session is already added, do nothing
                if (this.mSessionNodes.find((tempNode) => tempNode.label.toString() === theProfile.name)) {
                    continue;
                }
                for (const session of this.mHistory.getSessions()) {
                    if (session === theProfile.name) {
                        await this.addSingleSession(theProfile);
                        for (const node of this.mSessionNodes) {
                            const name = node.getProfileName();
                            if (name === theProfile.name) {
                                await resetValidationSettings(node, setting);
                            }
                        }
                    }
                }
            }
            if (this.mSessionNodes.length === 1) {
                await this.addSingleSession(Profiles.getInstance().getDefaultProfile(profileType));
            }
        }
        this.refresh();
    }

    /**
     * Removes a session from the list in the uss files tree
     *
     * @param {IZoweUSSTreeNode} [node]
     */
    public deleteSession(node: IZoweUSSTreeNode) {
        this.mSessionNodes = this.mSessionNodes.filter(
            (tempNode) => tempNode.label.toString() !== node.label.toString()
        );
        this.mHistory.removeSession(node.label as string);
        this.refresh();
    }

    /**
     * Adds a node to the USS favorites list
     *
     * @param {IZoweUSSTreeNode} node
     */
    public async addFavorite(node: IZoweUSSTreeNode) {
        let temp: ZoweUSSNode;
        const label = node.fullPath;
        // Get node's profile node in favorites
        const profileName = node.getProfileName();
        let profileNodeInFavorites = this.findMatchingProfileInArray(this.mFavorites, profileName);
        if (profileNodeInFavorites === undefined) {
            // If favorite node for profile doesn't exist yet, create a new one for it
            profileNodeInFavorites = this.createProfileNodeForFavs(profileName);
        }
        if (contextually.isUssSession(node)) {
            // Favorite a USS search
            temp = new ZoweUSSNode(
                label,
                vscode.TreeItemCollapsibleState.None,
                profileNodeInFavorites,
                node.getSession(),
                null,
                false,
                profileName
            );
            temp.fullPath = node.fullPath;
            this.saveSearch(temp);
            temp.command = { command: "zowe.uss.fullPath", title: "", arguments: [temp] };
        } else {
            // Favorite USS files and directories
            temp = new ZoweUSSNode(
                label,
                node.collapsibleState,
                profileNodeInFavorites,
                node.getSession(),
                node.getParent().fullPath,
                false,
                profileName
            );
            temp.contextValue = contextually.asFavorite(temp);
            if (contextually.isFavoriteTextOrBinary(temp)) {
                temp.command = { command: "zowe.uss.ZoweUSSNode.open", title: "Open", arguments: [temp] };
            }
        }
        const icon = getIconByNode(temp);
        if (icon) {
            temp.iconPath = icon.path;
        }
        if (!profileNodeInFavorites.children.find((tempNode) => tempNode.label === temp.label)) {
            profileNodeInFavorites.children.push(temp);
            sortTreeItems(profileNodeInFavorites.children, globals.USS_SESSION_CONTEXT + globals.FAV_SUFFIX);
            sortTreeItems(this.mFavorites, globals.FAV_PROFILE_CONTEXT);
            await this.updateFavorites();
            this.refreshElement(this.mFavoriteSession);
        }
    }

    /**
     * Adds a search node to the USS favorites list
     *
     * @param {IZoweUSSTreeNode} node
     */
    public async saveSearch(node: IZoweUSSTreeNode) {
        const fullPathLabel = node.fullPath;
        node.label = node.tooltip = fullPathLabel;
        node.contextValue = globals.USS_SESSION_CONTEXT + globals.FAV_SUFFIX;
        await this.checkCurrentProfile(node);
        return node;
    }

    /**
     * Removes a node from the favorites list
     *
     * @param {IZoweUSSTreeNode} node
     */
    public async removeFavorite(node: IZoweUSSTreeNode) {
        // Get node's profile node in favorites
        const profileName = node.getProfileName();
        const profileNodeInFavorites = this.findMatchingProfileInArray(this.mFavorites, profileName);
        profileNodeInFavorites.children = profileNodeInFavorites.children.filter(
            (temp) => !(temp.label === node.label && temp.contextValue.startsWith(node.contextValue))
        );
        // Remove profile node from Favorites if it contains no more favorites.
        if (profileNodeInFavorites.children.length < 1) {
            return this.removeFavProfile(profileName, false);
        }
        await this.updateFavorites();
        this.refreshElement(this.mFavoriteSession);
        return;
    }

    public async updateFavorites() {
        const favoritesArray = [];
        this.mFavorites.forEach((profileNode) => {
            profileNode.children.forEach((fav) => {
                const favoriteEntry =
                    "[" +
                    profileNode.label.toString() +
                    "]: " +
                    fav.fullPath +
                    "{" +
                    contextually.getBaseContext(fav) +
                    "}";
                favoritesArray.push(favoriteEntry);
            });
        });
        this.mHistory.updateFavorites(favoritesArray);
    }

    /**
     * Removes profile node from Favorites section
     * @param profileName Name of profile
     * @param userSelected True if the function is being called directly because the user selected to remove the profile from Favorites
     */
    public async removeFavProfile(profileName: string, userSelected: boolean) {
        // If user selected the "Remove profile from Favorites option", confirm they are okay with deleting all favorited items for that profile.
        let cancelled = false;
        if (userSelected) {
            const checkConfirmation = localize(
                "removeFavProfile.confirm",
                "This will remove all favorited USS items for profile {0}. Continue?",
                profileName
            );
            const continueRemove = localize("removeFavProfile.continue", "Continue");
            await vscode.window
                .showWarningMessage(checkConfirmation, { modal: true }, ...[continueRemove])
                .then((selection) => {
                    if (!selection || selection === "Cancel") {
                        cancelled = true;
                    }
                });
        }
        if (cancelled) {
            return;
        }

        // Remove favorited profile from UI
        this.mFavorites.forEach((favProfileNode) => {
            const favProfileLabel = favProfileNode.label as string;
            if (favProfileLabel === profileName) {
                this.mFavorites = this.mFavorites.filter((tempNode) => tempNode.label.toString() !== favProfileLabel);
                favProfileNode.dirty = true;
                this.refresh();
            }
        });

        // Update the favorites in settings file
        await this.updateFavorites();
        return;
    }

    /**
     * Fetches an array of all nodes loaded in the tree
     *
     */
    public async getAllLoadedItems() {
        if (this.log) {
            this.log.debug(
                localize(
                    "enterPattern.log.debug.prompt",
                    "Prompting the user to choose a member from the filtered list"
                )
            );
        }
        const loadedNodes: IZoweUSSTreeNode[] = [];
        const sessions = await this.getChildren();

        // Add all data sets loaded in the tree to an array
        for (const session of sessions) {
            if (!session.contextValue.includes(globals.FAVORITE_CONTEXT)) {
                const nodes = await session.getChildren();

                const checkForChildren = async (nodeToCheck: IZoweUSSTreeNode) => {
                    const children = nodeToCheck.children;
                    if (children.length !== 0) {
                        for (const child of children) {
                            await checkForChildren(child);
                        }
                    }
                    loadedNodes.push(nodeToCheck);
                };

                if (nodes) {
                    for (const node of nodes) {
                        await checkForChildren(node);
                    }
                }
            }
        }
        return loadedNodes;
    }

    /**
     * Prompts the user for a path, and populates the [TreeView]{@link vscode.TreeView} based on the path
     *
     * @param {IZoweUSSTreeNode} node - The session node
     * @returns {Promise<void>}
     */
    public async filterPrompt(node: IZoweUSSTreeNode) {
        if (this.log) {
            this.log.debug(localize("filterPrompt.log.debug.promptUSSPath", "Prompting the user for a USS path"));
        }
        await this.checkCurrentProfile(node);
        if (
            Profiles.getInstance().validProfile === ValidProfileEnum.VALID ||
            Profiles.getInstance().validProfile === ValidProfileEnum.UNVERIFIED
        ) {
            let sessionNode;
            let remotepath: string;
            if (contextually.isSessionNotFav(node)) {
                sessionNode = node;
                if (this.mHistory.getSearchHistory().length > 0) {
                    const createPick = new FilterDescriptor(USSTree.defaultDialogText);
                    const items: vscode.QuickPickItem[] = this.mHistory
                        .getSearchHistory()
                        .map((element) => new FilterItem({ text: element }));
                    if (globals.ISTHEIA) {
                        const options1: vscode.QuickPickOptions = {
                            placeHolder: localize("searchHistory.options.prompt", "Select a filter"),
                        };
                        // get user selection
                        const choice = await vscode.window.showQuickPick([createPick, ...items], options1);
                        if (!choice) {
                            vscode.window.showInformationMessage(
                                localize("enterPattern.pattern", "No selection made. Operation cancelled.")
                            );
                            return;
                        }
                        remotepath = choice === createPick ? "" : choice.label;
                    } else {
                        const quickpick = vscode.window.createQuickPick();
                        quickpick.placeholder = localize("searchHistory.options.prompt", "Select a filter");
                        quickpick.items = [createPick, ...items];
                        quickpick.ignoreFocusOut = true;
                        quickpick.show();
                        const choice = await resolveQuickPickHelper(quickpick);
                        quickpick.hide();
                        if (!choice) {
                            vscode.window.showInformationMessage(
                                localize("enterPattern.pattern", "No selection made. Operation cancelled.")
                            );
                            return;
                        }
                        if (choice instanceof FilterDescriptor) {
                            if (quickpick.value) {
                                remotepath = quickpick.value;
                            }
                        } else {
                            remotepath = choice.label;
                        }
                    }
                }
                // manually entering a search - switch to an input box
                const options: vscode.InputBoxOptions = {
                    prompt: localize("filterPrompt.option.prompt.search", "Create a new filter"),
                    value: remotepath,
                };
                // get user input
                remotepath = await UIViews.inputBox(options);
                if (!remotepath || remotepath.length === 0) {
                    vscode.window.showInformationMessage(localize("filterPrompt.enterPath", "You must enter a path."));
                    return;
                }
            } else {
                // executing search from saved search in favorites
                remotepath = node.label as string;
                const profileName = node.getProfileName();
                await this.addSession(profileName);
                const faveNode = node;
                sessionNode = this.mSessionNodes.find((tempNode) => tempNode.getProfileName() === profileName);
                if (!sessionNode.getSession().ISession.user || !sessionNode.getSession().ISession.password) {
                    sessionNode.getSession().ISession.user = faveNode.getSession().ISession.user;
                    sessionNode.getSession().ISession.password = faveNode.getSession().ISession.password;
                    sessionNode.getSession().ISession.base64EncodedAuth =
                        faveNode.getSession().ISession.base64EncodedAuth;
                }
            }
            // Get session for sessionNode
            await syncSessionNode(Profiles.getInstance())((profileValue) =>
                ZoweExplorerApiRegister.getUssApi(profileValue).getSession()
            )(node);
            // Sanitization: Replace multiple forward slashes with just one forward slash
            const sanitizedPath = remotepath.replace(/\/+/g, "/").replace(/(\/*)$/, "");
            sessionNode.tooltip = sessionNode.fullPath = sanitizedPath;
            sessionNode.collapsibleState = vscode.TreeItemCollapsibleState.Expanded;
            const icon = getIconByNode(sessionNode);
            if (icon) {
                sessionNode.iconPath = icon.path;
            }
            // update the treeview with the new path
            sessionNode.label = `${sessionNode.getProfileName()} [${sanitizedPath}]`;
            sessionNode.dirty = true;
            this.addSearchHistory(sanitizedPath);
        }
    }

    /**
     * Find profile node that matches specified profile name in a tree nodes array (e.g. this.mFavorites or this.mSessionNodes).
     * @param ussFileProvider - The array of tree nodes to search through (e.g. this.mFavorites)
     * @param profileName - The name of the profile you are looking for
     * @returns {IZoweUSSTreeNode | undefined} Returns matching profile node if found. Otherwise, returns undefined.
     */
    public findMatchingProfileInArray(
        ussFileProvider: IZoweUSSTreeNode[],
        profileName: string
    ): IZoweUSSTreeNode | undefined {
        return ussFileProvider.find((treeNode) => treeNode.label === profileName);
    }

    /**
     * Creates and returns new profile node, and pushes it to mFavorites
     * @param profileName Name of profile
     * @returns {ZoweUSSNode}
     */
    public createProfileNodeForFavs(profileName: string): ZoweUSSNode {
        const favProfileNode = new ZoweUSSNode(
            profileName,
            vscode.TreeItemCollapsibleState.Collapsed,
            this.mFavoriteSession,
            null,
            undefined,
            undefined
        );
        favProfileNode.contextValue = globals.FAV_PROFILE_CONTEXT;
        const icon = getIconByNode(favProfileNode);
        if (icon) {
            favProfileNode.iconPath = icon.path;
        }
        this.mFavorites.push(favProfileNode);
        return favProfileNode;
    }

    /**
     * Initializes the Favorites tree based on favorites held in persistent store.
     * Includes creating profile nodes in Favorites, as well as profile-less child favorite nodes.
     * Profile loading only occurs in loadProfilesForFavorites when the profile node in Favorites is clicked on.
     * @param log
     */
    public async initializeFavorites(log: Logger) {
        this.log = log;
        this.log.debug(localize("initializeFavorites.log.debug", "Initializing profiles with USS favorites."));
        const lines: string[] = this.mHistory.readFavorites();
        if (lines.length === 0) {
            this.log.debug(localize("initializeFavorites.no.favorites", "No USS favorites found."));
            return;
        }
        lines.forEach(async (line) => {
            const profileName = line.substring(1, line.lastIndexOf("]"));
            const favLabel = line.substring(line.indexOf(":") + 1, line.indexOf("{")).trim();
            // The profile node used for grouping respective favorited items. (Undefined if not created yet.)
            let profileNodeInFavorites = this.findMatchingProfileInArray(this.mFavorites, profileName);
            if (profileNodeInFavorites === undefined) {
                // If favorite node for profile doesn't exist yet, create a new one for it
                profileNodeInFavorites = this.createProfileNodeForFavs(profileName);
            }
            // Initialize and attach favorited item nodes under their respective profile node in Favorrites
            const favChildNodeForProfile = await this.initializeFavChildNodeForProfile(
                favLabel,
                line,
                profileNodeInFavorites
            );
            profileNodeInFavorites.children.push(favChildNodeForProfile);
        });
    }

    /**
     * Creates an individual favorites node WITHOUT profiles or sessions, to be added to the specified profile node in Favorites during activation.
     * This allows label and contextValue to be passed into these child nodes.
     * @param label The favorited file/folder's label
     * @param contextValue The favorited file/folder's context value
     * @param parentNode The profile node in this.mFavorites that the favorite belongs to
     * @returns IZoweUssTreeNode
     */
    public async initializeFavChildNodeForProfile(label: string, line: string, parentNode: IZoweUSSTreeNode) {
        const favoriteSearchPattern = /^\[.+\]\:\s.*\{ussSession\}$/;
        const directorySearchPattern = /^\[.+\]\:\s.*\{directory\}$/;
        let node: ZoweUSSNode;
        if (directorySearchPattern.test(line)) {
            node = new ZoweUSSNode(label, vscode.TreeItemCollapsibleState.Collapsed, parentNode, null, "", false, null);
        } else if (favoriteSearchPattern.test(line)) {
            node = new ZoweUSSNode(label, vscode.TreeItemCollapsibleState.None, parentNode, null, null, false, null);
            node.contextValue = globals.USS_SESSION_CONTEXT;
            node.fullPath = label;
            node.label = node.tooltip = label;
            // add a command to execute the search
            node.command = { command: "zowe.uss.fullPath", title: "", arguments: [node] };
        } else {
            node = new ZoweUSSNode(label, vscode.TreeItemCollapsibleState.None, parentNode, null, "", false, null);
            node.command = {
                command: "zowe.uss.ZoweUSSNode.open",
                title: localize("initializeUSSFavorites.lines.title", "Open"),
                arguments: [node],
            };
        }
        node.contextValue = contextually.asFavorite(node);
        const icon = getIconByNode(node);
        if (icon) {
            node.iconPath = icon.path;
        }
        return node;
    }

    /**
     * Loads profile for the profile node in Favorites that was clicked on, as well as for its children favorites.
     * @param log
     * @param parentNode
     */
    public async loadProfilesForFavorites(log: Logger, parentNode: IZoweUSSTreeNode) {
        const profileName = parentNode.label as string;
        const updatedFavsForProfile: IZoweUSSTreeNode[] = [];
        let profile: IProfileLoaded;
        let session: Session;
        this.log = log;
        this.log.debug(
            localize("loadProfilesForFavorites.log.debug", "Loading profile: {0} for USS favorites", profileName)
        );
        // Load profile for parent profile node in this.mFavorites array
        if (!parentNode.getProfile() || !parentNode.getSession()) {
            // If no profile/session yet, then add session and profile to parent profile node in this.mFavorites array:
            try {
                profile = Profiles.getInstance().loadNamedProfile(profileName);
                // Set mProfileName for the getProfileName function, but after initialization of child fav nodes.
                // This way, it won't try to load profile in constructor for child fav nodes too early.
                parentNode.mProfileName = profileName;
                await Profiles.getInstance().checkCurrentProfile(profile);
                if (
                    Profiles.getInstance().validProfile === ValidProfileEnum.VALID ||
                    Profiles.getInstance().validProfile === ValidProfileEnum.UNVERIFIED
                ) {
                    session = ZoweExplorerApiRegister.getUssApi(profile).getSession();
                    parentNode.setProfileToChoice(profile);
                    parentNode.setSessionToChoice(session);
                } else {
                    const infoNode = new ZoweUSSNode(
                        localize("loadProfilesForFavorites.authFailed", "You must authenticate to view favorites."),
                        vscode.TreeItemCollapsibleState.None,
                        parentNode,
                        null,
                        parentNode.fullPath
                    );
                    infoNode.contextValue = globals.INFORMATION_CONTEXT;
                    infoNode.iconPath = undefined;
                    return [infoNode];
                }
            } catch (error) {
                const errMessage: string =
                    localize(
                        "initializeUSSFavorites.error.profile1",
                        "Error: You have Zowe USS favorites that refer to a non-existent CLI profile named: {0}",
                        profileName
                    ) +
                    localize(
                        "intializeUSSFavorites.error.profile2",
                        ". To resolve this, you can remove {0}",
                        profileName
                    ) +
                    localize(
                        "initializeUSSFavorites.error.profile3",
                        " from the Favorites section of Zowe Explorer's USS view. Would you like to do this now? ",
                        getAppName(globals.ISTHEIA)
                    );
                const btnLabelRemove = localize("initializeUSSFavorites.error.buttonRemove", "Remove");
                vscode.window.showErrorMessage(errMessage, { modal: true }, btnLabelRemove).then(async (selection) => {
                    if (selection === btnLabelRemove) {
                        await this.removeFavProfile(profileName, false);
                    }
                });
                return;
            }
        }
        profile = parentNode.getProfile();
        session = parentNode.getSession();
        // Pass loaded profile/session to the parent node's favorites children.
        const profileInFavs = this.findMatchingProfileInArray(this.mFavorites, profileName);
        const favsForProfile = profileInFavs.children;
        for (const favorite of favsForProfile) {
            // If profile and session already exists for favorite node, add to updatedFavsForProfile and go to next array item
            if (favorite.getProfile() && favorite.getSession()) {
                updatedFavsForProfile.push(favorite);
                continue;
            }
            // If no profile/session for favorite node yet, then add session and profile to favorite node:
            favorite.setProfileToChoice(profile);
            favorite.setSessionToChoice(session);
            updatedFavsForProfile.push(favorite);
        }
        // This updates the profile node's children in the this.mFavorites array, as well.
        return updatedFavsForProfile;
    }

    public async addFileHistory(criteria: string) {
        this.mHistory.addFileHistory(criteria);
        this.refresh();
    }

    public getFileHistory(): string[] {
        return this.mHistory.getFileHistory();
    }

    public removeFileHistory(name: string) {
        this.mHistory.removeFileHistory(name);
    }

    /**
     * Opens a USS item & reveals it in the tree
     *
     */
    public async openItemFromPath(itemPath: string, sessionNode: IZoweUSSTreeNode) {
        // USS file was selected
        const nodePath = itemPath
            .substring(itemPath.indexOf("/") + 1)
            .trim()
            .split("/");
        const selectedNodeName = nodePath[nodePath.length - 1];

        // Update the tree filter & expand the tree
        sessionNode.collapsibleState = vscode.TreeItemCollapsibleState.Expanded;
        sessionNode.tooltip = sessionNode.fullPath = `/${nodePath.slice(0, nodePath.length - 1).join("/")}`;
        sessionNode.label = `${sessionNode.getProfileName()} [/${nodePath.join("/")}]`;
        sessionNode.dirty = true;
        this.addSearchHistory(`[${sessionNode.getProfileName()}]: /${nodePath.join("/")}`);
        await sessionNode.getChildren();

        // Reveal the searched item in the tree
        const selectedNode: IZoweUSSTreeNode = sessionNode.children.find((elt) => elt.label === selectedNodeName);
        if (selectedNode) {
            selectedNode.openUSS(false, true, this);
        } else {
            vscode.window.showInformationMessage(
                localize("findUSSItem.unsuccessful", "File does not exist. It may have been deleted.")
            );
            this.removeFileHistory(`[${sessionNode.getProfileName()}]: ${itemPath}`);
        }
    }

    /**
     * Finds matching node by fullPath in the loaded descendants (i.e. children, grandchildren, etc.) of a parent node.
     * @param parentNode The node whose descendants are being searched through.
     * @param fullPath The fullPath used as the matching criteria.
     * @returns {IZoweUSSTreeNode}
     */
    protected findMatchInLoadedChildren(parentNode: IZoweUSSTreeNode, fullPath: string): IZoweUSSTreeNode {
        // // Is match direct child?
        const match: IZoweUSSTreeNode = parentNode.children.find((child) => child.fullPath === fullPath);
        if (match === undefined) {
            // Is match contained within one of the children?
            for (const node of parentNode.children) {
                const isFullPathChild: boolean = checkIfChildPath(node.fullPath, fullPath);
                if (isFullPathChild) {
                    return this.findMatchInLoadedChildren(node, fullPath);
                }
            }
        }
        return match;
    }

    /**
     * Adds a single session to the USS tree
     *
     */
    private async addSingleSession(profile: IProfileLoaded) {
        if (profile) {
            // If session is already added, do nothing
<<<<<<< HEAD
            if (this.mSessionNodes.find((tempNode) => tempNode.label.toString() === profile.name)) {
=======
            if (this.mSessionNodes.find((tNode) => tNode.label.toString() === profile.name)) {
>>>>>>> e9f5f68e
                return;
            }
            // Uses loaded profile to create a session with the USS API
            const session = ZoweExplorerApiRegister.getUssApi(profile).getSession();
            // Creates ZoweNode to track new session and pushes it to mSessionNodes
            const node = new ZoweUSSNode(
                profile.name,
                vscode.TreeItemCollapsibleState.Collapsed,
                null,
                session,
                null,
                false,
                profile.name,
                null,
                profile
            );
            node.contextValue = globals.USS_SESSION_CONTEXT;
            await this.refreshHomeProfileContext(node);
            const icon = getIconByNode(node);
            if (icon) {
                node.iconPath = icon.path;
            }
            node.dirty = true;
            this.mSessionNodes.push(node);
            this.mHistory.addSession(profile.name);
        }
    }
}<|MERGE_RESOLUTION|>--- conflicted
+++ resolved
@@ -919,11 +919,7 @@
     private async addSingleSession(profile: IProfileLoaded) {
         if (profile) {
             // If session is already added, do nothing
-<<<<<<< HEAD
-            if (this.mSessionNodes.find((tempNode) => tempNode.label.toString() === profile.name)) {
-=======
             if (this.mSessionNodes.find((tNode) => tNode.label.toString() === profile.name)) {
->>>>>>> e9f5f68e
                 return;
             }
             // Uses loaded profile to create a session with the USS API
