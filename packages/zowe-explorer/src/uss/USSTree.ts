--- conflicted
+++ resolved
@@ -13,11 +13,7 @@
 import * as globals from "../globals";
 import * as path from "path";
 import { imperative } from "@zowe/cli";
-<<<<<<< HEAD
 import { FilterItem, FilterDescriptor, errorHandling, syncSessionNode } from "../utils/ProfilesUtils";
-=======
-import { FilterItem, FilterDescriptor, resolveQuickPickHelper, errorHandling, syncSessionNode } from "../utils/ProfilesUtils";
->>>>>>> 3e95c210
 import { sortTreeItems, getAppName, checkIfChildPath } from "../shared/utils";
 import { Gui, IZoweTree, IZoweUSSTreeNode, ValidProfileEnum, PersistenceSchemaEnum } from "@zowe/zowe-explorer-api";
 import { Profiles } from "../Profiles";
@@ -29,11 +25,7 @@
 
 import * as nls from "vscode-nls";
 import { resetValidationSettings } from "../shared/actions";
-<<<<<<< HEAD
-import { PersistentFilters } from "../PersistentFilters";
-=======
 import { SettingsConfig } from "../utils/SettingsConfig";
->>>>>>> 3e95c210
 
 // Set up localization
 nls.config({
@@ -470,14 +462,10 @@
                 profileName
             );
             const continueRemove = localize("removeFavProfile.continue", "Continue");
-<<<<<<< HEAD
             await Gui.warningMessage(checkConfirmation, {
                 items: [continueRemove],
                 vsCodeOpts: { modal: true },
             }).then((selection) => {
-=======
-            await vscode.window.showWarningMessage(checkConfirmation, { modal: true }, ...[continueRemove]).then((selection) => {
->>>>>>> 3e95c210
                 if (!selection || selection === "Cancel") {
                     cancelled = true;
                 }
@@ -564,13 +552,9 @@
                         // get user selection
                         const choice = await Gui.showQuickPick([createPick, ...items], options1);
                         if (!choice) {
-<<<<<<< HEAD
                             Gui.showMessage(
                                 localize("enterPattern.pattern", "No selection made. Operation cancelled.")
                             );
-=======
-                            vscode.window.showInformationMessage(localize("enterPattern.pattern", "No selection made. Operation cancelled."));
->>>>>>> 3e95c210
                             return;
                         }
                         remotepath = choice === createPick ? "" : choice.label;
@@ -583,13 +567,9 @@
                         const choice = await Gui.resolveQuickPick(quickpick);
                         quickpick.hide();
                         if (!choice) {
-<<<<<<< HEAD
                             Gui.showMessage(
                                 localize("enterPattern.pattern", "No selection made. Operation cancelled.")
                             );
-=======
-                            vscode.window.showInformationMessage(localize("enterPattern.pattern", "No selection made. Operation cancelled."));
->>>>>>> 3e95c210
                             return;
                         }
                         if (choice instanceof FilterDescriptor) {
@@ -862,11 +842,7 @@
         if (selectedNode) {
             selectedNode.openUSS(false, true, this);
         } else {
-<<<<<<< HEAD
             Gui.showMessage(localize("findUSSItem.unsuccessful", "File does not exist. It may have been deleted."));
-=======
-            vscode.window.showInformationMessage(localize("findUSSItem.unsuccessful", "File does not exist. It may have been deleted."));
->>>>>>> 3e95c210
             this.removeFileHistory(`[${sessionNode.getProfileName()}]: ${itemPath}`);
         }
     }
