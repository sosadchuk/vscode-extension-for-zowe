--- conflicted
+++ resolved
@@ -612,15 +612,8 @@
                 sessionNode.iconPath = icon.path;
             }
             // update the treeview with the new path
-<<<<<<< HEAD
-            sessionNode.label = `${sessionNode.getProfileName()} [${sanitizedPath}]`;
-            if (!contextually.isFilterFolder(sessionNode)) {
-                sessionNode.contextValue += `_${globals.FILTER_SEARCH}`;
-            }
-=======
             sessionNode.description = sanitizedPath;
             this.expandSession(sessionNode, this);
->>>>>>> 816db161
             sessionNode.dirty = true;
             this.addSearchHistory(sanitizedPath);
         }
