--- conflicted
+++ resolved
@@ -589,12 +589,8 @@
         return profileType;
     }
 
-<<<<<<< HEAD
-    public async createZoweSchema(zoweFileProvider: IZoweTree<IZoweTreeNode>): Promise<string> {
+    public async createZoweSchema(_zoweFileProvider: IZoweTree<IZoweTreeNode>): Promise<string> {
         ZoweLogger.logTrace("Profiles.createZoweSchema");
-=======
-    public async createZoweSchema(_zoweFileProvider: IZoweTree<IZoweTreeNode>): Promise<string> {
->>>>>>> d03780ed
         try {
             let user = false;
             let global = true;
