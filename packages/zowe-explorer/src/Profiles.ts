--- conflicted
+++ resolved
@@ -85,12 +85,8 @@
         return this.mProfileInfo;
     }
 
-<<<<<<< HEAD
-    public async checkCurrentProfile(theProfile: zowe.imperative.IProfileLoaded) {
+    public async checkCurrentProfile(theProfile: zowe.imperative.IProfileLoaded): Promise<IProfileValidation> {
         ZoweLogger.trace("Profiles.checkCurrentProfile called.");
-=======
-    public async checkCurrentProfile(theProfile: zowe.imperative.IProfileLoaded): Promise<IProfileValidation> {
->>>>>>> f001941a
         let profileStatus: IProfileValidation;
         if (!theProfile.profile.tokenType && (!theProfile.profile.user || !theProfile.profile.password)) {
             // The profile will need to be reactivated, so remove it from profilesForValidation
@@ -165,22 +161,14 @@
         return profileStatus;
     }
 
-<<<<<<< HEAD
-    public async disableValidation(node: IZoweNodeType): Promise<IZoweNodeType> {
+    public disableValidation(node: IZoweNodeType): IZoweNodeType {
         ZoweLogger.trace("Profiles.disableValidation called.");
-=======
-    public disableValidation(node: IZoweNodeType): IZoweNodeType {
->>>>>>> f001941a
         this.disableValidationContext(node);
         return node;
     }
 
-<<<<<<< HEAD
-    public async disableValidationContext(node: IZoweNodeType) {
+    public disableValidationContext(node: IZoweNodeType): IZoweNodeType {
         ZoweLogger.trace("Profiles.disableValidationContext called.");
-=======
-    public disableValidationContext(node: IZoweNodeType): IZoweNodeType {
->>>>>>> f001941a
         const theProfile: zowe.imperative.IProfileLoaded = node.getProfile();
         this.validationArraySetup(theProfile, false);
         if (node.contextValue.includes(`${globals.VALIDATE_SUFFIX}true`)) {
@@ -197,22 +185,14 @@
         return node;
     }
 
-<<<<<<< HEAD
-    public async enableValidation(node: IZoweNodeType): Promise<IZoweNodeType> {
+    public enableValidation(node: IZoweNodeType): IZoweNodeType {
         ZoweLogger.trace("Profiles.enableValidation called.");
-=======
-    public enableValidation(node: IZoweNodeType): IZoweNodeType {
->>>>>>> f001941a
         this.enableValidationContext(node);
         return node;
     }
 
-<<<<<<< HEAD
-    public async enableValidationContext(node: IZoweNodeType) {
+    public enableValidationContext(node: IZoweNodeType): IZoweNodeType {
         ZoweLogger.trace("Profiles.enableValidationContext called.");
-=======
-    public enableValidationContext(node: IZoweNodeType): IZoweNodeType {
->>>>>>> f001941a
         const theProfile: zowe.imperative.IProfileLoaded = node.getProfile();
         this.validationArraySetup(theProfile, true);
         if (node.contextValue.includes(`${globals.VALIDATE_SUFFIX}false`)) {
@@ -227,12 +207,8 @@
         return node;
     }
 
-<<<<<<< HEAD
-    public async validationArraySetup(theProfile: zowe.imperative.IProfileLoaded, validationSetting: boolean): Promise<IValidationSetting> {
+    public validationArraySetup(theProfile: zowe.imperative.IProfileLoaded, validationSetting: boolean): IValidationSetting {
         ZoweLogger.trace("Profiles.validationArraySetup called.");
-=======
-    public validationArraySetup(theProfile: zowe.imperative.IProfileLoaded, validationSetting: boolean): IValidationSetting {
->>>>>>> f001941a
         let found: boolean = false;
         let profileSetting: IValidationSetting;
         if (this.profilesValidationSetting.length > 0) {
@@ -280,38 +256,13 @@
      * @export
      * @param {USSTree} zoweFileProvider - either the USS, MVS, JES tree
      */
-<<<<<<< HEAD
-    public async createZoweSession(zoweFileProvider: IZoweTree<IZoweTreeNode>) {
+    public async createZoweSession(zoweFileProvider: IZoweTree<IZoweTreeNode>): Promise<void> {
         ZoweLogger.trace("Profiles.createZoweSession called.");
-=======
-    public async createZoweSession(zoweFileProvider: IZoweTree<IZoweTreeNode>): Promise<void> {
->>>>>>> f001941a
         let profileNamesList: string[] = [];
         const treeType = zoweFileProvider.getTreeType();
         try {
             const allProfiles = Profiles.getInstance().allProfiles;
             if (allProfiles) {
-<<<<<<< HEAD
-                // Get all profiles
-                profileNamesList = allProfiles.map((profile) => {
-                    return profile.name;
-                });
-                // Filter to list of the APIs available for current tree explorer
-                profileNamesList = profileNamesList.filter((profileName) => {
-                    const profile = Profiles.getInstance().loadNamedProfile(profileName);
-                    if (profile) {
-                        if (treeType === PersistenceSchemaEnum.USS) {
-                            const ussProfileTypes = ZoweExplorerApiRegister.getInstance().registeredUssApiTypes();
-                            return ussProfileTypes.includes(profile.type);
-                        }
-                        if (treeType === PersistenceSchemaEnum.Dataset) {
-                            const mvsProfileTypes = ZoweExplorerApiRegister.getInstance().registeredMvsApiTypes();
-                            return mvsProfileTypes.includes(profile.type);
-                        }
-                        if (treeType === PersistenceSchemaEnum.Job) {
-                            const jesProfileTypes = ZoweExplorerApiRegister.getInstance().registeredJesApiTypes();
-                            return jesProfileTypes.includes(profile.type);
-=======
                 // Get all profiles and filter to list of the APIs available for current tree explorer
                 profileNamesList = allProfiles
                     .map((profile) => profile.name)
@@ -333,7 +284,6 @@
                                 const jesProfileTypes = ZoweExplorerApiRegister.getInstance().registeredJesApiTypes();
                                 return jesProfileTypes.includes(profile.type) && notInSessionNodes;
                             }
->>>>>>> f001941a
                         }
 
                         return false;
@@ -717,12 +667,8 @@
         }
     }
 
-<<<<<<< HEAD
-    public async editZoweConfigFile() {
+    public async editZoweConfigFile(): Promise<void> {
         ZoweLogger.trace("Profiles.editZoweConfigFile called.");
-=======
-    public async editZoweConfigFile(): Promise<void> {
->>>>>>> f001941a
         const existingLayers = await this.getConfigLayers();
         if (existingLayers.length === 1) {
             await this.openConfigFile(existingLayers[0].path);
@@ -946,12 +892,8 @@
         return returnValue;
     }
 
-<<<<<<< HEAD
-    public async getDeleteProfile() {
+    public async getDeleteProfile(): Promise<zowe.imperative.IProfileLoaded> {
         ZoweLogger.trace("Profiles.getDeleteProfile called.");
-=======
-    public async getDeleteProfile(): Promise<zowe.imperative.IProfileLoaded> {
->>>>>>> f001941a
         const allProfiles: zowe.imperative.IProfileLoaded[] = this.allProfiles;
         const profileNamesList = allProfiles.map((temprofile) => {
             return temprofile.name;
@@ -982,13 +924,8 @@
         ussTree: IZoweTree<IZoweUSSTreeNode>,
         jobsProvider: IZoweTree<IZoweJobTreeNode>,
         node?: IZoweNodeType
-<<<<<<< HEAD
-    ) {
+    ): Promise<void> {
         ZoweLogger.trace("Profiles.deleteProfile called.");
-        let deleteLabel: string;
-=======
-    ): Promise<void> {
->>>>>>> f001941a
         let deletedProfile: zowe.imperative.IProfileLoaded;
         if (!node) {
             deletedProfile = await this.getDeleteProfile();
@@ -1127,12 +1064,8 @@
         }
     }
 
-<<<<<<< HEAD
-    public async validateProfiles(theProfile: zowe.imperative.IProfileLoaded) {
+    public async validateProfiles(theProfile: zowe.imperative.IProfileLoaded): Promise<IProfileValidation> {
         ZoweLogger.trace("Profiles.validateProfiles called.");
-=======
-    public async validateProfiles(theProfile: zowe.imperative.IProfileLoaded): Promise<IProfileValidation> {
->>>>>>> f001941a
         let filteredProfile: IProfileValidation;
         let profileStatus;
         const getSessStatus = await ZoweExplorerApiRegister.getInstance().getCommonApi(theProfile);
@@ -1196,12 +1129,6 @@
             } catch (error) {
                 ZoweLogger.info(localize("validateProfiles.error", "Profile validation failed for {0}.", theProfile.name));
                 await errorHandling(error, theProfile.name);
-<<<<<<< HEAD
-=======
-                if (error instanceof Error) {
-                    this.log.debug("Validate Error - Invalid Profile: " + error.message);
-                }
->>>>>>> f001941a
                 filteredProfile = {
                     status: "inactive",
                     name: theProfile.name,
@@ -1260,16 +1187,9 @@
                     profile: { ...node.getProfile().profile, ...session },
                 });
             } catch (error) {
-<<<<<<< HEAD
-                const message = localize("ssoLogin.error", "Unable to log in with {0}. {1}", serviceProfile.name, error.message);
+                const message = localize("ssoLogin.error", "Unable to log in with {0}. {1}", serviceProfile.name, error?.message);
                 ZoweLogger.error(message);
                 Gui.errorMessage(message);
-=======
-                this.log.error(error);
-                if (error instanceof Error) {
-                    Gui.errorMessage(localize("ssoLogin.unableToLogin", "Unable to log in. ") + error.message);
-                }
->>>>>>> f001941a
                 return;
             }
         } else {
@@ -1302,16 +1222,9 @@
                         profile: { ...node.getProfile().profile, ...updBaseProfile },
                     });
                 } catch (error) {
-<<<<<<< HEAD
-                    const errMsg = localize("ssoLogin.unableToLogin", "Unable to log in with {0}. {1}", serviceProfile.name, error.message);
+                    const errMsg = localize("ssoLogin.unableToLogin", "Unable to log in with {0}. {1}", serviceProfile.name, error?.message);
                     ZoweLogger.error(errMsg);
                     Gui.errorMessage(errMsg);
-=======
-                    this.log.error(error);
-                    if (error instanceof Error) {
-                        Gui.errorMessage(localize("ssoLogin.unableToLogin", "Unable to log in. ") + error.message);
-                    }
->>>>>>> f001941a
                     return;
                 }
             }
@@ -1351,26 +1264,15 @@
             }
             Gui.showMessage(localize("ssoLogout.successful", "Logout from authentication service was successful for {0}.", serviceProfile.name));
         } catch (error) {
-<<<<<<< HEAD
-            const message = localize("ssoLogout.error", "Unable to log out with {0}. {1}", serviceProfile.name, error.message);
+            const message = localize("ssoLogout.error", "Unable to log out with {0}. {1}", serviceProfile.name, error?.message);
             ZoweLogger.error(message);
             Gui.errorMessage(message);
-=======
-            this.log.error(error);
-            if (error instanceof Error) {
-                Gui.errorMessage(localize("ssoLogout.unableToLogout", "Unable to log out. ") + error.message);
-            }
->>>>>>> f001941a
             return;
         }
     }
 
-<<<<<<< HEAD
-    public async openConfigFile(filePath: string) {
+    public async openConfigFile(filePath: string): Promise<void> {
         ZoweLogger.trace("Profiles.openConfigFile called.");
-=======
-    public async openConfigFile(filePath: string): Promise<void> {
->>>>>>> f001941a
         const document = await vscode.workspace.openTextDocument(filePath);
         await Gui.showTextDocument(document);
     }
@@ -1401,12 +1303,8 @@
         return;
     }
 
-<<<<<<< HEAD
-    private async checkExistingConfig(filePath: string) {
+    private async checkExistingConfig(filePath: string): Promise<string> {
         ZoweLogger.trace("Profiles.checkExistingConfig called.");
-=======
-    private async checkExistingConfig(filePath: string): Promise<string> {
->>>>>>> f001941a
         let found = false;
         let location: string;
         const existingLayers = await this.getConfigLayers();
@@ -1452,12 +1350,8 @@
         return existingLayers;
     }
 
-<<<<<<< HEAD
-    private async promptToRefreshForProfiles(rootPath: string) {
+    private async promptToRefreshForProfiles(rootPath: string): Promise<void> {
         ZoweLogger.trace("Profiles.promptToRefreshForProfiles called.");
-=======
-    private async promptToRefreshForProfiles(rootPath: string): Promise<void> {
->>>>>>> f001941a
         if (globals.ISTHEIA) {
             const reloadButton = localize("createZoweSchema.reload.button", "Refresh Zowe Explorer");
             const infoMsg = localize(
@@ -1486,12 +1380,8 @@
         return ret;
     }
 
-<<<<<<< HEAD
-    private async updateBaseProfileFileLogin(profile: zowe.imperative.IProfileLoaded, updProfile: zowe.imperative.IProfile) {
+    private async updateBaseProfileFileLogin(profile: zowe.imperative.IProfileLoaded, updProfile: zowe.imperative.IProfile): Promise<void> {
         ZoweLogger.trace("Profiles.updateBaseProfileFileLogin called.");
-=======
-    private async updateBaseProfileFileLogin(profile: zowe.imperative.IProfileLoaded, updProfile: zowe.imperative.IProfile): Promise<void> {
->>>>>>> f001941a
         const upd = { profileName: profile.name, profileType: profile.type };
         const mProfileInfo = await this.getProfileInfo();
         const setSecure = mProfileInfo.isSecured();
@@ -1499,12 +1389,8 @@
         await mProfileInfo.updateProperty({ ...upd, property: "tokenValue", value: updProfile.tokenValue, setSecure });
     }
 
-<<<<<<< HEAD
-    private async updateBaseProfileFileLogout(profile: zowe.imperative.IProfileLoaded) {
+    private async updateBaseProfileFileLogout(profile: zowe.imperative.IProfileLoaded): Promise<void> {
         ZoweLogger.trace("Profiles.updateBaseProfileFileLogout called.");
-=======
-    private async updateBaseProfileFileLogout(profile: zowe.imperative.IProfileLoaded): Promise<void> {
->>>>>>> f001941a
         const mProfileInfo = await this.getProfileInfo();
         const setSecure = mProfileInfo.isSecured();
         const prof = mProfileInfo.getAllProfiles(profile.type).find((p) => p.profName === profile.name);
@@ -1530,12 +1416,8 @@
         return [newUser, newPass];
     }
 
-<<<<<<< HEAD
-    private async deletePrompt(deletedProfile: zowe.imperative.IProfileLoaded) {
+    private async deletePrompt(deletedProfile: zowe.imperative.IProfileLoaded): Promise<string> {
         ZoweLogger.trace("Profiles.deletePrompt called.");
-=======
-    private async deletePrompt(deletedProfile: zowe.imperative.IProfileLoaded): Promise<string> {
->>>>>>> f001941a
         const profileName = deletedProfile.name;
         ZoweLogger.info(localize("deletePrompt.deleting", "Deleting profile {0}", profileName));
         const quickPickOptions: vscode.QuickPickOptions = {
@@ -1617,12 +1499,8 @@
         return url;
     }
 
-<<<<<<< HEAD
-    private async portInfo(input: string, schema: {}) {
+    private async portInfo(input: string, schema: {}): Promise<number> {
         ZoweLogger.trace("Profiles.portInfo called.");
-=======
-    private async portInfo(input: string, schema: {}): Promise<number> {
->>>>>>> f001941a
         let options: vscode.InputBoxOptions;
         let port: number;
         if ("defaultValue" in schema[input].optionDefinition) {
@@ -1646,12 +1524,8 @@
         return port;
     }
 
-<<<<<<< HEAD
-    private async userInfo(input?) {
+    private async userInfo(input?: string): Promise<string> {
         ZoweLogger.trace("Profiles.userInfo called.");
-=======
-    private async userInfo(input?: string): Promise<string> {
->>>>>>> f001941a
         let userName: string;
 
         if (input) {
@@ -1673,12 +1547,8 @@
         return userName.trim();
     }
 
-<<<<<<< HEAD
-    private async passwordInfo(input?) {
+    private async passwordInfo(input?: string): Promise<string> {
         ZoweLogger.trace("Profiles.passwordInfo called.");
-=======
-    private async passwordInfo(input?: string): Promise<string> {
->>>>>>> f001941a
         let passWord: string;
 
         if (input) {
@@ -1702,12 +1572,8 @@
         return passWord.trim();
     }
 
-<<<<<<< HEAD
-    private async ruInfo(input?) {
+    private async ruInfo(input?: boolean): Promise<boolean> {
         ZoweLogger.trace("Profiles.ruInfo called.");
-=======
-    private async ruInfo(input?: boolean): Promise<boolean> {
->>>>>>> f001941a
         let rejectUnauthorize: boolean;
         let placeholder: string;
         let selectRU: string[];
@@ -1750,12 +1616,8 @@
         return rejectUnauthorize;
     }
 
-<<<<<<< HEAD
-    private async boolInfo(input: string, schema: {}) {
+    private async boolInfo(input: string, schema: {}): Promise<boolean> {
         ZoweLogger.trace("Profiles.boolInfo called.");
-=======
-    private async boolInfo(input: string, schema: {}): Promise<boolean> {
->>>>>>> f001941a
         let isTrue: boolean;
         const description: string = schema[input].optionDefinition.description.toString();
         const quickPickBooleanOptions: vscode.QuickPickOptions = {
@@ -1775,12 +1637,8 @@
         return isTrue;
     }
 
-<<<<<<< HEAD
-    private async optionsValue(value: string, schema: {}, input?: string): Promise<vscode.InputBoxOptions> {
+    private optionsValue(value: string, schema: {}, input?: string): vscode.InputBoxOptions {
         ZoweLogger.trace("Profiles.optionsValue called.");
-=======
-    private optionsValue(value: string, schema: {}, input?: string): vscode.InputBoxOptions {
->>>>>>> f001941a
         let options: vscode.InputBoxOptions;
         const description: string = schema[value].optionDefinition.description.toString();
         let editValue: any;
@@ -1805,12 +1663,8 @@
         return options;
     }
 
-<<<<<<< HEAD
-    private async checkType(input?): Promise<string> {
+    private checkType(input?): string {
         ZoweLogger.trace("Profiles.checkType called.");
-=======
-    private checkType(input?): string {
->>>>>>> f001941a
         const isTrue = Array.isArray(input);
         let test: string;
         let index: number;
@@ -1843,12 +1697,8 @@
      * @returns
      */
 
-<<<<<<< HEAD
-    private async updateProfile(updProfileInfo, rePrompt?: boolean) {
+    private async updateProfile(updProfileInfo, rePrompt?: boolean): Promise<void> {
         ZoweLogger.trace("Profiles.updateProfile called.");
-=======
-    private async updateProfile(updProfileInfo, rePrompt?: boolean): Promise<void> {
->>>>>>> f001941a
         if (zowe.imperative.ImperativeConfig.instance.config?.exists) {
             return;
         }
@@ -1903,7 +1753,6 @@
         try {
             this.getCliProfileManager(this.loadedProfile.type).update(updateParms);
         } catch (error) {
-<<<<<<< HEAD
             const message = localize(
                 "updateProfile.error",
                 "An error was encountered while updating the profile {0}. {1}",
@@ -1912,12 +1761,6 @@
             );
             ZoweLogger.error(message);
             Gui.errorMessage(message);
-=======
-            this.log.error(error);
-            if (error instanceof Error) {
-                Gui.errorMessage(error.message);
-            }
->>>>>>> f001941a
         }
     }
 
