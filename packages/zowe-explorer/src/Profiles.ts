--- conflicted
+++ resolved
@@ -860,12 +860,7 @@
         }
     }
 
-<<<<<<< HEAD
-    public async promptCredentials(sessionName: string, rePrompt?: boolean): Promise<string[]> {
-        ZoweLogger.trace("Profiles.promptCredentials called.");
-=======
     public async promptCredentials(profile: string | zowe.imperative.IProfileLoaded, rePrompt?: boolean): Promise<string[]> {
->>>>>>> 6db89d28
         const userInputBoxOptions: vscode.InputBoxOptions = {
             placeHolder: localize("createNewConnection.option.prompt.username.placeholder", "User Name"),
             prompt: localize("createNewConnection.option.prompt.username", "Enter the user name for the connection. Leave blank to not store."),
