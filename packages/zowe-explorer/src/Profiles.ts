/*
 * This program and the accompanying materials are made available under the terms of the *
 * Eclipse Public License v2.0 which accompanies this distribution, and is available at *
 * https://www.eclipse.org/legal/epl-v20.html                                      *
 *                                                                                 *
 * SPDX-License-Identifier: EPL-2.0                                                *
 *                                                                                 *
 * Copyright Contributors to the Zowe Project.                                     *
 *                                                                                 *
 */

import {
    IProfileLoaded,
    Logger,
    ISession,
    ICommandArguments,
    Session,
    SessConstants,
    IUpdateProfile,
    IProfile,
    ConfigSchema,
    ConfigBuilder,
    ImperativeConfig,
    IImperativeConfig,
    Config,
    IConfig,
    ICommandProfileTypeConfiguration,
} from "@zowe/imperative";
import * as vscode from "vscode";
import * as zowe from "@zowe/cli";
import * as path from "path";
import * as os from "os";
import * as fs from "fs";
import {
    IZoweTree,
    IZoweNodeType,
    IZoweUSSTreeNode,
    IZoweDatasetTreeNode,
    IZoweJobTreeNode,
    IZoweTreeNode,
    PersistenceSchemaEnum,
    IProfileValidation,
    IValidationSetting,
    ValidProfileEnum,
    ProfilesCache,
    IUrlValidator,
} from "@zowe/zowe-explorer-api";
import {
    errorHandling,
    FilterDescriptor,
    FilterItem,
    resolveQuickPickHelper,
    isTheia,
    readConfigFromDisk,
} from "./utils/ProfilesUtils";
import { ZoweExplorerApiRegister } from "./ZoweExplorerApiRegister";
import * as globals from "./globals";
import * as nls from "vscode-nls";
import { UIViews } from "./shared/ui-views";

// TODO: find a home for constants
export const CONTEXT_PREFIX = "_";
const VALIDATE_SUFFIX = CONTEXT_PREFIX + "validate=";

// Set up localization
nls.config({
    messageFormat: nls.MessageFormat.bundle,
    bundleFormat: nls.BundleFormat.standalone,
})();
const localize: nls.LocalizeFunc = nls.loadMessageBundle();
let InputBoxOptions: vscode.InputBoxOptions;

export class Profiles extends ProfilesCache {
    // Processing stops if there are no profiles detected
    public static async createInstance(log: Logger): Promise<Profiles> {
        Profiles.loader = new Profiles(log);
        await Profiles.loader.refresh(ZoweExplorerApiRegister.getInstance());
        return Profiles.loader;
    }

    public static getInstance(): Profiles {
        return Profiles.loader;
    }

    private static loader: Profiles;

    public loadedProfile: IProfileLoaded;
    public validProfile: ValidProfileEnum = ValidProfileEnum.INVALID;
    private dsSchema: string = globals.SETTINGS_DS_HISTORY;
    private ussSchema: string = globals.SETTINGS_USS_HISTORY;
    private jobsSchema: string = globals.SETTINGS_JOBS_HISTORY;
    public constructor(log: Logger) {
        super(log);
    }

    public async checkCurrentProfile(theProfile: IProfileLoaded) {
        let profileStatus: IProfileValidation;
        if (!theProfile.profile.tokenType && (!theProfile.profile.user || !theProfile.profile.password)) {
            // The profile will need to be reactivated, so remove it from profilesForValidation
            this.profilesForValidation.filter((profile, index) => {
                if (profile.name === theProfile.name && profile.status !== "unverified") {
                    this.profilesForValidation.splice(index, 1);
                }
            });
            let values: string[];
            try {
                values = await Profiles.getInstance().promptCredentials(theProfile.name);
            } catch (error) {
                errorHandling(
                    error,
                    theProfile.name,
                    localize("checkCurrentProfile.error", "Error encountered in ") +
                        `checkCurrentProfile.optionalProfiles!`
                );
                return profileStatus;
            }
            if (values !== undefined) {
                theProfile.profile.user = values[0];
                theProfile.profile.password = values[1];
                theProfile.profile.base64EncodedAuth = values[2];
            }

            // Validate profile
            profileStatus = await this.getProfileSetting(theProfile);
        } else {
            // Profile should have enough information to allow validation
            profileStatus = await this.getProfileSetting(theProfile);
        }
        switch (profileStatus.status) {
            case "unverified":
                this.validProfile = ValidProfileEnum.UNVERIFIED;
                break;
            case "inactive":
                this.validProfile = ValidProfileEnum.INVALID;
                break;
            case "active":
                this.validProfile = ValidProfileEnum.VALID;
                break;
        }
        return profileStatus;
    }

    public async getProfileSetting(theProfile: IProfileLoaded): Promise<IProfileValidation> {
        let profileStatus: IProfileValidation;
        let found: boolean = false;
        this.profilesValidationSetting.filter(async (instance) => {
            if (instance.name === theProfile.name && instance.setting === false) {
                profileStatus = {
                    status: "unverified",
                    name: instance.name,
                };
                if (this.profilesForValidation.length > 0) {
                    this.profilesForValidation.filter((profile) => {
                        if (profile.name === theProfile.name && profile.status === "unverified") {
                            found = true;
                        }
                        if (profile.name === theProfile.name && profile.status !== "unverified") {
                            found = true;
                            const index = this.profilesForValidation.lastIndexOf(profile);
                            this.profilesForValidation.splice(index, 1, profileStatus);
                        }
                    });
                }
                if (!found) {
                    this.profilesForValidation.push(profileStatus);
                }
            }
        });
        if (profileStatus === undefined) {
            profileStatus = await this.validateProfiles(theProfile);
        }
        return profileStatus;
    }

    public async disableValidation(node: IZoweNodeType): Promise<IZoweNodeType> {
        this.disableValidationContext(node);
        return node;
    }

    public async disableValidationContext(node: IZoweNodeType) {
        const theProfile: IProfileLoaded = node.getProfile();
        this.validationArraySetup(theProfile, false);
        if (node.contextValue.includes(`${VALIDATE_SUFFIX}true`)) {
            node.contextValue = node.contextValue
                .replace(/(_validate=true)/g, "")
                .replace(/(_Active)/g, "")
                .replace(/(_Inactive)/g, "");
            node.contextValue = node.contextValue + `${VALIDATE_SUFFIX}false`;
        } else if (node.contextValue.includes(`${VALIDATE_SUFFIX}false`)) {
            return node;
        } else {
            node.contextValue = node.contextValue + `${VALIDATE_SUFFIX}false`;
        }
        return node;
    }

    public async enableValidation(node: IZoweNodeType): Promise<IZoweNodeType> {
        this.enableValidationContext(node);
        return node;
    }

    public async enableValidationContext(node: IZoweNodeType) {
        const theProfile: IProfileLoaded = node.getProfile();
        this.validationArraySetup(theProfile, true);
        if (node.contextValue.includes(`${VALIDATE_SUFFIX}false`)) {
            node.contextValue = node.contextValue.replace(/(_validate=false)/g, "").replace(/(_Unverified)/g, "");
            node.contextValue = node.contextValue + `${VALIDATE_SUFFIX}true`;
        } else if (node.contextValue.includes(`${VALIDATE_SUFFIX}true`)) {
            return node;
        } else {
            node.contextValue = node.contextValue + `${VALIDATE_SUFFIX}true`;
        }

        return node;
    }

    public async validationArraySetup(
        theProfile: IProfileLoaded,
        validationSetting: boolean
    ): Promise<IValidationSetting> {
        let found: boolean = false;
        let profileSetting: IValidationSetting;
        if (this.profilesValidationSetting.length > 0) {
            this.profilesValidationSetting.filter((instance) => {
                if (instance.name === theProfile.name && instance.setting === validationSetting) {
                    found = true;
                    profileSetting = {
                        name: instance.name,
                        setting: instance.setting,
                    };
                }
                if (instance.name === theProfile.name && instance.setting !== validationSetting) {
                    found = true;
                    profileSetting = {
                        name: instance.name,
                        setting: validationSetting,
                    };
                    const index = this.profilesValidationSetting.lastIndexOf(instance);
                    this.profilesValidationSetting.splice(index, 1, profileSetting);
                }
            });
            if (!found) {
                profileSetting = {
                    name: theProfile.name,
                    setting: validationSetting,
                };
                this.profilesValidationSetting.push(profileSetting);
            }
        } else {
            profileSetting = {
                name: theProfile.name,
                setting: validationSetting,
            };
            this.profilesValidationSetting.push(profileSetting);
        }
        return profileSetting;
    }

    /**
     * Adds a new Profile to the provided treeview by clicking the 'Plus' button and
     * selecting which profile you would like to add from the drop-down that appears.
     * The profiles that are in the tree view already will not appear in the
     * drop-down.
     *
     * @export
     * @param {USSTree} zoweFileProvider - either the USS, MVS, JES tree
     */
    public async createZoweSession(zoweFileProvider: IZoweTree<IZoweTreeNode>) {
        const allProfiles = Profiles.getInstance().allProfiles;
        const createNewProfile = "Create a New Connection to z/OS";
        const createNewConfig = "Create a New Team Configuration File";
        let addProfilePlaceholder = "";
        let chosenProfile: string = "";

        // Get all profiles
        let profileNamesList = allProfiles.map((profile) => {
            return profile.name;
        });
        // Filter to list of the APIs available for current tree explorer
        profileNamesList = profileNamesList.filter((profileName) => {
            const profile = Profiles.getInstance().loadNamedProfile(profileName);
            if (zoweFileProvider.getTreeType() === PersistenceSchemaEnum.USS) {
                const ussProfileTypes = ZoweExplorerApiRegister.getInstance().registeredUssApiTypes();
                return ussProfileTypes.includes(profile.type);
            }
            if (zoweFileProvider.getTreeType() === PersistenceSchemaEnum.Dataset) {
                const mvsProfileTypes = ZoweExplorerApiRegister.getInstance().registeredMvsApiTypes();
                return mvsProfileTypes.includes(profile.type);
            }
            if (zoweFileProvider.getTreeType() === PersistenceSchemaEnum.Job) {
                const jesProfileTypes = ZoweExplorerApiRegister.getInstance().registeredJesApiTypes();
                return jesProfileTypes.includes(profile.type);
            }
        });
        if (profileNamesList) {
            profileNamesList = profileNamesList.filter(
                (profileName) =>
                    // Find all cases where a profile is not already displayed
                    !zoweFileProvider.mSessionNodes.find((sessionNode) => sessionNode.getProfileName() === profileName)
            );
        }
        const createPick = new FilterDescriptor("\uFF0B " + createNewProfile);
        const configPick = new FilterDescriptor("\uFF0B " + createNewConfig);
        const items: vscode.QuickPickItem[] = profileNamesList.map((element) => new FilterItem(element));
        const quickpick = vscode.window.createQuickPick();
        switch (zoweFileProvider.getTreeType()) {
            case PersistenceSchemaEnum.Dataset:
                addProfilePlaceholder = localize(
                    "ds.addSession.quickPickOption",
                    'Choose "Create new..." to define or select a profile to add to the DATA SETS Explorer'
                );
                break;
            case PersistenceSchemaEnum.Job:
                addProfilePlaceholder = localize(
                    "jobs.addSession.quickPickOption",
                    'Choose "Create new..." to define or select a profile to add to the JOBS Explorer'
                );
                break;
            default:
                // Use USS View as default for placeholder text
                addProfilePlaceholder = localize(
                    "uss.addSession.quickPickOption",
                    'Choose "Create new..." to define or select a profile to add to the USS Explorer'
                );
        }
<<<<<<< HEAD

        let configDir: string;
=======
>>>>>>> c0f9c263
        if (isTheia()) {
            const options: vscode.QuickPickOptions = {
                placeHolder: addProfilePlaceholder,
            };
            // get user selection
            const choice = await vscode.window.showQuickPick([createPick, configPick, ...items], options);
            if (!choice) {
                vscode.window.showInformationMessage(localize("enterPattern.pattern", "No selection made."));
                return;
            }
            chosenProfile = choice === createPick ? "" : choice.label;
        } else {
            quickpick.items = [createPick, configPick, ...items];
            quickpick.placeholder = addProfilePlaceholder;
            quickpick.ignoreFocusOut = true;
            quickpick.show();
            const choice = await resolveQuickPickHelper(quickpick);
            quickpick.hide();
            if (!choice) {
                vscode.window.showInformationMessage(localize("enterPattern.pattern", "No selection made."));
                return;
            }
            if (choice === configPick) {
                configDir = await this.createZoweSchema(zoweFileProvider);
                return;
            }
            if (choice instanceof FilterDescriptor) {
                chosenProfile = "";
            } else {
                chosenProfile = choice.label;
            }
        }

        if (configDir) {
            await this.openConfigFile(configDir);
            return;
        }

        if (chosenProfile === "") {
            let newprofile: any;
            let profileName: string;
            if (quickpick.value) {
                profileName = quickpick.value;
            }

            const options = {
                placeHolder: localize("createNewConnection.option.prompt.profileName.placeholder", "Connection Name"),
                prompt: localize("createNewConnection.option.prompt.profileName", "Enter a name for the connection"),
                value: profileName,
            };
            profileName = await UIViews.inputBox(options);
            if (!profileName) {
                vscode.window.showInformationMessage(
                    localize(
                        "createNewConnection.enterprofileName",
                        "Profile Name was not supplied. Operation Cancelled"
                    )
                );
                return;
            }
            chosenProfile = profileName.trim();
            this.log.debug(localize("addSession.log.debug.createNewProfile", "User created a new profile"));
            try {
                newprofile = await Profiles.getInstance().createNewConnection(chosenProfile);
            } catch (error) {
                await errorHandling(error, chosenProfile, error.message);
            }
            if (newprofile) {
                try {
                    await Profiles.getInstance().refresh(ZoweExplorerApiRegister.getInstance());
                } catch (error) {
                    await errorHandling(error, newprofile, error.message);
                }
                await zoweFileProvider.addSession(newprofile);
                await zoweFileProvider.refresh();
            }
        } else if (chosenProfile) {
            this.log.debug(
                localize("createZoweSession.log.debug.selectProfile", "User selected profile ") + chosenProfile
            );
            await zoweFileProvider.addSession(chosenProfile);
        } else {
            this.log.debug(
                localize("createZoweSession.log.debug.cancelledSelection", "User cancelled profile selection")
            );
        }
    }

    public async editSession(profileLoaded: IProfileLoaded, profileName: string): Promise<any | undefined> {
        if (ProfilesCache.getConfigInstance().usingTeamConfig) {
            const currentProfile = this.getProfileFromConfig(profileLoaded.name);
            const filePath = currentProfile.profLoc.osLoc[0];
            await this.openConfigFile(filePath);
            return;
        }
        const editSession = profileLoaded.profile;
        const editURL = editSession.host + ":" + editSession.port;
        const editUser = editSession.user;
        const editPass = editSession.password;
        const editrej = editSession.rejectUnauthorized;
        let updUser: string;
        let updPass: string;
        let updRU: boolean;
        let updUrl: IUrlValidator | undefined;
        let updPort: any;

        const schema: {} = this.getSchema(profileLoaded.type);
        const schemaArray = Object.keys(schema);

        const updSchemaValues: any = {};
        updSchemaValues.name = profileName;

        // Go through array of schema for input values
        for (const value of schemaArray) {
            switch (value) {
                case "host":
                    updUrl = await this.urlInfo(editURL);
                    if (updUrl === undefined) {
                        vscode.window.showInformationMessage(
                            localize("editConnection.zosmfURL", "No valid value for z/OS URL. Operation Cancelled")
                        );
                        return undefined;
                    }
                    updSchemaValues[value] = updUrl.host;
                    if (updUrl.port) {
                        updSchemaValues.port = updUrl.port;
                    }
                    break;
                case "port":
                    if (updSchemaValues[value] === undefined) {
                        updPort = await this.portInfo(value, schema);
                        if (Number.isNaN(Number(updPort))) {
                            vscode.window.showInformationMessage(
                                localize(
                                    "editConnection.undefined.port",
                                    "Invalid Port number provided or operation was cancelled"
                                )
                            );
                            return undefined;
                        }
                        updSchemaValues[value] = updPort;
                        break;
                    }
                    break;
                case "user":
                    updUser = await this.userInfo(editUser);
                    if (updUser === undefined) {
                        vscode.window.showInformationMessage(
                            localize("editConnection.undefined.username", "Operation Cancelled")
                        );
                        return undefined;
                    }
                    updSchemaValues[value] = updUser;
                    break;
                case "password":
                    updPass = await this.passwordInfo(editPass);
                    if (updPass === undefined) {
                        vscode.window.showInformationMessage(
                            localize("editConnection.undefined.username", "Operation Cancelled")
                        );
                        return undefined;
                    }
                    updSchemaValues[value] = updPass;
                    break;
                case "rejectUnauthorized":
                    updRU = await this.ruInfo(editrej);
                    if (updRU === undefined) {
                        vscode.window.showInformationMessage(
                            localize("editConnection.rejectUnauthorize", "Operation Cancelled")
                        );
                        return undefined;
                    }
                    updSchemaValues[value] = updRU;
                    break;
                // for extenders that have their own token authentication methods with values in schema
                // tokenType & tokenValue does not need to be presented to user as this is collected via login
                case "tokenType":
                    break;
                case "tokenValue":
                    break;
                default:
                    let options: vscode.InputBoxOptions;
                    const response = await this.checkType(schema[value].type);
                    switch (response) {
                        case "number":
                            options = await this.optionsValue(value, schema, editSession[value]);
                            const updValue = await UIViews.inputBox(options);
                            if (!Number.isNaN(Number(updValue))) {
                                updSchemaValues[value] = Number(updValue);
                            } else {
                                switch (true) {
                                    case updValue === undefined:
                                        vscode.window.showInformationMessage(
                                            localize("editConnection.number", "Operation Cancelled")
                                        );
                                        return undefined;
                                    case schema[value].optionDefinition.hasOwnProperty("defaultValue"):
                                        updSchemaValues[value] = schema[value].optionDefinition.defaultValue;
                                        break;
                                    default:
                                        updSchemaValues[value] = undefined;
                                        break;
                                }
                            }
                            break;
                        case "boolean":
                            let updIsTrue: boolean;
                            updIsTrue = await this.boolInfo(value, schema);
                            if (updIsTrue === undefined) {
                                vscode.window.showInformationMessage(
                                    localize("editConnection.booleanValue", "Operation Cancelled")
                                );
                                return undefined;
                            }
                            updSchemaValues[value] = updIsTrue;
                            break;
                        default:
                            options = await this.optionsValue(value, schema, editSession[value]);
                            const updDefValue = await UIViews.inputBox(options);
                            if (updDefValue === undefined) {
                                vscode.window.showInformationMessage(
                                    localize("editConnection.default", "Operation Cancelled")
                                );
                                return undefined;
                            }
                            if (updDefValue === "") {
                                break;
                            }
                            updSchemaValues[value] = updDefValue;
                            break;
                    }
            }
        }

        try {
            const updSession = await zowe.ZosmfSession.createSessCfgFromArgs(updSchemaValues);
            updSchemaValues.base64EncodedAuth = updSession.base64EncodedAuth;
            await this.updateProfile({
                profile: updSchemaValues,
                name: profileName,
                type: profileLoaded.type,
            });
            vscode.window.showInformationMessage(
                localize("editConnection.success", "Profile was successfully updated")
            );

            return updSchemaValues;
        } catch (error) {
            await errorHandling(error.message);
        }
    }

    public async getProfileType(): Promise<string> {
        let profileType: string;
        const profTypes = ZoweExplorerApiRegister.getInstance().registeredApiTypes();
        const typeOptions = Array.from(profTypes);
        if (typeOptions.length === 1 && typeOptions[0] === "zosmf") {
            profileType = typeOptions[0];
        } else {
            const quickPickTypeOptions: vscode.QuickPickOptions = {
                placeHolder: localize("createNewConnection.option.prompt.type.placeholder", "Profile Type"),
                ignoreFocusOut: true,
                canPickMany: false,
            };
            profileType = await vscode.window.showQuickPick(typeOptions, quickPickTypeOptions);
        }
        return profileType;
    }

    public async createZoweSchema(zoweFileProvider: IZoweTree<IZoweTreeNode>): Promise<string> {
        try {
            let user = false;
            let global = true;
            ImperativeConfig.instance.loadedConfig = {
                defaultHome: path.join(os.homedir(), ".zowe"),
                envVariablePrefix: "ZOWE",
            };

            let rootPath = ImperativeConfig.instance.cliHome;
            if (vscode.workspace.workspaceFolders) {
                const quickPickOptions: vscode.QuickPickOptions = {
                    placeHolder: localize(
                        "createZoweSchema.quickPickOption",
                        "Select the location where the config file will be initialized"
                    ),
                    ignoreFocusOut: true,
                    canPickMany: false,
                };
                const globalText = localize(
                    "createZoweSchema.showQuickPick.global",
                    "Global: in the Zowe home directory "
                );
                const projectText = localize(
                    "createZoweSchema.showQuickPick.project",
                    "Project: in the current working directory"
                );
                const location = await vscode.window.showQuickPick([globalText, projectText], quickPickOptions);
                if (location === undefined) {
                    vscode.window.showInformationMessage(
                        localize("createZoweSchema.undefined.location", "Operation Cancelled")
                    );
                    return;
                }
                if (location === projectText) {
                    rootPath = vscode.workspace.workspaceFolders?.[0].uri.fsPath;
                    user = true;
                    global = false;
                }
            }
            const config = await Config.load("zowe", { projectDir: fs.realpathSync(rootPath) });
            if (vscode.workspace.workspaceFolders) {
                config.api.layers.activate(user, global, rootPath);
            }

            const impConfig: IImperativeConfig = zowe.getImperativeConfig();
            const knownCliConfig: ICommandProfileTypeConfiguration[] = impConfig.profiles;
            // add extenders config info from global variable
            globals.EXTENDER_CONFIG.forEach((item) => {
                knownCliConfig.push(item);
            });
            knownCliConfig.push(impConfig.baseProfile);
            config.setSchema(ConfigSchema.buildSchema(knownCliConfig));

            // Note: IConfigBuilderOpts not exported
            // const opts: IConfigBuilderOpts = {
            const opts: any = {
                // getSecureValue: this.promptForProp.bind(this),
                populateProperties: true,
            };

            // Build new config and merge with existing layer
            const newConfig: IConfig = await ConfigBuilder.build(impConfig, opts);
            config.api.layers.merge(newConfig);
            await config.save(false);
            let configName;
            if (user) {
                configName = ProfilesCache.getConfigInstance().getTeamConfig().userConfigName;
            } else {
                configName = ProfilesCache.getConfigInstance().getTeamConfig().configName;
            }
            await this.openConfigFile(path.join(rootPath, configName));
            return path.join(rootPath, configName);
        } catch (err) {
            vscode.window.showErrorMessage("Error in creating team configuration file: " + err.message);
        }
    }

    public async createNewConnection(profileName: string, requestedProfileType?: string): Promise<string | undefined> {
        let newUser: string;
        let newPass: string;
        let newRU: boolean;
        let newUrl: IUrlValidator | undefined;
        let newPort: any;

        const newProfileName = profileName.trim();

        if (newProfileName === undefined || newProfileName === "") {
            vscode.window.showInformationMessage(
                localize("createNewConnection.profileName", "Profile name was not supplied. Operation Cancelled")
            );
            return undefined;
        }

        const profileType = requestedProfileType ? requestedProfileType : await this.getProfileType();
        if (profileType === undefined) {
            vscode.window.showInformationMessage(
                localize("createNewConnection.profileType", "No profile type was chosen. Operation Cancelled")
            );
            return undefined;
        }

        const schema: {} = this.getSchema(profileType);
        const schemaArray = Object.keys(schema);

        const schemaValues: any = {};
        schemaValues.name = newProfileName;

        // Go through array of schema for input values
        for (const value of schemaArray) {
            switch (value) {
                case "host":
                    newUrl = await this.urlInfo();
                    if (newUrl === undefined) {
                        vscode.window.showInformationMessage(
                            localize("createNewConnection.zosmfURL", "No valid value for z/OS URL. Operation Cancelled")
                        );
                        return undefined;
                    }
                    schemaValues[value] = newUrl.host;
                    if (newUrl.port) {
                        schemaValues.port = newUrl.port;
                    }
                    break;
                case "port":
                    if (schemaValues[value] === undefined) {
                        newPort = await this.portInfo(value, schema);
                        if (Number.isNaN(Number(newPort))) {
                            vscode.window.showInformationMessage(
                                localize(
                                    "createNewConnection.undefined.port",
                                    "Invalid Port number provided or operation was cancelled"
                                )
                            );
                            return undefined;
                        }
                        schemaValues[value] = newPort;
                        break;
                    }
                    break;
                case "user":
                    newUser = await this.userInfo();
                    if (newUser === undefined) {
                        vscode.window.showInformationMessage(
                            localize("createNewConnection.undefined.username", "Operation Cancelled")
                        );
                        return undefined;
                    } else if (newUser === "") {
                        delete schemaValues[value];
                    } else {
                        schemaValues[value] = newUser;
                    }
                    break;
                case "password":
                    newPass = await this.passwordInfo();
                    if (newPass === undefined) {
                        vscode.window.showInformationMessage(
                            localize("createNewConnection.undefined.username", "Operation Cancelled")
                        );
                        return undefined;
                    } else if (newPass === "") {
                        delete schemaValues[value];
                    } else {
                        schemaValues[value] = newPass;
                    }
                    break;
                case "rejectUnauthorized":
                    newRU = await this.ruInfo();
                    if (newRU === undefined) {
                        vscode.window.showInformationMessage(
                            localize("createNewConnection.rejectUnauthorize", "Operation Cancelled")
                        );
                        return undefined;
                    }
                    schemaValues[value] = newRU;
                    break;
                // for extenders that have their own token authentication methods with values in schema
                // tokenType & tokenValue does not need to be presented to user as this is collected via login
                case "tokenType":
                    break;
                case "tokenValue":
                    break;
                default:
                    let options: vscode.InputBoxOptions;
                    const response = await this.checkType(schema[value].type);
                    switch (response) {
                        case "number":
                            options = await this.optionsValue(value, schema);
                            const enteredValue = Number(await UIViews.inputBox(options));
                            if (!Number.isNaN(Number(enteredValue))) {
                                if ((value === "encoding" || value === "responseTimeout") && enteredValue === 0) {
                                    delete schemaValues[value];
                                } else {
                                    schemaValues[value] = Number(enteredValue);
                                }
                            } else {
                                if (schema[value].optionDefinition.hasOwnProperty("defaultValue")) {
                                    schemaValues[value] = schema[value].optionDefinition.defaultValue;
                                } else {
                                    delete schemaValues[value];
                                }
                            }
                            break;
                        case "boolean":
                            let isTrue: boolean;
                            isTrue = await this.boolInfo(value, schema);
                            if (isTrue === undefined) {
                                vscode.window.showInformationMessage(
                                    localize("createNewConnection.booleanValue", "Operation Cancelled")
                                );
                                return undefined;
                            }
                            schemaValues[value] = isTrue;
                            break;
                        default:
                            options = await this.optionsValue(value, schema);
                            const defValue = await UIViews.inputBox(options);
                            if (defValue === undefined) {
                                vscode.window.showInformationMessage(
                                    localize("createNewConnection.default", "Operation Cancelled")
                                );
                                return undefined;
                            }
                            if (defValue === "") {
                                delete schemaValues[value];
                            } else {
                                schemaValues[value] = defValue;
                            }
                            break;
                    }
            }
        }

        try {
            for (const profile of this.allProfiles) {
                if (profile.name.toLowerCase() === profileName.toLowerCase()) {
                    vscode.window.showErrorMessage(
                        localize(
                            "createNewConnection.duplicateProfileName",
                            "Profile name already exists. Please create a profile using a different name"
                        )
                    );
                    return undefined;
                }
            }
            await this.saveProfile(schemaValues, schemaValues.name, profileType);
            vscode.window.showInformationMessage("Profile " + newProfileName + " was created.");
            return newProfileName;
        } catch (error) {
            await errorHandling(error.message);
        }
    }

    public async promptCredentials(sessName, rePrompt?: boolean) {
        let repromptUser: string;
        let repromptPass: string;
        let loadProfile: IProfileLoaded;
        let loadSession: ISession;
        let newUser: string;
        let newPass: string;

        try {
            if (ProfilesCache.getConfigInstance().usingTeamConfig) {
                loadProfile = this.getLoadedProfConfig(sessName.trim());
            } else {
                loadProfile = this.loadNamedProfile(sessName.trim());
            }
            loadSession = loadProfile.profile as ISession;
        } catch (error) {
            await errorHandling(error.message);
        }

        if (rePrompt) {
            repromptUser = loadSession.user;
            repromptPass = loadSession.password;
        }

        if (!loadSession.user || rePrompt) {
            newUser = await this.userInfo(repromptUser);
            loadSession.user = loadProfile.profile.user = newUser;
        } else {
            newUser = loadSession.user = loadProfile.profile.user;
        }

        if (newUser === undefined || (rePrompt && newUser === "")) {
            vscode.window.showInformationMessage(
                localize("promptCredentials.undefined.username", "Operation Cancelled")
            );
            await this.refresh(ZoweExplorerApiRegister.getInstance());
            return undefined;
        } else {
            if (!loadSession.password || rePrompt) {
                newPass = await this.passwordInfo(repromptPass);
                loadSession.password = loadProfile.profile.password = newPass;
            } else {
                newPass = loadSession.password = loadProfile.profile.password;
            }
        }

        if (newPass === undefined || (rePrompt && newUser === "")) {
            vscode.window.showInformationMessage(
                localize("promptCredentials.undefined.password", "Operation Cancelled")
            );
            await this.refresh(ZoweExplorerApiRegister.getInstance());
            return undefined;
        } else {
            try {
                const updSession = await ZoweExplorerApiRegister.getMvsApi(loadProfile).getSession();
                if (ProfilesCache.getConfigInstance().usingTeamConfig) {
                    const profArray = [];
                    for (const theprofile of this.allProfiles) {
                        if (theprofile.name !== loadProfile.name) {
                            profArray.push(theprofile);
                        }
                    }
                    profArray.push(loadProfile);
                    this.allProfiles = profArray;
                    const config = ProfilesCache.getConfigInstance().getTeamConfig();
                    const secureFields = await config.api.secure.secureFields();
                    const propName = loadProfile.name.trim();
                    const userProp = `profiles.` + propName + `.properties.user`;
                    const passProp = `profiles.` + propName + `.properties.password`;
                    secureFields.forEach((prop) => {
                        if (prop === userProp) {
                            config.set(prop, updSession.ISession.user);
                        }
                        if (prop === passProp) {
                            config.set(prop, updSession.ISession.password);
                        }
                    });
                    await config.save(false);
                } else {
                    const saveButton = localize("promptCredentials.saveCredentials.button", "Save Credentials");
                    const doNotSaveButton = localize("promptCredentials.doNotSave.button", "Do Not Save");
                    const infoMsg = localize(
                        "promptCredentials.saveCredentials.infoMessage",
                        "Save entered credentials for future use with profile: {0}?\nSaving credentials will update the local yaml file.",
                        loadProfile.name
                    );
                    await vscode.window
                        .showInformationMessage(infoMsg, ...[saveButton, doNotSaveButton])
                        .then((selection) => {
                            if (selection === saveButton) {
                                rePrompt = false;
                            }
                        });
                    await this.updateProfile(loadProfile, rePrompt);
                }
                return [updSession.ISession.user, updSession.ISession.password, updSession.ISession.base64EncodedAuth];
            } catch (error) {
                await errorHandling(error.message);
            }
        }
    }

    public async getDeleteProfile() {
        const allProfiles: IProfileLoaded[] = this.allProfiles;
        const profileNamesList = allProfiles.map((temprofile) => {
            return temprofile.name;
        });

        if (!profileNamesList.length) {
            vscode.window.showInformationMessage(localize("deleteProfile.noProfilesLoaded", "No profiles available"));
            return;
        }

        const quickPickList: vscode.QuickPickOptions = {
            placeHolder: localize("deleteProfile.quickPickOption", "Select the profile you want to delete"),
            ignoreFocusOut: true,
            canPickMany: false,
        };
        const sesName = await vscode.window.showQuickPick(profileNamesList, quickPickList);

        if (sesName === undefined) {
            vscode.window.showInformationMessage(
                localize("deleteProfile.undefined.profilename", "Operation Cancelled")
            );
            return;
        }

        return allProfiles.find((temprofile) => temprofile.name === sesName);
    }

    public async deleteProfile(
        datasetTree: IZoweTree<IZoweDatasetTreeNode>,
        ussTree: IZoweTree<IZoweUSSTreeNode>,
        jobsProvider: IZoweTree<IZoweJobTreeNode>,
        node?: IZoweNodeType
    ) {
        let deleteLabel: string;
        let deletedProfile: IProfileLoaded;
        if (!node) {
            deletedProfile = await this.getDeleteProfile();
        } else {
            deletedProfile = node.getProfile();
        }
        if (!deletedProfile) {
            return;
        }
        deleteLabel = deletedProfile.name;

        if (ProfilesCache.getConfigInstance().usingTeamConfig) {
            const currentProfile = this.getProfileFromConfig(deleteLabel);
            const filePath = currentProfile.profLoc.osLoc[0];
            await this.openConfigFile(filePath);
            return;
        }

        const deleteSuccess = await this.deletePrompt(deletedProfile);
        if (!deleteSuccess) {
            vscode.window.showInformationMessage(localize("deleteProfile.noSelected", "Operation Cancelled"));
            return;
        }

        // Delete from data det file history
        const fileHistory: string[] = datasetTree.getFileHistory();
        fileHistory
            .slice()
            .reverse()
            .filter((ds) => ds.substring(1, ds.indexOf("]")).trim() === deleteLabel.toUpperCase())
            .forEach((ds) => {
                datasetTree.removeFileHistory(ds);
            });

        // Delete from Data Set Favorites
        datasetTree.removeFavProfile(deleteLabel, false);

        // Delete from Data Set Tree
        datasetTree.mSessionNodes.forEach((sessNode) => {
            if (sessNode.getProfileName() === deleteLabel) {
                datasetTree.deleteSession(sessNode);
                sessNode.dirty = true;
                datasetTree.refresh();
            }
        });

        // Delete from USS file history
        const fileHistoryUSS: string[] = ussTree.getFileHistory();
        fileHistoryUSS
            .slice()
            .reverse()
            .filter((uss) => uss.substring(1, uss.indexOf("]")).trim() === deleteLabel.toUpperCase())
            .forEach((uss) => {
                ussTree.removeFileHistory(uss);
            });

        // Delete from USS Favorites
        ussTree.removeFavProfile(deleteLabel, false);

        // Delete from USS Tree
        ussTree.mSessionNodes.forEach((sessNode) => {
            if (sessNode.getProfileName() === deleteLabel) {
                ussTree.deleteSession(sessNode);
                sessNode.dirty = true;
                ussTree.refresh();
            }
        });

        // Delete from Jobs Favorites
        jobsProvider.removeFavProfile(deleteLabel, false);

        // Delete from Jobs Tree
        jobsProvider.mSessionNodes.forEach((jobNode) => {
            if (jobNode.getProfileName() === deleteLabel) {
                jobsProvider.deleteSession(jobNode);
                jobNode.dirty = true;
                jobsProvider.refresh();
            }
        });

        // Delete from Data Set Sessions list
        const dsSetting: any = {
            ...vscode.workspace.getConfiguration().get(this.dsSchema),
        };
        let sessDS: string[] = dsSetting.sessions;
        let faveDS: string[] = dsSetting.favorites;
        sessDS = sessDS.filter((element) => {
            return element.trim() !== deleteLabel;
        });
        faveDS = faveDS.filter((element) => {
            return element.substring(1, element.indexOf("]")).trim() !== deleteLabel;
        });
        dsSetting.sessions = sessDS;
        dsSetting.favorites = faveDS;
        await vscode.workspace.getConfiguration().update(this.dsSchema, dsSetting, vscode.ConfigurationTarget.Global);

        // Delete from USS Sessions list
        const ussSetting: any = {
            ...vscode.workspace.getConfiguration().get(this.ussSchema),
        };
        let sessUSS: string[] = ussSetting.sessions;
        let faveUSS: string[] = ussSetting.favorites;
        sessUSS = sessUSS.filter((element) => {
            return element.trim() !== deleteLabel;
        });
        faveUSS = faveUSS.filter((element) => {
            return element.substring(1, element.indexOf("]")).trim() !== deleteLabel;
        });
        ussSetting.sessions = sessUSS;
        ussSetting.favorites = faveUSS;
        await vscode.workspace.getConfiguration().update(this.ussSchema, ussSetting, vscode.ConfigurationTarget.Global);

        // Delete from Jobs Sessions list
        const jobsSetting: any = {
            ...vscode.workspace.getConfiguration().get(this.jobsSchema),
        };
        let sessJobs: string[] = jobsSetting.sessions;
        let faveJobs: string[] = jobsSetting.favorites;
        sessJobs = sessJobs.filter((element) => {
            return element.trim() !== deleteLabel;
        });
        faveJobs = faveJobs.filter((element) => {
            return element.substring(1, element.indexOf("]")).trim() !== deleteLabel;
        });
        jobsSetting.sessions = sessJobs;
        jobsSetting.favorites = faveJobs;
        await vscode.workspace
            .getConfiguration()
            .update(this.jobsSchema, jobsSetting, vscode.ConfigurationTarget.Global);

        // Remove from list of all profiles
        const index = this.allProfiles.findIndex((deleteItem) => {
            return deleteItem.name === deletedProfile.name;
        });
        if (index >= 0) {
            this.allProfiles.splice(index, 1);
        }
    }

    public async validateProfiles(theProfile: IProfileLoaded) {
        let filteredProfile: IProfileValidation;
        let profileStatus;
        const getSessStatus = await ZoweExplorerApiRegister.getInstance().getCommonApi(theProfile);

        // Filter profilesForValidation to check if the profile is already validated as active
        this.profilesForValidation.filter((profile) => {
            if (profile.name === theProfile.name && profile.status === "active") {
                filteredProfile = {
                    status: profile.status,
                    name: profile.name,
                };
            }
        });

        // If not yet validated or inactive, call getStatus and validate the profile
        // status will be stored in profilesForValidation
        if (filteredProfile === undefined) {
            try {
                if (getSessStatus.getStatus) {
                    profileStatus = await vscode.window.withProgress(
                        {
                            location: vscode.ProgressLocation.Notification,
                            title: localize(
                                "Profiles.validateProfiles.validationProgress",
                                "Validating {0} Profile.",
                                theProfile.name
                            ),
                            cancellable: true,
                        },
                        async (progress, token) => {
                            token.onCancellationRequested(() => {
                                // will be returned as undefined
                                vscode.window.showInformationMessage(
                                    localize(
                                        "Profiles.validateProfiles.validationCancelled",
                                        "Validating {0} was cancelled.",
                                        theProfile.name
                                    )
                                );
                            });
                            return getSessStatus.getStatus(theProfile, theProfile.type);
                        }
                    );
                } else {
                    profileStatus = "unverified";
                }

                switch (profileStatus) {
                    case "active":
                        filteredProfile = {
                            status: "active",
                            name: theProfile.name,
                        };
                        this.profilesForValidation.push(filteredProfile);
                        break;
                    case "inactive":
                        filteredProfile = {
                            status: "inactive",
                            name: theProfile.name,
                        };
                        this.profilesForValidation.push(filteredProfile);
                        break;
                    // default will cover "unverified" and undefined
                    default:
                        filteredProfile = {
                            status: "unverified",
                            name: theProfile.name,
                        };
                        this.profilesForValidation.push(filteredProfile);
                        break;
                }
            } catch (error) {
                // tslint:disable-next-line: no-magic-numbers
                if (error.errorCode === 401) {
                    await errorHandling(error, theProfile.name);
                }

                await errorHandling(error, theProfile.name);
                this.log.debug("Validate Error - Invalid Profile: " + error);
                filteredProfile = {
                    status: "inactive",
                    name: theProfile.name,
                };
                this.profilesForValidation.push(filteredProfile);
            }
        }

        return filteredProfile;
    }

    public async getCombinedProfile(serviceProfile: IProfileLoaded, baseProfile: IProfileLoaded) {
        // TODO: This needs to be improved
        // The idea is to handle all type of ZE Profiles
        const commonApi = ZoweExplorerApiRegister.getInstance().getCommonApi(serviceProfile);

        // This check will handle service profiles that have username and password
        if (serviceProfile.profile.user && serviceProfile.profile.password) {
            return serviceProfile;
        }

        // This check is for optional credentials
        if (
            baseProfile &&
            serviceProfile.profile.host &&
            serviceProfile.profile.port &&
            ((baseProfile.profile.host !== serviceProfile.profile.host &&
                baseProfile.profile.port !== serviceProfile.profile.port) ||
                (baseProfile.profile.host === serviceProfile.profile.host &&
                    baseProfile.profile.port !== serviceProfile.profile.port))
        ) {
            return serviceProfile;
        }
        let session;
        if (!commonApi.getSessionFromCommandArgument) {
            // This is here for extenders
            session = ZoweExplorerApiRegister.getInstance().getCommonApi(serviceProfile).getSession(serviceProfile);
        } else {
            // This process combines the information from baseprofile to serviceprofile and create a new session
            const profSchema = this.getSchema(serviceProfile.type);
            const cmdArgs: ICommandArguments = {
                $0: "zowe",
                _: [""],
            };
            for (const prop of Object.keys(profSchema)) {
                cmdArgs[prop] = serviceProfile.profile[prop] ? serviceProfile.profile[prop] : baseProfile.profile[prop];
            }
            if (baseProfile) {
                cmdArgs.tokenType = serviceProfile.profile.tokenType
                    ? serviceProfile.profile.tokenType
                    : baseProfile.profile.tokenType;
                cmdArgs.tokenValue = serviceProfile.profile.tokenValue
                    ? serviceProfile.profile.tokenValue
                    : baseProfile.profile.tokenValue;
            }
            if (commonApi.getSessionFromCommandArgument) {
                if (cmdArgs.tokenType === undefined || cmdArgs.tokenValue === undefined) {
                    this.log.debug(
                        localize(
                            "getCombinedProfile.noToken",
                            "Profile {0} {1} is not authorized. Please check the connection and try again.",
                            baseProfile.name,
                            serviceProfile.name
                        )
                    );
                    session = baseProfile.profile;
                } else {
                    const res = await commonApi.getSessionFromCommandArgument(cmdArgs);
                    session = res.ISession;
                }
            } else {
                vscode.window.showErrorMessage(
                    localize("getCombinedProfile.log.debug", "This extension does not support base profiles.")
                );
            }
        }

        // For easier debugging, move serviceProfile to updatedServiceProfile and then update it with combinedProfile
        const updatedServiceProfile: IProfileLoaded = serviceProfile;
        for (const prop of Object.keys(session)) {
            if (prop === "hostname") {
                updatedServiceProfile.profile.host = session[prop];
            } else {
                updatedServiceProfile.profile[prop] = session[prop];
            }
        }
        return updatedServiceProfile;
    }

    public async ssoLogin(node?: IZoweNodeType, label?: string): Promise<void> {
        let loginToken: string;
        let loginTokenType: string;
        let creds: string[];
        let serviceProfile: IProfileLoaded;
        let session: Session;
        if (node) {
            serviceProfile = node.getProfile();
        } else {
            serviceProfile = this.loadNamedProfile(label.trim());
        }
        // This check will handle service profiles that have username and password
        if (serviceProfile.profile.user && serviceProfile.profile.password) {
            vscode.window.showInformationMessage(
                localize("ssoAuth.noBase", "This profile does not support token authentication.")
            );
            return;
        }

        try {
            loginTokenType = ZoweExplorerApiRegister.getInstance().getCommonApi(serviceProfile).getTokenTypeName();
        } catch (error) {
            vscode.window.showInformationMessage(
                localize("ssoAuth.noBase", "This profile does not support token authentication.")
            );
            return;
        }
        if (loginTokenType && loginTokenType !== SessConstants.TOKEN_TYPE_APIML) {
            // this will handle extenders
            if (node) {
                session = node.getSession();
            } else {
                session = ZoweExplorerApiRegister.getInstance().getCommonApi(serviceProfile).getSession();
            }
            creds = await this.loginCredentialPrompt();
            if (!creds) {
                return;
            }
            session.ISession.user = creds[0];
            session.ISession.password = creds[1];
            try {
                loginToken = await ZoweExplorerApiRegister.getInstance().getCommonApi(serviceProfile).login(session);
            } catch (error) {
                vscode.window.showErrorMessage(
                    localize("ssoLogin.unableToLogin", "Unable to log in. ") + error.message
                );
                return;
            }
        } else {
            const baseProfile = this.getBaseProfile();
            // this will handle base profiles apiml tokens
            const checksPassed = this.optionalCredChecks(serviceProfile, baseProfile);
            if (!checksPassed) {
                vscode.window.showInformationMessage(
                    localize("ssoAuth.noBase", "This profile does not support token authentication.")
                );
                return;
            }
            if (baseProfile) {
                creds = await this.loginCredentialPrompt();
                if (!creds) {
                    return;
                }
                try {
                    const combinedProfile = await Profiles.getInstance().getCombinedProfile(
                        serviceProfile,
                        baseProfile
                    );
                    const updSession = new Session({
                        hostname: combinedProfile.profile.host,
                        port: combinedProfile.profile.port,
                        user: creds[0],
                        password: creds[1],
                        rejectUnauthorized: combinedProfile.profile.rejectUnauthorized,
                        tokenType: loginTokenType,
                        type: SessConstants.AUTH_TYPE_TOKEN,
                    });
                    loginToken = await ZoweExplorerApiRegister.getInstance()
                        .getCommonApi(serviceProfile)
                        .login(updSession);
                    const updBaseProfile: IProfile = {
                        tokenType: loginTokenType,
                        tokenValue: loginToken,
                    };
                    await this.updateBaseProfileFileLogin(baseProfile, updBaseProfile);
                    await readConfigFromDisk();
                    await this.refresh(ZoweExplorerApiRegister.getInstance());
                } catch (error) {
                    vscode.window.showErrorMessage(
                        localize("ssoLogin.unableToLogin", "Unable to log in. ") + error.message
                    );
                    return;
                }
            }
        }
        vscode.window.showInformationMessage(
            localize("ssoLogin.successful", "Login to authentication service was successful.")
        );
    }

    public async ssoLogout(node: IZoweNodeType): Promise<void> {
        const serviceProfile = node.getProfile();
        // This check will handle service profiles that have username and password
        if (serviceProfile.profile.user && serviceProfile.profile.password) {
            vscode.window.showInformationMessage(
                localize("ssoAuth.noBase", "This profile does not support token authentication.")
            );
            return;
        }
        try {
            // this will handle extenders
            if (serviceProfile.type !== "zosmf" && serviceProfile.profile.tokenValue !== undefined) {
                await ZoweExplorerApiRegister.getInstance()
                    .getCommonApi(serviceProfile)
                    .logout(await node.getSession());
            } else {
                // this will handle base profile apiml tokens
                const baseProfile = this.getBaseProfile();
                const checksPassed = this.optionalCredChecks(serviceProfile, baseProfile);
                if (!checksPassed) {
                    vscode.window.showInformationMessage(
                        localize("ssoAuth.noBase", "This profile does not support token authentication.")
                    );
                    return;
                }

                const combinedProfile = await this.getCombinedProfile(serviceProfile, baseProfile);
                const loginTokenType = ZoweExplorerApiRegister.getInstance()
                    .getCommonApi(serviceProfile)
                    .getTokenTypeName();
                const updSession = new Session({
                    hostname: combinedProfile.profile.host,
                    port: combinedProfile.profile.port,
                    rejectUnauthorized: combinedProfile.profile.rejectUnauthorized,
                    tokenType: loginTokenType,
                    tokenValue: combinedProfile.profile.tokenValue,
                    type: SessConstants.AUTH_TYPE_TOKEN,
                });
                await ZoweExplorerApiRegister.getInstance().getCommonApi(serviceProfile).logout(updSession);

                await this.updateBaseProfileFileLogout(baseProfile);
                await readConfigFromDisk();
                await this.refresh(ZoweExplorerApiRegister.getInstance());
            }
            vscode.window.showInformationMessage(
                localize("ssoLogout.successful", "Logout from authentication service was successful.")
            );
        } catch (error) {
            vscode.window.showErrorMessage(localize("ssoLogout.unableToLogout", "Unable to log out. ") + error.message);
            return;
        }
    }

    public async openConfigFile(filePath: string) {
        const document = await vscode.workspace.openTextDocument(filePath);
        await vscode.window.showTextDocument(document);
    }

    private async updateBaseProfileFileLogin(baseProfile: IProfileLoaded, updBaseProfile: IProfile) {
        const mProfileInfo = ProfilesCache.getConfigInstance();
        if (mProfileInfo.usingTeamConfig) {
            // write to config file to add tokenType & tokenValue fields
            const profileProps = Object.keys(mProfileInfo.getTeamConfig().api.profiles.get(baseProfile.name));
            const profileExists =
                mProfileInfo.getTeamConfig().api.profiles.exists(baseProfile.name) && profileProps.length > 0;
            if (profileExists) {
                const profilePath = mProfileInfo.getTeamConfig().api.profiles.expandPath(baseProfile.name);
                mProfileInfo.getTeamConfig().set(`${profilePath}.properties.tokenType`, updBaseProfile.tokenType);
                mProfileInfo
                    .getTeamConfig()
                    .set(`${profilePath}.properties.tokenValue`, updBaseProfile.tokenValue, { secure: true });
                await mProfileInfo.getTeamConfig().save(false);
            }
        } else {
            // write to yaml file to add tokenType & tokenValue fields
            const profileManager = Profiles.getInstance().getCliProfileManager(baseProfile.type);
            const updateParms: IUpdateProfile = {
                name: baseProfile.name,
                merge: true,
                profile: updBaseProfile,
            };
            await profileManager.update(updateParms);
        }
    }

    private async updateBaseProfileFileLogout(baseProfile: IProfileLoaded) {
        const mProfileInfo = ProfilesCache.getConfigInstance();
        if (mProfileInfo.usingTeamConfig) {
            // remove tokenType and TokenValue from config file
            const profileProps = Object.keys(mProfileInfo.getTeamConfig().api.profiles.get(baseProfile.name));
            const profileExists =
                mProfileInfo.getTeamConfig().api.profiles.exists(baseProfile.name) && profileProps.length > 0;
            if (profileExists) {
                const profilePath = mProfileInfo.getTeamConfig().api.profiles.expandPath(baseProfile.name);
                mProfileInfo.getTeamConfig().delete(`${profilePath}.properties.tokenType`);
                mProfileInfo.getTeamConfig().delete(`${profilePath}.properties.tokenValue`);
                await mProfileInfo.getTeamConfig().save(false);
            }
        } else {
            // remove tokenType and TokenValue from old-style yaml profiles
            this.getCliProfileManager(baseProfile.type).save({
                name: baseProfile.name,
                type: baseProfile.type,
                overwrite: true,
                profile: {
                    ...baseProfile.profile,
                    tokenType: undefined,
                    tokenValue: undefined,
                },
            });
        }
    }

    private async loginCredentialPrompt(): Promise<string[]> {
        let newPass: string;
        const newUser = await this.userInfo();
        if (!newUser) {
            vscode.window.showInformationMessage(localize("ssoLogin.undefined.username", "Operation Cancelled"));
            return;
        } else {
            newPass = await this.passwordInfo();
            if (!newPass) {
                vscode.window.showInformationMessage(localize("ssoLogin.undefined.username", "Operation Cancelled"));
                return;
            }
        }
        return [newUser, newPass];
    }

    private optionalCredChecks(serviceProfile?: IProfileLoaded, baseProfile?: IProfileLoaded): boolean {
        if (serviceProfile.profile.user && serviceProfile.profile.password) {
            return false;
        }
        // Skip if there is no base profile
        if (!baseProfile) {
            return false;
        }
        // This check is for optional credentials
        if (
            baseProfile &&
            serviceProfile.profile.host &&
            serviceProfile.profile.port &&
            ((baseProfile.profile.host !== serviceProfile.profile.host &&
                baseProfile.profile.port !== serviceProfile.profile.port) ||
                (baseProfile.profile.host === serviceProfile.profile.host &&
                    baseProfile.profile.port !== serviceProfile.profile.port))
        ) {
            return false;
        }
        return true;
    }

    private async deletePrompt(deletedProfile: IProfileLoaded) {
        const profileName = deletedProfile.name;
        this.log.debug(localize("deleteProfile.log.debug", "Deleting profile ") + profileName);
        const quickPickOptions: vscode.QuickPickOptions = {
            placeHolder: localize(
                "deleteProfile.quickPickOption",
                "Delete {0}? This will permanently remove it from your system.",
                profileName
            ),
            ignoreFocusOut: true,
            canPickMany: false,
        };
        // confirm that the user really wants to delete
        if (
            (await vscode.window.showQuickPick(
                [
                    localize("deleteProfile.showQuickPick.delete", "Delete"),
                    localize("deleteProfile.showQuickPick.cancel", "Cancel"),
                ],
                quickPickOptions
            )) !== localize("deleteProfile.showQuickPick.delete", "Delete")
        ) {
            this.log.debug(
                localize("deleteProfile.showQuickPick.log.debug", "User picked Cancel. Cancelling delete of profile")
            );
            return;
        }

        try {
            await this.deleteProfileOnDisk(deletedProfile);
        } catch (error) {
            this.log.error(
                localize("deleteProfile.delete.log.error", "Error encountered when deleting profile! ") +
                    JSON.stringify(error)
            );
            await errorHandling(error, profileName, error.message);
            throw error;
        }

        vscode.window.showInformationMessage(
            localize("deleteProfile.success.info", "Profile {0} was deleted.", profileName)
        );
        return profileName;
    }

    // ** Functions for handling Profile Information */

    private async urlInfo(input?): Promise<IUrlValidator | undefined> {
        let zosURL: string;
        if (input) {
            zosURL = input;
        }
        const options: vscode.InputBoxOptions = {
            prompt: localize(
                "createNewConnection.option.prompt.url",
                "Enter a z/OS URL in the format 'https://url:port'."
            ),
            value: zosURL,
            ignoreFocusOut: true,
            placeHolder: localize("createNewConnection.option.prompt.url.placeholder", "https://url:port"),
            validateInput: (text: string): string | undefined => {
                const host = this.getUrl(text);
                if (this.validateAndParseUrl(host).valid) {
                    return undefined;
                } else {
                    return localize(
                        "createNewConnection.invalidzosURL",
                        "Please enter a valid host URL in the format 'company.com'."
                    );
                }
            },
        };
        zosURL = await UIViews.inputBox(options);

        let hostName: string;
        if (!zosURL) {
            return undefined;
        } else {
            hostName = this.getUrl(zosURL);
        }

        return this.validateAndParseUrl(hostName);
    }

    private getUrl(host: string): string {
        let url: string;
        if (host.includes(":")) {
            if (host.includes("/")) {
                url = host;
            } else {
                url = `https://${host}`;
            }
        } else {
            url = `https://${host}`;
        }
        return url;
    }

    private async portInfo(input: string, schema: {}) {
        let options: vscode.InputBoxOptions;
        let port: number;
        if (schema[input].optionDefinition.hasOwnProperty("defaultValue")) {
            options = {
                prompt: schema[input].optionDefinition.description.toString(),
                value: schema[input].optionDefinition.defaultValue.toString(),
            };
        } else {
            options = {
                placeHolder: localize("createNewConnection.option.prompt.port.placeholder", "Port Number"),
                prompt: schema[input].optionDefinition.description.toString(),
            };
        }
        port = Number(await UIViews.inputBox(options));

        if (port === 0 && schema[input].optionDefinition.hasOwnProperty("defaultValue")) {
            port = Number(schema[input].optionDefinition.defaultValue.toString());
        } else {
            return port;
        }
        return port;
    }

    private async userInfo(input?) {
        let userName: string;

        if (input) {
            userName = input;
        }
        InputBoxOptions = {
            placeHolder: localize("createNewConnection.option.prompt.username.placeholder", "User Name"),
            prompt: localize(
                "createNewConnection.option.prompt.username",
                "Enter the user name for the connection. Leave blank to not store."
            ),
            ignoreFocusOut: true,
            value: userName,
        };
        userName = await UIViews.inputBox(InputBoxOptions);

        if (userName === undefined) {
            vscode.window.showInformationMessage(
                localize("createNewConnection.undefined.passWord", "Operation Cancelled")
            );
            return undefined;
        }

        return userName.trim();
    }

    private async passwordInfo(input?) {
        let passWord: string;

        if (input) {
            passWord = input;
        }

        InputBoxOptions = {
            placeHolder: localize("createNewConnection.option.prompt.password.placeholder", "Password"),
            prompt: localize(
                "createNewConnection.option.prompt.password",
                "Enter the password for the connection. Leave blank to not store."
            ),
            password: true,
            ignoreFocusOut: true,
            value: passWord,
        };
        passWord = await UIViews.inputBox(InputBoxOptions);

        if (passWord === undefined) {
            vscode.window.showInformationMessage(
                localize("createNewConnection.undefined.passWord", "Operation Cancelled")
            );
            return undefined;
        }

        return passWord.trim();
    }

    private async ruInfo(input?) {
        let rejectUnauthorize: boolean;
        let placeholder: string;
        let selectRU: string[];
        const falseString = localize(
            "createNewConnection.ru.false",
            "False - Accept connections with self-signed certificates"
        );
        const trueString = localize(
            "createNewConnection.ru.true",
            "True - Reject connections with self-signed certificates"
        );

        if (input !== undefined) {
            rejectUnauthorize = input;
            if (!input) {
                placeholder = falseString;
                selectRU = [falseString, trueString];
            } else {
                placeholder = trueString;
                selectRU = [trueString, falseString];
            }
        } else {
            placeholder = localize(
                "createNewConnection.option.prompt.ru.placeholder",
                "Reject Unauthorized Connections"
            );
            selectRU = [trueString, falseString];
        }

        const quickPickOptions: vscode.QuickPickOptions = {
            placeHolder: placeholder,
            ignoreFocusOut: true,
            canPickMany: false,
        };

        const ruOptions = Array.from(selectRU);

        const chosenRU = await vscode.window.showQuickPick(ruOptions, quickPickOptions);

        if (chosenRU && chosenRU.includes(trueString)) {
            rejectUnauthorize = true;
        } else if (chosenRU && chosenRU.includes(falseString)) {
            rejectUnauthorize = false;
        } else {
            vscode.window.showInformationMessage(
                localize("createNewConnection.rejectUnauthorize", "Operation Cancelled")
            );
            return undefined;
        }

        return rejectUnauthorize;
    }

    private async boolInfo(input: string, schema: {}) {
        let isTrue: boolean;
        const description: string = schema[input].optionDefinition.description.toString();
        const quickPickBooleanOptions: vscode.QuickPickOptions = {
            placeHolder: description,
            ignoreFocusOut: true,
            canPickMany: false,
        };
        const selectBoolean = ["True", "False"];
        const chosenValue = await vscode.window.showQuickPick(selectBoolean, quickPickBooleanOptions);
        if (chosenValue === selectBoolean[0]) {
            isTrue = true;
        } else if (chosenValue === selectBoolean[1]) {
            isTrue = false;
        } else {
            return undefined;
        }
        return isTrue;
    }

    private async optionsValue(value: string, schema: {}, input?: string): Promise<vscode.InputBoxOptions> {
        let options: vscode.InputBoxOptions;
        const description: string = schema[value].optionDefinition.description.toString();
        let editValue: any;

        if (input !== undefined) {
            editValue = input;
            options = {
                prompt: description,
                value: editValue,
            };
        } else if (schema[value].optionDefinition.hasOwnProperty("defaultValue")) {
            options = {
                prompt: description,
                value: schema[value].optionDefinition.defaultValue,
            };
        } else {
            options = {
                placeHolder: description,
                prompt: description,
            };
        }
        return options;
    }

    private async checkType(input?): Promise<string> {
        const isTrue = Array.isArray(input);
        let test: string;
        let index: number;
        if (isTrue) {
            if (input.includes("boolean")) {
                index = input.indexOf("boolean");
                test = input[index];
                return test;
            }
            if (input.includes("number")) {
                index = input.indexOf("number");
                test = input[index];
                return test;
            }
            if (input.includes("string")) {
                index = input.indexOf("string");
                test = input[index];
                return test;
            }
        } else {
            test = input;
        }
        return test;
    }

    // ** Functions that Calls Get CLI Profile Manager  */

    private async updateProfile(updProfileInfo, rePrompt?: boolean) {
        if (updProfileInfo.type !== undefined) {
            const profileManager = this.getCliProfileManager(updProfileInfo.type);
            this.loadedProfile = await profileManager.load({
                name: updProfileInfo.name,
            });
        } else {
            for (const type of ZoweExplorerApiRegister.getInstance().registeredApiTypes()) {
                const profileManager = this.getCliProfileManager(type);
                this.loadedProfile = await profileManager.load({
                    name: updProfileInfo.name,
                });
            }
        }

        const OrigProfileInfo = this.loadedProfile.profile;
        const NewProfileInfo = updProfileInfo.profile;

        // Update the currently-loaded profile with the new info
        const profileArray = Object.keys(this.loadedProfile.profile);
        for (const value of profileArray) {
            if ((value === "encoding" || value === "responseTimeout") && NewProfileInfo[value] === 0) {
                // If the updated profile had these fields set to 0, delete them...
                // this should get rid of a bad value that was stored
                // in these properties before this update
                delete OrigProfileInfo[value];
            } else if (NewProfileInfo[value] !== undefined && NewProfileInfo[value] !== "") {
                if (value === "user" || value === "password") {
                    if (!rePrompt) {
                        OrigProfileInfo.user = NewProfileInfo.user;
                        OrigProfileInfo.password = NewProfileInfo.password;
                    }
                } else {
                    OrigProfileInfo[value] = NewProfileInfo[value];
                }
            } else if (NewProfileInfo[value] === undefined || NewProfileInfo[value] === "") {
                // If the updated profile had an empty property, delete it...
                // this should get rid of any empty strings
                // that were stored in the profile before this update
                delete OrigProfileInfo[value];
            }
        }

        const updateParms: IUpdateProfile = {
            name: this.loadedProfile.name,
            merge: false,
            profile: OrigProfileInfo as IProfile,
        };
        try {
            this.getCliProfileManager(this.loadedProfile.type).update(updateParms);
        } catch (error) {
            vscode.window.showErrorMessage(error.message);
        }
    }
}<|MERGE_RESOLUTION|>--- conflicted
+++ resolved
@@ -323,11 +323,8 @@
                     'Choose "Create new..." to define or select a profile to add to the USS Explorer'
                 );
         }
-<<<<<<< HEAD
 
         let configDir: string;
-=======
->>>>>>> c0f9c263
         if (isTheia()) {
             const options: vscode.QuickPickOptions = {
                 placeHolder: addProfilePlaceholder,
