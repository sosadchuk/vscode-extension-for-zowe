--- conflicted
+++ resolved
@@ -24,7 +24,7 @@
     public onDidChange = SpoolProvider.onDidChangeEmitter.event;
 
     public async provideTextDocumentContent(uri: vscode.Uri): Promise<string> {
-<<<<<<< HEAD
+        ZoweLogger.trace("SpoolProvider.provideTextDocumentContent called.");
         const spoolFile = SpoolProvider.files[uri.path];
         if (spoolFile) {
             // Use latest cached content from stored SpoolFile object
@@ -36,13 +36,6 @@
         await newSpoolFile.fetchContent();
         SpoolProvider.files[uri.path] = newSpoolFile;
         return newSpoolFile.content;
-=======
-        ZoweLogger.trace("SpoolProvider.provideTextDocumentContent called.");
-        const [sessionName, spool] = decodeJobFile(uri);
-        const profile = Profiles.getInstance().loadNamedProfile(sessionName);
-        const result = await ZoweExplorerApiRegister.getJesApi(profile).getSpoolContentById(spool.jobname, spool.jobid, spool.id);
-        return result;
->>>>>>> 0fd24736
     }
 
     public dispose(): void {
