/**
 * This program and the accompanying materials are made available under the terms of the
 * Eclipse Public License v2.0 which accompanies this distribution, and is available at
 * https://www.eclipse.org/legal/epl-v20.html
 *
 * SPDX-License-Identifier: EPL-2.0
 *
 * Copyright Contributors to the Zowe Project.
 *
 */

// Generic utility functions (not node type related). See ./src/shared/utils.ts

import * as vscode from "vscode";
import * as globals from "../globals";
import * as path from "path";
import * as fs from "fs";
import { getSecurityModules, IZoweTreeNode, ZoweTreeNode, getZoweDir, getFullPath, Gui } from "@zowe/zowe-explorer-api";
import { Profiles } from "../Profiles";
import * as nls from "vscode-nls";
import { imperative, getImperativeConfig } from "@zowe/cli";
import { ZoweExplorerExtender } from "../ZoweExplorerExtender";

// Set up localization
nls.config({
    messageFormat: nls.MessageFormat.bundle,
    bundleFormat: nls.BundleFormat.standalone,
})();
const localize: nls.LocalizeFunc = nls.loadMessageBundle();

/*************************************************************************************************************
 * Error Handling
 * @param {errorDetails} - string or error object
 * @param {label} - additional information such as profile name, credentials, messageID etc
 * @param {moreInfo} - additional/customized error messages
 *************************************************************************************************************/
<<<<<<< HEAD
export async function errorHandling(errorDetails: Error | string, label?: string, moreInfo?: string) {
=======
export async function errorHandling(errorDetails: any, label?: string, moreInfo?: string): Promise<void> {
    let httpErrCode = null;
    const errMsg = localize(
        "errorHandling.invalid.credentials",
        "Invalid Credentials. Please ensure the username and password for {0} are valid or this may lead to a lock-out.",
        label
    );
    const errToken = localize(
        "errorHandling.invalid.token",
        "Your connection is no longer active. Please log in to an authentication service to restore the connection."
    );

    // eslint-disable-next-line @typescript-eslint/restrict-template-expressions
>>>>>>> f001941a
    globals.LOG.error(`${errorDetails}\n` + JSON.stringify({ errorDetails, label, moreInfo }));

    if (errorDetails instanceof imperative.ImperativeError && errorDetails.mDetails !== undefined) {
        const httpErrorCode = errorDetails.mDetails.errorCode as unknown as number;
        // open config file for missing hostname error
        if (errorDetails.toString().includes("hostname")) {
            const mProfileInfo = await Profiles.getInstance().getProfileInfo();
            if (mProfileInfo.usingTeamConfig) {
                Gui.errorMessage(localize("errorHandling.invalid.host", "Required parameter 'host' must not be blank."));
                const profAllAttrs = mProfileInfo.getAllProfiles();
                for (const prof of profAllAttrs) {
                    if (prof.profName === label.trim()) {
                        const filePath = prof.profLoc.osLoc[0];
                        await Profiles.getInstance().openConfigFile(filePath);
                        return;
                    }
                }
            }
        } else if (httpErrorCode === imperative.RestConstants.HTTP_STATUS_401) {
            const errMsg = localize(
                "errorHandling.invalid.credentials",
                "Invalid Credentials. Please ensure the username and password for {0} are valid or this may lead to a lock-out.",
                label
            );
            const errToken = localize(
                "errorHandling.invalid.token",
                "Your connection is no longer active. Please log in to an authentication service to restore the connection."
            );
            if (label.includes("[")) {
                label = label.substring(0, label.indexOf(" [")).trim();
            }

            if (errorDetails.mDetails.additionalDetails) {
                const tokenError: string = errorDetails.mDetails.additionalDetails;
                if (tokenError.includes("Token is not valid or expired.")) {
                    if (isTheia()) {
                        Gui.errorMessage(errToken).then(async () => {
                            await Profiles.getInstance().ssoLogin(null, label);
                        });
                    } else {
                        const message = localize("errorHandling.authentication.login", "Log in to Authentication Service");
                        Gui.showMessage(errToken, { items: [message] }).then(async (selection) => {
                            if (selection) {
                                await Profiles.getInstance().ssoLogin(null, label);
                            }
                        });
                    }
                    return;
                }
            }

            if (isTheia()) {
                Gui.errorMessage(errMsg);
            } else {
                const checkCredsButton = localize("errorHandling.checkCredentials.button", "Check Credentials");
                await Gui.errorMessage(errMsg, {
                    items: [checkCredsButton],
                    vsCodeOpts: { modal: true },
                }).then(async (selection) => {
                    if (selection === checkCredsButton) {
                        await Profiles.getInstance().promptCredentials(label.trim(), true);
                    } else {
                        Gui.showMessage(localize("errorHandling.checkCredentials.cancelled", "Operation Cancelled"));
                    }
                });
            }
<<<<<<< HEAD
            return;
        }
    }

    if (moreInfo === undefined) {
        moreInfo = errorDetails.toString().includes("Error") ? "" : "Error: ";
    } else {
        moreInfo += " ";
=======
            break;
        default:
            if (moreInfo === undefined) {
                moreInfo = errorDetails.toString().includes("Error") ? "" : "Error:";
            }
            // eslint-disable-next-line @typescript-eslint/restrict-plus-operands
            Gui.errorMessage(moreInfo + " " + errorDetails);
            break;
>>>>>>> f001941a
    }
    Gui.errorMessage(moreInfo + errorDetails);
}

// TODO: remove this second occurence
export function isTheia(): boolean {
    const VSCODE_APPNAME: string[] = ["Visual Studio Code", "VSCodium"];
    const appName = vscode.env.appName;
    if (appName && !VSCODE_APPNAME.includes(appName)) {
        return true;
    }
    return false;
}

/**
 * Function to update session and profile information in provided node
 * @param profiles is data source to find profiles
 * @param getSessionForProfile is a function to build a valid specific session based on provided profile
 * @param sessionNode is a tree node, containing session information
 */
type SessionForProfile = (_profile: imperative.IProfileLoaded) => imperative.Session;
export const syncSessionNode =
    (_profiles: Profiles) =>
    (getSessionForProfile: SessionForProfile) =>
    (sessionNode: IZoweTreeNode): void => {
        sessionNode.collapsibleState = vscode.TreeItemCollapsibleState.Collapsed;

        const profileType = sessionNode.getProfile().type;
        const profileName = sessionNode.getProfileName();

        let profile: imperative.IProfileLoaded;
        try {
            profile = Profiles.getInstance().loadNamedProfile(profileName, profileType);
        } catch (e) {
            globals.LOG.warn(e);
            return;
        }
        sessionNode.setProfileToChoice(profile);
        const session = getSessionForProfile(profile);
        sessionNode.setSessionToChoice(session);
    };

/**
 * @deprecated Use `Gui.resolveQuickPick` instead
 * @param quickpick The quick pick object to resolve
 * @returns a Promise containing the result of the quick pick
 */
export async function resolveQuickPickHelper(quickpick: vscode.QuickPick<vscode.QuickPickItem>): Promise<vscode.QuickPickItem | undefined> {
    return new Promise<vscode.QuickPickItem | undefined>((c) => {
        quickpick.onDidAccept(() => c(quickpick.activeItems[0]));
        quickpick.onDidHide(() => c(undefined));
    });
}

export interface IFilterItem {
    text: string;
    description?: string;
    show?: boolean;
    icon?: string;
    menuType?: globals.JobPickerTypes;
}

export class FilterItem implements vscode.QuickPickItem {
    public constructor(public filterItem: IFilterItem) {}
    public get label(): string {
        const icon = this.filterItem.icon ? this.filterItem.icon + " " : null;
        return (icon ?? "") + this.filterItem.text;
    }
    public get description(): string {
        if (this.filterItem.description) {
            return this.filterItem.description;
        } else {
            return "";
        }
    }
    public get alwaysShow(): boolean {
        return this.filterItem.show;
    }
}

export class FilterDescriptor implements vscode.QuickPickItem {
    public constructor(private text: string) {}
    public get label(): string {
        return this.text;
    }
    public get description(): string {
        return "";
    }
    public get alwaysShow(): boolean {
        return true;
    }
}

/**
 * Function to update the node profile information
 */
export function setProfile(node: IZoweTreeNode, profile: imperative.IProfile): void {
    node.getProfile().profile = profile;
}

/**
 * Function to update the node session information
 */
export function setSession(node: IZoweTreeNode, combinedSessionProfile: imperative.IProfile): void {
    const sessionNode = node.getSession();
    for (const prop of Object.keys(combinedSessionProfile)) {
        if (prop === "host") {
            sessionNode.ISession.hostname = combinedSessionProfile[prop];
        } else {
            sessionNode.ISession[prop] = combinedSessionProfile[prop];
        }
    }
}

export function getProfileInfo(envTheia: boolean): imperative.ProfileInfo {
    const mProfileInfo = new imperative.ProfileInfo("zowe", {
        requireKeytar: () => getSecurityModules("keytar", envTheia),
    });
    return mProfileInfo;
}

export function getProfile(node: vscode.TreeItem | ZoweTreeNode): imperative.IProfileLoaded {
    if (node instanceof ZoweTreeNode) {
        return node.getProfile();
    }
    throw new Error(localize("getProfile.notTreeItem", "Tree Item is not a Zowe Explorer item."));
}

export async function readConfigFromDisk(): Promise<void> {
    let rootPath: string;
    const mProfileInfo = await getProfileInfo(globals.ISTHEIA);
    if (vscode.workspace.workspaceFolders && vscode.workspace.workspaceFolders[0]) {
        rootPath = vscode.workspace.workspaceFolders[0].uri.fsPath;
        await mProfileInfo.readProfilesFromDisk({ homeDir: getZoweDir(), projectDir: getFullPath(rootPath) });
    } else {
        await mProfileInfo.readProfilesFromDisk({ homeDir: getZoweDir(), projectDir: undefined });
    }
    if (mProfileInfo.usingTeamConfig) {
        globals.setConfigPath(rootPath);
        globals.LOG.debug('Zowe Explorer is using the team configuration file "%s"', mProfileInfo.getTeamConfig().configName);
        const layers = mProfileInfo.getTeamConfig().layers || [];
        const layerSummary = layers.map(
            (config: imperative.IConfigLayer) =>
                `Path: ${config.path}: ${
                    config.exists
                        ? "Found, with the following defaults:" + JSON.stringify(config.properties?.defaults || "Undefined default")
                        : "Not available"
                } `
        );
        globals.LOG.debug("Summary of team configuration files considered for Zowe Explorer: %s", JSON.stringify(layerSummary));
    }
}

export async function promptCredentials(node: IZoweTreeNode): Promise<void> {
    const mProfileInfo = await Profiles.getInstance().getProfileInfo();
    if (mProfileInfo.usingTeamConfig && !mProfileInfo.getTeamConfig().properties.autoStore) {
        Gui.showMessage(localize("zowe.promptCredentials.notSupported", '"Update Credentials" operation not supported when "autoStore" is false'));
        return;
    }
    let profile: string | imperative.IProfileLoaded = node?.getProfile();
    if (profile == null) {
        // prompt for profile
        profile = (
            await Gui.showInputBox({
                placeHolder: localize("createNewConnection.option.prompt.profileName.placeholder", "Connection Name"),
                prompt: localize("createNewConnection.option.prompt.profileName", "Enter a name for the connection."),
                ignoreFocusOut: true,
            })
        ).trim();

        if (!profile) {
            Gui.showMessage(localize("createNewConnection.undefined.passWord", "Operation Cancelled"));
            return;
        }
    }

    const creds = await Profiles.getInstance().promptCredentials(profile, true);

    if (creds != null) {
        Gui.showMessage(
            localize(
                "promptCredentials.updatedCredentials",
                "Credentials for {0} were successfully updated",
                typeof profile === "string" ? profile : profile.name
            )
        );
    }
}

export async function initializeZoweFolder(): Promise<void> {
    // ensure the Secure Credentials Enabled value is read
    // set globals.PROFILE_SECURITY value accordingly
    await globals.setGlobalSecurityValue();
    // Ensure that ~/.zowe folder exists
    // Ensure that the ~/.zowe/settings/imperative.json exists
    // TODO: update code below once this imperative issue is resolved.
    // https://github.com/zowe/imperative/issues/840
    const zoweDir = getZoweDir();
    if (!fs.existsSync(zoweDir)) {
        fs.mkdirSync(zoweDir);
    }
    const settingsPath = path.join(zoweDir, "settings");
    if (!fs.existsSync(settingsPath)) {
        fs.mkdirSync(settingsPath);
    }
    if (!fs.existsSync(path.join(settingsPath, "imperative.json"))) {
        writeOverridesFile();
    }
    // If not using team config, ensure that the ~/.zowe/profiles directory
    // exists with appropriate types within
    if (!imperative.ImperativeConfig.instance.config?.exists) {
        await imperative.CliProfileManager.initialize({
            configuration: getImperativeConfig().profiles,
            profileRootDirectory: path.join(zoweDir, "profiles"),
        });
    }
}

export function writeOverridesFile(): void {
    let fd: number;
    let fileContent: string;
    const settingsFile = path.join(getZoweDir(), "settings", "imperative.json");
    try {
        fd = fs.openSync(settingsFile, "r+");
        fileContent = fs.readFileSync(fd, "utf-8");
    } catch {
        // If reading the file failed because it does not exist, then create it
        // This should never fail, unless file system is read-only or the file
        // was created by another process after first openSync call
        fd = fs.openSync(settingsFile, "wx");
    }
    try {
        let settings: any;
        if (fileContent) {
            try {
                settings = JSON.parse(fileContent);
            } catch (err) {
                if (err instanceof Error) {
                    throw new Error(
                        localize("writeOverridesFile.jsonParseError", "Failed to parse JSON file {0}:", settingsFile) + " " + err.message
                    );
                }
            }
            if (settings && settings?.overrides && settings?.overrides?.CredentialManager !== globals.PROFILE_SECURITY) {
                settings.overrides.CredentialManager = globals.PROFILE_SECURITY;
            } else {
                return;
            }
        } else {
            settings = { overrides: { CredentialManager: globals.PROFILE_SECURITY } };
        }
        fileContent = JSON.stringify(settings, null, 2);
        fs.writeFileSync(fd, fileContent, "utf-8");
    } finally {
        fs.closeSync(fd);
    }
}

export async function initializeZoweProfiles(): Promise<void> {
    try {
        await initializeZoweFolder();
        await readConfigFromDisk();
    } catch (err) {
        globals.LOG.error(err);
        ZoweExplorerExtender.showZoweConfigError(err.message);
    }

    if (!fs.existsSync(globals.ZOWETEMPFOLDER)) {
        fs.mkdirSync(globals.ZOWETEMPFOLDER);
        fs.mkdirSync(globals.ZOWE_TMP_FOLDER);
        fs.mkdirSync(globals.USS_DIR);
        fs.mkdirSync(globals.DS_DIR);
    }
}<|MERGE_RESOLUTION|>--- conflicted
+++ resolved
@@ -34,23 +34,8 @@
  * @param {label} - additional information such as profile name, credentials, messageID etc
  * @param {moreInfo} - additional/customized error messages
  *************************************************************************************************************/
-<<<<<<< HEAD
-export async function errorHandling(errorDetails: Error | string, label?: string, moreInfo?: string) {
-=======
-export async function errorHandling(errorDetails: any, label?: string, moreInfo?: string): Promise<void> {
-    let httpErrCode = null;
-    const errMsg = localize(
-        "errorHandling.invalid.credentials",
-        "Invalid Credentials. Please ensure the username and password for {0} are valid or this may lead to a lock-out.",
-        label
-    );
-    const errToken = localize(
-        "errorHandling.invalid.token",
-        "Your connection is no longer active. Please log in to an authentication service to restore the connection."
-    );
-
+export async function errorHandling(errorDetails: Error | string, label?: string, moreInfo?: string): Promise<void> {
     // eslint-disable-next-line @typescript-eslint/restrict-template-expressions
->>>>>>> f001941a
     globals.LOG.error(`${errorDetails}\n` + JSON.stringify({ errorDetails, label, moreInfo }));
 
     if (errorDetails instanceof imperative.ImperativeError && errorDetails.mDetails !== undefined) {
@@ -117,7 +102,6 @@
                     }
                 });
             }
-<<<<<<< HEAD
             return;
         }
     }
@@ -126,18 +110,8 @@
         moreInfo = errorDetails.toString().includes("Error") ? "" : "Error: ";
     } else {
         moreInfo += " ";
-=======
-            break;
-        default:
-            if (moreInfo === undefined) {
-                moreInfo = errorDetails.toString().includes("Error") ? "" : "Error:";
-            }
-            // eslint-disable-next-line @typescript-eslint/restrict-plus-operands
-            Gui.errorMessage(moreInfo + " " + errorDetails);
-            break;
->>>>>>> f001941a
-    }
-    Gui.errorMessage(moreInfo + errorDetails);
+    }
+    Gui.errorMessage(moreInfo + errorDetails.toString());
 }
 
 // TODO: remove this second occurence
