--- conflicted
+++ resolved
@@ -53,13 +53,9 @@
         if (msg.includes("hostname")) {
             const mProfileInfo = await Profiles.getInstance().getProfileInfo();
             if (mProfileInfo.usingTeamConfig) {
-<<<<<<< HEAD
                 Gui.errorMessage(
                     localize("errorHandling.invalid.host", "Required parameter 'host' must not be blank.")
                 );
-=======
-                vscode.window.showErrorMessage(localize("errorHandling.invalid.host", "Required parameter 'host' must not be blank."));
->>>>>>> 3e95c210
                 const profAllAttrs = mProfileInfo.getAllProfiles();
                 for (const prof of profAllAttrs) {
                     if (prof.profName === label.trim()) {
@@ -86,16 +82,11 @@
                             await Profiles.getInstance().ssoLogin(null, label);
                         });
                     } else {
-<<<<<<< HEAD
                         const message = localize(
                             "errorHandling.authentication.login",
                             "Log in to Authentication Service"
                         );
                         Gui.showMessage(errToken, { items: [message] }).then(async (selection) => {
-=======
-                        const message = localize("errorHandling.authentication.login", "Log in to Authentication Service");
-                        vscode.window.showErrorMessage(errToken, message).then(async (selection) => {
->>>>>>> 3e95c210
                             if (selection) {
                                 await Profiles.getInstance().ssoLogin(null, label);
                             }
@@ -109,7 +100,6 @@
                 Gui.errorMessage(errMsg);
             } else {
                 const checkCredsButton = localize("errorHandling.checkCredentials.button", "Check Credentials");
-<<<<<<< HEAD
                 await Gui.errorMessage(errMsg, {
                     items: [checkCredsButton],
                     vsCodeOpts: { modal: true },
@@ -118,13 +108,6 @@
                         await Profiles.getInstance().promptCredentials(label.trim(), true);
                     } else {
                         Gui.showMessage(localize("errorHandling.checkCredentials.cancelled", "Operation Cancelled"));
-=======
-                await vscode.window.showErrorMessage(errMsg, { modal: true }, ...[checkCredsButton]).then(async (selection) => {
-                    if (selection === checkCredsButton) {
-                        await Profiles.getInstance().promptCredentials(label.trim(), true);
-                    } else {
-                        vscode.window.showInformationMessage(localize("errorHandling.checkCredentials.cancelled", "Operation Cancelled"));
->>>>>>> 3e95c210
                     }
                 });
             }
@@ -177,7 +160,6 @@
         sessionNode.setSessionToChoice(session);
     };
 
-<<<<<<< HEAD
 /**
  * @deprecated Use `Gui.resolveQuickPick` instead
  * @param quickpick The quick pick object to resolve
@@ -186,9 +168,6 @@
 export async function resolveQuickPickHelper(
     quickpick: vscode.QuickPick<vscode.QuickPickItem>
 ): Promise<vscode.QuickPickItem | undefined> {
-=======
-export async function resolveQuickPickHelper(quickpick: vscode.QuickPick<vscode.QuickPickItem>): Promise<vscode.QuickPickItem | undefined> {
->>>>>>> 3e95c210
     return new Promise<vscode.QuickPickItem | undefined>((c) => {
         quickpick.onDidAccept(() => c(quickpick.activeItems[0]));
         quickpick.onDidHide(() => c(undefined));
@@ -310,16 +289,11 @@
 export async function promptCredentials(node: IZoweTreeNode) {
     const mProfileInfo = await Profiles.getInstance().getProfileInfo();
     if (mProfileInfo.usingTeamConfig && !mProfileInfo.getTeamConfig().properties.autoStore) {
-<<<<<<< HEAD
         Gui.showMessage(
             localize(
                 "zowe.promptCredentials.notSupported",
                 '"Update Credentials" operation not supported when "autoStore" is false'
             )
-=======
-        vscode.window.showInformationMessage(
-            localize("zowe.promptCredentials.notSupported", '"Update Credentials" operation not supported when "autoStore" is false')
->>>>>>> 3e95c210
         );
         return;
     }
@@ -333,11 +307,7 @@
         });
 
         if (profileName === undefined) {
-<<<<<<< HEAD
             Gui.showMessage(localize("createNewConnection.undefined.passWord", "Operation Cancelled"));
-=======
-            vscode.window.showInformationMessage(localize("createNewConnection.undefined.passWord", "Operation Cancelled"));
->>>>>>> 3e95c210
             return;
         }
         profileName = profileName.trim();
@@ -348,17 +318,12 @@
     const creds = await Profiles.getInstance().promptCredentials(profileName, true);
 
     if (creds != null) {
-<<<<<<< HEAD
         Gui.showMessage(
             localize(
                 "promptCredentials.updatedCredentials",
                 "Credentials for {0} were successfully updated",
                 profileName
             )
-=======
-        vscode.window.showInformationMessage(
-            localize("promptCredentials.updatedCredentials", "Credentials for {0} were successfully updated", profileName)
->>>>>>> 3e95c210
         );
     }
 }
