/**
 * This program and the accompanying materials are made available under the terms of the
 * Eclipse Public License v2.0 which accompanies this distribution, and is available at
 * https://www.eclipse.org/legal/epl-v20.html
 *
 * SPDX-License-Identifier: EPL-2.0
 *
 * Copyright Contributors to the Zowe Project.
 *
 */

// Generic utility functions (not node type related). See ./src/shared/utils.ts

import * as vscode from "vscode";
import * as globals from "../globals";
import * as path from "path";
import * as fs from "fs";
import { getSecurityModules, IZoweTreeNode, ZoweTreeNode, getZoweDir, getFullPath, Gui } from "@zowe/zowe-explorer-api";
import { Profiles } from "../Profiles";
import * as nls from "vscode-nls";
import { imperative, getImperativeConfig } from "@zowe/cli";
import { ZoweExplorerExtender } from "../ZoweExplorerExtender";
import { ZoweLogger } from "./LoggerUtils";

// Set up localization
nls.config({
    messageFormat: nls.MessageFormat.bundle,
    bundleFormat: nls.BundleFormat.standalone,
})();
const localize: nls.LocalizeFunc = nls.loadMessageBundle();

/*************************************************************************************************************
 * Error Handling
 * @param {errorDetails} error.mDetails
 * @param {label} - additional information such as profile name, credentials, messageID etc
 * @param {moreInfo} - additional/customized error messages
 *************************************************************************************************************/
export async function errorHandling(errorDetails: any, label?: string, moreInfo?: string) {
    ZoweLogger.trace("ProfileUtils.errorHandling called.");
    let httpErrCode = null;
    const errMsg = localize(
        "errorHandling.invalid.credentials",
        "Invalid Credentials. Please ensure the username and password for {0} are valid or this may lead to a lock-out.",
        label
    );
    const errToken = localize(
        "errorHandling.invalid.token",
        "Your connection is no longer active. Please log in to an authentication service to restore the connection."
    );
    ZoweLogger.error(`${errorDetails}\n` + JSON.stringify({ errorDetails, label, moreInfo }));

    if (errorDetails.mDetails !== undefined) {
        httpErrCode = errorDetails.mDetails.errorCode;
        // open config file for missing hostname error
        const msg = errorDetails.toString();
        if (msg.includes("hostname")) {
            const mProfileInfo = await Profiles.getInstance().getProfileInfo();
            if (mProfileInfo.usingTeamConfig) {
                Gui.errorMessage(localize("errorHandling.invalid.host", "Required parameter 'host' must not be blank."));
                const profAllAttrs = mProfileInfo.getAllProfiles();
                for (const prof of profAllAttrs) {
                    if (prof.profName === label.trim()) {
                        const filePath = prof.profLoc.osLoc[0];
                        await Profiles.getInstance().openConfigFile(filePath);
                        return;
                    }
                }
            }
        }
    }

    switch (httpErrCode) {
        case imperative.RestConstants.HTTP_STATUS_401:
            if (label.includes("[")) {
                label = label.substring(0, label.indexOf(" [")).trim();
            }

            if (errorDetails.mDetails.additionalDetails) {
                const tokenError: string = errorDetails.mDetails.additionalDetails;
                if (tokenError.includes("Token is not valid or expired.")) {
                    if (isTheia()) {
                        Gui.errorMessage(errToken).then(async () => {
                            await Profiles.getInstance().ssoLogin(null, label);
                        });
                    } else {
                        const message = localize("errorHandling.authentication.login", "Log in to Authentication Service");
                        Gui.showMessage(errToken, { items: [message] }).then(async (selection) => {
                            if (selection) {
                                await Profiles.getInstance().ssoLogin(null, label);
                            }
                        });
                    }
                    break;
                }
            }

            if (isTheia()) {
                Gui.errorMessage(errMsg);
            } else {
                const checkCredsButton = localize("errorHandling.checkCredentials.button", "Check Credentials");
                await Gui.errorMessage(errMsg, {
                    items: [checkCredsButton],
                    vsCodeOpts: { modal: true },
                }).then(async (selection) => {
                    if (selection === checkCredsButton) {
                        await Profiles.getInstance().promptCredentials(label.trim(), true);
                    } else {
                        Gui.showMessage(localize("errorHandling.checkCredentials.cancelled", "Operation Cancelled"));
                    }
                });
            }
            break;
        default:
            if (moreInfo === undefined) {
                moreInfo = errorDetails.toString().includes("Error") ? "" : "Error:";
            }
            Gui.errorMessage(moreInfo + " " + errorDetails);
            break;
    }
    return;
}

// TODO: remove this second occurence
export function isTheia(): boolean {
    ZoweLogger.trace("ProfileUtils.isTheia called.");
    const VSCODE_APPNAME: string[] = ["Visual Studio Code", "VSCodium"];
    const appName = vscode.env.appName;
    if (appName && !VSCODE_APPNAME.includes(appName)) {
        return true;
    }
    return false;
}

/**
 * Function to update session and profile information in provided node
 * @param profiles is data source to find profiles
 * @param getSessionForProfile is a function to build a valid specific session based on provided profile
 * @param sessionNode is a tree node, containing session information
 */
type SessionForProfile = (_profile: imperative.IProfileLoaded) => imperative.Session;
export const syncSessionNode =
    (_profiles: Profiles) =>
    (getSessionForProfile: SessionForProfile) =>
    async (sessionNode: IZoweTreeNode): Promise<void> => {
        ZoweLogger.trace("ProfilesUtils.syncSessionNode called.");
        sessionNode.collapsibleState = vscode.TreeItemCollapsibleState.Collapsed;

        const profileType = sessionNode.getProfile().type;
        const profileName = sessionNode.getProfileName();

        let profile: imperative.IProfileLoaded;
        try {
            profile = Profiles.getInstance().loadNamedProfile(profileName, profileType);
        } catch (e) {
            ZoweLogger.warn(e);
            return;
        }
        sessionNode.setProfileToChoice(profile);
        const session = getSessionForProfile(profile);
        sessionNode.setSessionToChoice(session);
    };

/**
 * @deprecated Use `Gui.resolveQuickPick` instead
 * @param quickpick The quick pick object to resolve
 * @returns a Promise containing the result of the quick pick
 */
export async function resolveQuickPickHelper(quickpick: vscode.QuickPick<vscode.QuickPickItem>): Promise<vscode.QuickPickItem | undefined> {
    return new Promise<vscode.QuickPickItem | undefined>((c) => {
        quickpick.onDidAccept(() => c(quickpick.activeItems[0]));
        quickpick.onDidHide(() => c(undefined));
    });
}

export interface IFilterItem {
    text: string;
    description?: string;
    show?: boolean;
    icon?: string;
    menuType?: globals.JobPickerTypes;
}

export class FilterItem implements vscode.QuickPickItem {
    constructor(public filterItem: IFilterItem) {}
    get label(): string {
        const icon = this.filterItem.icon ? this.filterItem.icon + " " : null;
        return (icon ?? "") + this.filterItem.text;
    }
    get description(): string {
        if (this.filterItem.description) {
            return this.filterItem.description;
        } else {
            return "";
        }
    }
    get alwaysShow(): boolean {
        return this.filterItem.show;
    }
}

export class FilterDescriptor implements vscode.QuickPickItem {
    constructor(private text: string) {}
    get label(): string {
        return this.text;
    }
    get description(): string {
        return "";
    }
    get alwaysShow(): boolean {
        return true;
    }
}

/**
 * Function to update the node profile information
 */
export async function setProfile(node: IZoweTreeNode, profile: imperative.IProfile) {
    ZoweLogger.trace("ProfilesUtils.setProfile called.");
    node.getProfile().profile = profile;
}

/**
 * Function to update the node session information
 */
export async function setSession(node: IZoweTreeNode, combinedSessionProfile: imperative.IProfile) {
    ZoweLogger.trace("ProfilesUtils.setSession called.");
    const sessionNode = node.getSession();
    for (const prop of Object.keys(combinedSessionProfile)) {
        if (prop === "host") {
            sessionNode.ISession.hostname = combinedSessionProfile[prop];
        } else {
            sessionNode.ISession[prop] = combinedSessionProfile[prop];
        }
    }
}

export async function getProfileInfo(envTheia: boolean): Promise<imperative.ProfileInfo> {
    ZoweLogger.trace("ProfilesUtils.getProfileInfo called.");
    const mProfileInfo = new imperative.ProfileInfo("zowe", {
        requireKeytar: () => getSecurityModules("keytar", envTheia),
    });
    return mProfileInfo;
}

export function getProfile(node: vscode.TreeItem) {
    ZoweLogger.trace("ProfilesUtils.getProfile called.");
    if (node instanceof ZoweTreeNode) {
        return (node as ZoweTreeNode).getProfile();
    }
    throw new Error(localize("getProfile.notTreeItem", "Tree Item is not a Zowe Explorer item."));
}

export async function readConfigFromDisk() {
    ZoweLogger.trace("ProfilesUtils.readConfigFromDisk called.");
    let rootPath: string;
<<<<<<< HEAD
    try {
        const mProfileInfo = await getProfileInfo(globals.ISTHEIA);
        if (vscode.workspace.workspaceFolders && vscode.workspace.workspaceFolders[0]) {
            rootPath = vscode.workspace.workspaceFolders[0].uri.fsPath;
            await mProfileInfo.readProfilesFromDisk({ homeDir: getZoweDir(), projectDir: getFullPath(rootPath) });
        } else {
            await mProfileInfo.readProfilesFromDisk({ homeDir: getZoweDir(), projectDir: undefined });
        }
        if (mProfileInfo.usingTeamConfig) {
            globals.setConfigPath(rootPath);
            ZoweLogger.info(`Zowe Explorer is using the team configuration file "${mProfileInfo.getTeamConfig().configName}"`);
            const layers = mProfileInfo.getTeamConfig().layers || [];
            const layerSummary = layers.map(
                (config: imperative.IConfigLayer) =>
                    `Path: ${config.path}: ${
                        config.exists
                            ? "Found, with the following defaults:" + JSON.stringify(config.properties?.defaults || "Undefined default")
                            : "Not available"
                    } `
            );
            ZoweLogger.debug(`Summary of team configuration files considered for Zowe Explorer: ${JSON.stringify(layerSummary)}`);
        }
    } catch (error) {
        ZoweLogger.error(error);
        throw new Error(error);
=======
    const mProfileInfo = await getProfileInfo(globals.ISTHEIA);
    if (vscode.workspace.workspaceFolders && vscode.workspace.workspaceFolders[0]) {
        rootPath = vscode.workspace.workspaceFolders[0].uri.fsPath;
        await mProfileInfo.readProfilesFromDisk({ homeDir: getZoweDir(), projectDir: getFullPath(rootPath) });
    } else {
        await mProfileInfo.readProfilesFromDisk({ homeDir: getZoweDir(), projectDir: undefined });
    }
    if (mProfileInfo.usingTeamConfig) {
        globals.setConfigPath(rootPath);
        globals.LOG.debug('Zowe Explorer is using the team configuration file "%s"', mProfileInfo.getTeamConfig().configName);
        const layers = mProfileInfo.getTeamConfig().layers || [];
        const layerSummary = layers.map(
            (config: imperative.IConfigLayer) =>
                `Path: ${config.path}: ${
                    config.exists
                        ? "Found, with the following defaults:" + JSON.stringify(config.properties?.defaults || "Undefined default")
                        : "Not available"
                } `
        );
        globals.LOG.debug("Summary of team configuration files considered for Zowe Explorer: %s", JSON.stringify(layerSummary));
>>>>>>> 6db89d28
    }
}

export async function promptCredentials(node: IZoweTreeNode) {
    ZoweLogger.trace("ProfilesUtils.promptCredentials called.");
    const mProfileInfo = await Profiles.getInstance().getProfileInfo();
    if (mProfileInfo.usingTeamConfig && !mProfileInfo.getTeamConfig().properties.autoStore) {
        const msg = localize("zowe.promptCredentials.notSupported", '"Update Credentials" operation not supported when "autoStore" is false');
        ZoweLogger.warn(msg);
        Gui.showMessage(msg);
        return;
    }
    let profileName: string;
    if (node == null) {
        // prompt for profile
        profileName = await Gui.showInputBox({
            placeHolder: localize("createNewConnection.option.prompt.profileName.placeholder", "Connection Name"),
            prompt: localize("createNewConnection.option.prompt.profileName", "Enter a name for the connection."),
            ignoreFocusOut: true,
        });

        if (profileName === undefined) {
            Gui.showMessage(localize("createNewConnection.undefined.passWord", "Operation Cancelled"));
            return;
        }
        profileName = profileName.trim();
    }

    const creds = await Profiles.getInstance().promptCredentials(profileName ?? node.getProfile(), true);

    if (creds != null) {
        const successMsg = localize("promptCredentials.updatedCredentials", "Credentials for {0} were successfully updated", profileName);
        ZoweLogger.info(successMsg);
        Gui.showMessage(successMsg);
    }
}

export async function initializeZoweFolder(): Promise<void> {
    ZoweLogger.trace("ProfilesUtils.initializeZoweFolder called.");
    // ensure the Secure Credentials Enabled value is read
    // set globals.PROFILE_SECURITY value accordingly
    await globals.setGlobalSecurityValue();
    // Ensure that ~/.zowe folder exists
    // Ensure that the ~/.zowe/settings/imperative.json exists
    // TODO: update code below once this imperative issue is resolved.
    // https://github.com/zowe/imperative/issues/840
    const zoweDir = getZoweDir();
    if (!fs.existsSync(zoweDir)) {
        fs.mkdirSync(zoweDir);
    }
    const settingsPath = path.join(zoweDir, "settings");
    if (!fs.existsSync(settingsPath)) {
        fs.mkdirSync(settingsPath);
    }
    if (!fs.existsSync(path.join(settingsPath, "imperative.json"))) {
        writeOverridesFile();
    }
    // If not using team config, ensure that the ~/.zowe/profiles directory
    // exists with appropriate types within
    if (!imperative.ImperativeConfig.instance.config?.exists) {
        await imperative.CliProfileManager.initialize({
            configuration: getImperativeConfig().profiles,
            profileRootDirectory: path.join(zoweDir, "profiles"),
        });
    }
    ZoweLogger.info(localize("initializeZoweFolder.location", "Zowe home directory is located at {0}", zoweDir));
}

export function writeOverridesFile() {
    ZoweLogger.trace("ProfilesUtils.writeOverridesFile called.");
    let fd: number;
    let fileContent: string;
    const settingsFile = path.join(getZoweDir(), "settings", "imperative.json");
    try {
        fd = fs.openSync(settingsFile, "r+");
        fileContent = fs.readFileSync(fd, "utf-8");
    } catch {
        // If reading the file failed because it does not exist, then create it
        // This should never fail, unless file system is read-only or the file
        // was created by another process after first openSync call
        fd = fs.openSync(settingsFile, "wx");
    }
    try {
        let settings: any;
        if (fileContent) {
            try {
                settings = JSON.parse(fileContent);
            } catch (err) {
                throw new Error(localize("writeOverridesFile.jsonParseError", "Failed to parse JSON file {0}:", settingsFile) + " " + err.message);
            }
            if (settings && settings?.overrides && settings?.overrides?.CredentialManager !== globals.PROFILE_SECURITY) {
                settings.overrides.CredentialManager = globals.PROFILE_SECURITY;
            } else {
                return;
            }
        } else {
            settings = { overrides: { CredentialManager: globals.PROFILE_SECURITY } };
        }
        fileContent = JSON.stringify(settings, null, 2);
        fs.writeFileSync(fd, fileContent, "utf-8");
    } finally {
        fs.closeSync(fd);
    }
}

export async function initializeZoweProfiles(): Promise<void> {
    ZoweLogger.trace("ProfilesUtils.initializeZoweProfiles called.");
    try {
        await initializeZoweFolder();
        await readConfigFromDisk();
        ZoweLogger.info(localize("initializeZoweProfiles.success", "Zowe Profiles initialized successfully."));
    } catch (err) {
        ZoweLogger.error(err);
        ZoweExplorerExtender.showZoweConfigError(err.message);
    }
}

export function initializeZoweTempFolder(): void {
    ZoweLogger.trace("ProfilesUtils.initializeZoweTempFolder called.");
    try {
        if (!fs.existsSync(globals.ZOWETEMPFOLDER)) {
            fs.mkdirSync(globals.ZOWETEMPFOLDER);
            fs.mkdirSync(globals.ZOWE_TMP_FOLDER);
            fs.mkdirSync(globals.USS_DIR);
            fs.mkdirSync(globals.DS_DIR);
            ZoweLogger.info(localize("initializeZoweTempFolder.success", "Zowe Temp folder initialized successfully."));
        }
    } catch (err) {
        ZoweLogger.error(err);
        ZoweExplorerExtender.showZoweConfigError(err.message);
    }
}<|MERGE_RESOLUTION|>--- conflicted
+++ resolved
@@ -253,33 +253,6 @@
 export async function readConfigFromDisk() {
     ZoweLogger.trace("ProfilesUtils.readConfigFromDisk called.");
     let rootPath: string;
-<<<<<<< HEAD
-    try {
-        const mProfileInfo = await getProfileInfo(globals.ISTHEIA);
-        if (vscode.workspace.workspaceFolders && vscode.workspace.workspaceFolders[0]) {
-            rootPath = vscode.workspace.workspaceFolders[0].uri.fsPath;
-            await mProfileInfo.readProfilesFromDisk({ homeDir: getZoweDir(), projectDir: getFullPath(rootPath) });
-        } else {
-            await mProfileInfo.readProfilesFromDisk({ homeDir: getZoweDir(), projectDir: undefined });
-        }
-        if (mProfileInfo.usingTeamConfig) {
-            globals.setConfigPath(rootPath);
-            ZoweLogger.info(`Zowe Explorer is using the team configuration file "${mProfileInfo.getTeamConfig().configName}"`);
-            const layers = mProfileInfo.getTeamConfig().layers || [];
-            const layerSummary = layers.map(
-                (config: imperative.IConfigLayer) =>
-                    `Path: ${config.path}: ${
-                        config.exists
-                            ? "Found, with the following defaults:" + JSON.stringify(config.properties?.defaults || "Undefined default")
-                            : "Not available"
-                    } `
-            );
-            ZoweLogger.debug(`Summary of team configuration files considered for Zowe Explorer: ${JSON.stringify(layerSummary)}`);
-        }
-    } catch (error) {
-        ZoweLogger.error(error);
-        throw new Error(error);
-=======
     const mProfileInfo = await getProfileInfo(globals.ISTHEIA);
     if (vscode.workspace.workspaceFolders && vscode.workspace.workspaceFolders[0]) {
         rootPath = vscode.workspace.workspaceFolders[0].uri.fsPath;
@@ -289,7 +262,7 @@
     }
     if (mProfileInfo.usingTeamConfig) {
         globals.setConfigPath(rootPath);
-        globals.LOG.debug('Zowe Explorer is using the team configuration file "%s"', mProfileInfo.getTeamConfig().configName);
+        ZoweLogger.info(`Zowe Explorer is using the team configuration file "${mProfileInfo.getTeamConfig().configName}"`);
         const layers = mProfileInfo.getTeamConfig().layers || [];
         const layerSummary = layers.map(
             (config: imperative.IConfigLayer) =>
@@ -299,8 +272,7 @@
                         : "Not available"
                 } `
         );
-        globals.LOG.debug("Summary of team configuration files considered for Zowe Explorer: %s", JSON.stringify(layerSummary));
->>>>>>> 6db89d28
+        ZoweLogger.debug(`Summary of team configuration files considered for Zowe Explorer: ${JSON.stringify(layerSummary)}`);
     }
 }
 
