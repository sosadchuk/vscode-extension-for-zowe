/*
 * This program and the accompanying materials are made available under the terms of the *
 * Eclipse Public License v2.0 which accompanies this distribution, and is available at *
 * https://www.eclipse.org/legal/epl-v20.html                                      *
 *                                                                                 *
 * SPDX-License-Identifier: EPL-2.0                                                *
 *                                                                                 *
 * Copyright Contributors to the Zowe Project.                                     *
 *                                                                                 *
 */

// Generic utility functions (not node type related). See ./src/shared/utils.ts

import * as vscode from "vscode";
import * as globals from "../globals";
import { getSecurityModules, IZoweTreeNode, ZoweTreeNode, getZoweDir, getFullPath } from "@zowe/zowe-explorer-api";
import { Profiles } from "../Profiles";
import * as nls from "vscode-nls";
import { imperative } from "@zowe/cli";
import { UIViews } from "../shared/ui-views";

// Set up localization
nls.config({
    messageFormat: nls.MessageFormat.bundle,
    bundleFormat: nls.BundleFormat.standalone,
})();
const localize: nls.LocalizeFunc = nls.loadMessageBundle();

/*************************************************************************************************************
 * Error Handling
 * @param {errorDetails} error.mDetails
 * @param {label} - additional information such as profile name, credentials, messageID etc
 * @param {moreInfo} - additional/customized error messages
 *************************************************************************************************************/
export async function errorHandling(errorDetails: any, label?: string, moreInfo?: string) {
    let httpErrCode = null;
    const errMsg = localize(
        "errorHandling.invalid.credentials",
        "Invalid Credentials. Please ensure the username and password for {0} are valid or this may lead to a lock-out.",
        label
    );
    const errToken = localize(
        "errorHandling.invalid.token",
        "Your connection is no longer active. Please log in to an authentication service to restore the connection."
    );

    if (errorDetails.mDetails !== undefined) {
        httpErrCode = errorDetails.mDetails.errorCode;
        // open config file for missing hostname error
        const msg = errorDetails.toString();
        if (msg.includes("hostname")) {
            let mProfileInfo: imperative.ProfileInfo = await globals.PROFILESCACHE.getProfileInfo();
            if (!mProfileInfo) {
                mProfileInfo = await Profiles.getInstance().getProfileInfo();
            }
            if (mProfileInfo.usingTeamConfig) {
                vscode.window.showErrorMessage("Required parameter 'host' must not be blank");
                const profAllAttrs = mProfileInfo.getAllProfiles();
                for (const prof of profAllAttrs) {
                    if (prof.profName === label.trim()) {
                        const filePath = prof.profLoc.osLoc[0];
                        await Profiles.getInstance().openConfigFile(filePath);
                        return;
                    }
                }
            }
        }
    }

    switch (httpErrCode) {
        // tslint:disable-next-line: no-magic-numbers
        case 401:
            if (label.includes("[")) {
                label = label.substring(0, label.indexOf(" [")).trim();
            }

            if (errorDetails.mDetails.additionalDetails) {
                const tokenError: string = errorDetails.mDetails.additionalDetails;
                if (tokenError.includes("Token is not valid or expired.")) {
                    if (isTheia()) {
                        vscode.window.showErrorMessage(errToken).then(async () => {
                            await Profiles.getInstance().ssoLogin(null, label);
                        });
                    } else {
                        const message = localize(
                            "ErrorHandling.authentication.login",
                            "Log in to Authentication Service"
                        );
                        vscode.window.showErrorMessage(errToken, message).then(async (selection) => {
                            if (selection) {
                                await Profiles.getInstance().ssoLogin(null, label);
                            }
                        });
                    }
                    break;
                }
            }

            if (isTheia()) {
                vscode.window.showErrorMessage(errMsg);
            } else {
                const checkCredsButton = localize("ErrorHandling.checkCredentials.button", "Check Credentials");
                await vscode.window
                    .showErrorMessage(errMsg, { modal: true }, ...[checkCredsButton])
                    .then(async (selection) => {
                        if (selection === checkCredsButton) {
                            await Profiles.getInstance().promptCredentials(label.trim(), true);
                        } else {
                            vscode.window.showInformationMessage(
                                localize("ErrorHandling.checkCredentials.cancelled", "Operation Cancelled")
                            );
                        }
                    });
            }
            break;
        default:
            if (moreInfo === undefined) {
                moreInfo = errorDetails.toString().includes("Error") ? "" : "Error:";
            }
            vscode.window.showErrorMessage(moreInfo + " " + errorDetails);
            break;
    }
    return;
}

// TODO: remove this second occurence
export function isTheia(): boolean {
    const VSCODE_APPNAME: string[] = ["Visual Studio Code", "VSCodium"];
    const appName = vscode.env.appName;
    if (appName && !VSCODE_APPNAME.includes(appName)) {
        return true;
    }
    return false;
}

/**
 * Function to update session and profile information in provided node
 * @param profiles is data source to find profiles
 * @param getSessionForProfile is a function to build a valid specific session based on provided profile
 * @param sessionNode is a tree node, containing session information
 */
type SessionForProfile = (profile: imperative.IProfileLoaded) => imperative.Session;
export const syncSessionNode =
    (profiles: Profiles) =>
    (getSessionForProfile: SessionForProfile) =>
    async (sessionNode: IZoweTreeNode): Promise<void> => {
        sessionNode.collapsibleState = vscode.TreeItemCollapsibleState.Collapsed;

        const profileType = sessionNode.getProfile().type;
        const profileName = sessionNode.getProfileName();

        let profile: imperative.IProfileLoaded;
        try {
            profile = globals.PROFILESCACHE.loadNamedProfile(profileName, profileType);
        } catch (e) {
            return;
        }
        sessionNode.setProfileToChoice(profile);
        const session = getSessionForProfile(profile);
        sessionNode.setSessionToChoice(session);
    };

export async function resolveQuickPickHelper(
    quickpick: vscode.QuickPick<vscode.QuickPickItem>
): Promise<vscode.QuickPickItem | undefined> {
    return new Promise<vscode.QuickPickItem | undefined>((c) => {
        quickpick.onDidAccept(() => c(quickpick.activeItems[0]));
        quickpick.onDidHide(() => c(undefined));
    });
}

export interface IFilterItem {
    text: string;
    description?: string;
    show?: boolean;
    icon?: string;
}

// tslint:disable-next-line: max-classes-per-file
export class FilterItem implements vscode.QuickPickItem {
    constructor(private filterItem: IFilterItem) {}
    get label(): string {
        const icon = this.filterItem.icon ? this.filterItem.icon + " " : null;
        return (icon ?? "") + this.filterItem.text;
    }
    get description(): string {
        if (this.filterItem.description) {
            return this.filterItem.description;
        } else {
            return "";
        }
    }
    get alwaysShow(): boolean {
        return this.filterItem.show;
    }
}

// tslint:disable-next-line: max-classes-per-file
export class FilterDescriptor implements vscode.QuickPickItem {
    constructor(private text: string) {}
    get label(): string {
        return this.text;
    }
    get description(): string {
        return "";
    }
    get alwaysShow(): boolean {
        return true;
    }
}

/**
 * Function to update the node profile information
 */
export async function setProfile(node: IZoweTreeNode, profile: imperative.IProfile) {
    node.getProfile().profile = profile;
}

/**
 * Function to update the node session information
 */
export async function setSession(node: IZoweTreeNode, combinedSessionProfile: imperative.IProfile) {
    const sessionNode = node.getSession();
    for (const prop of Object.keys(combinedSessionProfile)) {
        if (prop === "host") {
            sessionNode.ISession.hostname = combinedSessionProfile[prop];
        } else {
            sessionNode.ISession[prop] = combinedSessionProfile[prop];
        }
    }
}

export async function getProfileInfo(envTheia: boolean): Promise<imperative.ProfileInfo> {
    const mProfileInfo = new imperative.ProfileInfo("zowe", {
        requireKeytar: () => getSecurityModules("keytar", envTheia),
    });
    return mProfileInfo;
}

export function getProfile(node: vscode.TreeItem) {
    if (node instanceof ZoweTreeNode) {
        return (node as ZoweTreeNode).getProfile();
    }
    throw new Error(localize("getProfile.notTreeItem", "Tree Item is not a Zowe Explorer item."));
}

export async function readConfigFromDisk() {
    const mProfileInfo = await getProfileInfo(globals.ISTHEIA);
    let rootPath;
    try {
        if (vscode.workspace.workspaceFolders) {
            rootPath = vscode.workspace.workspaceFolders[0].uri.fsPath;
            await mProfileInfo.readProfilesFromDisk({ projectDir: getFullPath(rootPath) });
        } else {
            await mProfileInfo.readProfilesFromDisk({ homeDir: getZoweDir() });
        }
        if (mProfileInfo.usingTeamConfig) {
            globals.setConfigPath(rootPath);
            globals.LOG.debug(
                'Zowe Explorer is using the team configuration file "%s"',
                mProfileInfo.getTeamConfig().configName
            );
            const layers = mProfileInfo.getTeamConfig().layers || [];
            const layerSummary = layers.map(
                (config: imperative.IConfigLayer) =>
                    `Path: ${config.path}: ${
                        config.exists
                            ? "Found, with the following defaults:" +
                              JSON.stringify(config.properties?.defaults || "Undefined default")
                            : "Not available"
                    } `
            );
            globals.LOG.debug(
                "Summary of team configuration files considered for Zowe Explorer: %s",
                JSON.stringify(layerSummary)
            );
        }
    } catch (error) {
        await openConfigOnError(error);
        throw new Error(error);
    }
}

export async function openConfigOnError(error: Error) {
    if (error.message.toString().includes("Error parsing JSON")) {
        const errorArray = error.message.toString().split("'");
        const path = errorArray[1];
        const document = await vscode.workspace.openTextDocument(path);
        await vscode.window.showTextDocument(document);
    }
}

export async function promptCredentials(node: IZoweTreeNode) {
    const mProfileInfo = await Profiles.getInstance().getProfileInfo();
    if (mProfileInfo.usingTeamConfig && !mProfileInfo.getTeamConfig().properties.autoStore) {
        vscode.window.showInformationMessage(
            localize(
                "zowe.promptCredentials.notSupported",
                '"Update Credentials" operation not supported when "autoStore" is false'
            )
        );
        return;
    }
    let profileName: string;
    if (node == null) {
        // prompt for profile
        profileName = await UIViews.inputBox({
            placeHolder: localize("createNewConnection.option.prompt.profileName.placeholder", "Connection Name"),
            prompt: localize("createNewConnection.option.prompt.profileName", "Enter a name for the connection."),
            ignoreFocusOut: true,
        });

        if (profileName === undefined) {
            vscode.window.showInformationMessage(
                localize("createNewConnection.undefined.passWord", "Operation Cancelled")
            );
            return;
        }
        profileName = profileName.trim();
    } else {
        profileName = node.getProfile().name;
    }

    const creds = await Profiles.getInstance().promptCredentials(profileName, true);

<<<<<<< HEAD
    try {
        const updatedProfileInfo = Profiles.getInstance().loadNamedProfile(profileName);
        node.setProfileToChoice(updatedProfileInfo);
    } catch (err) {
        const errorMessage = localize("zowe.loadNamedProfile.error", "Error when updating credentials.");
        vscode.window.showErrorMessage(`${errorMessage}: ${err.message}`);
    }

=======
>>>>>>> d3742552
    if (creds != null) {
        vscode.window.showInformationMessage(
            localize(
                "promptCredentials.updatedCredentials",
                "Credentials for {0} were successfully updated",
                profileName
            )
        );
    }
}<|MERGE_RESOLUTION|>--- conflicted
+++ resolved
@@ -323,17 +323,6 @@
 
     const creds = await Profiles.getInstance().promptCredentials(profileName, true);
 
-<<<<<<< HEAD
-    try {
-        const updatedProfileInfo = Profiles.getInstance().loadNamedProfile(profileName);
-        node.setProfileToChoice(updatedProfileInfo);
-    } catch (err) {
-        const errorMessage = localize("zowe.loadNamedProfile.error", "Error when updating credentials.");
-        vscode.window.showErrorMessage(`${errorMessage}: ${err.message}`);
-    }
-
-=======
->>>>>>> d3742552
     if (creds != null) {
         vscode.window.showInformationMessage(
             localize(
