/*
 * This program and the accompanying materials are made available under the terms of the *
 * Eclipse Public License v2.0 which accompanies this distribution, and is available at *
 * https://www.eclipse.org/legal/epl-v20.html                                      *
 *                                                                                 *
 * SPDX-License-Identifier: EPL-2.0                                                *
 *                                                                                 *
 * Copyright Contributors to the Zowe Project.                                     *
 *                                                                                 *
 */

// Generic utility functions (not node type related). See ./src/shared/utils.ts

import * as vscode from "vscode";
import * as path from "path";
import * as globals from "../globals";
import { Session, IProfile, IProfileLoaded, ProfileInfo, Logger } from "@zowe/imperative";
import { getSecurityModules, IZoweTreeNode, ProfilesCache, ZoweTreeNode, getZoweDir } from "@zowe/zowe-explorer-api";
import { Profiles } from "../Profiles";
import * as nls from "vscode-nls";

// Set up localization
nls.config({
    messageFormat: nls.MessageFormat.bundle,
    bundleFormat: nls.BundleFormat.standalone,
})();
const localize: nls.LocalizeFunc = nls.loadMessageBundle();

/*************************************************************************************************************
 * Error Handling
 * @param {errorDetails} error.mDetails
 * @param {label} - additional information such as profile name, credentials, messageID etc
 * @param {moreInfo} - additional/customized error messages
 *************************************************************************************************************/
export async function errorHandling(errorDetails: any, label?: string, moreInfo?: string) {
    let httpErrCode = null;
    const errMsg = localize(
        "errorHandling.invalid.credentials",
        "Invalid Credentials. Please ensure the username and password for {0} are valid or this may lead to a lock-out.",
        label
    );
    const errToken = localize(
        "errorHandling.invalid.token",
        "Your connection is no longer active. Please log in to an authentication service to restore the connection."
    );

    if (errorDetails.mDetails !== undefined) {
        httpErrCode = errorDetails.mDetails.errorCode;
        // open config file for missing hostname error
        const msg = errorDetails.toString();
        if (msg.includes("hostname")) {
            if ((await globals.PROFILESCACHE.getProfileInfo()).usingTeamConfig) {
                vscode.window.showErrorMessage("Required parameter 'host' must not be blank");
<<<<<<< HEAD
                const currentProfile = ProfilesCache.getProfileFromConfig(label.trim());
=======
                const currentProfile = await globals.PROFILESCACHE.getProfileFromConfig(label.trim());
>>>>>>> f91ff4f0
                const filePath = currentProfile.profLoc.osLoc[0];
                await Profiles.getInstance().openConfigFile(filePath);
                return;
            }
        }
    }

    switch (httpErrCode) {
        // tslint:disable-next-line: no-magic-numbers
        case 401:
            if (label.includes("[")) {
                label = label.substring(0, label.indexOf(" ["));
            }

            if (errorDetails.mDetails.additionalDetails) {
                const tokenError: string = errorDetails.mDetails.additionalDetails;
                if (tokenError.includes("Token is not valid or expired.")) {
                    if (isTheia()) {
                        vscode.window.showErrorMessage(errToken).then(async () => {
                            await Profiles.getInstance().ssoLogin(null, label);
                        });
                    } else {
                        const message = localize(
                            "ErrorHandling.authentication.login",
                            "Log in to Authentication Service"
                        );
                        vscode.window.showErrorMessage(errToken, message).then(async (selection) => {
                            if (selection) {
                                await Profiles.getInstance().ssoLogin(null, label);
                            }
                        });
                    }
                    break;
                }
            }

            if (isTheia()) {
                vscode.window.showErrorMessage(errMsg);
            } else {
                const checkCredsButton = localize("ErrorHandling.checkCredentials.button", "Check Credentials");
                await vscode.window
                    .showErrorMessage(errMsg, { modal: true }, ...[checkCredsButton])
                    .then(async (selection) => {
                        if (selection === checkCredsButton) {
                            await Profiles.getInstance().promptCredentials(label.trim(), true);
                        } else {
                            vscode.window.showInformationMessage(
                                localize("ErrorHandling.checkCredentials.cancelled", "Operation Cancelled")
                            );
                        }
                    });
            }
            break;
        default:
            if (moreInfo === undefined) {
                moreInfo = errorDetails.toString().includes("Error") ? "" : "Error:";
            }
            vscode.window.showErrorMessage(moreInfo + " " + errorDetails);
            break;
    }
    return;
}

// TODO: remove this second occurence
export function isTheia(): boolean {
    const VSCODE_APPNAME: string[] = ["Visual Studio Code", "VSCodium"];
    const appName = vscode.env.appName;
    if (appName && !VSCODE_APPNAME.includes(appName)) {
        return true;
    }
    return false;
}

/**
 * Function to update session and profile information in provided node
 * @param profiles is data source to find profiles
 * @param getSessionForProfile is a function to build a valid specific session based on provided profile
 * @param sessionNode is a tree node, containing session information
 */
type SessionForProfile = (profile: IProfileLoaded) => Session;
export const syncSessionNode =
    (profiles: Profiles) =>
    (getSessionForProfile: SessionForProfile) =>
    async (sessionNode: IZoweTreeNode): Promise<void> => {
        sessionNode.collapsibleState = vscode.TreeItemCollapsibleState.Collapsed;

        const profileType = sessionNode.getProfile().type;
        const profileName = sessionNode.getProfileName();

        let profile: IProfileLoaded;
        try {
            profile = globals.PROFILESCACHE.loadNamedProfile(profileName, profileType);
        } catch (e) {
            return;
        }
        sessionNode.setProfileToChoice(profile);
        const session = getSessionForProfile(profile);
        sessionNode.setSessionToChoice(session);
    };

export async function resolveQuickPickHelper(
    quickpick: vscode.QuickPick<vscode.QuickPickItem>
): Promise<vscode.QuickPickItem | undefined> {
    return new Promise<vscode.QuickPickItem | undefined>((c) => {
        quickpick.onDidAccept(() => c(quickpick.activeItems[0]));
        quickpick.onDidHide(() => c(undefined));
    });
}

export interface IFilterItem {
    text: string;
    description?: string;
    show?: boolean;
    icon?: string;
}

// tslint:disable-next-line: max-classes-per-file
export class FilterItem implements vscode.QuickPickItem {
    constructor(private filterItem: IFilterItem) {}
    get label(): string {
        const icon = this.filterItem.icon ? this.filterItem.icon + " " : null;
        return (icon ?? "") + this.filterItem.text;
    }
    get description(): string {
        if (this.filterItem.description) {
            return this.filterItem.description;
        } else {
            return "";
        }
    }
    get alwaysShow(): boolean {
        return this.filterItem.show;
    }
}

// tslint:disable-next-line: max-classes-per-file
export class FilterDescriptor implements vscode.QuickPickItem {
    constructor(private text: string) {}
    get label(): string {
        return this.text;
    }
    get description(): string {
        return "";
    }
    get alwaysShow(): boolean {
        return true;
    }
}

/**
 * Function to update the node profile information
 */
export async function setProfile(node: IZoweTreeNode, profile: IProfile) {
    node.getProfile().profile = profile;
}

/**
 * Function to update the node session information
 */
export async function setSession(node: IZoweTreeNode, combinedSessionProfile: IProfile) {
    const sessionNode = node.getSession();
    for (const prop of Object.keys(combinedSessionProfile)) {
        if (prop === "host") {
            sessionNode.ISession.hostname = combinedSessionProfile[prop];
        } else {
            sessionNode.ISession[prop] = combinedSessionProfile[prop];
        }
    }
}

export async function getProfileInfo(envTheia: boolean): Promise<ProfileInfo> {
    const mProfileInfo = new ProfileInfo("zowe", {
        requireKeytar: () => getSecurityModules("keytar", envTheia),
    });
    return mProfileInfo;
}

export function getProfile(node: vscode.TreeItem) {
    if (node instanceof ZoweTreeNode) {
        return (node as ZoweTreeNode).getProfile();
    }
    throw new Error(localize("getProfile.notTreeItem", "Tree Item is not a Zowe Explorer item."));
}

export async function readConfigFromDisk() {
    const mProfileInfo = await getProfileInfo(globals.ISTHEIA);
    let rootPath;
    if (vscode.workspace.workspaceFolders) {
        rootPath = vscode.workspace.workspaceFolders[0].uri.fsPath;
        await mProfileInfo.readProfilesFromDisk({ projectDir: path.normalize(rootPath) });
    } else {
        await mProfileInfo.readProfilesFromDisk({ homeDir: getZoweDir() });
    }
    if (mProfileInfo.usingTeamConfig) {
        globals.setConfigPath(rootPath);
    }
}<|MERGE_RESOLUTION|>--- conflicted
+++ resolved
@@ -51,11 +51,7 @@
         if (msg.includes("hostname")) {
             if ((await globals.PROFILESCACHE.getProfileInfo()).usingTeamConfig) {
                 vscode.window.showErrorMessage("Required parameter 'host' must not be blank");
-<<<<<<< HEAD
-                const currentProfile = ProfilesCache.getProfileFromConfig(label.trim());
-=======
                 const currentProfile = await globals.PROFILESCACHE.getProfileFromConfig(label.trim());
->>>>>>> f91ff4f0
                 const filePath = currentProfile.profLoc.osLoc[0];
                 await Profiles.getInstance().openConfigFile(filePath);
                 return;
