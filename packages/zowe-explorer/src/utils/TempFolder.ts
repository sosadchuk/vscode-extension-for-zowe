/**
 * This program and the accompanying materials are made available under the terms of the
 * Eclipse Public License v2.0 which accompanies this distribution, and is available at
 * https://www.eclipse.org/legal/epl-v20.html
 *
 * SPDX-License-Identifier: EPL-2.0
 *
 * Copyright Contributors to the Zowe Project.
 *
 */

import * as fs from "fs";
import * as path from "path";
import * as globals from "../globals";
import { moveSync } from "fs-extra";
import * as nls from "vscode-nls";
import { errorHandling } from "../utils/ProfilesUtils";
import { SettingsConfig } from "./SettingsConfig";
import { Gui } from "@zowe/zowe-explorer-api";
import { ZoweLogger } from "./LoggerUtils";

// Set up localization
nls.config({
    messageFormat: nls.MessageFormat.bundle,
    bundleFormat: nls.BundleFormat.standalone,
})();
const localize: nls.LocalizeFunc = nls.loadMessageBundle();

// /**
//  * Moves temp folder to user defined location in preferences
//  * @param previousTempPath temp path settings value before updated by user
//  * @param currentTempPath temp path settings value after updated by user
//  */
<<<<<<< HEAD
export async function moveTempFolder(previousTempPath: string, currentTempPath: string) {
    ZoweLogger.trace("TempFolder.moveTempFolder called.");
=======
export async function moveTempFolder(previousTempPath: string, currentTempPath: string): Promise<void> {
>>>>>>> f001941a
    // Re-define globals with updated path
    globals.defineGlobals(currentTempPath);

    if (previousTempPath === "") {
        previousTempPath = path.join(__dirname, "..", "..", "resources");
    }

    // Make certain that "temp" folder is cleared
    cleanTempDir();

    try {
        fs.mkdirSync(globals.ZOWETEMPFOLDER);
        fs.mkdirSync(globals.ZOWE_TMP_FOLDER);
        fs.mkdirSync(globals.USS_DIR);
        fs.mkdirSync(globals.DS_DIR);
    } catch (err) {
<<<<<<< HEAD
        await errorHandling(err, null, localize("moveTempFolder.error", "Error encountered when creating temporary folder! ") + err.message);
=======
        globals.LOG.error(localize("moveTempFolder.error", "Error encountered when creating temporary folder! ") + JSON.stringify(err));
        if (err instanceof Error) {
            await errorHandling(err, null, `${localize("moveTempFolder.error", "Error encountered when creating temporary folder! ")}${err.message}`);
        }
>>>>>>> f001941a
    }
    const previousTemp = path.join(previousTempPath, "temp");
    try {
        // If source and destination path are same, exit
        if (previousTemp === globals.ZOWETEMPFOLDER) {
            return;
        }

        // TODO: Possibly remove when supporting "Multiple Instances"
        // If a second instance has already moved the temp folder, exit
        // Ideally, `moveSync()` would alert user if path doesn't exist.
        // However when supporting "Multiple Instances", might not be possible.
        if (!fs.existsSync(previousTemp)) {
            return;
        }

        moveSync(previousTemp, globals.ZOWETEMPFOLDER, { overwrite: true });
    } catch (err) {
<<<<<<< HEAD
        ZoweLogger.error("Error moving temporary folder! " + JSON.stringify(err));
        Gui.errorMessage(err.message);
=======
        globals.LOG.error("Error moving temporary folder! " + JSON.stringify(err));
        if (err instanceof Error) {
            Gui.errorMessage(err.message);
        }
>>>>>>> f001941a
    }
}

/**
 * Recursively deletes directory
 *
 * @param directory path to directory to be deleted
 */
<<<<<<< HEAD
export async function cleanDir(directory) {
    ZoweLogger.trace("TempFolder.cleanDir called.");
=======
export function cleanDir(directory: string): void {
>>>>>>> f001941a
    if (!fs.existsSync(directory)) {
        return;
    }
    fs.readdirSync(directory).forEach((file) => {
        const fullpath = path.join(directory, file);
        const lstat = fs.lstatSync(fullpath);
        if (lstat.isFile()) {
            fs.unlinkSync(fullpath);
        } else {
            cleanDir(fullpath);
        }
    });
    fs.rmdirSync(directory);
}

/**
 * Cleans up local temp directory
 *
 * @export
 */
<<<<<<< HEAD
export async function cleanTempDir() {
    ZoweLogger.trace("TempFolder.cleanTempDir called.");
=======
export function cleanTempDir(): Promise<void> {
>>>>>>> f001941a
    // Get temp folder cleanup preference from settings
    const preferencesTempCleanupEnabled: boolean = SettingsConfig.getDirectValue(globals.SETTINGS_TEMP_FOLDER_CLEANUP);
    // logger hasn't necessarily been initialized yet, don't use the `log` in this function
    if (!fs.existsSync(globals.ZOWETEMPFOLDER) || !preferencesTempCleanupEnabled) {
        return;
    }
    try {
        cleanDir(globals.ZOWETEMPFOLDER);
    } catch (err) {
<<<<<<< HEAD
        ZoweLogger.error(err);
        Gui.errorMessage(localize("deactivate.error", "Unable to delete temporary folder. ") + err);
=======
        if (err instanceof Error) {
            globals.LOG.error(err.message);
            Gui.errorMessage(`${localize("deactivate.error", "Unable to delete temporary folder. ")}${err.message}`);
        }
>>>>>>> f001941a
    }
}

/**
 * Hides local temp directory from workspace
 *
 * @export
 */
<<<<<<< HEAD
export async function hideTempFolder(zoweDir: string) {
    ZoweLogger.trace("TempFolder.hideTempFolder called.");
=======
export async function hideTempFolder(zoweDir: string): Promise<void> {
>>>>>>> f001941a
    if (SettingsConfig.getDirectValue<boolean>(globals.SETTINGS_TEMP_FOLDER_HIDE)) {
        await SettingsConfig.setDirectValue("files.exclude", { [zoweDir]: true, [globals.ZOWETEMPFOLDER]: true });
    }
}<|MERGE_RESOLUTION|>--- conflicted
+++ resolved
@@ -31,12 +31,8 @@
 //  * @param previousTempPath temp path settings value before updated by user
 //  * @param currentTempPath temp path settings value after updated by user
 //  */
-<<<<<<< HEAD
-export async function moveTempFolder(previousTempPath: string, currentTempPath: string) {
+export async function moveTempFolder(previousTempPath: string, currentTempPath: string): Promise<void> {
     ZoweLogger.trace("TempFolder.moveTempFolder called.");
-=======
-export async function moveTempFolder(previousTempPath: string, currentTempPath: string): Promise<void> {
->>>>>>> f001941a
     // Re-define globals with updated path
     globals.defineGlobals(currentTempPath);
 
@@ -53,14 +49,9 @@
         fs.mkdirSync(globals.USS_DIR);
         fs.mkdirSync(globals.DS_DIR);
     } catch (err) {
-<<<<<<< HEAD
-        await errorHandling(err, null, localize("moveTempFolder.error", "Error encountered when creating temporary folder! ") + err.message);
-=======
-        globals.LOG.error(localize("moveTempFolder.error", "Error encountered when creating temporary folder! ") + JSON.stringify(err));
         if (err instanceof Error) {
             await errorHandling(err, null, `${localize("moveTempFolder.error", "Error encountered when creating temporary folder! ")}${err.message}`);
         }
->>>>>>> f001941a
     }
     const previousTemp = path.join(previousTempPath, "temp");
     try {
@@ -79,15 +70,10 @@
 
         moveSync(previousTemp, globals.ZOWETEMPFOLDER, { overwrite: true });
     } catch (err) {
-<<<<<<< HEAD
         ZoweLogger.error("Error moving temporary folder! " + JSON.stringify(err));
-        Gui.errorMessage(err.message);
-=======
-        globals.LOG.error("Error moving temporary folder! " + JSON.stringify(err));
         if (err instanceof Error) {
             Gui.errorMessage(err.message);
         }
->>>>>>> f001941a
     }
 }
 
@@ -96,12 +82,8 @@
  *
  * @param directory path to directory to be deleted
  */
-<<<<<<< HEAD
-export async function cleanDir(directory) {
+export function cleanDir(directory: string): void {
     ZoweLogger.trace("TempFolder.cleanDir called.");
-=======
-export function cleanDir(directory: string): void {
->>>>>>> f001941a
     if (!fs.existsSync(directory)) {
         return;
     }
@@ -122,12 +104,8 @@
  *
  * @export
  */
-<<<<<<< HEAD
-export async function cleanTempDir() {
+export function cleanTempDir(): Promise<void> {
     ZoweLogger.trace("TempFolder.cleanTempDir called.");
-=======
-export function cleanTempDir(): Promise<void> {
->>>>>>> f001941a
     // Get temp folder cleanup preference from settings
     const preferencesTempCleanupEnabled: boolean = SettingsConfig.getDirectValue(globals.SETTINGS_TEMP_FOLDER_CLEANUP);
     // logger hasn't necessarily been initialized yet, don't use the `log` in this function
@@ -137,15 +115,10 @@
     try {
         cleanDir(globals.ZOWETEMPFOLDER);
     } catch (err) {
-<<<<<<< HEAD
         ZoweLogger.error(err);
-        Gui.errorMessage(localize("deactivate.error", "Unable to delete temporary folder. ") + err);
-=======
         if (err instanceof Error) {
-            globals.LOG.error(err.message);
             Gui.errorMessage(`${localize("deactivate.error", "Unable to delete temporary folder. ")}${err.message}`);
         }
->>>>>>> f001941a
     }
 }
 
@@ -154,12 +127,8 @@
  *
  * @export
  */
-<<<<<<< HEAD
-export async function hideTempFolder(zoweDir: string) {
+export async function hideTempFolder(zoweDir: string): Promise<void> {
     ZoweLogger.trace("TempFolder.hideTempFolder called.");
-=======
-export async function hideTempFolder(zoweDir: string): Promise<void> {
->>>>>>> f001941a
     if (SettingsConfig.getDirectValue<boolean>(globals.SETTINGS_TEMP_FOLDER_HIDE)) {
         await SettingsConfig.setDirectValue("files.exclude", { [zoweDir]: true, [globals.ZOWETEMPFOLDER]: true });
     }
