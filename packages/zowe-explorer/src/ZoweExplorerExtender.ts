/*
 * This program and the accompanying materials are made available under the terms of the *
 * Eclipse Public License v2.0 which accompanies this distribution, and is available at *
 * https://www.eclipse.org/legal/epl-v20.html                                      *
 *                                                                                 *
 * SPDX-License-Identifier: EPL-2.0                                                *
 *                                                                                 *
 * Copyright Contributors to the Zowe Project.                                     *
 *                                                                                 *
 */

import * as PromiseQueue from "promise-queue";
import * as imperative from "@zowe/imperative";
import * as path from "path";
import * as os from "os";
import * as fs from "fs";
import * as globals from "./globals";
import {
    ZoweExplorerApi,
    ZoweExplorerTreeApi,
    IZoweTree,
    IZoweTreeNode,
    IZoweDatasetTreeNode,
    IZoweUSSTreeNode,
    IZoweJobTreeNode,
    ProfilesCache,
} from "@zowe/zowe-explorer-api";
import { Profiles } from "./Profiles";
<<<<<<< HEAD
import * as nls from "vscode-nls";
=======
import { ZoweExplorerApiRegister } from "./ZoweExplorerApiRegister";
>>>>>>> e9f5f68e
import { getProfileInfo, getProfile } from "./utils/ProfilesUtils";

// Set up localization
// import * as nls from "vscode-nls";
// nls.config({ messageFormat: nls.MessageFormat.bundle, bundleFormat: nls.BundleFormat.standalone })();
// const localize: nls.LocalizeFunc = nls.loadMessageBundle();

/**
 * The Zowe Explorer API Register singleton that gets exposed to other VS Code
 * extensions to contribute their implementations.
 * @export
 */
export class ZoweExplorerExtender implements ZoweExplorerApi.IApiExplorerExtender, ZoweExplorerTreeApi {
    public static ZoweExplorerExtenderInst: ZoweExplorerExtender;

    /**
     * Access the singleton instance.
     * @static
     * @returns {ZoweExplorerExtender} the ZoweExplorerExtender singleton instance
     */
    public static createInstance(
        datasetProvider?: IZoweTree<IZoweDatasetTreeNode>,
        ussFileProvider?: IZoweTree<IZoweUSSTreeNode>,
        jobsProvider?: IZoweTree<IZoweJobTreeNode>
    ): ZoweExplorerExtender {
        ZoweExplorerExtender.instance.datasetProvider = datasetProvider;
        ZoweExplorerExtender.instance.ussFileProvider = ussFileProvider;
        ZoweExplorerExtender.instance.jobsProvider = jobsProvider;
        return ZoweExplorerExtender.instance;
    }

    public static getInstance(): ZoweExplorerExtender {
        return ZoweExplorerExtender.instance;
    }

    // Queue of promises to process sequentially when multiple extension register in parallel
    private static refreshProfilesQueue = new PromiseQueue(1, Infinity);
    /**
     * This object represents a collection of the APIs that get exposed to other VS Code
     * extensions that want to contribute alternative implementations such as alternative ways
     * of retrieving files and data from z/OS.
     */
    private static instance = new ZoweExplorerExtender();

    // Instances will be created via createInstance()
    private constructor(
        // Not all extenders will need to refresh trees
        public datasetProvider?: IZoweTree<IZoweDatasetTreeNode>,
        public ussFileProvider?: IZoweTree<IZoweUSSTreeNode>,
        public jobsProvider?: IZoweTree<IZoweJobTreeNode>
    ) {}

    /**
     *
     * @implements ZoweExplorerApi.IApiExplorerExtender.initForZowe()
     * @param {string} profileType
     * @param {imperative.ICommandProfileTypeConfiguration[]} profileTypeConfigurations
     */
    public async initForZowe(
        profileType: string,
        profileTypeConfigurations?: imperative.ICommandProfileTypeConfiguration[]
    ) {
        // Ensure that when a user has not installed the profile type's CLI plugin
        // and/or created a profile that the profile directory in ~/.zowe/profiles
        // will be created with the appropriate meta data. If not called the user will
        // see errors when creating a profile of any type.
        imperative.ImperativeConfig.instance.loadedConfig = {
            defaultHome: path.join(os.homedir(), ".zowe"),
            envVariablePrefix: "ZOWE",
        };
        // const mProfileInfo = await getProfileInfo(globals.ISTHEIA);
        let mProfileInfo = await globals.PROFILESCACHE.getProfileInfo();
        if (!mProfileInfo) {
            mProfileInfo = await getProfileInfo(globals.ISTHEIA);
        }
        if (profileTypeConfigurations && !mProfileInfo.usingTeamConfig) {
            const configOptions = Array.from(profileTypeConfigurations);
            const exists = fs.existsSync(path.posix.join(`${os.homedir()}/.zowe/profiles/${profileType}`));
            if (configOptions && !exists) {
                await imperative.CliProfileManager.initialize({
                    configuration: configOptions,
                    profileRootDirectory: path.join(imperative.ImperativeConfig.instance.cliHome, "profiles"),
                });
            }
        }
        // add extender config info to global variable
        profileTypeConfigurations.forEach((item) => {
            globals.EXTENDER_CONFIG.push(item);
        });

        // sequentially reload the internal profiles cache to satisfy all the newly added profile types
<<<<<<< HEAD
        await Profiles.sequentialReload(ZoweExplorerExtender.refreshProfilesQueue);
=======
        await ZoweExplorerExtender.refreshProfilesQueue.add(async (): Promise<void> => {
            await Profiles.getInstance().refresh(ZoweExplorerApiRegister.getInstance());
        });
>>>>>>> e9f5f68e
    }

    /**
     * This method can be used by other VS Code Extensions to access the primary profile.
     *
     * @param primaryNode represents the Tree item that is being used
     * @return The requested profile
     *
     */
    public getProfile(primaryNode: IZoweTreeNode): imperative.IProfileLoaded {
        return getProfile(primaryNode);
    }

    /**
     * Gives extenders access to the profiles loaded into memory by Zowe Explorer.
     *
     * @implements ZoweExplorerApi.IApiExplorerExtender.getProfilesCache()
     * @returns {ProfilesCache}
     */
    public getProfilesCache(): ProfilesCache {
        return Profiles.getInstance();
    }

    /**
     * After an extenders registered all its API extensions it
     * might want to request that profiles should get reloaded
     * to make them automatically appears in the Explorer drop-
     * down dialogs.
     *
     * @implements ZoweExplorerApi.IApiExplorerExtender.reloadProfiles()
     * @param profileType optional profile type that the extender can specify
     */
    public async reloadProfiles(profileType?: string): Promise<void> {
        // sequentially reload the internal profiles cache to satisfy all the newly added profile types
<<<<<<< HEAD
        await Profiles.sequentialReload(ZoweExplorerExtender.refreshProfilesQueue);

=======
        await ZoweExplorerExtender.refreshProfilesQueue.add(async (): Promise<void> => {
            // eslint-disable-next-line no-return-await
            await Profiles.getInstance().refresh(ZoweExplorerApiRegister.getInstance());
        });
>>>>>>> e9f5f68e
        // profileType is used to load a default extender profile if no other profiles are populating the trees
        this.datasetProvider?.addSession(undefined, profileType);
        this.ussFileProvider?.addSession(undefined, profileType);
        this.jobsProvider?.addSession(undefined, profileType);
    }
}<|MERGE_RESOLUTION|>--- conflicted
+++ resolved
@@ -26,11 +26,7 @@
     ProfilesCache,
 } from "@zowe/zowe-explorer-api";
 import { Profiles } from "./Profiles";
-<<<<<<< HEAD
-import * as nls from "vscode-nls";
-=======
 import { ZoweExplorerApiRegister } from "./ZoweExplorerApiRegister";
->>>>>>> e9f5f68e
 import { getProfileInfo, getProfile } from "./utils/ProfilesUtils";
 
 // Set up localization
@@ -122,13 +118,9 @@
         });
 
         // sequentially reload the internal profiles cache to satisfy all the newly added profile types
-<<<<<<< HEAD
-        await Profiles.sequentialReload(ZoweExplorerExtender.refreshProfilesQueue);
-=======
         await ZoweExplorerExtender.refreshProfilesQueue.add(async (): Promise<void> => {
             await Profiles.getInstance().refresh(ZoweExplorerApiRegister.getInstance());
         });
->>>>>>> e9f5f68e
     }
 
     /**
@@ -163,15 +155,10 @@
      */
     public async reloadProfiles(profileType?: string): Promise<void> {
         // sequentially reload the internal profiles cache to satisfy all the newly added profile types
-<<<<<<< HEAD
-        await Profiles.sequentialReload(ZoweExplorerExtender.refreshProfilesQueue);
-
-=======
         await ZoweExplorerExtender.refreshProfilesQueue.add(async (): Promise<void> => {
             // eslint-disable-next-line no-return-await
             await Profiles.getInstance().refresh(ZoweExplorerApiRegister.getInstance());
         });
->>>>>>> e9f5f68e
         // profileType is used to load a default extender profile if no other profiles are populating the trees
         this.datasetProvider?.addSession(undefined, profileType);
         this.ussFileProvider?.addSession(undefined, profileType);
