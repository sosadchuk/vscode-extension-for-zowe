/*
 * This program and the accompanying materials are made available under the terms of the *
 * Eclipse Public License v2.0 which accompanies this distribution, and is available at *
 * https://www.eclipse.org/legal/epl-v20.html                                      *
 *                                                                                 *
 * SPDX-License-Identifier: EPL-2.0                                                *
 *                                                                                 *
 * Copyright Contributors to the Zowe Project.                                     *
 *                                                                                 *
 */

import * as fs from "fs";
import * as globals from "./globals";
import * as vscode from "vscode";
import * as ussActions from "./uss/actions";
import * as dsActions from "./dataset/actions";
import * as jobActions from "./job/actions";
import * as refreshActions from "./shared/refresh";
import * as sharedActions from "./shared/actions";
import { IZoweDatasetTreeNode, IZoweJobTreeNode, IZoweUSSTreeNode, IZoweTreeNode, IZoweTree, getZoweDir } from "@zowe/zowe-explorer-api";
import { ZoweExplorerApiRegister } from "./ZoweExplorerApiRegister";
import { ZoweExplorerExtender } from "./ZoweExplorerExtender";
import { Profiles } from "./Profiles";
import { initializeZoweFolder, promptCredentials, readConfigFromDisk, writeOverridesFile } from "./utils/ProfilesUtils";
import { createDatasetTree } from "./dataset/DatasetTree";
import { createJobsTree } from "./job/ZosJobsProvider";
import { createUSSTree } from "./uss/USSTree";
import { MvsCommandHandler } from "./command/MvsCommandHandler";
import SpoolProvider from "./SpoolProvider";
import * as nls from "vscode-nls";
import { TsoCommandHandler } from "./command/TsoCommandHandler";
import { cleanTempDir, moveTempFolder, hideTempFolder } from "./utils/TempFolder";
import { SettingsConfig } from "./utils/SettingsConfig";
import { handleSaving } from "./utils/workspace";
import { ZoweDatasetNode } from "./dataset/ZoweDatasetNode";
import * as contextuals from "../src/shared/context";
import { Job } from "./job/ZoweJobNode";
import { getSelectedNodeList } from "./shared/utils";

// Set up localization
nls.config({
    messageFormat: nls.MessageFormat.bundle,
    bundleFormat: nls.BundleFormat.standalone,
})();
const localize: nls.LocalizeFunc = nls.loadMessageBundle();
let savedProfileContents = new Uint8Array();
let datasetProvider: IZoweTree<IZoweDatasetTreeNode>;
let ussFileProvider: IZoweTree<IZoweUSSTreeNode>;
let jobsProvider: IZoweTree<IZoweJobTreeNode>;

/**
 * The function that runs when the extension is loaded
 *
 * @export
 * @param {vscode.ExtensionContext} context - Context of vscode at the time that the function is called
 * @returns {Promise<ZoweExplorerApiRegister>}
 */
export async function activate(context: vscode.ExtensionContext): Promise<ZoweExplorerApiRegister> {
    // Get temp folder location from settings
    let preferencesTempPath: string = SettingsConfig.getDirectValue(globals.SETTINGS_TEMP_FOLDER_PATH);

    // Determine the runtime framework to support special behavior for Theia
    globals.defineGlobals(preferencesTempPath);

    hideTempFolder(getZoweDir());

    try {
        globals.initLogger(context);
        globals.LOG.debug(localize("initialize.log.debug", "Initialized logger from VSCode extension"));
    } catch (err) {
        globals.LOG.error(err);
        const errorMessage = localize("initialize.log.error", "Error encountered while activating and initializing logger! ");
        vscode.window.showErrorMessage(`${errorMessage}: ${err.message}`);
    }

    try {
        await initializeZoweFolder();
        await readConfigFromDisk();
    } catch (err) {
        globals.LOG.error(err);
        const errorMessage = localize("initialize.profiles.error", "Error reading or initializing Zowe CLI profiles.");
        vscode.window.showWarningMessage(`${errorMessage}: ${err.message}`);
    }

    // Initialize profile manager
    await Profiles.createInstance(globals.LOG);

    if (!fs.existsSync(globals.ZOWETEMPFOLDER)) {
        fs.mkdirSync(globals.ZOWETEMPFOLDER);
        fs.mkdirSync(globals.ZOWE_TMP_FOLDER);
        fs.mkdirSync(globals.USS_DIR);
        fs.mkdirSync(globals.DS_DIR);
    }

    // Initialize dataset provider
    datasetProvider = await createDatasetTree(globals.LOG);
    // Initialize uss provider
    ussFileProvider = await createUSSTree(globals.LOG);
    // Initialize Jobs provider with the created session and the selected pattern
    jobsProvider = await createJobsTree(globals.LOG);

    // set a command to silently reload extension
    context.subscriptions.push(
        vscode.commands.registerCommand("zowe.extRefresh", async () => {
            if (globals.ISTHEIA) {
                await vscode.commands.executeCommand("workbench.action.reloadWindow");
            } else {
                await deactivate();
                for (const sub of context.subscriptions) {
                    try {
                        await sub.dispose();
                    } catch (e) {
                        globals.LOG.error(e);
                    }
                }
                await activate(context);
            }
        })
    );

    // Update imperative.json to false only when VS Code setting is set to false
    context.subscriptions.push(
        vscode.commands.registerCommand("zowe.updateSecureCredentials", async () => {
            await globals.setGlobalSecurityValue();
            writeOverridesFile();
        })
    );

    context.subscriptions.push(
        vscode.commands.registerCommand("zowe.promptCredentials", async (node: IZoweTreeNode) => {
            await promptCredentials(node);
        })
    );
    const spoolProvider = new SpoolProvider();
    const providerRegistration = vscode.Disposable.from(vscode.workspace.registerTextDocumentContentProvider(SpoolProvider.scheme, spoolProvider));
    context.subscriptions.push(spoolProvider, providerRegistration);

    // Register functions & event listeners
    context.subscriptions.push(
        vscode.workspace.onDidChangeConfiguration(async (e) => {
            // If the temp folder location has been changed, update current temp folder preference
            if (e.affectsConfiguration(globals.SETTINGS_TEMP_FOLDER_PATH)) {
                const updatedPreferencesTempPath: string = SettingsConfig.getDirectValue(globals.SETTINGS_TEMP_FOLDER_PATH);
                moveTempFolder(preferencesTempPath, updatedPreferencesTempPath);
                preferencesTempPath = updatedPreferencesTempPath;
            }
            if (e.affectsConfiguration(globals.SETTINGS_AUTOMATIC_PROFILE_VALIDATION)) {
                await Profiles.getInstance().refresh(ZoweExplorerApiRegister.getInstance());
                await refreshActions.refreshAll(datasetProvider);
                await refreshActions.refreshAll(ussFileProvider);
                await refreshActions.refreshAll(jobsProvider);
            }
            if (e.affectsConfiguration(globals.SETTINGS_TEMP_FOLDER_HIDE)) {
                hideTempFolder(getZoweDir());
            }

            if (e.affectsConfiguration(globals.SETTINGS_SECURE_CREDENTIALS_ENABLED)) {
                await vscode.commands.executeCommand("zowe.updateSecureCredentials");
            }
        })
    );

    if (datasetProvider) {
        initDatasetProvider(context);
    }
    if (ussFileProvider) {
        initUSSProvider(context);
    }
    if (jobsProvider) {
        initJobsProvider(context);
    }
    if (datasetProvider || ussFileProvider) {
        context.subscriptions.push(
            vscode.commands.registerCommand("zowe.openRecentMember", () => sharedActions.openRecentMemberPrompt(datasetProvider, ussFileProvider))
        );
        context.subscriptions.push(
            vscode.commands.registerCommand("zowe.searchInAllLoadedItems", async () =>
                sharedActions.searchInAllLoadedItems(datasetProvider, ussFileProvider)
            )
        );
        context.subscriptions.push(
            vscode.workspace.onWillSaveTextDocument(async (savedFile) => {
                globals.LOG.debug(
                    localize(
                        "onDidSaveTextDocument1",
                        "File was saved -- determining whether the file is a USS file or Data set.\n Comparing (case insensitive) "
                    ) +
                        savedFile.document.fileName +
                        localize("onDidSaveTextDocument2", " against directory ") +
                        globals.DS_DIR +
                        localize("onDidSaveTextDocument3", "and") +
                        globals.USS_DIR
                );
                if (!savedFile.document.isDirty) {
                    globals.LOG.debug(
                        localize("activate.didSaveText.file", "File ") +
                            savedFile.document.fileName +
                            localize("activate.didSaveText.notDirty", " is not a dirty file ")
                    );
                } else if (savedFile.document.fileName.toUpperCase().indexOf(globals.DS_DIR.toUpperCase()) >= 0) {
                    globals.LOG.debug(localize("activate.didSaveText.isDataSet", "File is a data set-- saving "));
                    await handleSaving(dsActions.saveFile, savedFile.document, datasetProvider);
                } else if (savedFile.document.fileName.toUpperCase().indexOf(globals.USS_DIR.toUpperCase()) >= 0) {
                    globals.LOG.debug(localize("activate.didSaveText.isUSSFile", "File is a USS file -- saving"));
                    await handleSaving(ussActions.saveUSSFile, savedFile.document, ussFileProvider);
                } else {
                    globals.LOG.debug(
                        localize("activate.didSaveText.file", "File ") +
                            savedFile.document.fileName +
                            localize("activate.didSaveText.notDataSet", " is not a data set or USS file ")
                    );
                }
            })
        );
    }
    if (datasetProvider || ussFileProvider || jobsProvider) {
        context.subscriptions.push(
            vscode.commands.registerCommand("zowe.ds.deleteProfile", async (node) =>
                Profiles.getInstance().deleteProfile(datasetProvider, ussFileProvider, jobsProvider, node)
            )
        );
        context.subscriptions.push(
            vscode.commands.registerCommand("zowe.cmd.deleteProfile", async () =>
                Profiles.getInstance().deleteProfile(datasetProvider, ussFileProvider, jobsProvider)
            )
        );
        context.subscriptions.push(
            vscode.commands.registerCommand("zowe.uss.deleteProfile", async (node) =>
                Profiles.getInstance().deleteProfile(datasetProvider, ussFileProvider, jobsProvider, node)
            )
        );
        context.subscriptions.push(
            vscode.commands.registerCommand("zowe.jobs.deleteProfile", async (node) =>
                Profiles.getInstance().deleteProfile(datasetProvider, ussFileProvider, jobsProvider, node)
            )
        );
        context.subscriptions.push(
            vscode.commands.registerCommand("zowe.issueTsoCmd", async (node?, command?) => {
                if (node) {
                    TsoCommandHandler.getInstance().issueTsoCommand(node.session, command, node);
                } else {
                    TsoCommandHandler.getInstance().issueTsoCommand();
                }
            })
        );
        context.subscriptions.push(
            vscode.commands.registerCommand("zowe.issueMvsCmd", async (node?, command?) => {
                if (node) {
                    MvsCommandHandler.getInstance().issueMvsCommand(node.session, command, node);
                } else {
                    MvsCommandHandler.getInstance().issueMvsCommand();
                }
            })
        );
    }

    ZoweExplorerExtender.createInstance(datasetProvider, ussFileProvider, jobsProvider);
    await SettingsConfig.standardizeSettings();
    await watchConfigProfile(context);
    globals.setActivated(true);
    return ZoweExplorerApiRegister.getInstance();
}

async function watchConfigProfile(context: vscode.ExtensionContext) {
    if (globals.ISTHEIA) {
        return undefined;
    }
    const globalProfileWatcher = vscode.workspace.createFileSystemWatcher(
        new vscode.RelativePattern(getZoweDir(), "{zowe.config,zowe.config.user}.json")
    );

    const workspaceProfileWatcher =
        vscode.workspace.workspaceFolders &&
        vscode.workspace.workspaceFolders[0] &&
        vscode.workspace.createFileSystemWatcher(
            new vscode.RelativePattern(vscode.workspace.workspaceFolders[0].uri.fsPath, "{zowe.config,zowe.config.user}.json")
        );

    context.subscriptions.push(workspaceProfileWatcher);
    if (workspaceProfileWatcher) {
        context.subscriptions.push(globalProfileWatcher);
    }

    const onChangeProfileAction = async (uri: vscode.Uri) => {
        const newProfileContents = await vscode.workspace.fs.readFile(uri);
        if (newProfileContents.toString() === savedProfileContents.toString()) {
            return;
        }
        savedProfileContents = newProfileContents;
        await refreshActions.refreshAll(datasetProvider);
        await refreshActions.refreshAll(ussFileProvider);
        await refreshActions.refreshAll(jobsProvider);
    };

    globalProfileWatcher.onDidCreate(async () => {
        await vscode.commands.executeCommand("zowe.extRefresh");
    });

    globalProfileWatcher.onDidChange(async (uri: vscode.Uri) => {
        await onChangeProfileAction(uri);
    });

    globalProfileWatcher.onDidDelete(async () => {
        await vscode.commands.executeCommand("zowe.extRefresh");
    });

    if (workspaceProfileWatcher) {
        workspaceProfileWatcher.onDidCreate(async () => {
            await vscode.commands.executeCommand("zowe.extRefresh");
        });

        workspaceProfileWatcher.onDidChange(async (uri: vscode.Uri) => {
            await onChangeProfileAction(uri);
        });

        workspaceProfileWatcher.onDidDelete(async () => {
            await vscode.commands.executeCommand("zowe.extRefresh");
        });
    }
}

function initDatasetProvider(context: vscode.ExtensionContext) {
    context.subscriptions.push(
        vscode.commands.registerCommand("zowe.all.config.init", async () => {
            datasetProvider.createZoweSchema(datasetProvider);
        })
    );
    context.subscriptions.push(vscode.commands.registerCommand("zowe.ds.addSession", async () => datasetProvider.createZoweSession(datasetProvider)));
    context.subscriptions.push(
        vscode.commands.registerCommand("zowe.ds.addFavorite", async (node, nodeList) => {
            const selectedNodes = getSelectedNodeList(node, nodeList);
            for (const item of selectedNodes) {
                datasetProvider.addFavorite(item);
            }
        })
    );
    context.subscriptions.push(
        vscode.commands.registerCommand("zowe.ds.refreshAll", async () => {
            await refreshActions.refreshAll(datasetProvider);
        })
    );
    context.subscriptions.push(
        vscode.commands.registerCommand("zowe.ds.refreshNode", async (node, nodeList) => {
            let selectedNodes = getSelectedNodeList(node, nodeList);
            selectedNodes = selectedNodes.filter((element) => contextuals.isDs(element) || contextuals.isDsMember(element));
            for (const item of selectedNodes) {
                await dsActions.refreshPS(item);
            }
        })
    );
    context.subscriptions.push(
        vscode.commands.registerCommand("zowe.ds.refreshDataset", async (node, nodeList) => {
            let selectedNodes = getSelectedNodeList(node, nodeList);
            selectedNodes = selectedNodes.filter((element) => contextuals.isDs(element) || contextuals.isPdsNotFav(element));
            for (const item of selectedNodes) {
                await dsActions.refreshDataset(item, datasetProvider);
            }
        })
    );
    context.subscriptions.push(vscode.commands.registerCommand("zowe.ds.pattern", (node) => datasetProvider.filterPrompt(node)));
    context.subscriptions.push(
        vscode.commands.registerCommand("zowe.ds.editSession", async (node) => datasetProvider.editSession(node, datasetProvider))
    );
    context.subscriptions.push(vscode.commands.registerCommand("zowe.ds.ZoweNode.openPS", (node) => dsActions.openPS(node, true, datasetProvider)));
    context.subscriptions.push(vscode.commands.registerCommand("zowe.ds.createDataset", (node) => dsActions.createFile(node, datasetProvider)));
    context.subscriptions.push(vscode.commands.registerCommand("zowe.ds.createMember", (node) => dsActions.createMember(node, datasetProvider)));
    context.subscriptions.push(
        vscode.commands.registerCommand("zowe.ds.deleteDataset", (node?) => dsActions.deleteDatasetPrompt(datasetProvider, node))
    );
    context.subscriptions.push(vscode.commands.registerCommand("zowe.ds.allocateLike", (node) => dsActions.allocateLike(datasetProvider, node)));
    context.subscriptions.push(vscode.commands.registerCommand("zowe.ds.uploadDialog", (node) => dsActions.uploadDialog(node, datasetProvider)));
    context.subscriptions.push(
        vscode.commands.registerCommand("zowe.ds.deleteMember", (node?) => dsActions.deleteDatasetPrompt(datasetProvider, node))
    );
    context.subscriptions.push(
        vscode.commands.registerCommand("zowe.ds.editDataSet", async (node, nodeList) => {
            let selectedNodes = getSelectedNodeList(node, nodeList);
            selectedNodes = selectedNodes.filter((element) => contextuals.isDs(element) || contextuals.isDsMember(element));
            for (const item of selectedNodes) {
                await dsActions.openPS(item, false, datasetProvider);
            }
        })
    );
    context.subscriptions.push(
        vscode.commands.registerCommand("zowe.ds.editMember", async (node, nodeList) => {
            let selectedNodes = getSelectedNodeList(node, nodeList);
            selectedNodes = selectedNodes.filter((element) => contextuals.isDs(element) || contextuals.isDsMember(element));
            for (const item of selectedNodes) {
                await dsActions.openPS(item, false, datasetProvider);
            }
        })
    );
    context.subscriptions.push(
        vscode.commands.registerCommand("zowe.ds.removeSession", async (node: IZoweDatasetTreeNode, nodeList: IZoweDatasetTreeNode[]) => {
            let selectedNodes = getSelectedNodeList(node, nodeList);
            selectedNodes = selectedNodes.filter((sNode) => contextuals.isDsSession(sNode));
            for (const select of selectedNodes) {
                datasetProvider.deleteSession(select);
            }
        })
    );
    context.subscriptions.push(
        vscode.commands.registerCommand("zowe.ds.removeFavorite", async (node, nodeList) => {
            const selectedNodes = getSelectedNodeList(node, nodeList);
            for (const item of selectedNodes) {
                await datasetProvider.removeFavorite(item);
            }
        })
    );
    context.subscriptions.push(vscode.commands.registerCommand("zowe.ds.saveSearch", async (node) => datasetProvider.addFavorite(node)));
    context.subscriptions.push(vscode.commands.registerCommand("zowe.ds.removeSavedSearch", async (node) => datasetProvider.removeFavorite(node)));
    context.subscriptions.push(
        vscode.commands.registerCommand("zowe.ds.removeFavProfile", async (node) => datasetProvider.removeFavProfile(node.label, true))
    );
    context.subscriptions.push(vscode.commands.registerCommand("zowe.ds.submitJcl", async () => dsActions.submitJcl(datasetProvider)));
    context.subscriptions.push(vscode.commands.registerCommand("zowe.ds.submitMember", async (node) => dsActions.submitMember(node)));
    context.subscriptions.push(
        vscode.commands.registerCommand("zowe.ds.showAttributes", async (node, nodeList) => {
            const selectedNodes = getSelectedNodeList(node, nodeList).filter(
                (element) => contextuals.isDs(element) || contextuals.isPds(element) || contextuals.isDsMember(element)
            );
            for (const item of selectedNodes) {
                await dsActions.showAttributes(item, datasetProvider);
            }
        })
    );
<<<<<<< HEAD
    context.subscriptions.push(
        vscode.commands.registerCommand("zowe.ds.renameDataSet", (node) => datasetProvider.rename(node))
    );
    context.subscriptions.push(
        vscode.commands.registerCommand("zowe.ds.copyDataSet", async (node, nodeList) => {
            dsActions.copyDataSet(node, nodeList, datasetProvider);
        })
    );
    context.subscriptions.push(
        vscode.commands.registerCommand("zowe.ds.pasteMember", async (node: ZoweDatasetNode) => {
            dsActions.pasteDataSetMembers(datasetProvider, node);
            dsActions.refreshDataset(node.getParent(), datasetProvider);
        })
    );
    context.subscriptions.push(
        vscode.commands.registerCommand("zowe.ds.renameDataSetMember", (node) => datasetProvider.rename(node))
    );
=======
    context.subscriptions.push(vscode.commands.registerCommand("zowe.ds.renameDataSet", (node) => datasetProvider.rename(node)));
    context.subscriptions.push(vscode.commands.registerCommand("zowe.ds.copyMember", (node) => dsActions.copyDataSet(node)));
    context.subscriptions.push(vscode.commands.registerCommand("zowe.ds.copyDataSet", (node) => dsActions.copyDataSet(node)));
    context.subscriptions.push(vscode.commands.registerCommand("zowe.ds.pasteMember", (node) => dsActions.pasteMember(node, datasetProvider)));
    context.subscriptions.push(vscode.commands.registerCommand("zowe.ds.renameDataSetMember", (node) => datasetProvider.rename(node)));
>>>>>>> 3e95c210
    context.subscriptions.push(
        vscode.commands.registerCommand("zowe.ds.hMigrateDataSet", async (node, nodeList) => {
            let selectedNodes = getSelectedNodeList(node, nodeList);
            selectedNodes = selectedNodes.filter((element) => contextuals.isDs(element) || contextuals.isPdsNotFav(element));
            for (const item of selectedNodes) {
                dsActions.hMigrateDataSet(item as ZoweDatasetNode);
            }
        })
    );
    context.subscriptions.push(
        vscode.commands.registerCommand("zowe.ds.hRecallDataSet", async (node, nodeList) => {
            let selectedNodes = getSelectedNodeList(node, nodeList);
            selectedNodes = selectedNodes.filter((element) => contextuals.isMigrated(element));
            for (const item of selectedNodes) {
                dsActions.hRecallDataSet(item as ZoweDatasetNode);
            }
        })
    );
    context.subscriptions.push(
        vscode.commands.registerCommand("zowe.ds.disableValidation", async (node) => Profiles.getInstance().disableValidation(node))
    );
    context.subscriptions.push(
        vscode.commands.registerCommand("zowe.ds.enableValidation", async (node) => Profiles.getInstance().enableValidation(node))
    );
    context.subscriptions.push(vscode.commands.registerCommand("zowe.ds.ssoLogin", async (node: IZoweTreeNode) => datasetProvider.ssoLogin(node)));
    context.subscriptions.push(vscode.commands.registerCommand("zowe.ds.ssoLogout", async (node: IZoweTreeNode) => datasetProvider.ssoLogout(node)));
    context.subscriptions.push(
        vscode.workspace.onDidChangeConfiguration((e) => {
            datasetProvider.onDidChangeConfiguration(e);
        })
    );

    initSubscribers(context, datasetProvider);
}

function initUSSProvider(context: vscode.ExtensionContext) {
    context.subscriptions.push(
        vscode.commands.registerCommand("zowe.uss.addFavorite", async (node, nodeList) => {
            const selectedNodes = getSelectedNodeList(node, nodeList);
            for (const item of selectedNodes) {
                await ussFileProvider.addFavorite(item);
            }
        })
    );
    context.subscriptions.push(
        vscode.commands.registerCommand("zowe.uss.removeFavorite", async (node, nodeList) => {
            const selectedNodes = getSelectedNodeList(node, nodeList);
            for (const item of selectedNodes) {
                await ussFileProvider.removeFavorite(item);
            }
        })
    );
    context.subscriptions.push(
        vscode.commands.registerCommand("zowe.uss.addSession", async () => ussFileProvider.createZoweSession(ussFileProvider))
    );
    context.subscriptions.push(
        vscode.commands.registerCommand("zowe.uss.refreshAll", async () => {
            await refreshActions.refreshAll(ussFileProvider);
        })
    );
    context.subscriptions.push(
        vscode.commands.registerCommand("zowe.uss.refreshUSS", async (node, nodeList) => {
            let selectedNodes = getSelectedNodeList(node, nodeList) as IZoweUSSTreeNode[];
            selectedNodes = selectedNodes.filter((x) => contextuals.isDocument(x));
            for (const item of selectedNodes) {
                await item.refreshUSS();
            }
        })
    );
    context.subscriptions.push(
        vscode.commands.registerCommand("zowe.uss.refreshUSSInTree", (node: IZoweUSSTreeNode) => ussActions.refreshUSSInTree(node, ussFileProvider))
    );
    context.subscriptions.push(
        vscode.commands.registerCommand("zowe.uss.refreshDirectory", (node, nodeList) => {
            let selectedNodes = getSelectedNodeList(node, nodeList) as IZoweUSSTreeNode[];
            selectedNodes = selectedNodes.filter((x) => contextuals.isUssDirectory(x));
            for (const item of selectedNodes) {
                ussActions.refreshDirectory(item, ussFileProvider);
            }
        })
    );
    context.subscriptions.push(vscode.commands.registerCommand("zowe.uss.fullPath", (node: IZoweUSSTreeNode) => ussFileProvider.filterPrompt(node)));
    context.subscriptions.push(
        vscode.commands.registerCommand("zowe.uss.editSession", async (node) => ussFileProvider.editSession(node, ussFileProvider))
    );
    context.subscriptions.push(
        vscode.commands.registerCommand("zowe.uss.ZoweUSSNode.open", (node: IZoweUSSTreeNode) => node.openUSS(false, true, ussFileProvider))
    );
    context.subscriptions.push(
        vscode.commands.registerCommand("zowe.uss.removeSession", async (node: IZoweUSSTreeNode, nodeList) => {
            let selectedNodes = getSelectedNodeList(node, nodeList);
            selectedNodes = selectedNodes.filter((element) => contextuals.isUssSession(element));
            for (const item of selectedNodes) {
                ussFileProvider.deleteSession(item);
            }
        })
    );
    context.subscriptions.push(
        vscode.commands.registerCommand("zowe.uss.createFile", async (node: IZoweUSSTreeNode) =>
            ussActions.createUSSNode(node, ussFileProvider, "file")
        )
    );
    context.subscriptions.push(
        vscode.commands.registerCommand("zowe.uss.createFolder", async (node: IZoweUSSTreeNode) =>
            ussActions.createUSSNode(node, ussFileProvider, "directory")
        )
    );
    context.subscriptions.push(
        vscode.commands.registerCommand("zowe.uss.deleteNode", async (node, nodeList) => {
            let selectedNodes = getSelectedNodeList(node, nodeList) as IZoweUSSTreeNode[];
            selectedNodes = selectedNodes.filter((x) => contextuals.isDocument(x) || contextuals.isUssDirectory(x));
            const cancelled = await ussActions.deleteUSSFilesPrompt(selectedNodes);
            for (const item of selectedNodes) {
                await item.deleteUSSNode(ussFileProvider, item.getUSSDocumentFilePath(), cancelled);
            }
        })
    );
    context.subscriptions.push(
        vscode.commands.registerCommand("zowe.uss.binary", async (node, nodeList) => {
            let selectedNodes = getSelectedNodeList(node, nodeList) as IZoweUSSTreeNode[];
            selectedNodes = selectedNodes.filter((x) => contextuals.isText(x));
            for (const item of selectedNodes) {
                await ussActions.changeFileType(item, true, ussFileProvider);
            }
        })
    );
    context.subscriptions.push(
        vscode.commands.registerCommand("zowe.uss.text", async (node, nodeList) => {
            let selectedNodes = getSelectedNodeList(node, nodeList) as IZoweUSSTreeNode[];
            selectedNodes = selectedNodes.filter((x) => contextuals.isBinary(x));
            for (const item of selectedNodes) {
                await ussActions.changeFileType(item, false, ussFileProvider);
            }
        })
    );
    context.subscriptions.push(
        vscode.commands.registerCommand("zowe.uss.renameNode", async (node: IZoweUSSTreeNode) => ussFileProvider.rename(node))
    );
    context.subscriptions.push(
        vscode.commands.registerCommand("zowe.uss.uploadDialog", async (node: IZoweUSSTreeNode) => ussActions.uploadDialog(node, ussFileProvider))
    );
    context.subscriptions.push(vscode.commands.registerCommand("zowe.uss.copyPath", async (node: IZoweUSSTreeNode) => ussActions.copyPath(node)));
    context.subscriptions.push(
        vscode.commands.registerCommand("zowe.uss.editFile", (node: IZoweUSSTreeNode) => node.openUSS(false, false, ussFileProvider))
    );
    context.subscriptions.push(
        vscode.commands.registerCommand("zowe.uss.saveSearch", async (node: IZoweUSSTreeNode) => ussFileProvider.saveSearch(node))
    );
    context.subscriptions.push(
        vscode.commands.registerCommand("zowe.uss.removeSavedSearch", async (node: IZoweUSSTreeNode) => ussFileProvider.removeFavorite(node))
    );
    context.subscriptions.push(
        vscode.commands.registerCommand("zowe.uss.removeFavProfile", async (node) => ussFileProvider.removeFavProfile(node.label, true))
    );
    context.subscriptions.push(
        vscode.commands.registerCommand("zowe.uss.disableValidation", async (node) => Profiles.getInstance().disableValidation(node))
    );
    context.subscriptions.push(
        vscode.commands.registerCommand("zowe.uss.enableValidation", async (node) => Profiles.getInstance().enableValidation(node))
    );
    context.subscriptions.push(vscode.commands.registerCommand("zowe.uss.ssoLogin", async (node: IZoweTreeNode) => ussFileProvider.ssoLogin(node)));
    context.subscriptions.push(vscode.commands.registerCommand("zowe.uss.ssoLogout", async (node: IZoweTreeNode) => ussFileProvider.ssoLogout(node)));
    context.subscriptions.push(
        vscode.commands.registerCommand("zowe.uss.pasteUssFile", async (node: IZoweUSSTreeNode) => {
            ussActions.pasteUssFile(ussFileProvider, node);
        })
    );
    context.subscriptions.push(
        vscode.commands.registerCommand("zowe.uss.copyUssFile", async (node: IZoweUSSTreeNode, nodeList: IZoweUSSTreeNode[]) => {
            ussActions.copyUssFiles(node, nodeList, ussFileProvider);
        })
    );
    context.subscriptions.push(
        vscode.workspace.onDidChangeConfiguration((e) => {
            ussFileProvider.onDidChangeConfiguration(e);
        })
    );

    initSubscribers(context, ussFileProvider);
}

function initJobsProvider(context: vscode.ExtensionContext) {
    context.subscriptions.push(
        vscode.commands.registerCommand("zowe.jobs.zosJobsOpenspool", (session, spool, refreshTimestamp) =>
            jobActions.getSpoolContent(session, spool, refreshTimestamp)
        )
    );
    context.subscriptions.push(
        vscode.commands.registerCommand("zowe.jobs.deleteJob", async (job, jobs) => {
            await jobActions.deleteCommand(jobsProvider, job, jobs);
        })
    );
    context.subscriptions.push(vscode.commands.registerCommand("zowe.jobs.runModifyCommand", (job) => jobActions.modifyCommand(job)));
    context.subscriptions.push(
        vscode.commands.registerCommand("zowe.jobs.runStopCommand", async (node, nodeList) => {
            const selectedNodes = getSelectedNodeList(node, nodeList) as IZoweJobTreeNode[];
            for (const item of selectedNodes) {
                await jobActions.stopCommand(item as Job);
            }
        })
    );
    context.subscriptions.push(
        vscode.commands.registerCommand("zowe.jobs.refreshJobsServer", async (job) => jobActions.refreshJobsServer(job, jobsProvider))
    );
    context.subscriptions.push(
        vscode.commands.registerCommand("zowe.jobs.refreshAllJobs", async () => {
            await refreshActions.refreshAll(jobsProvider);
        })
    );
    context.subscriptions.push(
        vscode.commands.registerCommand("zowe.jobs.refreshJob", async (job) => {
            jobActions.refreshJob(job.mParent, jobsProvider);
        })
    );
    context.subscriptions.push(
        vscode.commands.registerCommand("zowe.jobs.refreshSpool", async (node) => {
            await jobActions.getSpoolContentFromMainframe(node);
            jobActions.refreshJob(node.mParent.mParent, jobsProvider);
        })
    );
    context.subscriptions.push(vscode.commands.registerCommand("zowe.jobs.addJobsSession", () => jobsProvider.createZoweSession(jobsProvider)));
    context.subscriptions.push(vscode.commands.registerCommand("zowe.jobs.setOwner", (job) => jobActions.setOwner(job, jobsProvider)));
    context.subscriptions.push(vscode.commands.registerCommand("zowe.jobs.setPrefix", (job) => jobActions.setPrefix(job, jobsProvider)));
    context.subscriptions.push(
        vscode.commands.registerCommand("zowe.jobs.removeJobsSession", (job, jobList) => {
            let selectedNodes = getSelectedNodeList(job, jobList);
            selectedNodes = selectedNodes.filter((element) => contextuals.isJobsSession(element));
            for (const item of selectedNodes) {
                jobsProvider.deleteSession(item);
            }
        })
    );
    context.subscriptions.push(
        vscode.commands.registerCommand("zowe.jobs.downloadSpool", async (node, nodeList) => {
            const selectedNodes = getSelectedNodeList(node, nodeList) as IZoweJobTreeNode[];
            await jobActions.downloadSpool(selectedNodes);
        })
    );
    context.subscriptions.push(
        vscode.commands.registerCommand("zowe.jobs.getJobJcl", async (node, nodeList) => {
            let selectedNodes = getSelectedNodeList(node, nodeList) as IZoweJobTreeNode[];
            selectedNodes = selectedNodes.filter((x) => contextuals.isJob(x));
            for (const job of selectedNodes) {
                await jobActions.downloadJcl(job as Job);
            }
        })
    );
    context.subscriptions.push(
        vscode.commands.registerCommand("zowe.jobs.setJobSpool", async (session, jobId) => jobActions.focusOnJob(jobsProvider, session, jobId))
    );
    context.subscriptions.push(vscode.commands.registerCommand("zowe.jobs.search", (node) => jobsProvider.filterPrompt(node)));
    context.subscriptions.push(
        vscode.commands.registerCommand("zowe.jobs.editSession", async (node) => jobsProvider.editSession(node, jobsProvider))
    );
    context.subscriptions.push(
        vscode.commands.registerCommand("zowe.jobs.addFavorite", async (node, nodeList) => {
            const selectedNodes = getSelectedNodeList(node, nodeList) as IZoweJobTreeNode[];
            for (const item of selectedNodes) {
                await jobsProvider.addFavorite(item);
            }
        })
    );
    context.subscriptions.push(
        vscode.commands.registerCommand("zowe.jobs.removeFavorite", async (node, nodeList) => {
            const selectedNodes = getSelectedNodeList(node, nodeList) as IZoweJobTreeNode[];
            for (const item of selectedNodes) {
                await jobsProvider.removeFavorite(item);
            }
        })
    );
    context.subscriptions.push(vscode.commands.registerCommand("zowe.jobs.saveSearch", async (node) => jobsProvider.saveSearch(node)));
    context.subscriptions.push(vscode.commands.registerCommand("zowe.jobs.removeSearchFavorite", async (node) => jobsProvider.removeFavorite(node)));
    context.subscriptions.push(
        vscode.commands.registerCommand("zowe.jobs.removeFavProfile", async (node) => jobsProvider.removeFavProfile(node.label, true))
    );
    context.subscriptions.push(
        vscode.commands.registerCommand("zowe.jobs.disableValidation", async (node) => Profiles.getInstance().disableValidation(node))
    );
    context.subscriptions.push(
        vscode.commands.registerCommand("zowe.jobs.enableValidation", async (node) => Profiles.getInstance().enableValidation(node))
    );
    context.subscriptions.push(vscode.commands.registerCommand("zowe.jobs.ssoLogin", async (node: IZoweTreeNode) => jobsProvider.ssoLogin(node)));
    context.subscriptions.push(vscode.commands.registerCommand("zowe.jobs.ssoLogout", async (node: IZoweTreeNode) => jobsProvider.ssoLogout(node)));
    context.subscriptions.push(
        vscode.workspace.onDidChangeConfiguration((e) => {
            jobsProvider.onDidChangeConfiguration(e);
        })
    );

    initSubscribers(context, jobsProvider);
}

function initSubscribers(context: vscode.ExtensionContext, theProvider: IZoweTree<IZoweTreeNode>) {
    const theTreeView = theProvider.getTreeView();
    context.subscriptions.push(theTreeView);
    if (!globals.ISTHEIA) {
        theTreeView.onDidCollapseElement(async (e) => {
            await theProvider.flipState(e.element, false);
        });
        theTreeView.onDidExpandElement(async (e) => {
            await theProvider.flipState(e.element, true);
        });
    }
}
/**
 * Called by VSCode on shutdown
 *
 * @export
 */
export async function deactivate() {
    await cleanTempDir();
    globals.setActivated(false);
}<|MERGE_RESOLUTION|>--- conflicted
+++ resolved
@@ -424,7 +424,7 @@
             }
         })
     );
-<<<<<<< HEAD
+
     context.subscriptions.push(
         vscode.commands.registerCommand("zowe.ds.renameDataSet", (node) => datasetProvider.rename(node))
     );
@@ -442,13 +442,7 @@
     context.subscriptions.push(
         vscode.commands.registerCommand("zowe.ds.renameDataSetMember", (node) => datasetProvider.rename(node))
     );
-=======
-    context.subscriptions.push(vscode.commands.registerCommand("zowe.ds.renameDataSet", (node) => datasetProvider.rename(node)));
-    context.subscriptions.push(vscode.commands.registerCommand("zowe.ds.copyMember", (node) => dsActions.copyDataSet(node)));
-    context.subscriptions.push(vscode.commands.registerCommand("zowe.ds.copyDataSet", (node) => dsActions.copyDataSet(node)));
-    context.subscriptions.push(vscode.commands.registerCommand("zowe.ds.pasteMember", (node) => dsActions.pasteMember(node, datasetProvider)));
-    context.subscriptions.push(vscode.commands.registerCommand("zowe.ds.renameDataSetMember", (node) => datasetProvider.rename(node)));
->>>>>>> 3e95c210
+
     context.subscriptions.push(
         vscode.commands.registerCommand("zowe.ds.hMigrateDataSet", async (node, nodeList) => {
             let selectedNodes = getSelectedNodeList(node, nodeList);
