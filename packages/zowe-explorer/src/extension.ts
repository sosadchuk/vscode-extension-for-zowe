--- conflicted
+++ resolved
@@ -66,16 +66,8 @@
     // Determine the runtime framework to support special behavior for Theia
     globals.defineGlobals(preferencesTempPath);
 
-<<<<<<< HEAD
     hideTempFolder(getZoweDir());
 
-    // Call cleanTempDir before continuing
-    // this is to handle if the application crashed on a previous execution and
-    // VSC didn't get a chance to call our deactivate to cleanup.
-    await deactivate();
-
-=======
->>>>>>> a34c4bcc
     try {
         if (!fs.existsSync(globals.ZOWETEMPFOLDER)) {
             fs.mkdirSync(globals.ZOWETEMPFOLDER);
