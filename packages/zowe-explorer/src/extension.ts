--- conflicted
+++ resolved
@@ -9,13 +9,7 @@
  *                                                                                 *
  */
 
-<<<<<<< HEAD
-// kick off tests
-
-import * as zowe from "@zowe/cli";
-=======
 // import * as zowe from "@zowe/cli";
->>>>>>> e9f5f68e
 import * as fs from "fs";
 import * as path from "path";
 import * as globals from "./globals";
