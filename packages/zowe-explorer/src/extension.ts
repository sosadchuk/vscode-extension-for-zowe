/*
 * This program and the accompanying materials are made available under the terms of the *
 * Eclipse Public License v2.0 which accompanies this distribution, and is available at *
 * https://www.eclipse.org/legal/epl-v20.html                                      *
 *                                                                                 *
 * SPDX-License-Identifier: EPL-2.0                                                *
 *                                                                                 *
 * Copyright Contributors to the Zowe Project.                                     *
 *                                                                                 *
 */

import * as fs from "fs";
import * as path from "path";
import * as globals from "./globals";
import * as vscode from "vscode";
import * as ussActions from "./uss/actions";
import * as dsActions from "./dataset/actions";
import * as jobActions from "./job/actions";
import * as refreshActions from "./shared/refresh";
import * as sharedActions from "./shared/actions";
import {
    IZoweDatasetTreeNode,
    IZoweJobTreeNode,
    IZoweUSSTreeNode,
    IZoweTreeNode,
    IZoweTree,
    getZoweDir,
} from "@zowe/zowe-explorer-api";
import { ZoweExplorerApiRegister } from "./ZoweExplorerApiRegister";
import { ZoweExplorerExtender } from "./ZoweExplorerExtender";
import { Profiles } from "./Profiles";
import { promptCredentials, readConfigFromDisk } from "./utils/ProfilesUtils";
import { getImperativeConfig, imperative } from "@zowe/cli";
import { createDatasetTree } from "./dataset/DatasetTree";
import { createJobsTree } from "./job/ZosJobsProvider";
import { createUSSTree } from "./uss/USSTree";
import { MvsCommandHandler } from "./command/MvsCommandHandler";
import SpoolProvider from "./SpoolProvider";
import * as nls from "vscode-nls";
import { TsoCommandHandler } from "./command/TsoCommandHandler";
import { cleanTempDir, moveTempFolder, hideTempFolder } from "./utils/TempFolder";
import { SettingsConfig } from "./utils/SettingsConfig";
import { handleSaving } from "./utils/workspace";
<<<<<<< HEAD
import { ZoweDatasetNode } from "./dataset/ZoweDatasetNode";
import * as contextuals from "../src/shared/context";
import { Job } from "./job/ZoweJobNode";
=======
import * as contextually from "../src/shared/context";
>>>>>>> cde03f07

// Set up localization
nls.config({
    messageFormat: nls.MessageFormat.bundle,
    bundleFormat: nls.BundleFormat.standalone,
})();
const localize: nls.LocalizeFunc = nls.loadMessageBundle();
let savedProfileContents = new Uint8Array();

/**
 * The function that runs when the extension is loaded
 *
 * @export
 * @param {vscode.ExtensionContext} context - Context of vscode at the time that the function is called
 * @returns {Promise<ZoweExplorerApiRegister>}
 */
export async function activate(context: vscode.ExtensionContext): Promise<ZoweExplorerApiRegister> {
    // Get temp folder location from settings
    let preferencesTempPath: string = vscode.workspace
        .getConfiguration()
        /* tslint:disable:no-string-literal */
        .get(globals.SETTINGS_TEMP_FOLDER_PATH);

    // Determine the runtime framework to support special behavior for Theia
    globals.defineGlobals(preferencesTempPath);

    hideTempFolder(getZoweDir());

    let datasetProvider: IZoweTree<IZoweDatasetTreeNode>;
    let ussFileProvider: IZoweTree<IZoweUSSTreeNode>;
    let jobsProvider: IZoweTree<IZoweJobTreeNode>;

    try {
        globals.initLogger(context);
        globals.LOG.debug(localize("initialize.log.debug", "Initialized logger from VSCode extension"));
    } catch (err) {
        const errorMessage = localize(
            "initialize.log.error",
            "Error encountered while activating and initializing logger! "
        );
        vscode.window.showErrorMessage(`${errorMessage}: ${err.message}`);
    }

    try {
        // Ensure that ~/.zowe folder exists
        if (!imperative.ImperativeConfig.instance.config?.exists) {
            const zoweDir = getZoweDir();
            // Should we replace the instance.config above with (await getProfileInfo(globals.ISTHEIA)).exists
            await imperative.CliProfileManager.initialize({
                configuration: getImperativeConfig().profiles,
                profileRootDirectory: path.join(zoweDir, "profiles"),
            });

            // TODO(zFernand0): Will address the commented code below once this imperative issue is resolved.
            // https://github.com/zowe/imperative/issues/840

            // const settingsPath = path.join(zoweDir, "settings");
            // if (!fs.existsSync(settingsPath)) {
            //     fs.mkdirSync(settingsPath);
            // }
            // const imperativeSettings = path.join(settingsPath, "imperative.json");
            // if (!fs.existsSync(imperativeSettings)) {
            //     fs.writeFileSync(imperativeSettings, JSON.stringify({
            //         overrides: {
            //             CredentialManager: "@zowe/cli"
            //         }
            //     }));
            // }
        }

        await readConfigFromDisk();
    } catch (err) {
        const errorMessage = localize("initialize.profiles.error", "Error reading or initializing Zowe CLI profiles.");
        vscode.window.showErrorMessage(`${errorMessage}: ${err.message}`);
    }

    // Initialize profile manager
    await Profiles.createInstance(globals.LOG);

    if (!fs.existsSync(globals.ZOWETEMPFOLDER)) {
        fs.mkdirSync(globals.ZOWETEMPFOLDER);
        fs.mkdirSync(globals.ZOWE_TMP_FOLDER);
        fs.mkdirSync(globals.USS_DIR);
        fs.mkdirSync(globals.DS_DIR);
    }

    // Initialize dataset provider
    datasetProvider = await createDatasetTree(globals.LOG);
    // Initialize uss provider
    ussFileProvider = await createUSSTree(globals.LOG);
    // Initialize Jobs provider with the created session and the selected pattern
    jobsProvider = await createJobsTree(globals.LOG);

    // set a command to silently reload extension
    context.subscriptions.push(
        vscode.commands.registerCommand("zowe.extRefresh", async () => {
            await deactivate();
            for (const sub of context.subscriptions) {
                try {
                    await sub.dispose();
                } catch (e) {
                    globals.LOG.error(e);
                }
            }
            await activate(context);
        })
    );

    context.subscriptions.push(
        vscode.commands.registerCommand("zowe.promptCredentials", async (node: IZoweTreeNode) => {
            await promptCredentials(node);
        })
    );

    const spoolProvider = new SpoolProvider();
    const providerRegistration = vscode.Disposable.from(
        vscode.workspace.registerTextDocumentContentProvider(SpoolProvider.scheme, spoolProvider)
    );
    context.subscriptions.push(spoolProvider, providerRegistration);

    // Register functions & event listeners
    vscode.workspace.onDidChangeConfiguration(async (e) => {
        // If the temp folder location has been changed, update current temp folder preference
        if (e.affectsConfiguration(globals.SETTINGS_TEMP_FOLDER_PATH)) {
            const updatedPreferencesTempPath: string = vscode.workspace
                .getConfiguration()
                /* tslint:disable:no-string-literal */
                .get(globals.SETTINGS_TEMP_FOLDER_PATH);
            moveTempFolder(preferencesTempPath, updatedPreferencesTempPath);
            preferencesTempPath = updatedPreferencesTempPath;
        }
        if (e.affectsConfiguration(globals.SETTINGS_AUTOMATIC_PROFILE_VALIDATION)) {
            await Profiles.getInstance().refresh(ZoweExplorerApiRegister.getInstance());
            await refreshActions.refreshAll(datasetProvider);
            await refreshActions.refreshAll(ussFileProvider);
            await refreshActions.refreshAll(jobsProvider);
        }
        if (e.affectsConfiguration(globals.SETTINGS_TEMP_FOLDER_HIDE)) {
            hideTempFolder(getZoweDir());
        }
    });

    if (datasetProvider) {
        initDatasetProvider(context, datasetProvider);
    }
    if (ussFileProvider) {
        initUSSProvider(context, ussFileProvider);
    }
    if (jobsProvider) {
        initJobsProvider(context, jobsProvider);
    }
    if (datasetProvider || ussFileProvider) {
        context.subscriptions.push(
            vscode.commands.registerCommand("zowe.openRecentMember", () =>
                sharedActions.openRecentMemberPrompt(datasetProvider, ussFileProvider)
            )
        );
        context.subscriptions.push(
            vscode.commands.registerCommand("zowe.searchInAllLoadedItems", async () =>
                sharedActions.searchInAllLoadedItems(datasetProvider, ussFileProvider)
            )
        );
        context.subscriptions.push(
            vscode.workspace.onWillSaveTextDocument(async (savedFile) => {
                globals.LOG.debug(
                    localize(
                        "onDidSaveTextDocument1",
                        "File was saved -- determining whether the file is a USS file or Data set.\n Comparing (case insensitive) "
                    ) +
                        savedFile.document.fileName +
                        localize("onDidSaveTextDocument2", " against directory ") +
                        globals.DS_DIR +
                        localize("onDidSaveTextDocument3", "and") +
                        globals.USS_DIR
                );
                if (!savedFile.document.isDirty) {
                    globals.LOG.debug(
                        localize("activate.didSaveText.file", "File ") +
                            savedFile.document.fileName +
                            localize("activate.didSaveText.notDirty", " is not a dirty file ")
                    );
                } else if (savedFile.document.fileName.toUpperCase().indexOf(globals.DS_DIR.toUpperCase()) >= 0) {
                    globals.LOG.debug(localize("activate.didSaveText.isDataSet", "File is a data set-- saving "));
                    handleSaving(dsActions.saveFile, savedFile.document, datasetProvider);
                } else if (savedFile.document.fileName.toUpperCase().indexOf(globals.USS_DIR.toUpperCase()) >= 0) {
                    globals.LOG.debug(localize("activate.didSaveText.isUSSFile", "File is a USS file -- saving"));
                    handleSaving(ussActions.saveUSSFile, savedFile.document, ussFileProvider);
                } else {
                    globals.LOG.debug(
                        localize("activate.didSaveText.file", "File ") +
                            savedFile.document.fileName +
                            localize("activate.didSaveText.notDataSet", " is not a data set or USS file ")
                    );
                }
            })
        );
    }
    if (datasetProvider || ussFileProvider || jobsProvider) {
        context.subscriptions.push(
            vscode.commands.registerCommand("zowe.ds.deleteProfile", async (node) =>
                Profiles.getInstance().deleteProfile(datasetProvider, ussFileProvider, jobsProvider, node)
            )
        );
        context.subscriptions.push(
            vscode.commands.registerCommand("zowe.cmd.deleteProfile", async () =>
                Profiles.getInstance().deleteProfile(datasetProvider, ussFileProvider, jobsProvider)
            )
        );
        context.subscriptions.push(
            vscode.commands.registerCommand("zowe.uss.deleteProfile", async (node) =>
                Profiles.getInstance().deleteProfile(datasetProvider, ussFileProvider, jobsProvider, node)
            )
        );
        context.subscriptions.push(
            vscode.commands.registerCommand("zowe.jobs.deleteProfile", async (node) =>
                Profiles.getInstance().deleteProfile(datasetProvider, ussFileProvider, jobsProvider, node)
            )
        );
        context.subscriptions.push(
            vscode.commands.registerCommand("zowe.issueTsoCmd", async (node?, command?) => {
                if (node) {
                    TsoCommandHandler.getInstance().issueTsoCommand(node.session, command, node);
                } else {
                    TsoCommandHandler.getInstance().issueTsoCommand();
                }
            })
        );
        context.subscriptions.push(
            vscode.commands.registerCommand("zowe.issueMvsCmd", async (node?, command?) => {
                if (node) {
                    MvsCommandHandler.getInstance().issueMvsCommand(node.session, command, node);
                } else {
                    MvsCommandHandler.getInstance().issueMvsCommand();
                }
            })
        );
    }

    ZoweExplorerExtender.createInstance(datasetProvider, ussFileProvider, jobsProvider);
    await SettingsConfig.standardizeSettings();
    await watchConfigProfile(context);
    return ZoweExplorerApiRegister.getInstance();
}

async function watchConfigProfile(context: vscode.ExtensionContext) {
    if (globals.ISTHEIA) {
        return undefined;
    }
    const globalProfileWatcher = vscode.workspace.createFileSystemWatcher(
        new vscode.RelativePattern(getZoweDir(), "{zowe.config,zowe.config.user}.json")
    );

    const workspaceProfileWatcher =
        vscode.workspace.workspaceFolders &&
        vscode.workspace.createFileSystemWatcher(
            new vscode.RelativePattern(
                vscode.workspace.workspaceFolders[0].uri.fsPath,
                "{zowe.config,zowe.config.user}.json"
            )
        );

    context.subscriptions.push(workspaceProfileWatcher);
    workspaceProfileWatcher && context.subscriptions.push(globalProfileWatcher);

    const onChangeProfileAction = async (uri: vscode.Uri) => {
        const newProfileContents = await vscode.workspace.fs.readFile(uri);
        if (newProfileContents.toString() === savedProfileContents.toString()) {
            return;
        }
        savedProfileContents = newProfileContents;
        await vscode.commands.executeCommand("zowe.extRefresh");
    };

    globalProfileWatcher.onDidCreate(async () => {
        await vscode.commands.executeCommand("zowe.extRefresh");
    });

    globalProfileWatcher.onDidChange(async (uri: vscode.Uri) => {
        await onChangeProfileAction(uri);
    });

    globalProfileWatcher.onDidDelete(async () => {
        await vscode.commands.executeCommand("zowe.extRefresh");
    });

    workspaceProfileWatcher &&
        workspaceProfileWatcher.onDidCreate(async () => {
            await vscode.commands.executeCommand("zowe.extRefresh");
        });

    workspaceProfileWatcher &&
        workspaceProfileWatcher.onDidChange(async (uri: vscode.Uri) => {
            await onChangeProfileAction(uri);
        });

    workspaceProfileWatcher &&
        workspaceProfileWatcher.onDidDelete(async () => {
            await vscode.commands.executeCommand("zowe.extRefresh");
        });
}

function initDatasetProvider(context: vscode.ExtensionContext, datasetProvider: IZoweTree<IZoweDatasetTreeNode>) {
    context.subscriptions.push(
        vscode.commands.registerCommand("zowe.all.config.init", async () => {
            datasetProvider.createZoweSchema(datasetProvider);
        })
    );
    context.subscriptions.push(
        vscode.commands.registerCommand("zowe.ds.addSession", async () =>
            datasetProvider.createZoweSession(datasetProvider)
        )
    );
    context.subscriptions.push(
        vscode.commands.registerCommand("zowe.ds.addFavorite", async () => {
            const selectedNodes = datasetProvider.getTreeView().selection as IZoweDatasetTreeNode[];
            selectedNodes.forEach((node) => {
                datasetProvider.addFavorite(node);
            });
        })
    );
    context.subscriptions.push(
        vscode.commands.registerCommand("zowe.ds.refreshAll", async () => {
            await Profiles.getInstance().refresh(ZoweExplorerApiRegister.getInstance());
            await refreshActions.refreshAll(datasetProvider);
        })
    );
    context.subscriptions.push(
        vscode.commands.registerCommand("zowe.ds.refreshNode", async () => {
            let selectedNodes = datasetProvider.getTreeView().selection as IZoweDatasetTreeNode[];
            selectedNodes = selectedNodes.filter((node) => contextuals.isDs(node) || contextuals.isDsMember(node));
            for (const node of selectedNodes) {
                await dsActions.refreshPS(node);
            }
        })
    );
    context.subscriptions.push(
        vscode.commands.registerCommand("zowe.ds.refreshDataset", async () => {
            let selectedNodes = datasetProvider.getTreeView().selection as IZoweDatasetTreeNode[];
            selectedNodes = selectedNodes.filter((node) => contextuals.isDs(node) || contextuals.isPdsNotFav(node));
            for (const node of selectedNodes) {
                await dsActions.refreshDataset(node, datasetProvider);
            }
        })
    );
    context.subscriptions.push(
        vscode.commands.registerCommand("zowe.ds.pattern", (node) => datasetProvider.filterPrompt(node))
    );
    context.subscriptions.push(
        vscode.commands.registerCommand("zowe.ds.editSession", async (node) =>
            datasetProvider.editSession(node, datasetProvider)
        )
    );
    context.subscriptions.push(
        vscode.commands.registerCommand("zowe.ds.ZoweNode.openPS", (node) =>
            dsActions.openPS(node, true, datasetProvider)
        )
    );
    context.subscriptions.push(
        vscode.commands.registerCommand("zowe.ds.createDataset", (node) => dsActions.createFile(node, datasetProvider))
    );
    context.subscriptions.push(
        vscode.commands.registerCommand("zowe.ds.createMember", (node) => dsActions.createMember(node, datasetProvider))
    );
    context.subscriptions.push(
        vscode.commands.registerCommand("zowe.ds.deleteDataset", (node?) =>
            dsActions.deleteDatasetPrompt(datasetProvider, node)
        )
    );
    context.subscriptions.push(
        vscode.commands.registerCommand("zowe.ds.allocateLike", (node) => dsActions.allocateLike(datasetProvider, node))
    );
    context.subscriptions.push(
        vscode.commands.registerCommand("zowe.ds.uploadDialog", (node) => dsActions.uploadDialog(node, datasetProvider))
    );
    context.subscriptions.push(
        vscode.commands.registerCommand("zowe.ds.deleteMember", (node?) =>
            dsActions.deleteDatasetPrompt(datasetProvider, node)
        )
    );
    context.subscriptions.push(
        vscode.commands.registerCommand("zowe.ds.editDataSet", async () => {
            let selectedNodes = datasetProvider.getTreeView().selection as IZoweDatasetTreeNode[];
            selectedNodes = selectedNodes.filter((node) => contextuals.isDs(node) || contextuals.isDsMember(node));
            for (const node of selectedNodes) {
                await dsActions.openPS(node, false, datasetProvider);
            }
        })
    );
    context.subscriptions.push(
        vscode.commands.registerCommand("zowe.ds.editMember", async () => {
            let selectedNodes = datasetProvider.getTreeView().selection as IZoweDatasetTreeNode[];
            selectedNodes = selectedNodes.filter((node) => contextuals.isDs(node) || contextuals.isDsMember(node));
            for (const node of selectedNodes) {
                await dsActions.openPS(node, false, datasetProvider);
            }
        })
    );
    context.subscriptions.push(
        vscode.commands.registerCommand("zowe.ds.removeSession", async (node) => datasetProvider.deleteSession(node))
    );
    context.subscriptions.push(
        vscode.commands.registerCommand("zowe.ds.removeFavorite", async () => {
            const selectedNodes = datasetProvider.getTreeView().selection as IZoweDatasetTreeNode[];
            selectedNodes.forEach((node) => {
                datasetProvider.removeFavorite(node);
            });
        })
    );
    context.subscriptions.push(
        vscode.commands.registerCommand("zowe.ds.saveSearch", async (node) => datasetProvider.addFavorite(node))
    );
    context.subscriptions.push(
        vscode.commands.registerCommand("zowe.ds.removeSavedSearch", async (node) =>
            datasetProvider.removeFavorite(node)
        )
    );
    context.subscriptions.push(
        vscode.commands.registerCommand("zowe.ds.removeFavProfile", async (node) =>
            datasetProvider.removeFavProfile(node.label, true)
        )
    );
    context.subscriptions.push(
        vscode.commands.registerCommand("zowe.ds.submitJcl", async () => dsActions.submitJcl(datasetProvider))
    );
    context.subscriptions.push(
        vscode.commands.registerCommand("zowe.ds.submitMember", async (node) => dsActions.submitMember(node))
    );
    context.subscriptions.push(
        vscode.commands.registerCommand("zowe.ds.showDSAttributes", async () => {
            let selectedNodes = datasetProvider.getTreeView().selection as IZoweDatasetTreeNode[];
            selectedNodes = selectedNodes.filter((node) => contextuals.isDs(node) || contextuals.isPdsNotFav(node));
            for (const node of selectedNodes) {
                await dsActions.showDSAttributes(node, datasetProvider);
            }
        })
    );
    context.subscriptions.push(
        vscode.commands.registerCommand("zowe.ds.renameDataSet", (node) => datasetProvider.rename(node))
    );
    context.subscriptions.push(
        vscode.commands.registerCommand("zowe.ds.copyMember", (node) => dsActions.copyDataSet(node))
    );
    context.subscriptions.push(
        vscode.commands.registerCommand("zowe.ds.copyDataSet", (node) => dsActions.copyDataSet(node))
    );
    context.subscriptions.push(
        vscode.commands.registerCommand("zowe.ds.pasteMember", (node) => dsActions.pasteMember(node, datasetProvider))
    );
    context.subscriptions.push(
        vscode.commands.registerCommand("zowe.ds.renameDataSetMember", (node) => datasetProvider.rename(node))
    );
    context.subscriptions.push(
        vscode.commands.registerCommand("zowe.ds.hMigrateDataSet", async () => {
            let selectedNodes = datasetProvider.getTreeView().selection as IZoweDatasetTreeNode[];
            selectedNodes = selectedNodes.filter((node) => contextuals.isDs(node) || contextuals.isPdsNotFav(node));
            for (const node of selectedNodes) {
                dsActions.hMigrateDataSet(node as ZoweDatasetNode);
            }
        })
    );
    context.subscriptions.push(
        vscode.commands.registerCommand("zowe.ds.hRecallDataSet", async () => {
            let selectedNodes = datasetProvider.getTreeView().selection as IZoweDatasetTreeNode[];
            selectedNodes = selectedNodes.filter((node) => contextuals.isMigrated(node));
            for (const node of selectedNodes) {
                dsActions.hRecallDataSet(node as ZoweDatasetNode);
            }
        })
    );
    context.subscriptions.push(
        vscode.commands.registerCommand("zowe.ds.disableValidation", async (node) =>
            Profiles.getInstance().disableValidation(node)
        )
    );
    context.subscriptions.push(
        vscode.commands.registerCommand("zowe.ds.enableValidation", async (node) =>
            Profiles.getInstance().enableValidation(node)
        )
    );
    context.subscriptions.push(
        vscode.commands.registerCommand("zowe.ds.ssoLogin", async (node: IZoweTreeNode) =>
            datasetProvider.ssoLogin(node)
        )
    );
    context.subscriptions.push(
        vscode.commands.registerCommand("zowe.ds.ssoLogout", async (node: IZoweTreeNode) =>
            datasetProvider.ssoLogout(node)
        )
    );
    context.subscriptions.push(
        vscode.workspace.onDidChangeConfiguration((e) => {
            datasetProvider.onDidChangeConfiguration(e);
        })
    );

    initSubscribers(context, datasetProvider);
}

function initUSSProvider(context: vscode.ExtensionContext, ussFileProvider: IZoweTree<IZoweUSSTreeNode>) {
    context.subscriptions.push(
        vscode.commands.registerCommand("zowe.uss.addFavorite", async () => {
            const selectedNodes = ussFileProvider.getTreeView().selection as IZoweUSSTreeNode[];
            for (const node of selectedNodes) {
                await ussFileProvider.addFavorite(node);
            }
        })
    );
    context.subscriptions.push(
        vscode.commands.registerCommand("zowe.uss.removeFavorite", async () => {
            const selectedNodes = ussFileProvider.getTreeView().selection as IZoweUSSTreeNode[];
            for (const node of selectedNodes) {
                await ussFileProvider.removeFavorite(node);
            }
        })
    );
    context.subscriptions.push(
        vscode.commands.registerCommand("zowe.uss.addSession", async () =>
            ussFileProvider.createZoweSession(ussFileProvider)
        )
    );
    context.subscriptions.push(
        vscode.commands.registerCommand("zowe.uss.refreshAll", async () => {
            await Profiles.getInstance().refresh(ZoweExplorerApiRegister.getInstance());
            await refreshActions.refreshAll(ussFileProvider);
        })
    );
    context.subscriptions.push(
        vscode.commands.registerCommand("zowe.uss.refreshUSS", async () => {
            let selectedNodes = ussFileProvider.getTreeView().selection as IZoweUSSTreeNode[];
            selectedNodes = selectedNodes.filter((x) => contextually.isDocument(x));
            for (const node of selectedNodes) {
                await node.refreshUSS();
            }
        })
    );
    context.subscriptions.push(
        vscode.commands.registerCommand("zowe.uss.refreshUSSInTree", (node: IZoweUSSTreeNode) =>
            ussActions.refreshUSSInTree(node, ussFileProvider)
        )
    );
    context.subscriptions.push(
        vscode.commands.registerCommand("zowe.uss.refreshDirectory", () => {
            let selectedNodes = ussFileProvider.getTreeView().selection as IZoweUSSTreeNode[];
            selectedNodes = selectedNodes.filter((x) => contextually.isUssDirectory(x));
            for (const node of selectedNodes) {
                ussActions.refreshDirectory(node, ussFileProvider);
            }
        })
    );
    context.subscriptions.push(
        vscode.commands.registerCommand("zowe.uss.fullPath", (node: IZoweUSSTreeNode) =>
            ussFileProvider.filterPrompt(node)
        )
    );
    context.subscriptions.push(
        vscode.commands.registerCommand("zowe.uss.editSession", async (node) =>
            ussFileProvider.editSession(node, ussFileProvider)
        )
    );
    context.subscriptions.push(
        vscode.commands.registerCommand("zowe.uss.ZoweUSSNode.open", (node: IZoweUSSTreeNode) =>
            node.openUSS(false, true, ussFileProvider)
        )
    );
    context.subscriptions.push(
        vscode.commands.registerCommand("zowe.uss.removeSession", async (node: IZoweUSSTreeNode) =>
            ussFileProvider.deleteSession(node)
        )
    );
    context.subscriptions.push(
        vscode.commands.registerCommand("zowe.uss.createFile", async (node: IZoweUSSTreeNode) =>
            ussActions.createUSSNode(node, ussFileProvider, "file")
        )
    );
    context.subscriptions.push(
        vscode.commands.registerCommand("zowe.uss.createFolder", async (node: IZoweUSSTreeNode) =>
            ussActions.createUSSNode(node, ussFileProvider, "directory")
        )
    );
    context.subscriptions.push(
        vscode.commands.registerCommand("zowe.uss.deleteNode", async () => {
            let selectedNodes = ussFileProvider.getTreeView().selection as IZoweUSSTreeNode[];
            selectedNodes = selectedNodes.filter((x) => contextually.isDocument(x) || contextually.isUssDirectory(x));
            const cancelled = await ussActions.deleteUSSFilesPrompt(selectedNodes);
            for (const node of selectedNodes) {
                await node.deleteUSSNode(ussFileProvider, node.getUSSDocumentFilePath(), cancelled);
            }
        })
    );
    context.subscriptions.push(
        vscode.commands.registerCommand("zowe.uss.binary", async () => {
            let selectedNodes = ussFileProvider.getTreeView().selection as IZoweUSSTreeNode[];
            selectedNodes = selectedNodes.filter((x) => contextually.isText(x));
            for (const node of selectedNodes) {
                await ussActions.changeFileType(node, true, ussFileProvider);
            }
        })
    );
    context.subscriptions.push(
        vscode.commands.registerCommand("zowe.uss.text", async () => {
            let selectedNodes = ussFileProvider.getTreeView().selection as IZoweUSSTreeNode[];
            selectedNodes = selectedNodes.filter((x) => contextually.isBinary(x));
            for (const node of selectedNodes) {
                await ussActions.changeFileType(node, false, ussFileProvider);
            }
        })
    );
    context.subscriptions.push(
        vscode.commands.registerCommand("zowe.uss.renameNode", async (node: IZoweUSSTreeNode) =>
            ussFileProvider.rename(node)
        )
    );
    context.subscriptions.push(
        vscode.commands.registerCommand("zowe.uss.uploadDialog", async (node: IZoweUSSTreeNode) =>
            ussActions.uploadDialog(node, ussFileProvider)
        )
    );
    context.subscriptions.push(
        vscode.commands.registerCommand("zowe.uss.copyPath", async (node: IZoweUSSTreeNode) =>
            ussActions.copyPath(node)
        )
    );
    context.subscriptions.push(
        vscode.commands.registerCommand("zowe.uss.editFile", (node: IZoweUSSTreeNode) =>
            node.openUSS(false, false, ussFileProvider)
        )
    );
    context.subscriptions.push(
        vscode.commands.registerCommand("zowe.uss.saveSearch", async (node: IZoweUSSTreeNode) =>
            ussFileProvider.saveSearch(node)
        )
    );
    context.subscriptions.push(
        vscode.commands.registerCommand("zowe.uss.removeSavedSearch", async (node: IZoweUSSTreeNode) =>
            ussFileProvider.removeFavorite(node)
        )
    );
    context.subscriptions.push(
        vscode.commands.registerCommand("zowe.uss.removeFavProfile", async (node) =>
            ussFileProvider.removeFavProfile(node.label, true)
        )
    );
    context.subscriptions.push(
        vscode.commands.registerCommand("zowe.uss.disableValidation", async (node) =>
            Profiles.getInstance().disableValidation(node)
        )
    );
    context.subscriptions.push(
        vscode.commands.registerCommand("zowe.uss.enableValidation", async (node) =>
            Profiles.getInstance().enableValidation(node)
        )
    );
    context.subscriptions.push(
        vscode.commands.registerCommand("zowe.uss.ssoLogin", async (node: IZoweTreeNode) =>
            ussFileProvider.ssoLogin(node)
        )
    );
    context.subscriptions.push(
        vscode.commands.registerCommand("zowe.uss.ssoLogout", async (node: IZoweTreeNode) =>
            ussFileProvider.ssoLogout(node)
        )
    );
    context.subscriptions.push(
        vscode.workspace.onDidChangeConfiguration((e) => {
            ussFileProvider.onDidChangeConfiguration(e);
        })
    );

    initSubscribers(context, ussFileProvider);
}

function initJobsProvider(context: vscode.ExtensionContext, jobsProvider: IZoweTree<IZoweJobTreeNode>) {
    context.subscriptions.push(
        vscode.commands.registerCommand("zowe.jobs.zosJobsOpenspool", (session, spool, refreshTimestamp) =>
            jobActions.getSpoolContent(session, spool, refreshTimestamp)
        )
    );
    context.subscriptions.push(
        vscode.commands.registerCommand("zowe.jobs.deleteJob", async (job, jobs) =>
            jobActions.deleteCommand(jobsProvider, job, jobs)
        )
    );
    context.subscriptions.push(
        vscode.commands.registerCommand("zowe.jobs.runModifyCommand", (job) => jobActions.modifyCommand(job))
    );
    context.subscriptions.push(
        vscode.commands.registerCommand("zowe.jobs.runStopCommand", async () => {
            const selectedNodes = jobsProvider.getTreeView().selection as IZoweJobTreeNode[];
            for (const node of selectedNodes) {
                await jobActions.stopCommand(node as Job);
            }
        })
    );
    context.subscriptions.push(
        vscode.commands.registerCommand("zowe.jobs.refreshJobsServer", async (job) =>
            jobActions.refreshJobsServer(job, jobsProvider)
        )
    );
    context.subscriptions.push(
        vscode.commands.registerCommand("zowe.jobs.refreshAllJobs", async () => {
            await Profiles.getInstance().refresh(ZoweExplorerApiRegister.getInstance());
            await refreshActions.refreshAll(jobsProvider);
        })
    );
    context.subscriptions.push(
        vscode.commands.registerCommand("zowe.jobs.refreshJob", async (job) => jobActions.refreshJob(job, jobsProvider))
    );
    context.subscriptions.push(
        vscode.commands.registerCommand("zowe.jobs.refreshSpool", (node) =>
            jobActions.getSpoolContentFromMainframe(node)
        )
    );
    context.subscriptions.push(
        vscode.commands.registerCommand("zowe.jobs.addJobsSession", () => jobsProvider.createZoweSession(jobsProvider))
    );
    context.subscriptions.push(
        vscode.commands.registerCommand("zowe.jobs.setOwner", (job) => jobActions.setOwner(job, jobsProvider))
    );
    context.subscriptions.push(
        vscode.commands.registerCommand("zowe.jobs.setPrefix", (job) => jobActions.setPrefix(job, jobsProvider))
    );
    context.subscriptions.push(
        vscode.commands.registerCommand("zowe.jobs.removeJobsSession", (job) => jobsProvider.deleteSession(job))
    );
    context.subscriptions.push(
        vscode.commands.registerCommand("zowe.jobs.downloadSpool", async () => {
            const selectedNodes = jobsProvider.getTreeView().selection as IZoweJobTreeNode[];
            await jobActions.downloadSpool(selectedNodes);
        })
    );
    context.subscriptions.push(
        vscode.commands.registerCommand("zowe.jobs.getJobJcl", async () => {
            const selectedNodes = jobsProvider.getTreeView().selection as IZoweJobTreeNode[];
            const jclContents: string[] = [];
            for (const job of selectedNodes) {
                jclContents.push(await jobActions.downloadJcl(job as Job));
            }
            jobActions.openMultipleJcl(jclContents);
        })
    );
    context.subscriptions.push(
        vscode.commands.registerCommand("zowe.jobs.setJobSpool", async (session, jobId) =>
            jobActions.focusOnJob(jobsProvider, session, jobId)
        )
    );
    context.subscriptions.push(
        vscode.commands.registerCommand("zowe.jobs.search", (node) => jobsProvider.filterPrompt(node))
    );
    context.subscriptions.push(
        vscode.commands.registerCommand("zowe.jobs.editSession", async (node) =>
            jobsProvider.editSession(node, jobsProvider)
        )
    );
    context.subscriptions.push(
        vscode.commands.registerCommand("zowe.jobs.addFavorite", async () => {
            const selectedNodes = jobsProvider.getTreeView().selection as IZoweJobTreeNode[];
            for (const node of selectedNodes) {
                await jobsProvider.addFavorite(node);
            }
        })
    );
    context.subscriptions.push(
        vscode.commands.registerCommand("zowe.jobs.removeFavorite", async () => {
            const selectedNodes = jobsProvider.getTreeView().selection as IZoweJobTreeNode[];
            for (const node of selectedNodes) {
                await jobsProvider.removeFavorite(node);
            }
        })
    );
    context.subscriptions.push(
        vscode.commands.registerCommand("zowe.jobs.saveSearch", async (node) => jobsProvider.saveSearch(node))
    );
    context.subscriptions.push(
        vscode.commands.registerCommand("zowe.jobs.removeSearchFavorite", async (node) =>
            jobsProvider.removeFavorite(node)
        )
    );
    context.subscriptions.push(
        vscode.commands.registerCommand("zowe.jobs.removeFavProfile", async (node) =>
            jobsProvider.removeFavProfile(node.label, true)
        )
    );
    context.subscriptions.push(
        vscode.commands.registerCommand("zowe.jobs.disableValidation", async (node) =>
            Profiles.getInstance().disableValidation(node)
        )
    );
    context.subscriptions.push(
        vscode.commands.registerCommand("zowe.jobs.enableValidation", async (node) =>
            Profiles.getInstance().enableValidation(node)
        )
    );
    context.subscriptions.push(
        vscode.commands.registerCommand("zowe.jobs.ssoLogin", async (node: IZoweTreeNode) =>
            jobsProvider.ssoLogin(node)
        )
    );
    context.subscriptions.push(
        vscode.commands.registerCommand("zowe.jobs.ssoLogout", async (node: IZoweTreeNode) =>
            jobsProvider.ssoLogout(node)
        )
    );
    context.subscriptions.push(
        vscode.workspace.onDidChangeConfiguration((e) => {
            jobsProvider.onDidChangeConfiguration(e);
        })
    );

    initSubscribers(context, jobsProvider);
}

function initSubscribers(context: vscode.ExtensionContext, theProvider: IZoweTree<IZoweTreeNode>) {
    const theTreeView = theProvider.getTreeView();
    context.subscriptions.push(theTreeView);
    if (!globals.ISTHEIA) {
        theTreeView.onDidCollapseElement(async (e) => {
            await theProvider.flipState(e.element, false);
        });
        theTreeView.onDidExpandElement(async (e) => {
            await theProvider.flipState(e.element, true);
        });
    }
}

/**
 * Called by VSCode on shutdown
 *
 * @export
 */
export async function deactivate() {
    await cleanTempDir();
}<|MERGE_RESOLUTION|>--- conflicted
+++ resolved
@@ -41,13 +41,9 @@
 import { cleanTempDir, moveTempFolder, hideTempFolder } from "./utils/TempFolder";
 import { SettingsConfig } from "./utils/SettingsConfig";
 import { handleSaving } from "./utils/workspace";
-<<<<<<< HEAD
 import { ZoweDatasetNode } from "./dataset/ZoweDatasetNode";
 import * as contextuals from "../src/shared/context";
 import { Job } from "./job/ZoweJobNode";
-=======
-import * as contextually from "../src/shared/context";
->>>>>>> cde03f07
 
 // Set up localization
 nls.config({
@@ -577,7 +573,7 @@
     context.subscriptions.push(
         vscode.commands.registerCommand("zowe.uss.refreshUSS", async () => {
             let selectedNodes = ussFileProvider.getTreeView().selection as IZoweUSSTreeNode[];
-            selectedNodes = selectedNodes.filter((x) => contextually.isDocument(x));
+            selectedNodes = selectedNodes.filter((x) => contextuals.isDocument(x));
             for (const node of selectedNodes) {
                 await node.refreshUSS();
             }
@@ -591,7 +587,7 @@
     context.subscriptions.push(
         vscode.commands.registerCommand("zowe.uss.refreshDirectory", () => {
             let selectedNodes = ussFileProvider.getTreeView().selection as IZoweUSSTreeNode[];
-            selectedNodes = selectedNodes.filter((x) => contextually.isUssDirectory(x));
+            selectedNodes = selectedNodes.filter((x) => contextuals.isUssDirectory(x));
             for (const node of selectedNodes) {
                 ussActions.refreshDirectory(node, ussFileProvider);
             }
@@ -630,7 +626,7 @@
     context.subscriptions.push(
         vscode.commands.registerCommand("zowe.uss.deleteNode", async () => {
             let selectedNodes = ussFileProvider.getTreeView().selection as IZoweUSSTreeNode[];
-            selectedNodes = selectedNodes.filter((x) => contextually.isDocument(x) || contextually.isUssDirectory(x));
+            selectedNodes = selectedNodes.filter((x) => contextuals.isDocument(x) || contextuals.isUssDirectory(x));
             const cancelled = await ussActions.deleteUSSFilesPrompt(selectedNodes);
             for (const node of selectedNodes) {
                 await node.deleteUSSNode(ussFileProvider, node.getUSSDocumentFilePath(), cancelled);
@@ -640,7 +636,7 @@
     context.subscriptions.push(
         vscode.commands.registerCommand("zowe.uss.binary", async () => {
             let selectedNodes = ussFileProvider.getTreeView().selection as IZoweUSSTreeNode[];
-            selectedNodes = selectedNodes.filter((x) => contextually.isText(x));
+            selectedNodes = selectedNodes.filter((x) => contextuals.isText(x));
             for (const node of selectedNodes) {
                 await ussActions.changeFileType(node, true, ussFileProvider);
             }
@@ -649,7 +645,7 @@
     context.subscriptions.push(
         vscode.commands.registerCommand("zowe.uss.text", async () => {
             let selectedNodes = ussFileProvider.getTreeView().selection as IZoweUSSTreeNode[];
-            selectedNodes = selectedNodes.filter((x) => contextually.isBinary(x));
+            selectedNodes = selectedNodes.filter((x) => contextuals.isBinary(x));
             for (const node of selectedNodes) {
                 await ussActions.changeFileType(node, false, ussFileProvider);
             }
