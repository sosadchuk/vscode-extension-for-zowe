/*
 * This program and the accompanying materials are made available under the terms of the *
 * Eclipse Public License v2.0 which accompanies this distribution, and is available at *
 * https://www.eclipse.org/legal/epl-v20.html                                      *
 *                                                                                 *
 * SPDX-License-Identifier: EPL-2.0                                                *
 *                                                                                 *
 * Copyright Contributors to the Zowe Project.                                     *
 *                                                                                 *
 */

import * as zowe from "@zowe/cli";
import * as fs from "fs";
import * as path from "path";
import * as globals from "./globals";
import * as vscode from "vscode";
import * as ussActions from "./uss/actions";
import * as dsActions from "./dataset/actions";
import * as jobActions from "./job/actions";
import * as refreshActions from "./shared/refresh";
import * as sharedActions from "./shared/actions";
import { moveSync } from "fs-extra";
import {
    IZoweDatasetTreeNode,
    IZoweJobTreeNode,
    IZoweUSSTreeNode,
    IZoweTreeNode,
    IZoweTree,
} from "@zowe/zowe-explorer-api";
import { ZoweExplorerApiRegister } from "./ZoweExplorerApiRegister";
import { ZoweExplorerExtender } from "./ZoweExplorerExtender";
import { Profiles } from "./Profiles";
import { errorHandling, getZoweDir } from "./utils/ProfilesUtils";
import { linkProfileDialog } from "./ProfileLink";
import { CredentialManagerFactory, ImperativeError, CliProfileManager } from "@zowe/imperative";
import { createDatasetTree } from "./dataset/DatasetTree";
import { createJobsTree } from "./job/ZosJobsProvider";
import { createUSSTree } from "./uss/USSTree";
import { MvsCommandHandler } from "./command/MvsCommandHandler";
import SpoolProvider from "./SpoolProvider";
import { KeytarCredentialManager } from "./KeytarCredentialManager";
import * as nls from "vscode-nls";
import { TsoCommandHandler } from "./command/TsoCommandHandler";
declare const __webpack_require__: typeof require;
declare const __non_webpack_require__: typeof require;

// Set up localization
nls.config({
    messageFormat: nls.MessageFormat.bundle,
    bundleFormat: nls.BundleFormat.standalone,
})();
const localize: nls.LocalizeFunc = nls.loadMessageBundle();

/**
 * The function that runs when the extension is loaded
 *
 * @export
 * @param {vscode.ExtensionContext} context - Context of vscode at the time that the function is called
 * @returns {Promise<ZoweExplorerApiRegister>}
 */
export async function activate(context: vscode.ExtensionContext): Promise<ZoweExplorerApiRegister> {
    // Get temp folder location from settings
    let preferencesTempPath: string = vscode.workspace
        .getConfiguration()
        /* tslint:disable:no-string-literal */
        .get("Zowe-Temp-Folder-Location")["folderPath"];

    // Determine the runtime framework to support special behavior for Theia
    globals.defineGlobals(preferencesTempPath);

    // Call cleanTempDir before continuing
    // this is to handle if the application crashed on a previous execution and
    // VSC didn't get a chance to call our deactivate to cleanup.
    await deactivate();

    try {
        fs.mkdirSync(globals.ZOWETEMPFOLDER);
        fs.mkdirSync(globals.ZOWE_TMP_FOLDER);
        fs.mkdirSync(globals.USS_DIR);
        fs.mkdirSync(globals.DS_DIR);
    } catch (err) {
        await errorHandling(err, null, err.message);
    }

    let datasetProvider: IZoweTree<IZoweDatasetTreeNode>;
    let ussFileProvider: IZoweTree<IZoweUSSTreeNode>;
    let jobsProvider: IZoweTree<IZoweJobTreeNode>;

    try {
        globals.initLogger(context);
        globals.LOG.debug(localize("initialize.log.debug", "Initialized logger from VSCode extension"));

        const keytar = getSecurityModules("keytar");
        if (keytar) {
            KeytarCredentialManager.keytar = keytar;
            const service: string = vscode.workspace.getConfiguration().get("Zowe Security: Credential Key");

            try {
                await CredentialManagerFactory.initialize({
                    service: service || "Zowe-Plugin",
                    Manager: KeytarCredentialManager,
                    displayName: localize("displayName", "Zowe Explorer"),
                });
            } catch (err) {
                throw new ImperativeError({ msg: err.toString() });
            }
        }

        // Ensure that ~/.zowe folder exists
        await CliProfileManager.initialize({
            configuration: zowe.getImperativeConfig().profiles,
            profileRootDirectory: path.join(getZoweDir(), "profiles"),
        });

        // Initialize profile manager
        await Profiles.createInstance(globals.LOG);
        // Initialize dataset provider
        datasetProvider = await createDatasetTree(globals.LOG);
        // Initialize uss provider
        ussFileProvider = await createUSSTree(globals.LOG);
        // Initialize Jobs provider with the created session and the selected pattern
        jobsProvider = await createJobsTree(globals.LOG);
    } catch (err) {
        await errorHandling(
            err,
            null,
            localize("initialize.log.error", "Error encountered while activating and initializing logger! ")
        );
        globals.LOG.error(
            localize("initialize.log.error", "Error encountered while activating and initializing logger! ") +
                JSON.stringify(err)
        );
    }

    const spoolProvider = new SpoolProvider();
    const providerRegistration = vscode.Disposable.from(
        vscode.workspace.registerTextDocumentContentProvider(SpoolProvider.scheme, spoolProvider)
    );
    context.subscriptions.push(spoolProvider, providerRegistration);

    // Register functions & event listeners
    vscode.workspace.onDidChangeConfiguration(async (e) => {
        // If the temp folder location has been changed, update current temp folder preference
        if (e.affectsConfiguration("Zowe-Temp-Folder-Location")) {
            const updatedPreferencesTempPath: string = vscode.workspace
                .getConfiguration()
                /* tslint:disable:no-string-literal */
                .get("Zowe-Temp-Folder-Location")["folderPath"];
            moveTempFolder(preferencesTempPath, updatedPreferencesTempPath);
            preferencesTempPath = updatedPreferencesTempPath;
        }
        if (e.affectsConfiguration("Zowe-Automatic-Validation")) {
            await refreshActions.refreshAll(datasetProvider);
            await refreshActions.refreshAll(ussFileProvider);
            await refreshActions.refreshAll(jobsProvider);
        }
    });

    if (datasetProvider) {
        initDatasetProvider(context, datasetProvider);
    }
    if (ussFileProvider) {
        initUSSProvider(context, ussFileProvider);
    }
    if (jobsProvider) {
        initJobsProvider(context, jobsProvider);
    }
    if (datasetProvider || ussFileProvider) {
        vscode.commands.registerCommand("zowe.openRecentMember", () =>
            sharedActions.openRecentMemberPrompt(datasetProvider, ussFileProvider)
        );
        vscode.commands.registerCommand("zowe.searchInAllLoadedItems", async () =>
            sharedActions.searchInAllLoadedItems(datasetProvider, ussFileProvider)
        );
        vscode.workspace.onDidSaveTextDocument(async (savedFile) => {
            globals.LOG.debug(
                localize(
                    "onDidSaveTextDocument1",
                    "File was saved -- determining whether the file is a USS file or Data set.\n Comparing (case insensitive) "
                ) +
                    savedFile.fileName +
                    localize("onDidSaveTextDocument2", " against directory ") +
                    globals.DS_DIR +
                    localize("onDidSaveTextDocument3", "and") +
                    globals.USS_DIR
            );
            if (savedFile.fileName.toUpperCase().indexOf(globals.DS_DIR.toUpperCase()) >= 0) {
                globals.LOG.debug(localize("activate.didSaveText.isDataSet", "File is a data set-- saving "));
                await dsActions.saveFile(savedFile, datasetProvider); // TODO MISSED TESTING
            } else if (savedFile.fileName.toUpperCase().indexOf(globals.USS_DIR.toUpperCase()) >= 0) {
                globals.LOG.debug(localize("activate.didSaveText.isUSSFile", "File is a USS file -- saving"));
                await ussActions.saveUSSFile(savedFile, ussFileProvider); // TODO MISSED TESTING
            } else {
                globals.LOG.debug(
                    localize("activate.didSaveText.file", "File ") +
                        savedFile.fileName +
                        localize("activate.didSaveText.notDataSet", " is not a data set or USS file ")
                );
            }
        });
    }
    if (datasetProvider || ussFileProvider || jobsProvider) {
        vscode.commands.registerCommand("zowe.deleteProfile", async (node) =>
            Profiles.getInstance().deleteProfile(datasetProvider, ussFileProvider, jobsProvider, node)
        );
        vscode.commands.registerCommand("zowe.cmd.deleteProfile", async () =>
            Profiles.getInstance().deleteProfile(datasetProvider, ussFileProvider, jobsProvider)
        );
        vscode.commands.registerCommand("zowe.uss.deleteProfile", async (node) =>
            Profiles.getInstance().deleteProfile(datasetProvider, ussFileProvider, jobsProvider, node)
        );
        vscode.commands.registerCommand("zowe.jobs.deleteProfile", async (node) =>
            Profiles.getInstance().deleteProfile(datasetProvider, ussFileProvider, jobsProvider, node)
        );
    }

    ZoweExplorerExtender.createInstance(datasetProvider, ussFileProvider, jobsProvider);
    return ZoweExplorerApiRegister.getInstance();
}

function initDatasetProvider(context: vscode.ExtensionContext, datasetProvider: IZoweTree<IZoweDatasetTreeNode>) {
    vscode.commands.registerCommand("zowe.addSession", async () => datasetProvider.createZoweSession(datasetProvider));
    vscode.commands.registerCommand("zowe.addFavorite", async (node) => datasetProvider.addFavorite(node));
    vscode.commands.registerCommand("zowe.refreshAll", () => refreshActions.refreshAll(datasetProvider));
    vscode.commands.registerCommand("zowe.refreshNode", (node) => dsActions.refreshPS(node));
    vscode.commands.registerCommand("zowe.pattern", (node) => datasetProvider.filterPrompt(node));
    vscode.commands.registerCommand("zowe.editSession", async (node) =>
        datasetProvider.editSession(node, datasetProvider)
    );
    vscode.commands.registerCommand("zowe.ZoweNode.openPS", (node) => dsActions.openPS(node, true, datasetProvider));
    vscode.commands.registerCommand("zowe.createDataset", (node) => dsActions.createFile(node, datasetProvider));
    vscode.commands.registerCommand("zowe.all.profilelink", (node) => linkProfileDialog(node.getProfile()));
    vscode.commands.registerCommand("zowe.createMember", (node) => dsActions.createMember(node, datasetProvider));
    vscode.commands.registerCommand("zowe.deleteDataset", (node) => dsActions.deleteDataset(node, datasetProvider));
    vscode.commands.registerCommand("zowe.allocateLike", (node) => dsActions.allocateLike(datasetProvider, node));
    vscode.commands.registerCommand("zowe.uploadDialog", (node) => dsActions.uploadDialog(node, datasetProvider));
    vscode.commands.registerCommand("zowe.deleteMember", (node) => dsActions.deleteDataset(node, datasetProvider));
    vscode.commands.registerCommand("zowe.editDataSet", (node) => dsActions.openPS(node, false, datasetProvider));
    vscode.commands.registerCommand("zowe.editMember", (node) => dsActions.openPS(node, false, datasetProvider));
    vscode.commands.registerCommand("zowe.removeSession", async (node) => datasetProvider.deleteSession(node));
    vscode.commands.registerCommand("zowe.removeFavorite", async (node) => datasetProvider.removeFavorite(node));
    vscode.commands.registerCommand("zowe.saveSearch", async (node) => datasetProvider.addFavorite(node));
    vscode.commands.registerCommand("zowe.removeSavedSearch", async (node) => datasetProvider.removeFavorite(node));
    vscode.commands.registerCommand("zowe.removeFavProfile", async (node) =>
        datasetProvider.removeFavProfile(node.label, true)
    );
    vscode.commands.registerCommand("zowe.submitJcl", async () => dsActions.submitJcl(datasetProvider));
    vscode.commands.registerCommand("zowe.submitMember", async (node) => dsActions.submitMember(node));
    vscode.commands.registerCommand("zowe.showDSAttributes", (node) =>
        dsActions.showDSAttributes(node, datasetProvider)
    );
    vscode.commands.registerCommand("zowe.renameDataSet", (node) => datasetProvider.rename(node));
    vscode.commands.registerCommand("zowe.copyMember", (node) => dsActions.copyDataSet(node));
    vscode.commands.registerCommand("zowe.copyDataSet", (node) => dsActions.copyDataSet(node));
    vscode.commands.registerCommand("zowe.pasteMember", (node) => dsActions.pasteMember(node, datasetProvider));
    vscode.commands.registerCommand("zowe.renameDataSetMember", (node) => datasetProvider.rename(node));
    vscode.commands.registerCommand("zowe.hMigrateDataSet", (node) => dsActions.hMigrateDataSet(node));
    vscode.commands.registerCommand("zowe.hRecallDataSet", (node) => dsActions.hRecallDataSet(node));
    vscode.commands.registerCommand("zowe.disableValidation", async (node) =>
        Profiles.getInstance().disableValidation(node)
    );
    vscode.commands.registerCommand("zowe.enableValidation", async (node) =>
        Profiles.getInstance().enableValidation(node)
    );
    vscode.commands.registerCommand("zowe.ssoLogin", async (node) => datasetProvider.ssoLogin(node));
    vscode.commands.registerCommand("zowe.ssoLogout", async (node) => datasetProvider.ssoLogout(node));
    vscode.workspace.onDidChangeConfiguration((e) => {
        datasetProvider.onDidChangeConfiguration(e);
    });

    initSubscribers(context, datasetProvider);
}

function initUSSProvider(context: vscode.ExtensionContext, ussFileProvider: IZoweTree<IZoweUSSTreeNode>) {
    vscode.commands.registerCommand("zowe.uss.addFavorite", async (node: IZoweUSSTreeNode) =>
        ussFileProvider.addFavorite(node)
    );
    vscode.commands.registerCommand("zowe.uss.removeFavorite", async (node: IZoweUSSTreeNode) =>
        ussFileProvider.removeFavorite(node)
    );
    vscode.commands.registerCommand("zowe.uss.addSession", async () =>
        ussFileProvider.createZoweSession(ussFileProvider)
    );
    vscode.commands.registerCommand("zowe.uss.refreshAll", () => refreshActions.refreshAll(ussFileProvider));
    vscode.commands.registerCommand("zowe.uss.refreshUSS", (node: IZoweUSSTreeNode) => node.refreshUSS());
    vscode.commands.registerCommand("zowe.uss.refreshUSSInTree", (node: IZoweUSSTreeNode) =>
        ussActions.refreshUSSInTree(node, ussFileProvider)
    );
    vscode.commands.registerCommand("zowe.uss.fullPath", (node: IZoweUSSTreeNode) =>
        ussFileProvider.filterPrompt(node)
    );
    vscode.commands.registerCommand("zowe.uss.editSession", async (node) =>
        ussFileProvider.editSession(node, ussFileProvider)
    );
    vscode.commands.registerCommand("zowe.uss.ZoweUSSNode.open", (node: IZoweUSSTreeNode) =>
        node.openUSS(false, true, ussFileProvider)
    );
    vscode.commands.registerCommand("zowe.uss.removeSession", async (node: IZoweUSSTreeNode) =>
        ussFileProvider.deleteSession(node)
    );
    vscode.commands.registerCommand("zowe.uss.createFile", async (node: IZoweUSSTreeNode) =>
        ussActions.createUSSNode(node, ussFileProvider, "file")
    );
    vscode.commands.registerCommand("zowe.uss.createFolder", async (node: IZoweUSSTreeNode) =>
        ussActions.createUSSNode(node, ussFileProvider, "directory")
    );
    vscode.commands.registerCommand("zowe.uss.deleteNode", async (node: IZoweUSSTreeNode) =>
        node.deleteUSSNode(ussFileProvider, node.getUSSDocumentFilePath())
    );
    vscode.commands.registerCommand("zowe.uss.binary", async (node: IZoweUSSTreeNode) =>
        ussActions.changeFileType(node, true, ussFileProvider)
    );
    vscode.commands.registerCommand("zowe.uss.text", async (node: IZoweUSSTreeNode) =>
        ussActions.changeFileType(node, false, ussFileProvider)
    );
    vscode.commands.registerCommand("zowe.uss.renameNode", async (node: IZoweUSSTreeNode) =>
        ussFileProvider.rename(node)
    );
    vscode.commands.registerCommand("zowe.uss.uploadDialog", async (node: IZoweUSSTreeNode) =>
        ussActions.uploadDialog(node, ussFileProvider)
    );
    vscode.commands.registerCommand("zowe.uss.copyPath", async (node: IZoweUSSTreeNode) => ussActions.copyPath(node));
    vscode.commands.registerCommand("zowe.uss.editFile", (node: IZoweUSSTreeNode) =>
        node.openUSS(false, false, ussFileProvider)
    );
    vscode.commands.registerCommand("zowe.uss.saveSearch", async (node: IZoweUSSTreeNode) =>
        ussFileProvider.saveSearch(node)
    );
    vscode.commands.registerCommand("zowe.uss.removeSavedSearch", async (node: IZoweUSSTreeNode) =>
        ussFileProvider.removeFavorite(node)
    );
    vscode.commands.registerCommand("zowe.uss.removeFavProfile", async (node) =>
        ussFileProvider.removeFavProfile(node.label, true)
    );
    vscode.commands.registerCommand("zowe.uss.disableValidation", async (node) =>
        Profiles.getInstance().disableValidation(node)
    );
    vscode.commands.registerCommand("zowe.uss.enableValidation", async (node) =>
        Profiles.getInstance().enableValidation(node)
    );
    vscode.commands.registerCommand("zowe.uss.ssoLogin", async (node) => ussFileProvider.ssoLogin(node));
    vscode.commands.registerCommand("zowe.uss.ssoLogout", async (node) => ussFileProvider.ssoLogout(node));
    vscode.workspace.onDidChangeConfiguration((e) => {
        ussFileProvider.onDidChangeConfiguration(e);
    });

    initSubscribers(context, ussFileProvider);
}

function initJobsProvider(context: vscode.ExtensionContext, jobsProvider: IZoweTree<IZoweJobTreeNode>) {
    vscode.commands.registerCommand("zowe.zosJobsOpenspool", (session, spool) =>
        jobActions.getSpoolContent(jobsProvider, session, spool)
    );
    vscode.commands.registerCommand("zowe.deleteJob", async (job) => jobActions.deleteCommand(job, jobsProvider));
    vscode.commands.registerCommand("zowe.runModifyCommand", (job) => jobActions.modifyCommand(job));
    vscode.commands.registerCommand("zowe.runStopCommand", (job) => jobActions.stopCommand(job));
    vscode.commands.registerCommand("zowe.refreshJobsServer", async (job) =>
        jobActions.refreshJobsServer(job, jobsProvider)
    );
    vscode.commands.registerCommand("zowe.refreshAllJobs", async () => refreshActions.refreshAll(jobsProvider));
    vscode.commands.registerCommand("zowe.addJobsSession", () => jobsProvider.createZoweSession(jobsProvider));
    vscode.commands.registerCommand("zowe.setOwner", (job) => jobActions.setOwner(job, jobsProvider));
    vscode.commands.registerCommand("zowe.setPrefix", (job) => jobActions.setPrefix(job, jobsProvider));
    vscode.commands.registerCommand("zowe.removeJobsSession", (job) => jobsProvider.deleteSession(job));
    vscode.commands.registerCommand("zowe.downloadSpool", (job) => jobActions.downloadSpool(job));
    vscode.commands.registerCommand("zowe.getJobJcl", (job) => jobActions.downloadJcl(job));
    vscode.commands.registerCommand("zowe.setJobSpool", async (session, jobid) => {
        const sessionNode: IZoweJobTreeNode = jobsProvider.mSessionNodes.find(
            (jobNode) => jobNode.label.trim() === session.trim()
        );
        sessionNode.dirty = true;
        jobsProvider.refresh();
        sessionNode.searchId = jobid;
        const jobs: IZoweJobTreeNode[] = await sessionNode.getChildren();
        const job: IZoweJobTreeNode = jobs.find((jobNode) => jobNode.job.jobid === jobid);
        jobsProvider.setItem(jobsProvider.getTreeView(), job);
    });
    vscode.commands.registerCommand("zowe.jobs.search", (node) => jobsProvider.filterPrompt(node));
    vscode.commands.registerCommand("zowe.jobs.editSession", async (node) =>
        jobsProvider.editSession(node, jobsProvider)
    );
<<<<<<< HEAD
    vscode.commands.registerCommand("zowe.issueTsoCmd", async (node?, command?) => {
        if (node) {
            TsoCommandHandler.getInstance().issueTsoCommand(node.session, command, node);
        } else {
            TsoCommandHandler.getInstance().issueTsoCommand();
        }
    });
    vscode.commands.registerCommand("zowe.issueMvsCmd", async (node, command) =>
        MvsCommandHandler.getInstance().issueMvsCommand(node.session, command, node)
    );
=======
    // vscode.commands.registerCommand("zowe.issueTsoCmd", async () => MvsCommandHandler.getInstance().issueMvsCommand());
    vscode.commands.registerCommand("zowe.issueMvsCmd", async (node?, command?) => {
        if (node) {
            MvsCommandHandler.getInstance().issueMvsCommand(node.session, command, node);
        } else {
            MvsCommandHandler.getInstance().issueMvsCommand();
        }
    });
>>>>>>> e7212253
    vscode.commands.registerCommand("zowe.jobs.addFavorite", async (node) => jobsProvider.addFavorite(node));
    vscode.commands.registerCommand("zowe.jobs.removeFavorite", async (node) => jobsProvider.removeFavorite(node));
    vscode.commands.registerCommand("zowe.jobs.saveSearch", async (node) => jobsProvider.saveSearch(node));
    vscode.commands.registerCommand("zowe.jobs.removeSearchFavorite", async (node) =>
        jobsProvider.removeFavorite(node)
    );
    vscode.commands.registerCommand("zowe.jobs.removeFavProfile", async (node) =>
        jobsProvider.removeFavProfile(node.label, true)
    );
    vscode.commands.registerCommand("zowe.jobs.disableValidation", async (node) =>
        Profiles.getInstance().disableValidation(node)
    );
    vscode.commands.registerCommand("zowe.jobs.enableValidation", async (node) =>
        Profiles.getInstance().enableValidation(node)
    );
    vscode.commands.registerCommand("zowe.jobs.ssoLogin", async (node) => jobsProvider.ssoLogin(node));
    vscode.commands.registerCommand("zowe.jobs.ssoLogout", async (node) => jobsProvider.ssoLogout(node));
    vscode.workspace.onDidChangeConfiguration((e) => {
        jobsProvider.onDidChangeConfiguration(e);
    });

    initSubscribers(context, jobsProvider);
}

function initSubscribers(context: vscode.ExtensionContext, theProvider: IZoweTree<IZoweTreeNode>) {
    const theTreeView = theProvider.getTreeView();
    context.subscriptions.push(theTreeView);
    if (!globals.ISTHEIA) {
        theTreeView.onDidCollapseElement(async (e) => {
            await theProvider.flipState(e.element, false);
        });
        theTreeView.onDidExpandElement(async (e) => {
            await theProvider.flipState(e.element, true);
        });
    }
}

/**
 * function to check if imperative.json contains
 * information about security or not and then
 * Imports the neccesary security modules
 */
export function getSecurityModules(moduleName): NodeRequire | undefined {
    let imperativeIsSecure: boolean = false;
    const r = typeof __webpack_require__ === "function" ? __non_webpack_require__ : require;
    try {
        const fileName = path.join(getZoweDir(), "settings", "imperative.json");
        let settings: any;
        if (fs.existsSync(fileName)) {
            settings = JSON.parse(fs.readFileSync(fileName).toString());
        }
        const value1 = settings?.overrides.CredentialManager;
        const value2 = settings?.overrides["credential-manager"];
        imperativeIsSecure =
            (typeof value1 === "string" && value1.length > 0) || (typeof value2 === "string" && value2.length > 0);
    } catch (error) {
        globals.LOG.warn(localize("profile.init.read.imperative", "Unable to read imperative file. ") + error.message);
        vscode.window.showWarningMessage(error.message);
        return undefined;
    }
    if (imperativeIsSecure) {
        // Workaround for Theia issue (https://github.com/eclipse-theia/theia/issues/4935)
        const appRoot = globals.ISTHEIA ? process.cwd() : vscode.env.appRoot;
        try {
            return r(`${appRoot}/node_modules/${moduleName}`);
        } catch (err) {
            /* Do nothing */
        }
        try {
            return r(`${appRoot}/node_modules.asar/${moduleName}`);
        } catch (err) {
            /* Do nothing */
        }
        vscode.window.showWarningMessage(
            localize("initialize.module.load", "Credentials not managed, unable to load security file: ") + moduleName
        );
    }
    return undefined;
}

/**
 * Moves temp folder to user defined location in preferences
 * @param previousTempPath temp path settings value before updated by user
 * @param currentTempPath temp path settings value after updated by user
 */
export function moveTempFolder(previousTempPath: string, currentTempPath: string) {
    // Re-define globals with updated path
    globals.defineGlobals(currentTempPath);

    if (previousTempPath === "") {
        previousTempPath = path.join(__dirname, "..", "..", "resources");
    }

    // Make certain that "temp" folder is cleared
    cleanTempDir();

    try {
        fs.mkdirSync(globals.ZOWETEMPFOLDER);
        fs.mkdirSync(globals.ZOWE_TMP_FOLDER);
        fs.mkdirSync(globals.USS_DIR);
        fs.mkdirSync(globals.DS_DIR);
    } catch (err) {
        globals.LOG.error(
            localize("moveTempFolder.error", "Error encountered when creating temporary folder! ") + JSON.stringify(err)
        );
        errorHandling(
            err,
            null,
            localize("moveTempFolder.error", "Error encountered when creating temporary folder! ") + err.message
        );
    }
    const previousTemp = path.join(previousTempPath, "temp");
    try {
        // If source and destination path are same, exit
        if (previousTemp === globals.ZOWETEMPFOLDER) {
            return;
        }

        // TODO: Possibly remove when supporting "Multiple Instances"
        // If a second instance has already moved the temp folder, exit
        // Ideally, `moveSync()` would alert user if path doesn't exist.
        // However when supporting "Multiple Instances", might not be possible.
        if (!fs.existsSync(previousTemp)) {
            return;
        }

        moveSync(previousTemp, globals.ZOWETEMPFOLDER, { overwrite: true });
    } catch (err) {
        globals.LOG.error("Error moving temporary folder! " + JSON.stringify(err));
        vscode.window.showErrorMessage(err.message);
    }
}

/**
 * Recursively deletes directory
 *
 * @param directory path to directory to be deleted
 */
export function cleanDir(directory) {
    if (!fs.existsSync(directory)) {
        return;
    }
    fs.readdirSync(directory).forEach((file) => {
        const fullpath = path.join(directory, file);
        const lstat = fs.lstatSync(fullpath);
        if (lstat.isFile()) {
            fs.unlinkSync(fullpath);
        } else {
            cleanDir(fullpath);
        }
    });
    fs.rmdirSync(directory);
}

/**
 * Cleans up local temp directory
 *
 * @export
 */
export async function cleanTempDir() {
    // logger hasn't necessarily been initialized yet, don't use the `log` in this function
    if (!fs.existsSync(globals.ZOWETEMPFOLDER)) {
        return;
    }
    try {
        cleanDir(globals.ZOWETEMPFOLDER);
    } catch (err) {
        vscode.window.showErrorMessage(localize("deactivate.error", "Unable to delete temporary folder. ") + err);
    }
}

/**
 * Called by VSCode on shutdown
 *
 * @export
 */
export async function deactivate() {
    await cleanTempDir();
}<|MERGE_RESOLUTION|>--- conflicted
+++ resolved
@@ -379,7 +379,6 @@
     vscode.commands.registerCommand("zowe.jobs.editSession", async (node) =>
         jobsProvider.editSession(node, jobsProvider)
     );
-<<<<<<< HEAD
     vscode.commands.registerCommand("zowe.issueTsoCmd", async (node?, command?) => {
         if (node) {
             TsoCommandHandler.getInstance().issueTsoCommand(node.session, command, node);
@@ -387,11 +386,6 @@
             TsoCommandHandler.getInstance().issueTsoCommand();
         }
     });
-    vscode.commands.registerCommand("zowe.issueMvsCmd", async (node, command) =>
-        MvsCommandHandler.getInstance().issueMvsCommand(node.session, command, node)
-    );
-=======
-    // vscode.commands.registerCommand("zowe.issueTsoCmd", async () => MvsCommandHandler.getInstance().issueMvsCommand());
     vscode.commands.registerCommand("zowe.issueMvsCmd", async (node?, command?) => {
         if (node) {
             MvsCommandHandler.getInstance().issueMvsCommand(node.session, command, node);
@@ -399,7 +393,6 @@
             MvsCommandHandler.getInstance().issueMvsCommand();
         }
     });
->>>>>>> e7212253
     vscode.commands.registerCommand("zowe.jobs.addFavorite", async (node) => jobsProvider.addFavorite(node));
     vscode.commands.registerCommand("zowe.jobs.removeFavorite", async (node) => jobsProvider.removeFavorite(node));
     vscode.commands.registerCommand("zowe.jobs.saveSearch", async (node) => jobsProvider.saveSearch(node));
