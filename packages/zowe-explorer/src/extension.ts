/*
 * This program and the accompanying materials are made available under the terms of the *
 * Eclipse Public License v2.0 which accompanies this distribution, and is available at *
 * https://www.eclipse.org/legal/epl-v20.html                                      *
 *                                                                                 *
 * SPDX-License-Identifier: EPL-2.0                                                *
 *                                                                                 *
 * Copyright Contributors to the Zowe Project.                                     *
 *                                                                                 *
 */

import * as zowe from "@zowe/cli";
import * as fs from "fs";
import * as path from "path";
import * as globals from "./globals";
import * as vscode from "vscode";
import * as ussActions from "./uss/actions";
import * as dsActions from "./dataset/actions";
import * as jobActions from "./job/actions";
import * as refreshActions from "./shared/refresh";
import * as sharedActions from "./shared/actions";
import {
    IZoweDatasetTreeNode,
    IZoweJobTreeNode,
    IZoweUSSTreeNode,
    IZoweTreeNode,
    IZoweTree,
    KeytarApi,
} from "@zowe/zowe-explorer-api";
import { ZoweExplorerApiRegister } from "./ZoweExplorerApiRegister";
import { ZoweExplorerExtender } from "./ZoweExplorerExtender";
import { Profiles } from "./Profiles";
import { errorHandling, getZoweDir } from "./utils/ProfilesUtils";
import { linkProfileDialog } from "./ProfileLink";
import { CliProfileManager, ImperativeError } from "@zowe/imperative";
import { createDatasetTree } from "./dataset/DatasetTree";
import { createJobsTree } from "./job/ZosJobsProvider";
import { createUSSTree } from "./uss/USSTree";
import { MvsCommandHandler } from "./command/MvsCommandHandler";
import SpoolProvider from "./SpoolProvider";
import * as nls from "vscode-nls";
import { TsoCommandHandler } from "./command/TsoCommandHandler";
import { cleanTempDir, moveTempFolder } from "./utils/TempFolder";

// Set up localization
nls.config({
    messageFormat: nls.MessageFormat.bundle,
    bundleFormat: nls.BundleFormat.standalone,
})();
const localize: nls.LocalizeFunc = nls.loadMessageBundle();

/**
 * The function that runs when the extension is loaded
 *
 * @export
 * @param {vscode.ExtensionContext} context - Context of vscode at the time that the function is called
 * @returns {Promise<ZoweExplorerApiRegister>}
 */
export async function activate(context: vscode.ExtensionContext): Promise<ZoweExplorerApiRegister> {
    // Get temp folder location from settings
    let preferencesTempPath: string = vscode.workspace
        .getConfiguration()
        /* tslint:disable:no-string-literal */
        .get("Zowe-Temp-Folder-Location")["folderPath"];

    // Determine the runtime framework to support special behavior for Theia
    globals.defineGlobals(preferencesTempPath);

    try {
        if (!fs.existsSync(globals.ZOWETEMPFOLDER)) {
            fs.mkdirSync(globals.ZOWETEMPFOLDER);
            fs.mkdirSync(globals.ZOWE_TMP_FOLDER);
            fs.mkdirSync(globals.USS_DIR);
            fs.mkdirSync(globals.DS_DIR);
        }
<<<<<<< HEAD
        if (!fs.existsSync(globals.ZOWE_TMP_FOLDER)) {
            fs.mkdirSync(globals.ZOWE_TMP_FOLDER);
        }
        if (!fs.existsSync(globals.USS_DIR)) {
            fs.mkdirSync(globals.USS_DIR);
        }
        if (!fs.existsSync(globals.DS_DIR)) {
            fs.mkdirSync(globals.DS_DIR);
        }
=======
>>>>>>> 19e1251a
    } catch (err) {
        await errorHandling(err, null, err.message);
    }

    let datasetProvider: IZoweTree<IZoweDatasetTreeNode>;
    let ussFileProvider: IZoweTree<IZoweUSSTreeNode>;
    let jobsProvider: IZoweTree<IZoweJobTreeNode>;

    try {
        globals.initLogger(context);
        globals.LOG.debug(localize("initialize.log.debug", "Initialized logger from VSCode extension"));

        try {
            const keytarApi = new KeytarApi(globals.LOG);
            await keytarApi.activateKeytar(false, globals.ISTHEIA);
        } catch (err) {
            throw new ImperativeError({ msg: err.toString() });
        }

        // Ensure that ~/.zowe folder exists
        await CliProfileManager.initialize({
            configuration: zowe.getImperativeConfig().profiles,
            profileRootDirectory: path.join(getZoweDir(), "profiles"),
        });

        // Initialize profile manager
        await Profiles.createInstance(globals.LOG);
        // Initialize dataset provider
        datasetProvider = await createDatasetTree(globals.LOG);
        // Initialize uss provider
        ussFileProvider = await createUSSTree(globals.LOG);
        // Initialize Jobs provider with the created session and the selected pattern
        jobsProvider = await createJobsTree(globals.LOG);
    } catch (err) {
        await errorHandling(
            err,
            null,
            localize("initialize.log.error", "Error encountered while activating and initializing logger! ")
        );
        globals.LOG.error(
            localize("initialize.log.error", "Error encountered while activating and initializing logger! ") +
                JSON.stringify(err)
        );
    }

    const spoolProvider = new SpoolProvider();
    const providerRegistration = vscode.Disposable.from(
        vscode.workspace.registerTextDocumentContentProvider(SpoolProvider.scheme, spoolProvider)
    );
    context.subscriptions.push(spoolProvider, providerRegistration);

    // Register functions & event listeners
    vscode.workspace.onDidChangeConfiguration(async (e) => {
        // If the temp folder location has been changed, update current temp folder preference
        if (e.affectsConfiguration("Zowe-Temp-Folder-Location")) {
            const updatedPreferencesTempPath: string = vscode.workspace
                .getConfiguration()
                /* tslint:disable:no-string-literal */
                .get("Zowe-Temp-Folder-Location")["folderPath"];
            moveTempFolder(preferencesTempPath, updatedPreferencesTempPath);
            preferencesTempPath = updatedPreferencesTempPath;
        }
        if (e.affectsConfiguration("Zowe-Automatic-Validation")) {
            await refreshActions.refreshAll(datasetProvider);
            await refreshActions.refreshAll(ussFileProvider);
            await refreshActions.refreshAll(jobsProvider);
        }
    });

    if (datasetProvider) {
        initDatasetProvider(context, datasetProvider);
    }
    if (ussFileProvider) {
        initUSSProvider(context, ussFileProvider);
    }
    if (jobsProvider) {
        initJobsProvider(context, jobsProvider);
    }
    if (datasetProvider || ussFileProvider) {
        vscode.commands.registerCommand("zowe.openRecentMember", () =>
            sharedActions.openRecentMemberPrompt(datasetProvider, ussFileProvider)
        );
        vscode.commands.registerCommand("zowe.searchInAllLoadedItems", async () =>
            sharedActions.searchInAllLoadedItems(datasetProvider, ussFileProvider)
        );
        vscode.workspace.onDidSaveTextDocument(async (savedFile) => {
            globals.LOG.debug(
                localize(
                    "onDidSaveTextDocument1",
                    "File was saved -- determining whether the file is a USS file or Data set.\n Comparing (case insensitive) "
                ) +
                    savedFile.fileName +
                    localize("onDidSaveTextDocument2", " against directory ") +
                    globals.DS_DIR +
                    localize("onDidSaveTextDocument3", "and") +
                    globals.USS_DIR
            );
            if (savedFile.fileName.toUpperCase().indexOf(globals.DS_DIR.toUpperCase()) >= 0) {
                globals.LOG.debug(localize("activate.didSaveText.isDataSet", "File is a data set-- saving "));
                await dsActions.saveFile(savedFile, datasetProvider); // TODO MISSED TESTING
            } else if (savedFile.fileName.toUpperCase().indexOf(globals.USS_DIR.toUpperCase()) >= 0) {
                globals.LOG.debug(localize("activate.didSaveText.isUSSFile", "File is a USS file -- saving"));
                await ussActions.saveUSSFile(savedFile, ussFileProvider); // TODO MISSED TESTING
            } else {
                globals.LOG.debug(
                    localize("activate.didSaveText.file", "File ") +
                        savedFile.fileName +
                        localize("activate.didSaveText.notDataSet", " is not a data set or USS file ")
                );
            }
        });
    }
    if (datasetProvider || ussFileProvider || jobsProvider) {
        vscode.commands.registerCommand("zowe.deleteProfile", async (node) =>
            Profiles.getInstance().deleteProfile(datasetProvider, ussFileProvider, jobsProvider, node)
        );
        vscode.commands.registerCommand("zowe.cmd.deleteProfile", async () =>
            Profiles.getInstance().deleteProfile(datasetProvider, ussFileProvider, jobsProvider)
        );
        vscode.commands.registerCommand("zowe.uss.deleteProfile", async (node) =>
            Profiles.getInstance().deleteProfile(datasetProvider, ussFileProvider, jobsProvider, node)
        );
        vscode.commands.registerCommand("zowe.jobs.deleteProfile", async (node) =>
            Profiles.getInstance().deleteProfile(datasetProvider, ussFileProvider, jobsProvider, node)
        );
        vscode.commands.registerCommand("zowe.issueTsoCmd", async (node?, command?) => {
            if (node) {
                TsoCommandHandler.getInstance().issueTsoCommand(node.session, command, node);
            } else {
                TsoCommandHandler.getInstance().issueTsoCommand();
            }
        });
        vscode.commands.registerCommand("zowe.issueMvsCmd", async (node?, command?) => {
            if (node) {
                MvsCommandHandler.getInstance().issueMvsCommand(node.session, command, node);
            } else {
                MvsCommandHandler.getInstance().issueMvsCommand();
            }
        });
    }

    ZoweExplorerExtender.createInstance(datasetProvider, ussFileProvider, jobsProvider);
    return ZoweExplorerApiRegister.getInstance();
}

function initDatasetProvider(context: vscode.ExtensionContext, datasetProvider: IZoweTree<IZoweDatasetTreeNode>) {
    vscode.commands.registerCommand("zowe.addSession", async () => datasetProvider.createZoweSession(datasetProvider));
    vscode.commands.registerCommand("zowe.addFavorite", async (node) => datasetProvider.addFavorite(node));
    vscode.commands.registerCommand("zowe.refreshAll", () => refreshActions.refreshAll(datasetProvider));
    vscode.commands.registerCommand("zowe.refreshNode", (node) => dsActions.refreshPS(node));
    vscode.commands.registerCommand("zowe.refreshDataset", (node) => dsActions.refreshDataset(node, datasetProvider));
    vscode.commands.registerCommand("zowe.pattern", (node) => datasetProvider.filterPrompt(node));
    vscode.commands.registerCommand("zowe.editSession", async (node) =>
        datasetProvider.editSession(node, datasetProvider)
    );
    vscode.commands.registerCommand("zowe.ZoweNode.openPS", (node) => dsActions.openPS(node, true, datasetProvider));
    vscode.commands.registerCommand("zowe.createDataset", (node) => dsActions.createFile(node, datasetProvider));
    vscode.commands.registerCommand("zowe.all.profilelink", (node) => linkProfileDialog(node.getProfile()));
    vscode.commands.registerCommand("zowe.createMember", (node) => dsActions.createMember(node, datasetProvider));
    vscode.commands.registerCommand("zowe.deleteDataset", (node) => dsActions.deleteDataset(node, datasetProvider));
    vscode.commands.registerCommand("zowe.allocateLike", (node) => dsActions.allocateLike(datasetProvider, node));
    vscode.commands.registerCommand("zowe.uploadDialog", (node) => dsActions.uploadDialog(node, datasetProvider));
    vscode.commands.registerCommand("zowe.deleteMember", (node) => dsActions.deleteDataset(node, datasetProvider));
    vscode.commands.registerCommand("zowe.editDataSet", (node) => dsActions.openPS(node, false, datasetProvider));
    vscode.commands.registerCommand("zowe.editMember", (node) => dsActions.openPS(node, false, datasetProvider));
    vscode.commands.registerCommand("zowe.removeSession", async (node) => datasetProvider.deleteSession(node));
    vscode.commands.registerCommand("zowe.removeFavorite", async (node) => datasetProvider.removeFavorite(node));
    vscode.commands.registerCommand("zowe.saveSearch", async (node) => datasetProvider.addFavorite(node));
    vscode.commands.registerCommand("zowe.removeSavedSearch", async (node) => datasetProvider.removeFavorite(node));
    vscode.commands.registerCommand("zowe.removeFavProfile", async (node) =>
        datasetProvider.removeFavProfile(node.label, true)
    );
    vscode.commands.registerCommand("zowe.submitJcl", async () => dsActions.submitJcl(datasetProvider));
    vscode.commands.registerCommand("zowe.submitMember", async (node) => dsActions.submitMember(node));
    vscode.commands.registerCommand("zowe.showDSAttributes", (node) =>
        dsActions.showDSAttributes(node, datasetProvider)
    );
    vscode.commands.registerCommand("zowe.renameDataSet", (node) => datasetProvider.rename(node));
    vscode.commands.registerCommand("zowe.copyMember", (node) => dsActions.copyDataSet(node));
    vscode.commands.registerCommand("zowe.copyDataSet", (node) => dsActions.copyDataSet(node));
    vscode.commands.registerCommand("zowe.pasteMember", (node) => dsActions.pasteMember(node, datasetProvider));
    vscode.commands.registerCommand("zowe.renameDataSetMember", (node) => datasetProvider.rename(node));
    vscode.commands.registerCommand("zowe.hMigrateDataSet", (node) => dsActions.hMigrateDataSet(node));
    vscode.commands.registerCommand("zowe.hRecallDataSet", (node) => dsActions.hRecallDataSet(node));
    vscode.commands.registerCommand("zowe.disableValidation", async (node) =>
        Profiles.getInstance().disableValidation(node)
    );
    vscode.commands.registerCommand("zowe.enableValidation", async (node) =>
        Profiles.getInstance().enableValidation(node)
    );
    vscode.commands.registerCommand("zowe.ssoLogin", async (node) => datasetProvider.ssoLogin(node));
    vscode.commands.registerCommand("zowe.ssoLogout", async (node) => datasetProvider.ssoLogout(node));
    vscode.workspace.onDidChangeConfiguration((e) => {
        datasetProvider.onDidChangeConfiguration(e);
    });

    initSubscribers(context, datasetProvider);
}

function initUSSProvider(context: vscode.ExtensionContext, ussFileProvider: IZoweTree<IZoweUSSTreeNode>) {
    vscode.commands.registerCommand("zowe.uss.addFavorite", async (node: IZoweUSSTreeNode) =>
        ussFileProvider.addFavorite(node)
    );
    vscode.commands.registerCommand("zowe.uss.removeFavorite", async (node: IZoweUSSTreeNode) =>
        ussFileProvider.removeFavorite(node)
    );
    vscode.commands.registerCommand("zowe.uss.addSession", async () =>
        ussFileProvider.createZoweSession(ussFileProvider)
    );
    vscode.commands.registerCommand("zowe.uss.refreshAll", () => refreshActions.refreshAll(ussFileProvider));
    vscode.commands.registerCommand("zowe.uss.refreshUSS", (node: IZoweUSSTreeNode) => node.refreshUSS());
    vscode.commands.registerCommand("zowe.uss.refreshUSSInTree", (node: IZoweUSSTreeNode) =>
        ussActions.refreshUSSInTree(node, ussFileProvider)
    );
    vscode.commands.registerCommand("zowe.uss.fullPath", (node: IZoweUSSTreeNode) =>
        ussFileProvider.filterPrompt(node)
    );
    vscode.commands.registerCommand("zowe.uss.editSession", async (node) =>
        ussFileProvider.editSession(node, ussFileProvider)
    );
    vscode.commands.registerCommand("zowe.uss.ZoweUSSNode.open", (node: IZoweUSSTreeNode) =>
        node.openUSS(false, true, ussFileProvider)
    );
    vscode.commands.registerCommand("zowe.uss.removeSession", async (node: IZoweUSSTreeNode) =>
        ussFileProvider.deleteSession(node)
    );
    vscode.commands.registerCommand("zowe.uss.createFile", async (node: IZoweUSSTreeNode) =>
        ussActions.createUSSNode(node, ussFileProvider, "file")
    );
    vscode.commands.registerCommand("zowe.uss.createFolder", async (node: IZoweUSSTreeNode) =>
        ussActions.createUSSNode(node, ussFileProvider, "directory")
    );
    vscode.commands.registerCommand("zowe.uss.deleteNode", async (node: IZoweUSSTreeNode) =>
        node.deleteUSSNode(ussFileProvider, node.getUSSDocumentFilePath())
    );
    vscode.commands.registerCommand("zowe.uss.binary", async (node: IZoweUSSTreeNode) =>
        ussActions.changeFileType(node, true, ussFileProvider)
    );
    vscode.commands.registerCommand("zowe.uss.text", async (node: IZoweUSSTreeNode) =>
        ussActions.changeFileType(node, false, ussFileProvider)
    );
    vscode.commands.registerCommand("zowe.uss.renameNode", async (node: IZoweUSSTreeNode) =>
        ussFileProvider.rename(node)
    );
    vscode.commands.registerCommand("zowe.uss.uploadDialog", async (node: IZoweUSSTreeNode) =>
        ussActions.uploadDialog(node, ussFileProvider)
    );
    vscode.commands.registerCommand("zowe.uss.copyPath", async (node: IZoweUSSTreeNode) => ussActions.copyPath(node));
    vscode.commands.registerCommand("zowe.uss.editFile", (node: IZoweUSSTreeNode) =>
        node.openUSS(false, false, ussFileProvider)
    );
    vscode.commands.registerCommand("zowe.uss.saveSearch", async (node: IZoweUSSTreeNode) =>
        ussFileProvider.saveSearch(node)
    );
    vscode.commands.registerCommand("zowe.uss.removeSavedSearch", async (node: IZoweUSSTreeNode) =>
        ussFileProvider.removeFavorite(node)
    );
    vscode.commands.registerCommand("zowe.uss.removeFavProfile", async (node) =>
        ussFileProvider.removeFavProfile(node.label, true)
    );
    vscode.commands.registerCommand("zowe.uss.disableValidation", async (node) =>
        Profiles.getInstance().disableValidation(node)
    );
    vscode.commands.registerCommand("zowe.uss.enableValidation", async (node) =>
        Profiles.getInstance().enableValidation(node)
    );
    vscode.commands.registerCommand("zowe.uss.ssoLogin", async (node) => ussFileProvider.ssoLogin(node));
    vscode.commands.registerCommand("zowe.uss.ssoLogout", async (node) => ussFileProvider.ssoLogout(node));
    vscode.workspace.onDidChangeConfiguration((e) => {
        ussFileProvider.onDidChangeConfiguration(e);
    });

    initSubscribers(context, ussFileProvider);
}

function initJobsProvider(context: vscode.ExtensionContext, jobsProvider: IZoweTree<IZoweJobTreeNode>) {
    vscode.commands.registerCommand("zowe.zosJobsOpenspool", (session, spool) =>
        jobActions.getSpoolContent(jobsProvider, session, spool)
    );
    vscode.commands.registerCommand("zowe.deleteJob", async (job) => jobActions.deleteCommand(job, jobsProvider));
    vscode.commands.registerCommand("zowe.runModifyCommand", (job) => jobActions.modifyCommand(job));
    vscode.commands.registerCommand("zowe.runStopCommand", (job) => jobActions.stopCommand(job));
    vscode.commands.registerCommand("zowe.refreshJobsServer", async (job) =>
        jobActions.refreshJobsServer(job, jobsProvider)
    );
    vscode.commands.registerCommand("zowe.refreshAllJobs", async () => refreshActions.refreshAll(jobsProvider));
    vscode.commands.registerCommand("zowe.addJobsSession", () => jobsProvider.createZoweSession(jobsProvider));
    vscode.commands.registerCommand("zowe.setOwner", (job) => jobActions.setOwner(job, jobsProvider));
    vscode.commands.registerCommand("zowe.setPrefix", (job) => jobActions.setPrefix(job, jobsProvider));
    vscode.commands.registerCommand("zowe.removeJobsSession", (job) => jobsProvider.deleteSession(job));
    vscode.commands.registerCommand("zowe.downloadSpool", (job) => jobActions.downloadSpool(job));
    vscode.commands.registerCommand("zowe.getJobJcl", (job) => jobActions.downloadJcl(job));
    vscode.commands.registerCommand("zowe.setJobSpool", async (session, jobid) => {
        const sessionNode: IZoweJobTreeNode = jobsProvider.mSessionNodes.find(
            (jobNode) => jobNode.label.trim() === session.trim()
        );
        sessionNode.dirty = true;
        jobsProvider.refresh();
        sessionNode.searchId = jobid;
        const jobs: IZoweJobTreeNode[] = await sessionNode.getChildren();
        const job: IZoweJobTreeNode = jobs.find((jobNode) => jobNode.job.jobid === jobid);
        jobsProvider.setItem(jobsProvider.getTreeView(), job);
    });
    vscode.commands.registerCommand("zowe.jobs.search", (node) => jobsProvider.filterPrompt(node));
    vscode.commands.registerCommand("zowe.jobs.editSession", async (node) =>
        jobsProvider.editSession(node, jobsProvider)
    );
    vscode.commands.registerCommand("zowe.jobs.addFavorite", async (node) => jobsProvider.addFavorite(node));
    vscode.commands.registerCommand("zowe.jobs.removeFavorite", async (node) => jobsProvider.removeFavorite(node));
    vscode.commands.registerCommand("zowe.jobs.saveSearch", async (node) => jobsProvider.saveSearch(node));
    vscode.commands.registerCommand("zowe.jobs.removeSearchFavorite", async (node) =>
        jobsProvider.removeFavorite(node)
    );
    vscode.commands.registerCommand("zowe.jobs.removeFavProfile", async (node) =>
        jobsProvider.removeFavProfile(node.label, true)
    );
    vscode.commands.registerCommand("zowe.jobs.disableValidation", async (node) =>
        Profiles.getInstance().disableValidation(node)
    );
    vscode.commands.registerCommand("zowe.jobs.enableValidation", async (node) =>
        Profiles.getInstance().enableValidation(node)
    );
    vscode.commands.registerCommand("zowe.jobs.ssoLogin", async (node) => jobsProvider.ssoLogin(node));
    vscode.commands.registerCommand("zowe.jobs.ssoLogout", async (node) => jobsProvider.ssoLogout(node));
    vscode.workspace.onDidChangeConfiguration((e) => {
        jobsProvider.onDidChangeConfiguration(e);
    });

    initSubscribers(context, jobsProvider);
}

function initSubscribers(context: vscode.ExtensionContext, theProvider: IZoweTree<IZoweTreeNode>) {
    const theTreeView = theProvider.getTreeView();
    context.subscriptions.push(theTreeView);
    if (!globals.ISTHEIA) {
        theTreeView.onDidCollapseElement(async (e) => {
            await theProvider.flipState(e.element, false);
        });
        theTreeView.onDidExpandElement(async (e) => {
            await theProvider.flipState(e.element, true);
        });
    }
}

/**
 * Called by VSCode on shutdown
 *
 * @export
 */
export async function deactivate() {
    await cleanTempDir();
}<|MERGE_RESOLUTION|>--- conflicted
+++ resolved
@@ -73,18 +73,6 @@
             fs.mkdirSync(globals.USS_DIR);
             fs.mkdirSync(globals.DS_DIR);
         }
-<<<<<<< HEAD
-        if (!fs.existsSync(globals.ZOWE_TMP_FOLDER)) {
-            fs.mkdirSync(globals.ZOWE_TMP_FOLDER);
-        }
-        if (!fs.existsSync(globals.USS_DIR)) {
-            fs.mkdirSync(globals.USS_DIR);
-        }
-        if (!fs.existsSync(globals.DS_DIR)) {
-            fs.mkdirSync(globals.DS_DIR);
-        }
-=======
->>>>>>> 19e1251a
     } catch (err) {
         await errorHandling(err, null, err.message);
     }
