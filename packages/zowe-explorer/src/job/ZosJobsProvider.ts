/**
 * This program and the accompanying materials are made available under the terms of the
 * Eclipse Public License v2.0 which accompanies this distribution, and is available at
 * https://www.eclipse.org/legal/epl-v20.html
 *
 * SPDX-License-Identifier: EPL-2.0
 *
 * Copyright Contributors to the Zowe Project.
 *
 */

import * as vscode from "vscode";
import * as globals from "../globals";
import { IJob, imperative } from "@zowe/cli";
import { Gui, ValidProfileEnum, IZoweTree, IZoweJobTreeNode, PersistenceSchemaEnum, NodeInteraction } from "@zowe/zowe-explorer-api";
import { FilterItem, errorHandling } from "../utils/ProfilesUtils";
import { Profiles } from "../Profiles";
import { ZoweExplorerApiRegister } from "../ZoweExplorerApiRegister";
import { Job, Spool } from "./ZoweJobNode";
import { getAppName, sortTreeItems, jobStringValidator, updateOpenFiles } from "../shared/utils";
import { ZoweTreeProvider } from "../abstract/ZoweTreeProvider";
import { getIconByNode } from "../generators/icons";
import * as contextually from "../shared/context";
import { resetValidationSettings } from "../shared/actions";
import { SettingsConfig } from "../utils/SettingsConfig";
import { ZoweLogger } from "../utils/LoggerUtils";
import * as nls from "vscode-nls";
import SpoolProvider, { encodeJobFile } from "../SpoolProvider";
import { Poller } from "@zowe/zowe-explorer-api/src/utils";
import { PollDecorator } from "../utils/DecorationProviders";
import { TreeViewUtils } from "../utils/TreeViewUtils";
import { TreeProviders } from "../shared/TreeProviders";
<<<<<<< HEAD
=======
import { JOB_FILTER_OPTS } from "./utils";
>>>>>>> 6972cc35

// Set up localization
nls.config({
    messageFormat: nls.MessageFormat.bundle,
    bundleFormat: nls.BundleFormat.standalone,
})();
const localize: nls.LocalizeFunc = nls.loadMessageBundle();

interface IJobSearchCriteria {
    Owner: string | undefined;
    Prefix: string | undefined;
    JobId: string | undefined;
    Status: string | undefined;
}

interface IJobStatusOption {
    key: string;
    label: string;
    value: string;
    picked: boolean;
}

interface IJobPickerOption {
    key: string;
    label: string;
    value: string;
    show: boolean;
    placeHolder: string;
    validateInput?: vscode.InputBoxOptions["validateInput"];
}

/**
 * Creates the Job tree that contains nodes of sessions, jobs and spool items
 *
 * @export
 * @class ZosJobsProvider
 * @implements {vscode.TreeDataProvider}
 */
export async function createJobsTree(log: imperative.Logger): Promise<ZosJobsProvider> {
    ZoweLogger.trace("ZosJobsProvider.createJobsTree called.");
    const tree = new ZosJobsProvider();
    await tree.initializeJobsTree(log);
    await tree.addSession();
    return tree;
}

export class ZosJobsProvider extends ZoweTreeProvider implements IZoweTree<IZoweJobTreeNode> {
    public static readonly JobId = "JobId:";
    public static readonly Owner = "Owner:";
    public static readonly Prefix = "Prefix:";
    public static readonly Status = "Status";
    public static readonly defaultDialogText: string = localize("zosJobsProvider.specifyCriteria", "Create new...");
    private static readonly persistenceSchema: PersistenceSchemaEnum = PersistenceSchemaEnum.Job;
    private static readonly submitJobQueryLabel = localize("zosJobsProvider.option.submit", "$(check) Submit this query");
    private static readonly chooseJobStatusLabel = "Job Status";
    public openFiles: Record<string, IZoweJobTreeNode> = {};

    public JOB_PROPERTIES = [
        {
            key: `owner`,
            label: `Job Owner`,
            value: "",
            show: true,
            placeHolder: localize("searchJobs.owner.id", `Enter job owner ID`),
            validateInput: (text: string): string | null => jobStringValidator(text, "owner"),
        },
        {
            key: `prefix`,
            label: `Job Prefix`,
            value: "*",
            show: true,
            placeHolder: localize("searchJobs.prefix", `Enter job prefix`),
            validateInput: (text: string): string | null => jobStringValidator(text, "prefix"),
        },
        {
            key: `job-status`,
            label: ZosJobsProvider.chooseJobStatusLabel,
            value: "*",
            show: true,
            placeHolder: localize("searchJobs.status", `Enter job status`),
        },
    ];

    public mSessionNodes: IZoweJobTreeNode[] = [];
    public mFavorites: IZoweJobTreeNode[] = [];
    public lastOpened: NodeInteraction = {};
    public searchByQuery = new FilterItem({
        text: localize("zosJobsProvider.option.prompt.createId", "$(plus) Create job search filter"),
        menuType: globals.JobPickerTypes.QuerySearch,
    });
    public searchById = new FilterItem({
        text: localize("zosJobsProvider.option.prompt.createOwner", "$(search) Search by job ID"),
        menuType: globals.JobPickerTypes.IdSearch,
    });
    private treeView: vscode.TreeView<IZoweJobTreeNode>;

    public constructor() {
        super(
            ZosJobsProvider.persistenceSchema,
            new Job(localize("Favorites", "Favorites"), vscode.TreeItemCollapsibleState.Collapsed, null, null, null, null)
        );
        this.mFavoriteSession.contextValue = globals.FAVORITE_CONTEXT;
        const icon = getIconByNode(this.mFavoriteSession);
        if (icon) {
            this.mFavoriteSession.iconPath = icon.path;
        }
        this.mSessionNodes = [this.mFavoriteSession];
        this.treeView = Gui.createTreeView("zowe.jobs.explorer", {
            treeDataProvider: this,
            canSelectMany: true,
        });
        this.treeView.onDidCollapseElement(TreeViewUtils.refreshIconOnCollapse([contextually.isJob, contextually.isJobsSession], this));
    }

    public rename(_node: IZoweJobTreeNode): void {
        throw new Error("Method not implemented.");
    }
    public open(_node: IZoweJobTreeNode, _preview: boolean): void {
        throw new Error("Method not implemented.");
    }
    public copy(_node: IZoweJobTreeNode): void {
        throw new Error("Method not implemented.");
    }
    public paste(_node: IZoweJobTreeNode): void {
        throw new Error("Method not implemented.");
    }

    /**
     * Adds a save search to the Jobs favorites list
     *
     * @param {IZoweJobTreeNode} node
     */
    public saveSearch(node: IZoweJobTreeNode): void {
        ZoweLogger.trace("ZosJobsProvider.saveSearch called.");
        node.contextValue = contextually.asFavorite(node);
    }
    public saveFile(_document: vscode.TextDocument): void {
        throw new Error("Method not implemented.");
    }
    public refreshPS(_node: IZoweJobTreeNode): void {
        throw new Error("Method not implemented.");
    }
    public uploadDialog(_node: IZoweJobTreeNode): void {
        throw new Error("Method not implemented.");
    }
    public filterPrompt(node: IZoweJobTreeNode): Promise<void> {
        return this.searchPrompt(node);
    }

    /**
     * Takes argument of type IZoweJobTreeNode and retrieves all of the first level children
     *
     * @param {IZoweJobTreeNode} [element] - Optional parameter; if not passed, returns root session nodes
     * @returns {IZoweJobTreeNode[] | Promise<IZoweJobTreeNode[]>}
     */
    public async getChildren(element?: IZoweJobTreeNode | undefined): Promise<IZoweJobTreeNode[]> {
        ZoweLogger.trace("ZosJobsProvider.getChildren called.");
        if (element) {
            // solution for optional credentials. Owner is having error on initialization.
            if (element.owner === "") {
                return;
            }
            if (contextually.isFavoriteContext(element)) {
                return this.mFavorites;
            }
            if (element.contextValue && element.contextValue === globals.FAV_PROFILE_CONTEXT) {
                const favsForProfile = this.loadProfilesForFavorites(this.log, element);
                return favsForProfile;
            }
            return element.getChildren();
        }
        return this.mSessionNodes;
    }

    /**
     * Returns the tree view for the current JobTree
     *
     * @returns {vscode.TreeView<Job>}
     */
    public getTreeView(): vscode.TreeView<IZoweJobTreeNode> {
        ZoweLogger.trace("ZosJobsProvider.getTreeView called.");
        return this.treeView;
    }

    /**
     * Adds a session to the data set tree
     *
     * @param {string} [sessionName] - optional; loads default profile if not passed
     * @param {string} [profileType] - optional; loads profiles of a certain type if passed
     */
    public async addSession(sessionName?: string, profileType?: string): Promise<void> {
        ZoweLogger.trace("ZosJobsProvider.addSession called.");
        const setting: boolean = SettingsConfig.getDirectValue(globals.SETTINGS_AUTOMATIC_PROFILE_VALIDATION);
        // Loads profile associated with passed sessionName, default if none passed
        if (sessionName) {
            const theProfile: imperative.IProfileLoaded = Profiles.getInstance().loadNamedProfile(sessionName);
            if (theProfile) {
                await this.addSingleSession(theProfile);
            }
            for (const node of this.mSessionNodes) {
                const name = node.getProfileName();
                if (name === theProfile.name) {
                    await resetValidationSettings(node, setting);
                }
            }
        } else {
            const allProfiles: imperative.IProfileLoaded[] = await Profiles.getInstance().fetchAllProfiles();
            if (allProfiles) {
                for (const sessionProfile of allProfiles) {
                    // If session is already added, do nothing
                    if (this.mSessionNodes.find((tempNode) => tempNode.label.toString() === sessionProfile.name)) {
                        continue;
                    }
                    for (const session of this.mHistory.getSessions()) {
                        if (session === sessionProfile.name) {
                            await this.addSingleSession(sessionProfile);
                            for (const node of this.mSessionNodes) {
                                const name = node.getProfileName();
                                if (name === sessionProfile.name) {
                                    await resetValidationSettings(node, setting);
                                }
                            }
                        }
                    }
                }
            }
            if (this.mSessionNodes.length === 1) {
                try {
                    await this.addSingleSession(Profiles.getInstance().getDefaultProfile(profileType));
                } catch (error) {
                    // catch and log error of no default,
                    // if not type passed getDefaultProfile assumes zosmf
                    ZoweLogger.warn(error);
                }
            }
        }
        this.refresh();
    }

    public async delete(node: IZoweJobTreeNode): Promise<void> {
        ZoweLogger.trace("ZosJobsProvider.delete called.");
        await ZoweExplorerApiRegister.getJesApi(node.getProfile()).deleteJob(node.job.jobname, node.job.jobid);
        await this.removeFavorite(this.createJobsFavorite(node));
        node.getSessionNode().children = node.getSessionNode().children.filter((n) => n !== node);
        this.refresh();
    }

    /**
     * Find profile node that matches specified profile name in a tree nodes array (e.g. this.mFavorites or this.mSessionNodes).
     * @param jobsProvider - The array of tree nodes to search through (e.g. this.mFavorites)
     * @param profileName - The name of the profile you are looking for
     * @returns {IZoweJobTreeNode | undefined} Returns matching profile node if found. Otherwise, returns undefined.
     */
    public findMatchingProfileInArray(jobsProvider: IZoweJobTreeNode[], profileName: string): IZoweJobTreeNode | undefined {
        ZoweLogger.trace("ZosJobsProvider.findMatchingProfileInArray called.");
        return jobsProvider.find((treeNode) => treeNode.label === profileName);
    }

    /**
     * Finds the equivalent, favorited node.
     * @param node
     */
    public findFavoritedNode(node: IZoweJobTreeNode): IZoweJobTreeNode {
        ZoweLogger.trace("ZosJobsProvider.findFavoritedNode called.");
        const profileNodeInFavorites = this.findMatchingProfileInArray(this.mFavorites, node.getProfileName());
        return profileNodeInFavorites?.children.find(
            (temp) => temp.label === node.getLabel().toString() && temp.contextValue.includes(node.contextValue)
        );
    }

    /**
     * Finds the equivalent, non-favorited node.
     * @param node
     */
    public findNonFavoritedNode(node: IZoweJobTreeNode): IZoweJobTreeNode {
        ZoweLogger.trace("ZosJobsProvider.findNonFavoritedNode called.");
        const profileName = node.getProfileName();
        const sessionNode = this.mSessionNodes.find((session) => session.label.toString().trim() === profileName);
        return sessionNode?.children.find((temp) => temp.label === node.label);
    }

    /**
     * Finds the equivalent node based on whether the passed node is a favorite.
     * @param node
     */
    public findEquivalentNode(node: IZoweJobTreeNode, isFavorite: boolean): IZoweJobTreeNode {
        ZoweLogger.trace("ZosJobsProvider.findEquivalentNode called.");
        return isFavorite ? this.findNonFavoritedNode(node) : this.findFavoritedNode(node);
    }

    /**
     * Creates and returns new profile node, and pushes it to mFavorites
     * @param profileName Name of profile
     * @returns {Job}
     */
    public createProfileNodeForFavs(profileName: string): Job {
        ZoweLogger.trace("ZosJobsProvider.createProfileNodeForFavs called.");
        const favProfileNode = new Job(profileName, vscode.TreeItemCollapsibleState.Collapsed, this.mFavoriteSession, null, null, null);

        // Fake context value to pull correct icon
        favProfileNode.contextValue = globals.JOBS_SESSION_CONTEXT + globals.HOME_SUFFIX;
        const icon = getIconByNode(favProfileNode);
        if (icon) {
            favProfileNode.iconPath = icon.path;
        }
        favProfileNode.contextValue = globals.FAV_PROFILE_CONTEXT;

        this.mFavorites.push(favProfileNode);
        return favProfileNode;
    }

    /**
     * Initialize the favorites and history information
     * @param log - Logger
     */
    public async initializeJobsTree(log: imperative.Logger): Promise<void> {
        ZoweLogger.trace("ZosJobsProvider.initializeJobsTree called.");
        this.log = log;
        ZoweLogger.debug(localize("initializeJobsTree.log.debug", "Initializing profiles with jobs favorites."));
        const lines: string[] = this.mHistory.readFavorites();
        if (lines.length === 0) {
            ZoweLogger.debug(localize("initializeJobsTree.no.favorites", "No jobs favorites found."));
            return;
        }
        for (const line of lines) {
            const profileName = line.substring(1, line.lastIndexOf("]"));
            const favLabel = line.substring(line.indexOf(":") + 1, line.indexOf("{")).trim();
            const favContextValue = line.substring(line.indexOf("{") + 1, line.lastIndexOf("}"));
            // The profile node used for grouping respective favorited items. (Undefined if not created yet.)
            let profileNodeInFavorites = this.findMatchingProfileInArray(this.mFavorites, profileName);
            if (profileNodeInFavorites === undefined) {
                // If favorite node for profile doesn't exist yet, create a new one for it
                profileNodeInFavorites = this.createProfileNodeForFavs(profileName);
            }
            // Initialize and attach favorited item nodes under their respective profile node in Favorrites
            const favChildNodeForProfile = await this.initializeFavChildNodeForProfile(favLabel, favContextValue, profileNodeInFavorites);
            profileNodeInFavorites.children.push(favChildNodeForProfile);
        }
    }

    /**
     * Creates an individual favorites node WITHOUT profiles or sessions, to be added to the specified profile node in Favorites during activation.
     * This allows label and contextValue to be passed into these child nodes.
     * @param label The favorited data set's label
     * @param contextValue The favorited data set's context value
     * @param parentNode The profile node in this.mFavorites that the favorite belongs to
     * @returns IZoweJobTreeNode
     */
    public initializeFavChildNodeForProfile(label: string, contextValue: string, parentNode: IZoweJobTreeNode): Job {
        ZoweLogger.trace("ZosJobsProvider.initializeFavChildNodeForProfile called.");
        let favJob: Job;
        if (contextValue.startsWith(globals.JOBS_JOB_CONTEXT)) {
            favJob = new Job(label, vscode.TreeItemCollapsibleState.Collapsed, parentNode, null, new JobDetail(label), null);
            favJob.contextValue = globals.JOBS_JOB_CONTEXT + globals.FAV_SUFFIX;
            favJob.command = { command: "zowe.zosJobsSelectjob", title: "", arguments: [favJob] };
        } else {
            // for search
            favJob = new Job(label, vscode.TreeItemCollapsibleState.None, parentNode, null, null, null);
            favJob.command = { command: "zowe.jobs.search", title: "", arguments: [favJob] };
            favJob.contextValue = globals.JOBS_SESSION_CONTEXT + globals.FAV_SUFFIX;
        }
        const icon = getIconByNode(favJob);
        if (icon) {
            favJob.iconPath = icon.path;
        }
        return favJob;
    }

    /**
     * Loads profile for the profile node in Favorites that was clicked on, as well as for its children favorites.
     * @param log
     * @param parentNode
     */
    public async loadProfilesForFavorites(log: imperative.Logger, parentNode: IZoweJobTreeNode): Promise<IZoweJobTreeNode[] | Job[]> {
        ZoweLogger.trace("ZosJobsProvider.loadProfilesForFavorites called.");
        const profileName = parentNode.label as string;
        const updatedFavsForProfile: IZoweJobTreeNode[] = [];
        let profile: imperative.IProfileLoaded;
        let session: imperative.Session;
        this.log = log;
        ZoweLogger.debug(localize("loadProfilesForFavorites.log.debug", "Loading profile: {0} for jobs favorites", profileName));
        // Load profile for parent profile node in this.mFavorites array
        if (!parentNode.getProfile() || !parentNode.getSession()) {
            try {
                profile = Profiles.getInstance().loadNamedProfile(profileName);
                await Profiles.getInstance().checkCurrentProfile(profile);
                if (Profiles.getInstance().validProfile === ValidProfileEnum.VALID || !contextually.isValidationEnabled(parentNode)) {
                    session = ZoweExplorerApiRegister.getJesApi(profile).getSession();
                    parentNode.setProfileToChoice(profile);
                    parentNode.setSessionToChoice(session);
                    parentNode.owner = session.ISession.user;
                } else {
                    return [
                        new Job(
                            localize("loadProfilesForFavorites.authFailed", "You must authenticate to view favorites."),
                            vscode.TreeItemCollapsibleState.None,
                            parentNode,
                            null,
                            null,
                            null
                        ),
                    ];
                }
            } catch (error) {
                const errMessage: string =
                    localize(
                        "initializeJobsFavorites.error.profile1",
                        "Error: You have Zowe Job favorites that refer to a non-existent CLI profile named: {0}",
                        profileName
                    ) +
                    localize("initializeJobsFavorites.error.profile2", ". To resolve this, you can remove {0}", profileName) +
                    localize(
                        "initializeJobsFavorites.error.profile3",
                        " from the Favorites section of Zowe Explorer's Jobs view. Would you like to do this now? ",
                        getAppName(globals.ISTHEIA)
                    );
                // eslint-disable-next-line @typescript-eslint/restrict-plus-operands
                ZoweLogger.error(errMessage + error.toString());
                const btnLabelRemove = localize("initializeJobsFavorites.error.buttonRemove", "Remove");
                Gui.errorMessage(errMessage, {
                    items: [btnLabelRemove],
                    vsCodeOpts: { modal: true },
                }).then(async (selection) => {
                    if (selection === btnLabelRemove) {
                        await this.removeFavProfile(profileName, false);
                    }
                });
                return;
            }
        }
        profile = parentNode.getProfile();
        session = parentNode.getSession();
        // Pass loaded profile/session to the parent node's favorites children.
        const profileInFavs = this.findMatchingProfileInArray(this.mFavorites, profileName);
        const favsForProfile = profileInFavs.children;
        for (const favorite of favsForProfile) {
            if (!favorite.owner) {
                // Needed for setting tooltip
                favorite.owner = session.ISession.user;
            }
            // If profile and session already exists for favorite node, add to updatedFavsForProfile and go to next array item
            if (favorite.getProfile() && favorite.getSession()) {
                updatedFavsForProfile.push(favorite);
                continue;
            }
            // If no profile/session for favorite node yet, then add session and profile to favorite node:
            favorite.setProfileToChoice(profile);
            favorite.setSessionToChoice(session);
            updatedFavsForProfile.push(favorite);
        }
        // This updates the profile node's children in the this.mFavorites array, as well.
        return updatedFavsForProfile;
    }

    /**
     * Adds a node to the Jobs favorites list
     *
     * @param {IZoweJobTreeNode} node
     */
    public async addFavorite(node: IZoweJobTreeNode): Promise<void> {
        ZoweLogger.trace("ZosJobsProvider.addFavorite called.");
        let favJob: Job;
        // Get node's profile node in favorites
        const profileName = node.getProfileName();
        let profileNodeInFavorites = this.findMatchingProfileInArray(this.mFavorites, profileName);
        if (profileNodeInFavorites === undefined) {
            // If favorite node for profile doesn't exist yet, create a new one for it
            profileNodeInFavorites = this.createProfileNodeForFavs(profileName);
            profileNodeInFavorites.iconPath = node.iconPath;
        }
        if (contextually.isSession(node)) {
            // Favorite a search/session
            favJob = new Job(
                this.createSearchLabel(node.owner, node.prefix, node.searchId, node.status),
                vscode.TreeItemCollapsibleState.None,
                profileNodeInFavorites,
                node.getSession(),
                node.job,
                node.getProfile()
            );
            favJob.contextValue = globals.JOBS_SESSION_CONTEXT + globals.FAV_SUFFIX;
            favJob.command = { command: "zowe.jobs.search", title: "", arguments: [favJob] };
            this.saveSearch(favJob);
        } else {
            // Favorite a job
            favJob = new Job(
                node.label as string,
                vscode.TreeItemCollapsibleState.Collapsed,
                profileNodeInFavorites,
                node.getSession(),
                node.job,
                node.getProfile()
            );
            favJob.contextValue = node.contextValue;
            favJob.command = { command: "zowe.zosJobsSelectjob", title: "", arguments: [favJob] };
            this.createJobsFavorite(favJob);
        }
        const icon = getIconByNode(favJob);
        if (icon) {
            favJob.iconPath = icon.path;
        }
        if (!profileNodeInFavorites.children.find((tempNode) => tempNode.label === favJob.label)) {
            profileNodeInFavorites.children.push(favJob);
            sortTreeItems(profileNodeInFavorites.children, globals.JOBS_SESSION_CONTEXT + globals.FAV_SUFFIX);
            sortTreeItems(this.mFavorites, globals.FAV_PROFILE_CONTEXT);
            await this.updateFavorites();
            this.refreshElement(this.mFavoriteSession);
        }
    }

    /**
     * Removes a node from the favorites list
     *
     * @param {IZoweJobTreeNode} node
     */
    public async removeFavorite(node: IZoweJobTreeNode): Promise<void> {
        ZoweLogger.trace("ZosJobsProvider.removeFavorite called.");
        // Get node's profile node in favorites
        const profileName = node.getProfileName();
        const profileNodeInFavorites = this.findMatchingProfileInArray(this.mFavorites, profileName);
        if (profileNodeInFavorites) {
            const startLength = profileNodeInFavorites.children.length;
            profileNodeInFavorites.children = profileNodeInFavorites.children.filter(
                (temp) => !(temp.label === node.label && temp.contextValue.startsWith(node.contextValue))
            );
            // Remove profile node from Favorites if it contains no more favorites.
            if (profileNodeInFavorites.children.length < 1) {
                return this.removeFavProfile(profileName, false);
            }
            if (startLength !== profileNodeInFavorites.children.length) {
                await this.updateFavorites();
                this.refreshElement(this.mFavoriteSession);
            }
        }
        return;
    }

    public updateFavorites(): void {
        ZoweLogger.trace("ZosJobsProvider.updateFavorites called.");
        const favoritesArray = [];
        this.mFavorites.forEach((profileNode) => {
            profileNode.children.forEach((fav) => {
                const favoriteEntry =
                    "[" +
                    profileNode.label.toString() +
                    "]: " +
                    fav.label.toString() +
                    "{" +
                    (contextually.isFavoriteJob(fav) ? globals.JOBS_JOB_CONTEXT : globals.JOBS_SESSION_CONTEXT) +
                    "}";
                favoritesArray.push(favoriteEntry);
            });
        });
        this.mHistory.updateFavorites(favoritesArray);
    }

    /**
     * Removes profile node from Favorites section
     * @param profileName Name of profile
     * @param userSelected True if the function is being called directly because the user selected to remove the profile from Favorites
     */
    public async removeFavProfile(profileName: string, userSelected: boolean): Promise<void> {
        ZoweLogger.trace("ZosJobsProvider.removeFavProfile called.");
        // If user selected the "Remove profile from Favorites option", confirm they are okay with deleting all favorited items for that profile.
        let cancelled = false;
        if (userSelected) {
            const checkConfirmation = localize(
                "removeFavProfile.confirm",
                "This will remove all favorited Jobs items for profile {0}. Continue?",
                profileName
            );
            const continueRemove = localize("removeFavProfile.continue", "Continue");
            await Gui.warningMessage(checkConfirmation, {
                items: [continueRemove],
                vsCodeOpts: { modal: true },
            }).then((selection) => {
                if (!selection || selection === "Cancel") {
                    cancelled = true;
                }
            });
        }
        if (cancelled) {
            return;
        }

        // Remove favorited profile from UI
        this.mFavorites.forEach((favProfileNode) => {
            const favProfileLabel = favProfileNode.label as string;
            if (favProfileLabel === profileName) {
                this.mFavorites = this.mFavorites.filter((tempNode) => tempNode.label.toString() !== favProfileLabel);
                favProfileNode.dirty = true;
                this.refresh();
            }
        });

        // Update the favorites in settings file
        await this.updateFavorites();
        return;
    }

    public removeSearchHistory(name: string): void {
        ZoweLogger.trace("ZosJobsProvider.removeSearchHistory called.");
        this.mHistory.removeSearchHistory(name);
    }

    public removeSession(name: string): void {
        ZoweLogger.trace("ZosJobsProvider.removeSession called.");
        this.mHistory.removeSession(name);
    }

    public resetSearchHistory(): void {
        ZoweLogger.trace("ZosJobsProvider.resetSearchHistory called.");
        this.mHistory.resetSearchHistory();
    }

    public getSessions(): string[] {
        ZoweLogger.trace("DatasetTree.getSessions called.");
        return this.mHistory.getSessions();
    }

    public getFileHistory(): string[] {
        ZoweLogger.trace("DatasetTree.getFileHistory called.");
        return this.mHistory.getFileHistory();
    }

    public getFavorites(): string[] {
        ZoweLogger.trace("DatasetTree.getFavorites called.");
        return this.mHistory.readFavorites();
    }

    public async getUserJobsMenuChoice(): Promise<FilterItem | undefined> {
        ZoweLogger.trace("ZosJobsProvider.getUserJobsMenuChoice called.");
        const items: FilterItem[] = this.mHistory
            .getSearchHistory()
            .map((element) => new FilterItem({ text: element, menuType: globals.JobPickerTypes.History }));
        if (globals.ISTHEIA) {
            // Theia doesn't work properly when directly creating a QuickPick
            const selectFilter: vscode.QuickPickOptions = {
                placeHolder: localize("searchHistory.options.prompt", "Select a filter"),
            };
            // get user selection
            const choice = await Gui.showQuickPick([this.searchByQuery, this.searchById, globals.SEPARATORS.RECENT_FILTERS, ...items], selectFilter);
            if (!choice) {
                Gui.showMessage(localize("enterPattern.pattern", "No selection made. Operation cancelled."));
                return undefined;
            }
            return choice as FilterItem;
        }

        // VSCode route to create a QuickPick
        const quickpick = Gui.createQuickPick();
        quickpick.items = [this.searchByQuery, this.searchById, globals.SEPARATORS.RECENT_FILTERS, ...items];
        quickpick.placeholder = localize("searchHistory.options.prompt", "Select a filter");
        quickpick.ignoreFocusOut = true;
        quickpick.show();
        const choice = await Gui.resolveQuickPick(quickpick);
        quickpick.hide();
        if (!choice) {
            Gui.showMessage(localize("enterPattern.pattern", "No selection made. Operation cancelled."));
            return undefined;
        }
        return choice as FilterItem;
    }

    public async getUserSearchQueryInput(choice: FilterItem, node: IZoweJobTreeNode): Promise<IJobSearchCriteria | undefined> {
        ZoweLogger.trace("ZosJobsProvider.getUserSearchQueryInput called.");
        if (!choice) {
            return undefined;
        }
        const { menuType } = choice.filterItem;
        const { QuerySearch, History, IdSearch } = globals.JobPickerTypes;

        if (menuType === QuerySearch) {
            return this.handleEditingMultiJobParameters(this.JOB_PROPERTIES, node);
        }
        if (menuType === IdSearch) {
            return this.handleSearchByJobId();
        }

        if (menuType === History) {
            const parsedHistory = this.parseJobSearchQuery(choice.label);
            if (parsedHistory.JobId) {
                return this.handleSearchByJobId(parsedHistory.JobId);
            } else {
                const quickPickPrefilledItems = this.getPopulatedPickerValues(parsedHistory);
                return this.handleEditingMultiJobParameters(quickPickPrefilledItems, node);
            }
        }
    }

    public async applyRegularSessionSearchLabel(node: IZoweJobTreeNode): Promise<string | undefined> {
        ZoweLogger.trace("ZosJobsProvider.applyRegularSessionsSearchLabel called.");
        let searchCriteria: string;
        const choice = await this.getUserJobsMenuChoice();
        const searchCriteriaObj = await this.getUserSearchQueryInput(choice, node);

        if (!searchCriteriaObj) {
            return undefined;
        }
        if (globals.ISTHEIA) {
            searchCriteria = choice === this.searchByQuery || choice === this.searchById ? "" : choice.label;
        } else {
            searchCriteria = this.createSearchLabel(
                searchCriteriaObj.Owner,
                searchCriteriaObj.Prefix,
                searchCriteriaObj.JobId,
                searchCriteriaObj.Status
            );
        }
        this.applySearchLabelToNode(node, searchCriteriaObj);
        return searchCriteria;
    }

    public async handleSearchByJobId(jobId?: string): Promise<IJobSearchCriteria> {
        ZoweLogger.trace("ZosJobsProvider.handleSearchByJobId called.");
        const options = {
            prompt: localize("jobsFilterPrompt.inputBox.prompt.jobid", "Enter a job ID"),
            value: jobId,
        };
        const newUserJobId = await Gui.showInputBox(options);
        if (!newUserJobId) {
            Gui.showMessage(localize("jobsFilterPrompt.enterPrefix", "Job search cancelled."));
            return;
        }
        return {
            Owner: undefined,
            Prefix: undefined,
            JobId: newUserJobId,
            Status: undefined,
        };
    }

    public parseJobSearchQuery(searchCriteria: string): IJobSearchCriteria {
        ZoweLogger.trace("ZosJobsProvider.parseJobSearchQuery called.");
        const searchCriteriaObj: IJobSearchCriteria = {
            Owner: undefined,
            Prefix: undefined,
            JobId: undefined,
            Status: undefined,
        };
        Object.preventExtensions(searchCriteriaObj);
        if (!searchCriteria) {
            return searchCriteriaObj;
        }
        let searchOptionArray = searchCriteria.split(/\s\|\s|(?<!:)\s/);
        if (searchOptionArray != null) {
            searchOptionArray = searchOptionArray.filter((val) => val?.includes(":")).map((val) => (val.startsWith(":") ? val.substring(1) : val));
            searchOptionArray.forEach((searchOption) => {
                const keyValue = searchOption.split(":");
                const key = keyValue[0]?.trim();
                const value = keyValue[1]?.trim();
                try {
                    searchCriteriaObj[key] = value;
                } catch (e) {
                    // capture and ignore errors
                }
            });
        }
        return searchCriteriaObj;
    }

    public getPopulatedPickerValues(searchObj: IJobSearchCriteria): IJobPickerOption[] {
        ZoweLogger.trace("ZosJobsProvider.getPopulatedPickerValues called.");
        const historyPopulatedItems = this.JOB_PROPERTIES;
        historyPopulatedItems.forEach((prop) => {
            if (prop.key === "owner") {
                prop.value = searchObj.Owner;
            }
            if (prop.key === "prefix") {
                prop.value = searchObj.Prefix;
            }
            if (prop.key === "job-status") {
                prop.value = searchObj.Status;
            }
        });
        return historyPopulatedItems;
    }

    public async applySavedFavoritesSearchLabel(node): Promise<string> {
        ZoweLogger.trace("ZosJobsProvider.applySavedFavoritesSearchLabel called.");
        // executing search from saved search in favorites
        const searchCriteria = node.label as string;
        const session = node.getProfileName();
        const faveNode = node;
        await this.addSession(session);
        node = this.mSessionNodes.find((tempNode) => tempNode.label?.toString() === session);
        if (!node.getSession().ISession.user || !node.getSession().ISession.password) {
            node.getSession().ISession.user = faveNode.getSession().ISession.user;
            node.getSession().ISession.password = faveNode.getSession().ISession.password;
            node.getSession().ISession.base64EncodedAuth = faveNode.getSession().ISession.base64EncodedAuth;
        }
        return searchCriteria;
    }

    /**
     * Prompts the user for search details to populate the [TreeView]{@link vscode.TreeView}
     *
     * @param {IZoweJobTreeNode} node - The session node
     * @returns {Promise<void>}
     */
    public async searchPrompt(node: IZoweJobTreeNode): Promise<void> {
        ZoweLogger.trace("ZosJobsProvider.searchPrompt called.");
        await this.checkCurrentProfile(node);
        let searchCriteria: string = "";
        if (Profiles.getInstance().validProfile !== ValidProfileEnum.INVALID) {
            const isSessionNotFav = contextually.isSessionNotFav(node);
            const isExpanded = node.collapsibleState === vscode.TreeItemCollapsibleState.Expanded;

            const icon = getIconByNode(node);
            if (icon) {
                node.iconPath = icon.path;
            }

            if (isSessionNotFav) {
                searchCriteria = await this.applyRegularSessionSearchLabel(node);

                if (searchCriteria != null) {
                    node.filtered = true;
                    node.label = node.getProfileName();
                    node.description = searchCriteria;
                    node.dirty = true;
                    this.addSearchHistory(searchCriteria);
                    await TreeViewUtils.expandNode(node, this);
                }
            } else {
                if (isExpanded) {
                    node.collapsibleState = vscode.TreeItemCollapsibleState.Collapsed;
                } else {
                    searchCriteria = await this.applySavedFavoritesSearchLabel(node);
                    const jobQueryObj = this.parseJobSearchQuery(searchCriteria);
                    this.applySearchLabelToNode(node, jobQueryObj);
                    node.collapsibleState = vscode.TreeItemCollapsibleState.Expanded;
                }
                node.dirty = true;
            }
            this.refresh();
        }
    }

    public async onDidChangeConfiguration(e: vscode.ConfigurationChangeEvent): Promise<void> {
        ZoweLogger.trace("ZosJobsProvider.onDidChangeConfiguration called.");
        if (e.affectsConfiguration(ZosJobsProvider.persistenceSchema)) {
            const setting: any = {
                ...SettingsConfig.getDirectValue(ZosJobsProvider.persistenceSchema),
            };
            if (!setting.persistence) {
                setting.favorites = [];
                setting.history = [];
                await SettingsConfig.setDirectValue(ZosJobsProvider.persistenceSchema, setting);
            }
        }
    }

    public deleteSession(node: IZoweJobTreeNode, hideFromAllTrees?: boolean): void {
        ZoweLogger.trace("ZosJobsProvider.deleteSession called.");
        super.deleteSession(node, hideFromAllTrees);
    }

    /**
     * Creates a display string to represent a search
     * @param owner - The owner search item
     * @param prefix - The job prefix search item
     * @param jobid - A specific jobid search item
     */
    public createSearchLabel(owner: string, prefix: string, jobid: string, status: string): string {
        ZoweLogger.trace("ZosJobsProvider.createSearchLabel called.");
        const alphaNumeric = new RegExp("^w+$");
        if (jobid && !alphaNumeric.exec(jobid.trim())) {
            return Job.JobId + jobid.toUpperCase().trim();
        }
        let revisedCriteria = "";
        if (owner) {
            revisedCriteria = Job.Owner + owner.trim() + " | ";
        }
        if (prefix) {
            revisedCriteria += Job.Prefix + prefix.trim() + " | ";
        }
        if (status) {
            revisedCriteria += Job.Status + status.trim();
        }

        return revisedCriteria.trim();
    }

    public addFileHistory(_criteria: string): void {
        ZoweLogger.trace("ZosJobsProvider.addFileHistory called.");
        throw new Error("Method not implemented.");
    }

    private async setJobStatus(node: IZoweJobTreeNode): Promise<IJobStatusOption> {
        ZoweLogger.trace("ZosJobsProvider.setJobStatus called.");
        const jobStatusSelection = ZoweExplorerApiRegister.getJesApi(node.getProfile()).getJobsByParameters
            ? globals.JOB_STATUS
            : globals.JOB_STATUS_UNSUPPORTED;
        let choice = await Gui.showQuickPick(jobStatusSelection);
        if (!choice) {
            choice = globals.JOB_STATUS.find((status) => status.label === "*");
        }
        return choice;
    }

    private async handleEditingMultiJobParameters(
        jobProperties: IJobPickerOption[],
        node: IZoweJobTreeNode
    ): Promise<IJobSearchCriteria | undefined> {
        ZoweLogger.trace("ZosJobsProvider.handleEditingMultiJobParameters called.");
        const editableItems: vscode.QuickPickItem[] = [
            new FilterItem({ text: ZosJobsProvider.submitJobQueryLabel, show: true }),
            globals.SEPARATORS.BLANK,
        ];
        jobProperties.forEach((prop) => {
            if (prop.key === "owner" && !prop.value) {
                const session = node.getSession();
                prop.value = session?.ISession?.user;
            }
            editableItems.push(new FilterItem({ text: prop.label, description: prop.value, show: prop.show }));
        });
        const choice = await Gui.showQuickPick(editableItems, {
            ignoreFocusOut: true,
            matchOnDescription: false,
        });
        if (!choice) {
            Gui.showMessage(localize("enterPattern.pattern", "No selection made. Operation cancelled."));
            return undefined;
        }
        const pattern = choice.label;

        switch (pattern) {
            case ZosJobsProvider.chooseJobStatusLabel:
                jobProperties.find((prop) => prop.key === "job-status").value = (await this.setJobStatus(node)).label;
                break;
            case ZosJobsProvider.submitJobQueryLabel: {
                node.collapsibleState = vscode.TreeItemCollapsibleState.Expanded;
                node.searchId = "";
                node.prefix = jobProperties.find((prop) => prop.key === "prefix").value;
                node.owner = jobProperties.find((prop) => prop.key === "owner").value;
                node.status = jobProperties.find((prop) => prop.key === "job-status").value;
                const searchCriteriaObj: IJobSearchCriteria = {
                    Owner: node.owner,
                    Prefix: node.prefix,
                    JobId: undefined,
                    Status: node.status,
                };

                this.resetJobProperties(jobProperties);
                await TreeViewUtils.expandNode(node, this);
                return searchCriteriaObj;
            }
            default: {
                const property = jobProperties.find((prop) => prop.label === pattern);
                if (property != null) {
                    const options: vscode.InputBoxOptions = {
                        value: property.value,
                        placeHolder: property.placeHolder,
                        validateInput: property.validateInput,
                    };
                    property.value = await Gui.showInputBox(options);
                }
            }
        }
        return this.handleEditingMultiJobParameters(jobProperties, node);
    }
    private resetJobProperties(jobProperties: IJobPickerOption[]): IJobPickerOption[] {
        ZoweLogger.trace("ZosJobsProvider.resetJobProperties called.");
        jobProperties.forEach((prop) => {
            if (prop.key === "owner") {
                prop.value = "";
            }
            if (prop.key === "prefix") {
                prop.value = "*";
            }
            if (prop.key === "job-status") {
                prop.value = "*";
            }
        });
        return jobProperties;
    }

    /**
     * Function that takes a search criteria and updates a search node based upon it
     * @param node - a IZoweJobTreeNode node
     * @param storedSearch - The original search string
     */
    private applySearchLabelToNode(node: IZoweJobTreeNode, storedSearchObj: IJobSearchCriteria): void {
        ZoweLogger.trace("ZosJobsProvider.applySearchLabelToNode called.");
        if (storedSearchObj) {
            node.searchId = storedSearchObj.JobId || "";
            node.owner = storedSearchObj.Owner || "*";
            node.prefix = storedSearchObj.Prefix || "*";
            node.status = storedSearchObj.Status || "*";
        }
    }

    private createJobsFavorite(node: IZoweJobTreeNode): IZoweJobTreeNode {
        ZoweLogger.trace("ZosJobsProvider.createJobsFavorite called.");
        node.label = node.label.toString().substring(0, node.label.toString().lastIndexOf(")") + 1);
        node.contextValue = contextually.asFavorite(node);
        return node;
    }

    /**
     * Adds a single session to the jobs tree
     *
     */
    private async addSingleSession(profile: imperative.IProfileLoaded): Promise<void> {
        ZoweLogger.trace("ZosJobsProvider.addSingleSession called.");
        if (profile) {
            // If session is already added, do nothing
            if (this.mSessionNodes.find((tNode) => tNode.label.toString() === profile.name)) {
                return;
            }
            // Uses loaded profile to create a zosmf session with Zowe
            let session: imperative.Session;
            try {
                session = await ZoweExplorerApiRegister.getJesApi(profile).getSession();
            } catch (err) {
                if (err.toString().includes("hostname")) {
                    ZoweLogger.error(err);
                } else {
                    await errorHandling(err, profile.name);
                }
            }
            // Creates ZoweNode to track new session and pushes it to mSessionNodes
            const node = new Job(profile.name, vscode.TreeItemCollapsibleState.Collapsed, null, session, null, profile);
            node.contextValue = globals.JOBS_SESSION_CONTEXT;
            await this.refreshHomeProfileContext(node);
            const icon = getIconByNode(node);
            if (icon) {
                node.iconPath = icon.path;
            }
            node.dirty = true;
            this.mSessionNodes.push(node);
            this.mHistory.addSession(profile.name);
        }
    }

    /**
     * Given user-provided input, determine whether the input is a valid polling interval.
     * @param value The polling interval provided by the user
     * @returns undefined if valid; otherwise, a description string that explains what a valid polling interval is.
     */
    private validatePollInterval(value: string): string {
        const valueAsNum = Number(value);
        if (!isNaN(valueAsNum) && valueAsNum >= globals.MS_PER_SEC) {
            return undefined;
        }

        return localize("zowe.polling.minInterval", "The polling interval must be greater than or equal to 1000ms.");
    }

    /**
     * Show poll options for the spool file matching the provided URI, before the user starts polling.
     * @returns true if the user started polling, false if they dismiss the dialog
     */
    private async showPollOptions(uri: vscode.Uri): Promise<number> {
        const pollValue = SettingsConfig.getDirectValue<number>("zowe.jobs.pollInterval");
        const intervalInput = await Gui.showInputBox({
            title: localize("zowe.polling.intervalOption", "Poll interval (in ms) for: {0}", uri.path),
            value: pollValue.toString(),
            validateInput: (value: string) => this.validatePollInterval(value),
        });

        return intervalInput ? Number(intervalInput) : 0;
    }

    /**
     * Poll the provided spool file, given a user-provided polling interval.
     * @param node The node to start/stop polling
     */
    public async pollData(node: IZoweJobTreeNode): Promise<void> {
        if (!contextually.isSpoolFile(node)) {
            return;
        }

        const session = node.getSessionNode();

        // Interpret node as spool to get spool data
        const spoolData = (node as Spool).spool;
        const encodedUri = encodeJobFile(session.label as string, spoolData);

        // If the uri is already being polled, mark it as ready for removal
        if (encodedUri.path in Poller.pollRequests && contextually.isPolling(node)) {
            Poller.pollRequests[encodedUri.path].dispose = true;
            PollDecorator.updateIcon(encodedUri);
            node.contextValue = node.contextValue.replace(globals.POLL_CONTEXT, "");

            // Fire "tree changed event" to reflect removal of polling context value
            this.mOnDidChangeTreeData.fire();
            return;
        }

        // Add spool file to provider if it wasn't previously opened in the editor
        const fileInEditor = SpoolProvider.files[encodedUri.path];
        if (!fileInEditor) {
            await Gui.showTextDocument(encodedUri);
        }

        // Always prompt the user for a poll interval
        const pollInterval = await this.showPollOptions(encodedUri);

        if (pollInterval === 0) {
            Gui.showMessage(localize("zowe.polling.cancelled", "Polling dismissed for {0}; operation cancelled.", encodedUri.path));
            return;
        }

        // Pass request function to the poller for continuous updates
        Poller.addRequest(encodedUri.path, {
            msInterval: pollInterval,
            request: async () => {
                const statusMsg = Gui.setStatusBarMessage(
                    localize("zowe.polling.statusBar", `$(sync~spin) Polling: {0}...`, encodedUri.path),
                    globals.STATUS_BAR_TIMEOUT_MS
                );
                await fileInEditor.fetchContent.bind(SpoolProvider.files[encodedUri.path])();
                statusMsg.dispose();
            },
        });
        PollDecorator.updateIcon(encodedUri);
        node.contextValue += globals.POLL_CONTEXT;

        // Fire "tree changed event" to reflect added polling context value
        this.mOnDidChangeTreeData.fire();
    }

    public sortBy(session: IZoweJobTreeNode): void {
        if (session.children != null) {
            session.children.sort(Job.sortJobs(session.sort));
            this.nodeDataChanged(session);
        }
    }

    /**
<<<<<<< HEAD
     * Event listener to mark a job doc URI as null in the openFiles record
     * @param this (resolves ESlint warning about unbound methods)
     * @param doc A doc URI that was closed
     */
    public static onDidCloseTextDocument(this: void, doc: vscode.TextDocument): void {
        if (doc.uri.scheme === "zosspool") {
            updateOpenFiles(TreeProviders.job, doc.uri.path, null);
        }
    }
=======
     * Updates or resets the filter for a given job.
     * @param job The job whose filter should be updated/reset
     * @param newFilter Either a valid `JobFilter` object, or `null` to reset the filter
     * @param isSession Whether the node is a session
     */
    public updateFilterForJob(job: IZoweJobTreeNode, newFilter: string | null, isSession: boolean): void {
        job.filter = newFilter;
        job.description = newFilter ? localize("filter.description", "Filter: {0}", newFilter) : null;
        this.nodeDataChanged(job);
        if (newFilter === null) {
            job["children"] = job["actualJobs"];
            TreeProviders.job.refresh();
        }
    }

    public async filterJobsDialog(job: IZoweJobTreeNode): Promise<vscode.InputBox> {
        if (job.collapsibleState === vscode.TreeItemCollapsibleState.Collapsed) {
            Gui.infoMessage(localize("filterJobs.message", "Use the search button to display jobs"));
            return;
        }
        const selection = await Gui.showQuickPick(JOB_FILTER_OPTS, {
            placeHolder: localize("filterJobs.placeholder", "Set a filter..."),
        });
        const filterMethod = JOB_FILTER_OPTS.indexOf(selection);

        const isSession = contextually.isSession(job);
        const userDismissed = filterMethod < 0;
        const clearFilterOpt = localize("filter.clearForProfile", "$(clear-all) Clear filter for profile");
        if (userDismissed || selection === clearFilterOpt) {
            if (selection === clearFilterOpt) {
                this.updateFilterForJob(job, null, isSession);
                Gui.setStatusBarMessage(localize("filter.cleared", "$(check) Filter cleared for {0}", job.label as string), globals.MS_PER_SEC * 4);
            }
            return;
        }
        if (!("filter" in job) && !("actualJobs" in job)) {
            job.actualJobs = job["children"];
        }
        this.nodeDataChanged(job);

        job.description = "";
        const actual_jobs: IZoweJobTreeNode[] = job["actualJobs"];
        const inputBox = await vscode.window.createInputBox();
        inputBox.placeholder = localize("filterJobs.prompt.message", "Enter local filter...");
        inputBox.onDidChangeValue((query) => {
            query = query.toUpperCase();
            job["children"] = actual_jobs.filter((item) => `${item["job"].jobname}(${item["job"].jobid}) - ${item["job"].retcode}`.includes(query));
            TreeProviders.job.refresh();
            this.updateFilterForJob(job, query, isSession);
            Gui.setStatusBarMessage(localize("filter.updated", "$(check) Filter updated for {0}", job.label as string), globals.MS_PER_SEC * 4);
        });
        job.children = actual_jobs;
        this.nodeDataChanged(job);
        inputBox.onDidAccept(() => {
            inputBox.hide();
        });
        inputBox.show();
        return inputBox;
    }
>>>>>>> 6972cc35
}

/**
 * Helper class to allow generation of job details by history or favorite
 */
class JobDetail implements IJob {
    public jobid: string;
    public jobname: string;
    public subsystem: string;
    public owner: string;
    public status: string;
    public type: string;
    public class: string;
    public retcode: string;
    public url: string;
    public "files-url": string;
    public "job-correlator": string;
    public phase: number;
    public "phase-name": string;
    public "reason-not-running"?: string;

    public constructor(combined: string) {
        this.jobname = combined.substring(0, combined.indexOf("("));
        this.jobid = combined.substring(combined.indexOf("(") + 1, combined.indexOf(")"));
    }
}<|MERGE_RESOLUTION|>--- conflicted
+++ resolved
@@ -30,10 +30,7 @@
 import { PollDecorator } from "../utils/DecorationProviders";
 import { TreeViewUtils } from "../utils/TreeViewUtils";
 import { TreeProviders } from "../shared/TreeProviders";
-<<<<<<< HEAD
-=======
 import { JOB_FILTER_OPTS } from "./utils";
->>>>>>> 6972cc35
 
 // Set up localization
 nls.config({
@@ -1166,17 +1163,6 @@
     }
 
     /**
-<<<<<<< HEAD
-     * Event listener to mark a job doc URI as null in the openFiles record
-     * @param this (resolves ESlint warning about unbound methods)
-     * @param doc A doc URI that was closed
-     */
-    public static onDidCloseTextDocument(this: void, doc: vscode.TextDocument): void {
-        if (doc.uri.scheme === "zosspool") {
-            updateOpenFiles(TreeProviders.job, doc.uri.path, null);
-        }
-    }
-=======
      * Updates or resets the filter for a given job.
      * @param job The job whose filter should be updated/reset
      * @param newFilter Either a valid `JobFilter` object, or `null` to reset the filter
@@ -1236,7 +1222,17 @@
         inputBox.show();
         return inputBox;
     }
->>>>>>> 6972cc35
+
+    /**
+     * Event listener to mark a job doc URI as null in the openFiles record
+     * @param this (resolves ESlint warning about unbound methods)
+     * @param doc A doc URI that was closed
+     */
+    public static onDidCloseTextDocument(this: void, doc: vscode.TextDocument): void {
+        if (doc.uri.scheme === "zosspool") {
+            updateOpenFiles(TreeProviders.job, doc.uri.path, null);
+        }
+    }
 }
 
 /**
