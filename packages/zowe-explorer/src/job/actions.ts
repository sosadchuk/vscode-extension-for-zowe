/*
 * This program and the accompanying materials are made available under the terms of the *
 * Eclipse Public License v2.0 which accompanies this distribution, and is available at *
 * https://www.eclipse.org/legal/epl-v20.html                                      *
 *                                                                                 *
 * SPDX-License-Identifier: EPL-2.0                                                *
 *                                                                                 *
 * Copyright Contributors to the Zowe Project.                                     *
 *                                                                                 *
 */

import * as vscode from "vscode";
import * as zowe from "@zowe/cli";
import { errorHandling } from "../utils/ProfilesUtils";
import { Profiles } from "../Profiles";
import { ZoweExplorerApiRegister } from "../ZoweExplorerApiRegister";
import { Gui, ValidProfileEnum, IZoweTree, IZoweJobTreeNode } from "@zowe/zowe-explorer-api";
import { Job, Spool } from "./ZoweJobNode";
import * as nls from "vscode-nls";
import { toUniqueJobFileUri } from "../SpoolProvider";
import * as globals from "../globals";

// Set up localization
nls.config({
    messageFormat: nls.MessageFormat.bundle,
    bundleFormat: nls.BundleFormat.standalone,
})();
const localize: nls.LocalizeFunc = nls.loadMessageBundle();

/**
 * Download all the spool content for the specified job.
 *
 * @param job The job to download the spool content from
 */
export async function downloadSpool(jobs: IZoweJobTreeNode[]) {
    try {
        const dirUri = await Gui.showOpenDialog({
            openLabel: localize("downloadSpool.select", "Select"),
            canSelectFolders: true,
            canSelectFiles: false,
            canSelectMany: false,
        });
        if (dirUri !== undefined) {
            for (const job of jobs) {
                await ZoweExplorerApiRegister.getJesApi(job.getProfile()).downloadSpoolContent({
                    jobid: job.job.jobid,
                    jobname: job.job.jobname,
                    outDir: dirUri[0].fsPath,
                });
            }
        }
    } catch (error) {
        await errorHandling(error, null, error.message);
    }
}

/**
 * Download the spool content for the specified job
 *
 * @param session The session to which the job belongs
 * @param spool The IJobFile to get the spool content for
 * @param refreshTimestamp The timestamp of the last job node refresh
 */
export async function getSpoolContent(session: string, spool: zowe.IJobFile, refreshTimestamp: number) {
    const profiles = Profiles.getInstance();
    let zosmfProfile: zowe.imperative.IProfileLoaded;
    try {
        zosmfProfile = profiles.loadNamedProfile(session);
    } catch (error) {
        await errorHandling(error, session, error.message);
        return;
    }
    await profiles.checkCurrentProfile(zosmfProfile);
    if (profiles.validProfile !== ValidProfileEnum.INVALID) {
        const uri = toUniqueJobFileUri(session, spool)(refreshTimestamp.toString());
        try {
            await Gui.showTextDocument(uri, { preview: false });
        } catch (error) {
            const isTextDocActive =
                vscode.window.activeTextEditor &&
                vscode.window.activeTextEditor.document.uri?.path === `${spool.jobname}.${spool.jobid}.${spool.ddname}`;

            if (isTextDocActive && String(error.message).includes("Failed to show text document")) {
                return;
            }
            await errorHandling(error, session, error.message);
            return;
        }
    }
}

export async function getSpoolContentFromMainframe(node: IZoweJobTreeNode) {
    let spools: zowe.IJobFile[] = [];
    spools = await ZoweExplorerApiRegister.getJesApi(node.getProfile()).getSpoolFiles(node.job?.jobname, node.job?.jobid);
    spools = spools
        // filter out all the objects which do not seem to be correct Job File Document types
        // see an issue #845 for the details
        .filter((item) => !(item.id === undefined && item.ddname === undefined && item.stepname === undefined));
    spools.forEach(async (spool) => {
        if (
            `${spool.stepname}:${spool.ddname} - ${spool["record-count"]}` === node.label.toString() ||
            `${spool.stepname}:${spool.ddname} - ${spool.procstep}` === node.label.toString()
        ) {
            let prefix = spool.stepname;
            if (prefix === undefined) {
                prefix = spool.procstep;
            }

            const procstep = spool.procstep ? spool.procstep : undefined;
            let newLabel: string;
            if (procstep) {
                newLabel = `${spool.stepname}:${spool.ddname} - ${procstep}`;
            } else {
                newLabel = `${spool.stepname}:${spool.ddname} - ${spool["record-count"]}`;
            }

            const spoolNode = new Spool(
                newLabel,
                vscode.TreeItemCollapsibleState.None,
                node.getParent(),
                node.getSession(),
                spool,
                node.job,
                node.getParent()
            );
            node = spoolNode;
            await getSpoolContent(node.getProfile().name, spool, Date.now());
        }
    });
}

/**
 * Refresh a node in the job tree
 *
 * @param node The node to refresh
 * @param jobsProvider The tree to which the refreshed node belongs
 */
export async function refreshJobsServer(node: IZoweJobTreeNode, jobsProvider: IZoweTree<IZoweJobTreeNode>) {
    jobsProvider.checkCurrentProfile(node);
    if (Profiles.getInstance().validProfile === ValidProfileEnum.VALID || Profiles.getInstance().validProfile === ValidProfileEnum.UNVERIFIED) {
        await jobsProvider.refreshElement(node);
    }
}

/**
 * Refresh a job node information and spool files in the job tree
 *
 * @param job The job node to refresh
 * @param jobsProvider The tree to which the refreshed node belongs
 */
export function refreshJob(job: Job, jobsProvider: IZoweTree<IZoweJobTreeNode>) {
    jobsProvider.refreshElement(job);
}

/**
 * Download the JCL content for the specified job.
 *
 * @param job The job to download the JCL content from
 */
export async function downloadJcl(job: Job) {
    try {
        const jobJcl = await ZoweExplorerApiRegister.getJesApi(job.getProfile()).getJclForJob(job.job);
        const jclDoc = await vscode.workspace.openTextDocument({ language: "jcl", content: jobJcl });
        await Gui.showTextDocument(jclDoc, { preview: false });
    } catch (error) {
        await errorHandling(error, null, error.message);
    }
}

/**
 * Focus of the specified job in the tree
 * @param jobsProvider is a jobs tree
 * @param sessionName is a profile name to use in the jobs tree
 * @param jobId is a job to focus on
 */
export const focusOnJob = async (jobsProvider: IZoweTree<IZoweJobTreeNode>, sessionName: string, jobId: string) => {
    let sessionNode: IZoweJobTreeNode | undefined = jobsProvider.mSessionNodes.find((jobNode) => jobNode.label.toString() === sessionName.trim());
    if (!sessionNode) {
        try {
            await jobsProvider.addSession(sessionName.trim());
        } catch (error) {
            await errorHandling(error, null, error.message);
            return;
        }
        sessionNode = jobsProvider.mSessionNodes.find((jobNode) => jobNode.label.toString().trim() === sessionName.trim());
    }
    try {
        jobsProvider.refreshElement(sessionNode);
    } catch (error) {
        await errorHandling(error, null, error.message);
        return;
    }
    sessionNode.searchId = jobId;
    const jobs: IZoweJobTreeNode[] = await sessionNode.getChildren();
    const job = jobs.find((jobNode) => jobNode.job.jobid === jobId);
    if (job) {
        jobsProvider.setItem(jobsProvider.getTreeView(), job);
    }
};

/**
 * Modify a job command
 *
 * @param job The job on which to modify a command
 */
export async function modifyCommand(job: Job) {
    try {
        const options: vscode.InputBoxOptions = {
            prompt: localize("modifyCommand.inputBox.prompt", "Modify Command"),
        };
        const command = await Gui.showInputBox(options);
        if (command !== undefined) {
            const commandApi = ZoweExplorerApiRegister.getInstance().getCommandApi(job.getProfile());
            if (commandApi) {
                const response = await ZoweExplorerApiRegister.getCommandApi(job.getProfile()).issueMvsCommand(`f ${job.job.jobname},${command}`);
                Gui.showMessage(localize("jobActions.modifyCommand.response", "Command response: ") + response.commandResponse);
            }
        }
    } catch (error) {
        if (error.toString().includes("non-existing")) {
            globals.LOG.error(error);
            Gui.errorMessage(
                localize("jobActions.modifyCommand.apiNonExisting", "Not implemented yet for profile of type: ") + job.getProfile().type
            );
        } else {
            await errorHandling(error.toString(), job.getProfile().name, error.message.toString());
        }
    }
}

/**
 * Stop a job command
 *
 * @param job The job on which to stop a command
 */
export async function stopCommand(job: Job) {
    try {
        const commandApi = ZoweExplorerApiRegister.getInstance().getCommandApi(job.getProfile());
        if (commandApi) {
            const response = await ZoweExplorerApiRegister.getCommandApi(job.getProfile()).issueMvsCommand(`p ${job.job.jobname}`);
            Gui.showMessage(localize("jobActions.stopCommand.response", "Command response: ") + response.commandResponse);
        }
    } catch (error) {
        if (error.toString().includes("non-existing")) {
            globals.LOG.error(error);
            Gui.errorMessage(localize("jobActions.stopCommand.apiNonExisting", "Not implemented yet for profile of type: ") + job.getProfile().type);
        } else {
            await errorHandling(error.toString(), job.getProfile().name, error.message.toString());
        }
    }
}

/**
 * Set the owner of a job
 *
 * @param job The job to set the owner of
 * @param jobsProvider The tree to which the updated node belongs
 */
// Is this redundant with the setter in the Job class (ZoweJobNode.ts)?
export async function setOwner(job: IZoweJobTreeNode, jobsProvider: IZoweTree<IZoweJobTreeNode>) {
    const options: vscode.InputBoxOptions = {
        prompt: localize("setOwner.inputBox.prompt", "Owner"),
    };
    const newOwner = await Gui.showInputBox(options);
    job.owner = newOwner;
    jobsProvider.refreshElement(job);
}

/**
 * Set the prefix of a job
 *
 * @param job The job to set the prefix of
 * @param jobsProvider The tree to which the updated node belongs
 */
export async function setPrefix(job: IZoweJobTreeNode, jobsProvider: IZoweTree<IZoweJobTreeNode>) {
    const options: vscode.InputBoxOptions = {
        prompt: localize("setPrefix.inputBox.prompt", "Prefix"),
    };
    const newPrefix = await Gui.showInputBox(options);
    job.prefix = newPrefix;
    jobsProvider.refreshElement(job);
}

/**
 * Delete the selected jobs command
 *
 * @param jobsProvider The tree to which the node belongs
 */
export async function deleteCommand(jobsProvider: IZoweTree<IZoweJobTreeNode>, job?: IZoweJobTreeNode, jobs?: IZoweJobTreeNode[]) {
    if (jobs && jobs.length) {
        await deleteMultipleJobs(
            jobs.filter((jobNode) => jobNode.job !== undefined && jobNode.job !== null),
            jobsProvider
        );
        return;
    } else if (job) {
        await deleteSingleJob(job, jobsProvider);
        return;
    } else {
        const treeView = jobsProvider.getTreeView();
        const selectedNodes = treeView.selection;
        if (selectedNodes) {
            await deleteMultipleJobs(selectedNodes, jobsProvider);
        }
    }
}

async function deleteSingleJob(job: IZoweJobTreeNode, jobsProvider: IZoweTree<IZoweJobTreeNode>): Promise<void> {
    const jobName = `${job.job.jobname}(${job.job.jobid})`;
    const message = localize(
        "deleteJobPrompt.confirmation.message",
        "Are you sure you want to delete the following item?\nThis will permanently remove the following job from your system.\n\n{0}",
        jobName.replace(/(,)/g, "\n")
    );
    const deleteButton = localize("deleteJobPrompt.confirmation.delete", "Delete");
    const result = await Gui.warningMessage(message, {
        items: [deleteButton],
        vsCodeOpts: { modal: true },
    });
    if (!result || result === "Cancel") {
        globals.LOG.debug(localize("deleteJobPrompt.confirmation.cancel.log.debug", "Delete action was canceled."));
        Gui.showMessage(localize("deleteJobPrompt.deleteCancelled", "Delete action was cancelled."));
        return;
    }

    try {
        await jobsProvider.delete(job);
        vscode.window.showInformationMessage(localize("deleteCommand.job", "Job {0} was deleted.", jobName));
    } catch (error) {
        await errorHandling(error.toString(), job.getProfile().name, error.message.toString());
    }
<<<<<<< HEAD

    Gui.showMessage(localize("deleteCommand.job", "Job {0} was deleted.", jobName));
=======
>>>>>>> f92300ab
}

async function deleteMultipleJobs(jobs: ReadonlyArray<IZoweJobTreeNode>, jobsProvider: IZoweTree<IZoweJobTreeNode>): Promise<void> {
    const deleteButton = localize("deleteJobPrompt.confirmation.delete", "Delete");
    const toJobname = (jobNode: IZoweJobTreeNode) => `${jobNode.job.jobname}(${jobNode.job.jobid})`;
    const message = localize(
        "deleteJobPrompt.confirmation.message",
        "Are you sure you want to delete the following {0} items?\nThis will permanently remove the following jobs from your system.\n\n{1}",
        jobs.length,
        jobs.map(toJobname).toString().replace(/(,)/g, "\n")
    );
    const deleteChoice = await Gui.warningMessage(message, {
        items: [deleteButton],
        vsCodeOpts: { modal: true },
    });
    if (!deleteChoice || deleteChoice === "Cancel") {
        globals.LOG.debug(localize("deleteJobPrompt.confirmation.cancel.log.debug", "Delete action was canceled."));
        Gui.showMessage(localize("deleteJobPrompt.deleteCancelled", "Delete action was cancelled."));
        return;
    }
    const deletionResult: ReadonlyArray<IZoweJobTreeNode | Error> = await Promise.all(
        jobs.map(async (job) => {
            try {
                await jobsProvider.delete(job);
                return job;
            } catch (error) {
                globals.LOG.error(error);
                return error;
            }
        })
    );
    const deletedJobs: ReadonlyArray<IZoweJobTreeNode> = deletionResult
        .map((result) => {
            if (result instanceof Error) {
                return undefined;
            }
            return result;
        })
        .filter((result) => result !== undefined);
    if (deletedJobs.length) {
        Gui.showMessage(
            localize(
                "deleteCommand.multipleJobs",
                "The following jobs were deleted: {0}",
                deletedJobs.map(toJobname).toString().replace(/(,)/g, ", ")
            )
        );
    }
    const deletionErrors: ReadonlyArray<Error> = deletionResult
        .map((result) => {
            if (result instanceof Error) {
                const error = result;
                return error;
            }
            return undefined;
        })
        .filter((result) => result !== undefined);
    if (deletionErrors.length) {
        const errorMessages = deletionErrors.map((error) => error.message).join(", ");
        const userMessage = `There were errors during jobs deletion: ${errorMessages}`;
        await errorHandling(userMessage);
    }
}<|MERGE_RESOLUTION|>--- conflicted
+++ resolved
@@ -329,11 +329,8 @@
     } catch (error) {
         await errorHandling(error.toString(), job.getProfile().name, error.message.toString());
     }
-<<<<<<< HEAD
 
     Gui.showMessage(localize("deleteCommand.job", "Job {0} was deleted.", jobName));
-=======
->>>>>>> f92300ab
 }
 
 async function deleteMultipleJobs(jobs: ReadonlyArray<IZoweJobTreeNode>, jobsProvider: IZoweTree<IZoweJobTreeNode>): Promise<void> {
