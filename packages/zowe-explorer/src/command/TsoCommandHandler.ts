--- conflicted
+++ resolved
@@ -12,21 +12,14 @@
 import * as vscode from "vscode";
 import * as nls from "vscode-nls";
 import * as globals from "../globals";
-<<<<<<< HEAD
 import { Gui, ValidProfileEnum, IZoweTreeNode } from "@zowe/zowe-explorer-api";
 import { PersistentFilters } from "../PersistentFilters";
-=======
-import { ValidProfileEnum, IZoweTreeNode, ZoweVsCodeExtension } from "@zowe/zowe-explorer-api";
->>>>>>> 3e95c210
 import { Profiles } from "../Profiles";
 import { ZoweExplorerApiRegister } from "../ZoweExplorerApiRegister";
 import { errorHandling, FilterDescriptor, FilterItem } from "../utils/ProfilesUtils";
 import { ZoweCommandProvider } from "../abstract/ZoweCommandProvider";
 import { IStartTsoParms, imperative } from "@zowe/cli";
-<<<<<<< HEAD
-=======
 import { SettingsConfig } from "../utils/SettingsConfig";
->>>>>>> 3e95c210
 
 // Set up localization
 nls.config({
@@ -62,13 +55,9 @@
     constructor() {
         super();
 
-<<<<<<< HEAD
         this.outputChannel = Gui.createOutputChannel(
             localize("issueTsoCommand.outputchannel.title", "Zowe TSO Command")
         );
-=======
-        this.outputChannel = vscode.window.createOutputChannel(localize("issueTsoCommand.outputchannel.title", "Zowe TSO Command"));
->>>>>>> 3e95c210
     }
 
     /**
@@ -116,11 +105,7 @@
                     return;
                 }
             } else {
-<<<<<<< HEAD
                 Gui.showMessage(localize("issueTsoCommand.noProfilesLoaded", "No profiles available"));
-=======
-                vscode.window.showInformationMessage(localize("issueTsoCommand.noProfilesLoaded", "No profiles available"));
->>>>>>> 3e95c210
                 return;
             }
         } else {
@@ -150,14 +135,9 @@
         } catch (error) {
             if (error.toString().includes("non-existing")) {
                 globals.LOG.error(error);
-<<<<<<< HEAD
                 Gui.errorMessage(
                     localize("issueTsoCommand.apiNonExisting", "Not implemented yet for profile of type: ") +
                         profile.type
-=======
-                vscode.window.showErrorMessage(
-                    localize("issueTsoCommand.apiNonExisting", "Not implemented yet for profile of type: ") + profile.type
->>>>>>> 3e95c210
                 );
             } else {
                 await errorHandling(error.toString(), profile.name, error.message.toString());
@@ -181,11 +161,7 @@
                 // get user selection
                 const choice = await Gui.showQuickPick([createPick, ...items], options1);
                 if (!choice) {
-<<<<<<< HEAD
                     Gui.showMessage(localize("issueTsoCommand.options.noselection", "No selection made."));
-=======
-                    vscode.window.showInformationMessage(localize("issueTsoCommand.options.noselection", "No selection made."));
->>>>>>> 3e95c210
                     return;
                 }
                 response = choice === createPick ? "" : choice.label;
@@ -203,13 +179,9 @@
                 const choice = await Gui.resolveQuickPick(quickpick);
                 quickpick.hide();
                 if (!choice) {
-<<<<<<< HEAD
                     Gui.showMessage(
                         localize("issueTsoCommand.options.noselection", "No selection made. Operation cancelled.")
                     );
-=======
-                    vscode.window.showInformationMessage(localize("issueTsoCommand.options.noselection", "No selection made. Operation cancelled."));
->>>>>>> 3e95c210
                     return;
                 }
                 if (choice instanceof FilterDescriptor) {
@@ -280,13 +252,9 @@
         } catch (error) {
             if (error.toString().includes("account number")) {
                 globals.LOG.error(error);
-<<<<<<< HEAD
                 Gui.errorMessage(
                     localize("issueTsoCommand.accountNumberNotSupplied", "Error: No account number was supplied.")
                 );
-=======
-                vscode.window.showErrorMessage(localize("issueTsoCommand.accountNumberNotSupplied", "Error: No account number was supplied."));
->>>>>>> 3e95c210
             } else {
                 await errorHandling(error.toString(), profile.name, error.message.toString());
             }
