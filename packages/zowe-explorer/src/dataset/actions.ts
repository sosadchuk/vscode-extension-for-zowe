--- conflicted
+++ resolved
@@ -63,12 +63,8 @@
  * Allocates a copy of a data set or member
  *
  */
-<<<<<<< HEAD
-export async function allocateLike(datasetProvider: api.IZoweTree<api.IZoweDatasetTreeNode>, node?: api.IZoweDatasetTreeNode) {
+export async function allocateLike(datasetProvider: api.IZoweTree<api.IZoweDatasetTreeNode>, node?: api.IZoweDatasetTreeNode): Promise<void> {
     ZoweLogger.trace("dataset.actions.allocateLike called.");
-=======
-export async function allocateLike(datasetProvider: api.IZoweTree<api.IZoweDatasetTreeNode>, node?: api.IZoweDatasetTreeNode): Promise<void> {
->>>>>>> f001941a
     let profile: zowe.imperative.IProfileLoaded;
     let likeDSName: string;
     let currSession: api.IZoweDatasetTreeNode;
@@ -137,14 +133,9 @@
         try {
             await ZoweExplorerApiRegister.getMvsApi(profile).allocateLikeDataSet(newDSName.toUpperCase(), likeDSName);
         } catch (err) {
-<<<<<<< HEAD
-            await errorHandling(err, newDSName, localize("createDataSet.error", "Unable to create data set: ") + err.message);
-=======
-            globals.LOG.error(localize("createDataSet.log.error", "Error encountered when creating data set! ") + JSON.stringify(err));
             if (err instanceof Error) {
                 await errorHandling(err, newDSName, localize("createDataSet.error", "Unable to create data set: ") + err.message);
             }
->>>>>>> f001941a
             throw err;
         }
     }
@@ -165,12 +156,8 @@
     datasetProvider.getTreeView().reveal(newNode, { select: true, focus: true });
 }
 
-<<<<<<< HEAD
-export async function uploadDialog(node: ZoweDatasetNode, datasetProvider: api.IZoweTree<api.IZoweDatasetTreeNode>) {
+export async function uploadDialog(node: ZoweDatasetNode, datasetProvider: api.IZoweTree<api.IZoweDatasetTreeNode>): Promise<void> {
     ZoweLogger.trace("dataset.actions.uploadDialog called.");
-=======
-export async function uploadDialog(node: ZoweDatasetNode, datasetProvider: api.IZoweTree<api.IZoweDatasetTreeNode>): Promise<void> {
->>>>>>> f001941a
     const fileOpenOptions = {
         canSelectFiles: true,
         openLabel: "Upload File",
@@ -245,12 +232,8 @@
  * @param {IZoweDatasetTreeNode} node - The node selected for deletion
  * @param {DatasetTree} datasetProvider - the tree which contains the nodes
  */
-<<<<<<< HEAD
-export async function deleteDatasetPrompt(datasetProvider: api.IZoweTree<api.IZoweDatasetTreeNode>, node?: api.IZoweDatasetTreeNode) {
+export async function deleteDatasetPrompt(datasetProvider: api.IZoweTree<api.IZoweDatasetTreeNode>, node?: api.IZoweDatasetTreeNode): Promise<void> {
     ZoweLogger.trace("dataset.actions.deleteDatasetPrompt called.");
-=======
-export async function deleteDatasetPrompt(datasetProvider: api.IZoweTree<api.IZoweDatasetTreeNode>, node?: api.IZoweDatasetTreeNode): Promise<void> {
->>>>>>> f001941a
     let nodes: api.IZoweDatasetTreeNode[];
     const treeView = datasetProvider.getTreeView();
     let selectedNodes = treeView.selection;
@@ -401,12 +384,8 @@
  * @param {IZoweDatasetTreeNode} parent - The parent Node
  * @param {DatasetTree} datasetProvider - the tree which contains the nodes
  */
-<<<<<<< HEAD
-export async function createMember(parent: api.IZoweDatasetTreeNode, datasetProvider: api.IZoweTree<api.IZoweDatasetTreeNode>) {
+export async function createMember(parent: api.IZoweDatasetTreeNode, datasetProvider: api.IZoweTree<api.IZoweDatasetTreeNode>): Promise<void> {
     ZoweLogger.trace("dataset.actions.createMember called.");
-=======
-export async function createMember(parent: api.IZoweDatasetTreeNode, datasetProvider: api.IZoweTree<api.IZoweDatasetTreeNode>): Promise<void> {
->>>>>>> f001941a
     const options: vscode.InputBoxOptions = {
         placeHolder: localize("createMember.inputBox.placeholder", "Name of Member"),
         validateInput: (text) => {
@@ -423,14 +402,9 @@
                 responseTimeout: profile.profile?.responseTimeout,
             });
         } catch (err) {
-<<<<<<< HEAD
-            await errorHandling(err, label, localize("createMember.error", "Unable to create member. {0}", err?.message ?? err));
-=======
-            globals.LOG.error(localize("createMember.log.error", "Error encountered when creating member! ") + JSON.stringify(err));
             if (err instanceof Error) {
-                await errorHandling(err, label, localize("createMember.error", "Unable to create member: ") + err.message);
-            }
->>>>>>> f001941a
+                await errorHandling(err, label, localize("createMember.error", "Unable to create member. {0}", err?.message ?? err.toString()));
+            }
             throw err;
         }
         parent.dirty = true;
@@ -457,16 +431,12 @@
  *
  * @param {IZoweDatasetTreeNode} node
  */
-<<<<<<< HEAD
-export async function openPS(node: api.IZoweDatasetTreeNode, previewMember: boolean, datasetProvider?: api.IZoweTree<api.IZoweDatasetTreeNode>) {
-    ZoweLogger.trace("dataset.actions.openPS called.");
-=======
 export async function openPS(
     node: api.IZoweDatasetTreeNode,
     previewMember: boolean,
     datasetProvider?: api.IZoweTree<api.IZoweDatasetTreeNode>
 ): Promise<void> {
->>>>>>> f001941a
+    ZoweLogger.trace("dataset.actions.openPS called.");
     if (datasetProvider) {
         await datasetProvider.checkCurrentProfile(node);
     }
@@ -519,19 +489,13 @@
     }
 }
 
-<<<<<<< HEAD
-export function getDataSetTypeAndOptions(type: string) {
-    ZoweLogger.trace("dataset.actions.getDataSetTypeAndOptions called.");
-    let typeEnum;
-    let createOptions;
-=======
 export function getDataSetTypeAndOptions(type: string): {
     typeEnum: zowe.CreateDataSetTypeEnum;
     createOptions: vscode.WorkspaceConfiguration;
 } {
+    ZoweLogger.trace("dataset.actions.getDataSetTypeAndOptions called.");
     let typeEnum: zowe.CreateDataSetTypeEnum;
     let createOptions: vscode.WorkspaceConfiguration;
->>>>>>> f001941a
     switch (type) {
         case localizedStrings.dsBinary:
             typeEnum = zowe.CreateDataSetTypeEnum.DATA_SET_BINARY;
@@ -569,12 +533,8 @@
  * @param {IZoweDatasetTreeNode} node - Desired Zowe session
  * @param {DatasetTree} datasetProvider - the tree which contains the nodes
  */
-<<<<<<< HEAD
-export async function createFile(node: api.IZoweDatasetTreeNode, datasetProvider: api.IZoweTree<api.IZoweDatasetTreeNode>) {
+export async function createFile(node: api.IZoweDatasetTreeNode, datasetProvider: api.IZoweTree<api.IZoweDatasetTreeNode>): Promise<void> {
     ZoweLogger.trace("dataset.actions.createFile called.");
-=======
-export async function createFile(node: api.IZoweDatasetTreeNode, datasetProvider: api.IZoweTree<api.IZoweDatasetTreeNode>): Promise<void> {
->>>>>>> f001941a
     let dsName: string;
     let typeEnum: number;
     let propertiesFromDsType: any;
@@ -716,22 +676,13 @@
                     .then(() => datasetProvider.getTreeView().reveal(newNode, { select: true, focus: true }));
             }
         } catch (err) {
-<<<<<<< HEAD
-            await errorHandling(
-                err,
-                node.getProfileName(),
-                localize("createDataSet.error", "Error encountered when creating data set. {0}", err?.message)
-            );
-=======
-            globals.LOG.error(localize("createDataSet.error", "Error encountered when creating data set! ") + JSON.stringify(err));
             if (err instanceof Error) {
                 await errorHandling(
                     err,
                     node.getProfileName(),
-                    localize("createDataSet.error", "Error encountered when creating data set! ") + err.message
+                    localize("createDataSet.error", "Error encountered when creating data set. {0}", err?.message)
                 );
             }
->>>>>>> f001941a
             throw err as Error;
         }
     }
@@ -793,12 +744,8 @@
  * @param {IZoweDatasetTreeNode} node   - The node to show attributes for
  * @param {DatasetTree} datasetProvider - the tree which contains the nodes
  */
-<<<<<<< HEAD
-export async function showAttributes(node: api.IZoweDatasetTreeNode, datasetProvider: api.IZoweTree<api.IZoweDatasetTreeNode>) {
+export async function showAttributes(node: api.IZoweDatasetTreeNode, datasetProvider: api.IZoweTree<api.IZoweDatasetTreeNode>): Promise<void> {
     ZoweLogger.trace("dataset.actions.showAttributes called.");
-=======
-export async function showAttributes(node: api.IZoweDatasetTreeNode, datasetProvider: api.IZoweTree<api.IZoweDatasetTreeNode>): Promise<void> {
->>>>>>> f001941a
     await datasetProvider.checkCurrentProfile(node);
     if (Profiles.getInstance().validProfile !== api.ValidProfileEnum.INVALID) {
         const label = node.label as string;
@@ -829,14 +776,13 @@
                 throw new Error(localize("showAttributes.lengthError", "No matching names found for query: {0}", label));
             }
         } catch (err) {
-<<<<<<< HEAD
-            await errorHandling(err, node.getProfileName(), localize("showAttributes.error", "Unable to list attributes. {0}", err?.message ?? err));
-=======
-            globals.LOG.error(localize("showAttributes.log.error", "Error encountered when listing attributes! ") + JSON.stringify(err));
             if (err instanceof Error) {
-                await errorHandling(err, node.getProfileName(), localize("showAttributes.error", "Unable to list attributes: ") + err.message);
-            }
->>>>>>> f001941a
+                await errorHandling(
+                    err,
+                    node.getProfileName(),
+                    localize("showAttributes.error", "Unable to list attributes. {0}", err?.message ?? err.toString())
+                );
+            }
             throw err;
         }
 
@@ -881,12 +827,8 @@
  * @param {DatasetTree} datasetProvider - our DatasetTree object
  */
 // This function does not appear to currently be made available in the UI
-<<<<<<< HEAD
-export async function submitJcl(datasetProvider: api.IZoweTree<api.IZoweDatasetTreeNode>) {
+export async function submitJcl(datasetProvider: api.IZoweTree<api.IZoweDatasetTreeNode>): Promise<void> {
     ZoweLogger.trace("dataset.actions.submitJcl called.");
-=======
-export async function submitJcl(datasetProvider: api.IZoweTree<api.IZoweDatasetTreeNode>): Promise<void> {
->>>>>>> f001941a
     if (!vscode.window.activeTextEditor) {
         const errorMsg = localize("submitJcl.noDocumentOpen", "No editor with a document that could be submitted as JCL is currently open.");
         api.Gui.errorMessage(errorMsg);
@@ -944,13 +886,13 @@
             api.Gui.showMessage(successMsg);
             ZoweLogger.info(successMsg);
         } catch (error) {
-<<<<<<< HEAD
-            await errorHandling(error, sessProfileName, localize("submitJcl.error", "Job submission failed\n{0}", error?.message ?? error));
-=======
             if (error instanceof Error) {
-                await errorHandling(error, sessProfileName, localize("submitJcl.jobSubmissionFailed", "Job submission failed\n") + error.message);
-            }
->>>>>>> f001941a
+                await errorHandling(
+                    error,
+                    sessProfileName,
+                    localize("submitJcl.error", "Job submission failed\n{0}", error?.message ?? error.toString())
+                );
+            }
         }
     } else {
         api.Gui.errorMessage(localizedStrings.profileInvalid);
@@ -965,12 +907,8 @@
  * @returns Whether the job submission should continue.
  */
 async function confirmJobSubmission(node: api.IZoweTreeNode, ownsJob: boolean): Promise<boolean> {
-<<<<<<< HEAD
     ZoweLogger.trace("dataset.actions.confirmJobSubmission called.");
-    const showConfirmationDialog = async () => {
-=======
     const showConfirmationDialog = async (): Promise<boolean> => {
->>>>>>> f001941a
         const selection = await api.Gui.warningMessage(
             localize("confirmJobSubmission.confirm", "Are you sure you want to submit the following job?\n\n{0}", node.getLabel().toString()),
             { items: [{ title: "Submit" }], vsCodeOpts: { modal: true } }
@@ -1010,12 +948,8 @@
  * @export
  * @param node The dataset member
  */
-<<<<<<< HEAD
-export async function submitMember(node: api.IZoweTreeNode) {
+export async function submitMember(node: api.IZoweTreeNode): Promise<void> {
     ZoweLogger.trace("dataset.actions.submitMember called.");
-=======
-export async function submitMember(node: api.IZoweTreeNode): Promise<void> {
->>>>>>> f001941a
     let label: string;
     let sesName: string;
     let sessProfile: zowe.imperative.IProfileLoaded;
@@ -1057,13 +991,13 @@
             api.Gui.showMessage(successMsg);
             ZoweLogger.info(successMsg);
         } catch (error) {
-<<<<<<< HEAD
-            await errorHandling(error, sesName, localize("submitMember.error", "Job submission failed.\n{0}", error?.message ?? error));
-=======
             if (error instanceof Error) {
-                await errorHandling(error, sesName, localize("submitMember.jobSubmissionFailed", "Job submission failed\n") + error.message);
-            }
->>>>>>> f001941a
+                await errorHandling(
+                    error,
+                    sesName,
+                    localize("submitMember.error", "Job submission failed.\n{0}", error?.message ?? error.toString())
+                );
+            }
         }
     }
 }
@@ -1075,12 +1009,8 @@
  * @param {IZoweTreeNode} node - The node to be deleted
  * @param {IZoweTree<IZoweDatasetTreeNode>} datasetProvider - the tree which contains the nodes
  */
-<<<<<<< HEAD
-export async function deleteDataset(node: api.IZoweTreeNode, datasetProvider: api.IZoweTree<api.IZoweDatasetTreeNode>) {
+export async function deleteDataset(node: api.IZoweTreeNode, datasetProvider: api.IZoweTree<api.IZoweDatasetTreeNode>): Promise<void> {
     ZoweLogger.trace("dataset.actions.deleteDataset called.");
-=======
-export async function deleteDataset(node: api.IZoweTreeNode, datasetProvider: api.IZoweTree<api.IZoweDatasetTreeNode>): Promise<void> {
->>>>>>> f001941a
     let label = "";
     let fav = false;
 
@@ -1160,12 +1090,8 @@
  * @param {IZoweDatasetTreeNode} node - The node which represents the dataset
  */
 // This is not a UI refresh.
-<<<<<<< HEAD
-export async function refreshPS(node: api.IZoweDatasetTreeNode) {
+export async function refreshPS(node: api.IZoweDatasetTreeNode): Promise<void> {
     ZoweLogger.trace("dataset.actions.refreshPS called.");
-=======
-export async function refreshPS(node: api.IZoweDatasetTreeNode): Promise<void> {
->>>>>>> f001941a
     let label: string;
     try {
         switch (true) {
@@ -1215,12 +1141,8 @@
  * @param {IZoweDatasetTreeNode} node - The node which represents the parent PDS of members
  * @param datasetProvider
  */
-<<<<<<< HEAD
-export async function refreshDataset(node: api.IZoweDatasetTreeNode, datasetProvider: api.IZoweTree<api.IZoweDatasetTreeNode>) {
+export async function refreshDataset(node: api.IZoweDatasetTreeNode, datasetProvider: api.IZoweTree<api.IZoweDatasetTreeNode>): Promise<void> {
     ZoweLogger.trace("dataset.actions.refreshDataset called.");
-=======
-export async function refreshDataset(node: api.IZoweDatasetTreeNode, datasetProvider: api.IZoweTree<api.IZoweDatasetTreeNode>): Promise<void> {
->>>>>>> f001941a
     try {
         await node.getChildren();
         datasetProvider.refreshElement(node);
@@ -1237,15 +1159,8 @@
  * @returns {Promise<void>}
  */
 // This function does not appear to be called by anything except unit and integration tests.
-<<<<<<< HEAD
-export async function enterPattern(node: api.IZoweDatasetTreeNode, datasetProvider: DatasetTree) {
+export async function enterPattern(node: api.IZoweDatasetTreeNode, datasetProvider: DatasetTree): Promise<void> {
     ZoweLogger.trace("dataset.actions.enterPattern called.");
-=======
-export async function enterPattern(node: api.IZoweDatasetTreeNode, datasetProvider: DatasetTree): Promise<void> {
-    if (globals.LOG) {
-        globals.LOG.debug(localize("enterPattern.log.debug.prompt", "Prompting the user for a data set pattern"));
-    }
->>>>>>> f001941a
     let pattern: string;
     if (contextually.isSessionNotFav(node)) {
         // manually entering a search
@@ -1289,12 +1204,8 @@
  * @deprecated Please use copyDataSets
  * @param {IZoweNodeType} node - The node to copy
  */
-<<<<<<< HEAD
-export async function copyDataSet(node: api.IZoweNodeType) {
+export async function copyDataSet(node: api.IZoweNodeType): Promise<void> {
     ZoweLogger.trace("dataset.actions.copyDataSet called.");
-=======
-export async function copyDataSet(node: api.IZoweNodeType): Promise<void> {
->>>>>>> f001941a
     return vscode.env.clipboard.writeText(JSON.stringify(dsUtils.getNodeLabels(node)));
 }
 
@@ -1306,14 +1217,9 @@
  * @param {ZoweDatasetNode[]} nodeList - Multiple selected Nodes to copy
  * @param datasetProvider
  */
-<<<<<<< HEAD
-export async function copyDataSets(node, nodeList: ZoweDatasetNode[], datasetProvider: api.IZoweTree<api.IZoweDatasetTreeNode>) {
+export async function copyDataSets(node, nodeList: ZoweDatasetNode[], datasetProvider: api.IZoweTree<api.IZoweDatasetTreeNode>): Promise<void> {
     ZoweLogger.trace("dataset.actions.copyDataSets called.");
-    let selectedNodes;
-=======
-export async function copyDataSets(node, nodeList: ZoweDatasetNode[], datasetProvider: api.IZoweTree<api.IZoweDatasetTreeNode>): Promise<void> {
     let selectedNodes: ZoweDatasetNode[] = [];
->>>>>>> f001941a
     if (!(node || nodeList)) {
         selectedNodes = datasetProvider.getTreeView().selection as ZoweDatasetNode[];
     } else {
@@ -1350,12 +1256,8 @@
  * @export
  * @param {IZoweDatasetTreeNode} node - The node to migrate
  */
-<<<<<<< HEAD
-export async function hMigrateDataSet(node: ZoweDatasetNode) {
+export async function hMigrateDataSet(node: ZoweDatasetNode): Promise<zowe.IZosFilesResponse> {
     ZoweLogger.trace("dataset.actions.hMigrateDataSet called.");
-=======
-export async function hMigrateDataSet(node: ZoweDatasetNode): Promise<zowe.IZosFilesResponse> {
->>>>>>> f001941a
     await Profiles.getInstance().checkCurrentProfile(node.getProfile());
     if (Profiles.getInstance().validProfile !== api.ValidProfileEnum.INVALID) {
         const { dataSetName } = dsUtils.getNodeLabels(node);
@@ -1379,12 +1281,8 @@
  * @export
  * @param {IZoweDatasetTreeNode} node - The node to recall
  */
-<<<<<<< HEAD
-export async function hRecallDataSet(node: ZoweDatasetNode) {
+export async function hRecallDataSet(node: ZoweDatasetNode): Promise<zowe.IZosFilesResponse> {
     ZoweLogger.trace("dataset.actions.hRecallDataSet called.");
-=======
-export async function hRecallDataSet(node: ZoweDatasetNode): Promise<zowe.IZosFilesResponse> {
->>>>>>> f001941a
     await Profiles.getInstance().checkCurrentProfile(node.getProfile());
     if (Profiles.getInstance().validProfile !== api.ValidProfileEnum.INVALID) {
         const { dataSetName } = dsUtils.getNodeLabels(node);
@@ -1408,12 +1306,8 @@
  * @export
  * @param {IZoweDatasetTreeNode} node - The node to get details from
  */
-<<<<<<< HEAD
-export async function showFileErrorDetails(node: ZoweDatasetNode) {
+export async function showFileErrorDetails(node: ZoweDatasetNode): Promise<void> {
     ZoweLogger.trace("dataset.actions.showFileErrorDetails called.");
-=======
-export async function showFileErrorDetails(node: ZoweDatasetNode): Promise<void> {
->>>>>>> f001941a
     await Profiles.getInstance().checkCurrentProfile(node.getProfile());
     if (Profiles.getInstance().validProfile === api.ValidProfileEnum.INVALID) {
         api.Gui.errorMessage(localizedStrings.profileInvalid);
@@ -1441,12 +1335,8 @@
  * @param {ZoweNode} node - The node to paste to
  * @param {DatasetTree} datasetProvider - the tree which contains the nodes
  */
-<<<<<<< HEAD
-export async function pasteMember(node: api.IZoweDatasetTreeNode, datasetProvider: api.IZoweTree<api.IZoweDatasetTreeNode>) {
+export async function pasteMember(node: api.IZoweDatasetTreeNode, datasetProvider: api.IZoweTree<api.IZoweDatasetTreeNode>): Promise<void> {
     ZoweLogger.trace("dataset.actions.pasteMember called.");
-=======
-export async function pasteMember(node: api.IZoweDatasetTreeNode, datasetProvider: api.IZoweTree<api.IZoweDatasetTreeNode>): Promise<void> {
->>>>>>> f001941a
     const { profileName, dataSetName } = dsUtils.getNodeLabels(node);
     let memberName: string;
     let beforeDataSetName: string;
@@ -1674,12 +1564,8 @@
  * @export
  * @param {DatasetTree} datasetProvider - the tree which contains the nodes
  */
-<<<<<<< HEAD
-export async function pasteDataSetMembers(datasetProvider: api.IZoweTree<api.IZoweDatasetTreeNode>, node: ZoweDatasetNode) {
+export async function pasteDataSetMembers(datasetProvider: api.IZoweTree<api.IZoweDatasetTreeNode>, node: ZoweDatasetNode): Promise<void> {
     ZoweLogger.trace("dataset.actions.pasteDataSetMembers called.");
-=======
-export async function pasteDataSetMembers(datasetProvider: api.IZoweTree<api.IZoweDatasetTreeNode>, node: ZoweDatasetNode): Promise<void> {
->>>>>>> f001941a
     let clipboardContent;
     try {
         clipboardContent = JSON.parse(await vscode.env.clipboard.readText());
@@ -1722,12 +1608,8 @@
  * @export
  * @param {ZoweDatasetNode} node - node to be downloaded
  */
-<<<<<<< HEAD
-export async function downloadDs(node: ZoweDatasetNode) {
+export async function downloadDs(node: ZoweDatasetNode): Promise<zowe.IZosFilesResponse> {
     ZoweLogger.trace("dataset.actions.downloadDs called.");
-=======
-export async function downloadDs(node: ZoweDatasetNode): Promise<zowe.IZosFilesResponse> {
->>>>>>> f001941a
     const profile = node.getProfile();
     let lbl: string;
     switch (true) {
@@ -1758,12 +1640,8 @@
  * @export
  * @param {ZoweDatasetNode[]} nodes - nodes to be copied
  */
-<<<<<<< HEAD
-export async function copySequentialDatasets(nodes: ZoweDatasetNode[]) {
+export async function copySequentialDatasets(nodes: ZoweDatasetNode[]): Promise<void> {
     ZoweLogger.trace("dataset.actions.copySequentialDatasets called.");
-=======
-export async function copySequentialDatasets(nodes: ZoweDatasetNode[]): Promise<void> {
->>>>>>> f001941a
     await _copyProcessor(nodes, "ps", async (node: ZoweDatasetNode, dsname: string, replace: shouldReplace) => {
         const lbl = node.getLabel().toString();
         const mvsApi = ZoweExplorerApiRegister.getMvsApi(node.getProfile());
@@ -1789,12 +1667,8 @@
  * @export
  * @param {ZoweDatasetNode[]} nodes - nodes to be copied
  */
-<<<<<<< HEAD
-export async function copyPartitionedDatasets(nodes: ZoweDatasetNode[]) {
+export async function copyPartitionedDatasets(nodes: ZoweDatasetNode[]): Promise<void> {
     ZoweLogger.trace("dataset.actions.copyPartitionedDatasets called.");
-=======
-export async function copyPartitionedDatasets(nodes: ZoweDatasetNode[]): Promise<void> {
->>>>>>> f001941a
     await _copyProcessor(nodes, "po", async (node: ZoweDatasetNode, dsname: string, replace: shouldReplace) => {
         const lbl = node.getLabel().toString();
         const uploadOptions: IUploadOptions = {
@@ -1921,22 +1795,13 @@
                 await action(node, dsname, replace);
             }
         } catch (error) {
-<<<<<<< HEAD
-            await errorHandling(
-                error,
-                dsUtils.getNodeLabels(node).dataSetName,
-                localize("copyDataSet.error", "Unable to copy data set. {0}", error?.message ?? error)
-            );
-=======
-            globals.LOG.error(localize("copyDataSet.log.error", "Error encountered when copy data set! ") + JSON.stringify(error));
             if (error instanceof Error) {
                 await errorHandling(
                     error,
                     dsUtils.getNodeLabels(node).dataSetName,
-                    localize("copyDataSet.error", "Unable to copy data set: ") + error.message
+                    localize("copyDataSet.error", "Unable to copy data set. {0}", error?.message ?? error.toString())
                 );
             }
->>>>>>> f001941a
         }
     }
 }