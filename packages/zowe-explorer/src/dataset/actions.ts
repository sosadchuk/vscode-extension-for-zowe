--- conflicted
+++ resolved
@@ -223,26 +223,6 @@
                 !contextually.isSession(selectedNode) &&
                 !contextually.isInformation(selectedNode)
         );
-<<<<<<< HEAD
-        // Check that child and parent aren't both in array
-        const newNodeList: IZoweDatasetTreeNode[] = [];
-        for (const item of nodes) {
-            if (!contextually.isDsMember(item)) {
-                for (const parent of nodes) {
-                    const possParent = parent.getLabel().trim();
-                    const childParent = item.getParent().getLabel().trim();
-                    if (possParent !== childParent) {
-                        newNodeList.push(parent);
-                    }
-                }
-            }
-        }
-
-        if (newNodeList.length > 0) {
-            nodes = newNodeList;
-        }
-=======
->>>>>>> 7b0b1f17
     } else {
         if (
             node.getParent() &&
@@ -257,11 +237,7 @@
     }
 
     // The names of the nodes that should be deleted
-<<<<<<< HEAD
-    let nodesToDelete: string[] = nodes.map((deletedNode) => {
-=======
     const nodesToDelete: string[] = nodes.map((deletedNode) => {
->>>>>>> 7b0b1f17
         return contextually.isDsMember(deletedNode)
             ? ` ${deletedNode.getParent().getLabel()}(${deletedNode.getLabel()})`
             : ` ${deletedNode.getLabel()}`;
@@ -291,11 +267,7 @@
     const deleteButton = localize("deleteDatasetPrompt.confirmation.delete", "Delete");
     const message = localize(
         "deleteDatasetPrompt.confirmation.message",
-<<<<<<< HEAD
-        "Are you sure you want to delete these items?\nThis will permanently remove these data sets and/or members from your system.\n\n{0}",
-=======
         "Are you sure you want to delete the following items?\nThis will permanently remove these data sets and/or members from your system.\n\n{0}",
->>>>>>> 7b0b1f17
         nodesToDelete.toString().replace(/(,)/g, "\n")
     );
     await vscode.window.showWarningMessage(message, { modal: true }, ...[deleteButton]).then((selection) => {
