/**
 * This program and the accompanying materials are made available under the terms of the
 * Eclipse Public License v2.0 which accompanies this distribution, and is available at
 * https://www.eclipse.org/legal/epl-v20.html
 *
 * SPDX-License-Identifier: EPL-2.0
 *
 * Copyright Contributors to the Zowe Project.
 *
 */

import * as dsUtils from "../dataset/utils";
import * as vscode from "vscode";
import * as fs from "fs";
import * as zowe from "@zowe/cli";
import * as globals from "../globals";
import * as path from "path";
import * as api from "@zowe/zowe-explorer-api";
import { FilterItem, errorHandling } from "../utils/ProfilesUtils";
import {
    getDocumentFilePath,
    concatChildNodes,
    checkForAddedSuffix,
    getSelectedNodeList,
    JobSubmitDialogOpts,
    JOB_SUBMIT_DIALOG_OPTS,
    getDefaultUri,
    uploadContent,
<<<<<<< HEAD
=======
    updateOpenFiles,
>>>>>>> b2c62f4b
} from "../shared/utils";
import { ZoweExplorerApiRegister } from "../ZoweExplorerApiRegister";
import { Profiles } from "../Profiles";
import { getIconByNode } from "../generators/icons";
import { ZoweDatasetNode } from "./ZoweDatasetNode";
import { DatasetTree } from "./DatasetTree";
import * as contextually from "../shared/context";
import { markDocumentUnsaved, setFileSaved } from "../utils/workspace";
import { IUploadOptions } from "@zowe/zos-files-for-zowe-sdk";
import { ZoweLogger } from "../utils/LoggerUtils";
import { promiseStatus, PromiseStatuses } from "promise-status-async";
import { ProfileManagement } from "../utils/ProfileManagement";

// Set up localization
import * as nls from "vscode-nls";
import { resolveFileConflict } from "../shared/actions";

nls.config({
    messageFormat: nls.MessageFormat.bundle,
    bundleFormat: nls.BundleFormat.standalone,
})();
const localize: nls.LocalizeFunc = nls.loadMessageBundle();

let typeEnum: zowe.CreateDataSetTypeEnum;
// Make a nice new mutable array for the DS properties
let newDSProperties;

/**
 * Localized strings that are used multiple times within the file
 */
const localizedStrings = {
    dsBinary: localize("createFile.dataSetBinary", "Partitioned Data Set: Binary"),
    dsC: localize("createFile.dataSetC", "Partitioned Data Set: C"),
    dsClassic: localize("createFile.dataSetClassic", "Partitioned Data Set: Classic"),
    dsPartitioned: localize("createFile.dataSetPartitioned", "Partitioned Data Set: Default"),
    dsSequential: localize("createFile.dataSetSequential", "Sequential Data Set"),
    opCancelled: localize("dsActions.cancelled", "Operation Cancelled"),
    copyingFiles: localize("dsActions.copy.inProgress", "Copying File(s)"),
    profileInvalid: localize("dsActions.profileInvalid", "Profile is invalid, check connection details."),
    allocString: localize("dsActions.allocate", "Allocate Data Set"),
    editString: localize("dsActions.editAttributes", "Edit Attributes"),
};

/**
 * Allocates a copy of a data set or member
 *
 */
export async function allocateLike(datasetProvider: api.IZoweTree<api.IZoweDatasetTreeNode>, node?: api.IZoweDatasetTreeNode): Promise<void> {
    let profile: zowe.imperative.IProfileLoaded;
    let likeDSName: string;
    let currSession: api.IZoweDatasetTreeNode;

    // User called allocateLike from the command palette
    if (!node) {
        // The user must choose a session
        const qpItems = [];
        const quickpick = api.Gui.createQuickPick();
        quickpick.placeholder = localize("allocateLike.options.prompt", "Select the profile to which the original data set belongs");
        quickpick.ignoreFocusOut = true;

        for (const thisSession of datasetProvider.mSessionNodes) {
            if (!thisSession.label.toString().includes("Favorites")) {
                qpItems.push(new FilterItem({ text: thisSession.label as string }));
            }
        }
        quickpick.items = [...qpItems];

        quickpick.show();
        const selection = await api.Gui.resolveQuickPick(quickpick);
        if (!selection) {
            api.Gui.showMessage(localize("allocateLike.noSelection", "You must select a profile."));
            return;
        } else {
            ZoweLogger.trace(`${selection?.toString()} was profile chosen to allocate a data set.`);
            currSession = datasetProvider.mSessionNodes.find((thisSession) => thisSession.label === selection.label);
            profile = currSession.getProfile();
        }
        quickpick.dispose();

        // The user must enter the name of a data set to copy
        const currSelection = datasetProvider.getTreeView().selection.length > 0 ? datasetProvider.getTreeView().selection[0].label : null;
        const inputBoxOptions: vscode.InputBoxOptions = {
            ignoreFocusOut: true,
            placeHolder: localize("allocateLike.inputBox.placeHolder", "Enter the name of the data set to copy attributes from"),
            value: currSelection as string,
            validateInput: (text) => {
                return dsUtils.validateDataSetName(text) === true ? null : localize("dataset.validation", "Enter a valid data set name.");
            },
        };
        likeDSName = await api.Gui.showInputBox(inputBoxOptions);
        if (!likeDSName) {
            api.Gui.showMessage(localize("allocateLike.noNewName", "You must enter a new data set name."));
            return;
        }
        ZoweLogger.trace(`${likeDSName} was entered to use attributes for new data set.`);
    } else {
        // User called allocateLike by right-clicking a node
        profile = node.getProfile();
        likeDSName = node.label.toString().replace(/\[.*\]: /g, "");
    }
    ZoweLogger.info(localize("allocateLike.logger.info1", "Allocating data set like {0}.", likeDSName));

    // Get new data set name
    const options: vscode.InputBoxOptions = {
        ignoreFocusOut: true,
        placeHolder: localize("allocateLike.inputBox.placeHolder", "Enter a name for the new data set"),
        validateInput: (text) => {
            return dsUtils.validateDataSetName(text) === true ? null : localize("dataset.validation", "Enter a valid data set name.");
        },
    };
    const newDSName = await api.Gui.showInputBox(options);
    if (!newDSName) {
        api.Gui.showMessage(localize("allocateLike.noNewName", "You must enter a new data set name."));
        return;
    } else {
        ZoweLogger.trace(`${newDSName} was entered for the name of the new data set.`);
        // Allocate the data set, or throw an error
        try {
            await ZoweExplorerApiRegister.getMvsApi(profile).allocateLikeDataSet(newDSName.toUpperCase(), likeDSName);
        } catch (err) {
            if (err instanceof Error) {
                await errorHandling(err, newDSName, localize("createDataSet.error", "Unable to create data set."));
            }
            throw err;
        }
    }

    // Refresh tree and open new node, if applicable
    if (!currSession) {
        currSession = datasetProvider.mSessionNodes.find((thisSession) => thisSession.label.toString().trim() === profile.name);
    }

    const theFilter = datasetProvider.createFilterString(newDSName, currSession);
    currSession.tooltip = currSession.pattern = theFilter.toUpperCase();
    datasetProvider.addSearchHistory(theFilter);
    datasetProvider.refresh();
    currSession.dirty = true;
    datasetProvider.refreshElement(currSession);
    const newNode = (await currSession.getChildren()).find((child) => child.label.toString() === newDSName.toUpperCase());
    await datasetProvider.getTreeView().reveal(currSession, { select: true, focus: true });
    datasetProvider.getTreeView().reveal(newNode, { select: true, focus: true });
    ZoweLogger.info(localize("allocateLike.logger.info2", "{0} was created like {0}.", newDSName, likeDSName));
}

export async function uploadDialog(node: ZoweDatasetNode, datasetProvider: api.IZoweTree<api.IZoweDatasetTreeNode>): Promise<void> {
    ZoweLogger.trace("dataset.actions.uploadDialog called.");
    const fileOpenOptions = {
        canSelectFiles: true,
        openLabel: "Upload File",
        canSelectMany: true,
        defaultUri: getDefaultUri(),
    };
    const value = await api.Gui.showOpenDialog(fileOpenOptions);
    if (value?.length > 0) {
        await api.Gui.withProgress(
            {
                location: vscode.ProgressLocation.Notification,
                title: localize("uploadFile.response.upload.title", "Uploading to data set"),
                cancellable: true,
            },
            async (progress, token) => {
                let index = 0;
                for (const item of value) {
                    if (token.isCancellationRequested) {
                        api.Gui.showMessage(localize("uploadFile.uploadCancelled", "Upload action was cancelled."));
                        break;
                    }
                    api.Gui.reportProgress(progress, value.length, index, "Uploading");
                    const response = await uploadFile(node, item.fsPath);
                    if (!response?.success) {
                        await errorHandling(response?.commandResponse, node.getProfileName(), response?.commandResponse);
                        break;
                    }
                    index++;
                }
            }
        );

        // refresh Tree View & favorites
        datasetProvider.refreshElement(node);
        datasetProvider.getTreeView().reveal(node, { expand: true, focus: true });
        if (contextually.isFavorite(node) || contextually.isFavoriteContext(node.getParent())) {
            const nonFavNode = datasetProvider.findNonFavoritedNode(node);
            if (nonFavNode) {
                datasetProvider.refreshElement(nonFavNode);
            }
        } else {
            const favNode = datasetProvider.findFavoritedNode(node);
            if (favNode) {
                datasetProvider.refreshElement(favNode);
            }
        }
    } else {
        api.Gui.showMessage(localizedStrings.opCancelled);
    }
}

export async function uploadFile(node: ZoweDatasetNode, docPath: string): Promise<zowe.IZosFilesResponse> {
    ZoweLogger.trace("dataset.actions.uploadFile called.");
    try {
        const datasetName = node.label as string;
        const prof = node.getProfile();

        const response = await ZoweExplorerApiRegister.getMvsApi(prof).putContents(docPath, datasetName, {
            encoding: prof.profile?.encoding,
            responseTimeout: prof.profile?.responseTimeout,
        });
        return response;
    } catch (e) {
        await errorHandling(e, node.getProfileName());
    }
}

/**
 * Deletes nodes from the data set tree & delegates deletion of data sets, members, and profiles
 *
 * @export
 * @param {IZoweDatasetTreeNode} node - The node selected for deletion
 * @param {DatasetTree} datasetProvider - the tree which contains the nodes
 */
export async function deleteDatasetPrompt(datasetProvider: api.IZoweTree<api.IZoweDatasetTreeNode>, node?: api.IZoweDatasetTreeNode): Promise<void> {
    ZoweLogger.trace("dataset.actions.deleteDatasetPrompt called.");
    let nodes: api.IZoweDatasetTreeNode[];
    const treeView = datasetProvider.getTreeView();
    let selectedNodes = treeView.selection;
    let includedSelection = false;
    if (node) {
        for (const item of selectedNodes) {
            if (node.getLabel().toString() === item.getLabel().toString()) {
                includedSelection = true;
            }
        }
    }

    // Check that child and parent aren't both in array, removing children whose parents are in
    // array to avoid errors from host when deleting none=existent children.
    const childArray: api.IZoweDatasetTreeNode[] = [];
    for (const item of selectedNodes) {
        if (contextually.isDsMember(item)) {
            for (const parent of selectedNodes) {
                if (parent.getLabel() === item.getParent().getLabel()) {
                    childArray.push(item);
                }
            }
        }
    }
    selectedNodes = selectedNodes.filter((val) => !childArray.includes(val));

    if (includedSelection || !node) {
        // Filter out sessions and information messages
        nodes = selectedNodes.filter(
            (selectedNode) => selectedNode.getParent() && !contextually.isSession(selectedNode) && !contextually.isInformation(selectedNode)
        );
    } else {
        if (node.getParent() && !contextually.isSession(node) && !contextually.isInformation(node)) {
            nodes = [];
            nodes.push(node);
        }
    }

    // Check that there are items to be deleted
    if (!nodes || nodes.length === 0) {
        api.Gui.showMessage(localize("deleteDatasetPrompt.nodesToDelete.empty", "No data sets selected for deletion, cancelling..."));
        return;
    }

    // The names of the nodes that should be deleted
    const nodesToDelete: string[] = nodes.map((deletedNode) => {
        return contextually.isDsMember(deletedNode)
            ? ` ${deletedNode.getParent().getLabel().toString()}(${deletedNode.getLabel().toString()})`
            : ` ${deletedNode.getLabel().toString()}`;
    });
    nodesToDelete.sort();

    const nodesDeleted: string[] = [];

    // The member parent nodes that should be refreshed individually
    const memberParents: api.IZoweDatasetTreeNode[] = [];
    for (const deletedNode of nodes) {
        if (contextually.isDsMember(deletedNode)) {
            const parent = deletedNode.getParent();
            if (memberParents.filter((alreadyAddedParent) => alreadyAddedParent.label.toString() === parent.label.toString()).length === 0) {
                memberParents.push(parent);
            }
        }
    }

    nodes.map((deletedNode) => {
        return contextually.isDsMember(deletedNode) ? deletedNode.getParent() : ` ${deletedNode.getLabel().toString()}`;
    });

    // Confirm that the user really wants to delete
    ZoweLogger.debug(localize("deleteDatasetPrompt.deleting", "Deleting data set(s): {0}", nodesToDelete.join(",")));
    const deleteButton = localize("deleteDatasetPrompt.delete.button", "Delete");
    const message = localize(
        "deleteDatasetPrompt.delete.message",
        // eslint-disable-next-line max-len
        `Are you sure you want to delete the following {0} item(s)?\nThis will permanently remove these data sets and/or members from your system.\n\n{1}`,
        nodesToDelete.length,
        nodesToDelete.toString().replace(/(,)/g, "\n")
    );
    await api.Gui.warningMessage(message, {
        items: [deleteButton],
        vsCodeOpts: { modal: true },
    }).then((selection) => {
        if (!selection || selection === "Cancel") {
            ZoweLogger.debug(localizedStrings.opCancelled);
            nodes = [];
            return;
        }
    });

    if (nodes.length === 0) {
        return;
    }
    if (nodes.length === 1) {
        // no multi-select available in Theia
        await deleteDataset(nodes[0], datasetProvider);
        const deleteItemName = contextually.isDsMember(nodes[0])
            ? ` ${nodes[0].getParent().getLabel().toString()}(${nodes[0].getLabel().toString()})`
            : ` ${nodes[0].getLabel().toString()}`;
        nodesDeleted.push(deleteItemName);
    }
    if (nodes.length > 1) {
        // Delete multiple selected nodes
        await api.Gui.withProgress(
            {
                location: vscode.ProgressLocation.Notification,
                title: localize("deleteDatasetPrompt.deleteCounter", "Deleting items"),
                cancellable: true,
            },
            async (progress, token) => {
                for (const [index, currNode] of nodes.entries()) {
                    if (token.isCancellationRequested) {
                        api.Gui.showMessage(localizedStrings.opCancelled);
                        return;
                    }
                    api.Gui.reportProgress(progress, nodes.length, index, "Deleting");
                    try {
                        await deleteDataset(currNode, datasetProvider);
                        const deleteItemName = contextually.isDsMember(currNode)
                            ? ` ${currNode.getParent().getLabel().toString()}(${currNode.getLabel().toString()})`
                            : ` ${currNode.getLabel().toString()}`;
                        nodesDeleted.push(deleteItemName);
                    } catch (err) {
                        ZoweLogger.error(err);
                    }
                }
            }
        );
    }
    if (nodesDeleted.length > 0) {
        nodesDeleted.sort();
        api.Gui.showMessage(
            localize("deleteDatasetPrompt.success", "The following {0} item(s) were deleted:{1}", nodesDeleted.length, nodesDeleted.toString())
        );
    }

    // refresh Tree View & favorites
    datasetProvider.refresh();
    for (const member of memberParents) {
        datasetProvider.refreshElement(member);
    }
}

/**
 * Creates a PDS member
 *
 * @export
 * @param {IZoweDatasetTreeNode} parent - The parent Node
 * @param {DatasetTree} datasetProvider - the tree which contains the nodes
 */
export async function createMember(parent: api.IZoweDatasetTreeNode, datasetProvider: api.IZoweTree<api.IZoweDatasetTreeNode>): Promise<void> {
    ZoweLogger.trace("dataset.actions.createMember called.");
    const options: vscode.InputBoxOptions = {
        placeHolder: localize("createMember.inputBox.placeholder", "Name of Member"),
        validateInput: (text) => {
            return dsUtils.validateMemberName(text) === true ? null : localize("createMember.member.validation", "Enter valid member name");
        },
    };
    const name = await api.Gui.showInputBox(options);
    ZoweLogger.debug(localize("createMember.creating", "Creating new data set member {0}", name));
    if (name) {
        const label = parent.label as string;
        const profile = parent.getProfile();
        try {
            await ZoweExplorerApiRegister.getMvsApi(profile).createDataSetMember(label + "(" + name + ")", {
                responseTimeout: profile.profile?.responseTimeout,
            });
        } catch (err) {
            if (err instanceof Error) {
                await errorHandling(err, label, localize("createMember.error", "Unable to create member."));
            }
            throw err;
        }
        parent.dirty = true;
        datasetProvider.refreshElement(parent);

        await openPS(
            new ZoweDatasetNode(name, vscode.TreeItemCollapsibleState.None, parent, null, undefined, undefined, parent.getProfile()),
            true,
            datasetProvider
        );

        // Refresh corresponding tree parent to reflect addition
        const otherTreeParent = datasetProvider.findEquivalentNode(parent, contextually.isFavorite(parent));
        if (otherTreeParent != null) {
            datasetProvider.refreshElement(otherTreeParent);
        }

        datasetProvider.refresh();
    }
}

/**
 * Downloads and displays a PS or data set member in a text editor view
 *
 * @param {IZoweDatasetTreeNode} node
 */
export async function openPS(
    node: api.IZoweDatasetTreeNode,
    previewMember: boolean,
    datasetProvider: api.IZoweTree<api.IZoweDatasetTreeNode>
): Promise<void> {
    ZoweLogger.trace("dataset.actions.openPS called.");
    if (datasetProvider) {
        await datasetProvider.checkCurrentProfile(node);
    }

    // Status of last "open action" promise
    // If the node doesn't support pending actions, assume last action was resolved to pull new contents
    const lastActionStatus =
        node.ongoingActions?.[api.NodeAction.Download] != null
            ? await promiseStatus(node.ongoingActions[api.NodeAction.Download])
            : PromiseStatuses.PROMISE_RESOLVED;

    // Cache status of double click if the node has the "wasDoubleClicked" property:
    // allows subsequent clicks to register as double-click if node is not done fetching contents
    const doubleClicked = api.Gui.utils.wasDoubleClicked(node, datasetProvider);
    const shouldPreview = doubleClicked ? false : previewMember;
    if (node.wasDoubleClicked != null) {
        node.wasDoubleClicked = doubleClicked;
    }

    // Prevent future "open actions" until last action is completed
    if (lastActionStatus == PromiseStatuses.PROMISE_PENDING) {
        return;
    }

    if (Profiles.getInstance().validProfile !== api.ValidProfileEnum.INVALID) {
        const statusMsg = api.Gui.setStatusBarMessage(localize("dataSet.opening", "$(sync~spin) Opening data set..."));
        try {
            let label: string;
            const defaultMessage = localize("openPS.error", "Invalid data set or member.");
            switch (true) {
                // For favorited or non-favorited sequential DS:
                case contextually.isFavorite(node):
                case contextually.isSessionNotFav(node.getParent()):
                    label = node.label as string;
                    break;
                // For favorited or non-favorited data set members:
                case contextually.isFavoritePds(node.getParent()):
                case contextually.isPdsNotFav(node.getParent()):
                    label = node.getParent().getLabel().toString() + "(" + node.getLabel().toString() + ")";
                    break;
                default:
                    api.Gui.errorMessage(defaultMessage);
                    throw Error(defaultMessage);
            }

            const documentFilePath = getDocumentFilePath(label, node);
            let responsePromise = node.ongoingActions ? node.ongoingActions[api.NodeAction.Download] : null;
            // If there is no ongoing action and the local copy does not exist, fetch contents
            if (responsePromise == null && !fs.existsSync(documentFilePath)) {
                const prof = node.getProfile();
                ZoweLogger.info(localize("openPS.openDataSet", "Opening {0}", label));
                if (node.ongoingActions) {
                    node.ongoingActions[api.NodeAction.Download] = ZoweExplorerApiRegister.getMvsApi(prof).getContents(label, {
                        file: documentFilePath,
                        returnEtag: true,
                        encoding: prof.profile?.encoding,
                        responseTimeout: prof.profile?.responseTimeout,
                    });
                    responsePromise = node.ongoingActions[api.NodeAction.Download];
                } else {
                    responsePromise = ZoweExplorerApiRegister.getMvsApi(prof).getContents(label, {
                        file: documentFilePath,
                        returnEtag: true,
                        encoding: prof.profile?.encoding,
                        responseTimeout: prof.profile?.responseTimeout,
                    });
                }
            }

            if (responsePromise != null) {
                const response = await responsePromise;
                node.setEtag(response.apiResponse.etag);
            }
            statusMsg.dispose();
            updateOpenFiles(datasetProvider, documentFilePath, node);
            const document = await vscode.workspace.openTextDocument(getDocumentFilePath(label, node));
            await api.Gui.showTextDocument(document, { preview: node.wasDoubleClicked != null ? !node.wasDoubleClicked : shouldPreview });
            // discard ongoing action to allow new requests on this node
            if (node.ongoingActions) {
                node.ongoingActions[api.NodeAction.Download] = null;
            }
            if (datasetProvider) {
                datasetProvider.addFileHistory(`[${node.getProfileName()}]: ${label}`);
            }
        } catch (err) {
            statusMsg.dispose();
            await errorHandling(err, node.getProfileName());
            throw err;
        }
    }
}

export function getDataSetTypeAndOptions(type: string): {
    typeEnum: zowe.CreateDataSetTypeEnum;
    createOptions: vscode.WorkspaceConfiguration;
} {
    let createOptions: vscode.WorkspaceConfiguration;
    switch (type) {
        case localizedStrings.dsBinary:
            typeEnum = zowe.CreateDataSetTypeEnum.DATA_SET_BINARY;
            createOptions = vscode.workspace.getConfiguration(globals.SETTINGS_DS_DEFAULT_BINARY);
            break;
        case localizedStrings.dsC:
            typeEnum = zowe.CreateDataSetTypeEnum.DATA_SET_C;
            createOptions = vscode.workspace.getConfiguration(globals.SETTINGS_DS_DEFAULT_C);
            break;
        case localizedStrings.dsClassic:
            typeEnum = zowe.CreateDataSetTypeEnum.DATA_SET_CLASSIC;
            createOptions = vscode.workspace.getConfiguration(globals.SETTINGS_DS_DEFAULT_CLASSIC);
            break;
        case localizedStrings.dsPartitioned:
            typeEnum = zowe.CreateDataSetTypeEnum.DATA_SET_PARTITIONED;
            createOptions = vscode.workspace.getConfiguration(globals.SETTINGS_DS_DEFAULT_PDS);
            break;
        case localizedStrings.dsSequential:
            typeEnum = zowe.CreateDataSetTypeEnum.DATA_SET_SEQUENTIAL;
            createOptions = vscode.workspace.getConfiguration(globals.SETTINGS_DS_DEFAULT_PS);
            break;
    }
    return {
        typeEnum,
        createOptions,
    };
}

/**
 * Creates a new file and uploads to the server
 * @export
 * @param {IZoweDatasetTreeNode} node - Desired Zowe session
 * @param {DatasetTree} datasetProvider - the tree which contains the nodes
 */
export async function createFile(node: api.IZoweDatasetTreeNode, datasetProvider: api.IZoweTree<api.IZoweDatasetTreeNode>): Promise<void> {
    datasetProvider.checkCurrentProfile(node);
    if (Profiles.getInstance().validProfile === api.ValidProfileEnum.INVALID) {
        return;
    }
    newDSProperties = JSON.parse(JSON.stringify(globals.DATA_SET_PROPERTIES));
    // 1st step: Get data set name
    let dsName = await getDataSetName();
    if (!dsName) {
        ZoweLogger.debug(localizedStrings.opCancelled);
        api.Gui.showMessage(localizedStrings.opCancelled);
        return;
    }
    // 2nd step: Get data set type
    const type = await getDsTypeForCreation(datasetProvider);
    if (!type) {
        ZoweLogger.debug(localizedStrings.opCancelled);
        api.Gui.showMessage(localizedStrings.opCancelled);
        return;
    }
    const propertiesFromDsType = getDsProperties(type, datasetProvider);
    // 3rd step: Ask if we allocate, or show DS attributes
    const choice = await allocateOrEditAttributes();
    if (!choice) {
        ZoweLogger.debug(localizedStrings.opCancelled);
        api.Gui.showMessage(localizedStrings.opCancelled);
        return;
    }
    if (choice.includes(localizedStrings.allocString)) {
        // User wants to allocate straightaway - skip Step 4
        const allocMsg = localize("createFile.allocatingNewDataSet", "Allocating new data set");
        ZoweLogger.debug(allocMsg);
        api.Gui.showMessage(allocMsg);
    } else {
        // 4th step (optional): Show data set attributes
        const choice2 = await handleUserSelection();
        if (!choice2) {
            ZoweLogger.debug(localizedStrings.opCancelled);
            api.Gui.showMessage(localizedStrings.opCancelled);
            return;
        }
        ZoweLogger.debug(localize("createFile.allocatingNewDataSet", "Attempting to allocate new data set"));
    }
    const isMatch = compareDsProperties(type, datasetProvider);
    // Format properties for use by API
    const dsPropsForAPI = {};
    newDSProperties?.forEach((property) => {
        if (property.value) {
            if (property.key === `dsName`) {
                dsName = property.value;
            } else {
                if (typeof propertiesFromDsType[property.key] === "number" || property.type === "number") {
                    dsPropsForAPI[property.key] = Number(property.value);
                } else {
                    dsPropsForAPI[property.key] = property.value;
                }
            }
        }
    });
    await allocateNewDataSet(node, dsName, dsPropsForAPI, datasetProvider);
    if (!isMatch) {
        await saveDsTemplate(datasetProvider, dsPropsForAPI);
    }
}

async function handleUserSelection(): Promise<string> {
    // Create the array of items in the quickpick list
    const qpItems = [];
    qpItems.push(new FilterItem({ text: `\u002B ${localizedStrings.allocString}`, show: true }));
    newDSProperties?.forEach((prop) => {
        const propLabel = `\u270F ${prop.label as string}`;
        qpItems.push(new FilterItem({ text: propLabel, description: prop.value, show: true }));
    });

    // Provide the settings for the quickpick's appearance & behavior
    const quickpick = api.Gui.createQuickPick();
    quickpick.placeholder = localize("handleUserSelection.qp.prompt", "Click on parameters to change them");
    quickpick.ignoreFocusOut = true;
    quickpick.items = [...qpItems];
    quickpick.matchOnDescription = false;
    quickpick.onDidHide(() => {
        if (quickpick.selectedItems.length === 0) {
            ZoweLogger.debug(localizedStrings.opCancelled);
            api.Gui.showMessage(localizedStrings.opCancelled);
        }
    });

    // Show quickpick and store the user's input
    quickpick.show();
    const choice2 = await api.Gui.resolveQuickPick(quickpick);
    quickpick.dispose();
    if (!choice2) {
        return;
    }
    const pattern = choice2.label;
    const showPatternOptions = async (): Promise<void> => {
        const options: vscode.InputBoxOptions = {
            value: newDSProperties?.find((prop) => pattern.includes(prop.label))?.value,
            placeHolder: newDSProperties?.find((prop) => prop.label === pattern)?.placeHolder,
        };
        newDSProperties.find((prop) => pattern.includes(prop.label)).value = await api.Gui.showInputBox(options);
    };

    if (pattern) {
        // Parse pattern for selected attribute
        if (pattern.includes(localizedStrings.allocString)) {
            return Promise.resolve(localizedStrings.allocString);
        } else {
            await showPatternOptions();
        }
        return Promise.resolve(handleUserSelection());
    }
}

async function getDataSetName(): Promise<string> {
    const options: vscode.InputBoxOptions = {
        placeHolder: localize("createFile.inputBox.placeHolder", "Name of Data Set"),
        ignoreFocusOut: true,
        validateInput: (text) => {
            return dsUtils.validateDataSetName(text) === true ? null : localize("dataset.validation", "Enter valid dataset name");
        },
    };
    let dsName = await api.Gui.showInputBox(options);
    if (!dsName) {
        return;
    }
    dsName = dsName.trim().toUpperCase();
    return dsName;
}

async function getDsTypeForCreation(datasetProvider: api.IZoweTree<api.IZoweDatasetTreeNode>): Promise<string> {
    const stepTwoOptions: vscode.QuickPickOptions = {
        placeHolder: localize("createFile.quickPickOption.dataSetType", "Template of Data Set to be Created"),
        ignoreFocusOut: true,
        canPickMany: false,
    };
    //get array of template names
    const dsTemplateNames = getTemplateNames(datasetProvider);
    const stepTwoChoices = [
        ...dsTemplateNames,
        localizedStrings.dsBinary,
        localizedStrings.dsC,
        localizedStrings.dsClassic,
        localizedStrings.dsPartitioned,
        localizedStrings.dsSequential,
    ];
    return Promise.resolve(api.Gui.showQuickPick(stepTwoChoices, stepTwoOptions));
}

function getTemplateNames(datasetProvider: api.IZoweTree<api.IZoweDatasetTreeNode>): string[] {
    const templates = datasetProvider.getDsTemplates();
    const templateNames: string[] = [];
    templates?.forEach((template) => {
        Object.entries(template).forEach(([key, value]) => {
            templateNames.push(key);
        });
    });
    return templateNames;
}

function compareDsProperties(type: string, datasetProvider: api.IZoweTree<api.IZoweDatasetTreeNode>): boolean {
    let isMatch = true;
    const templates: api.DataSetAllocTemplate[] = datasetProvider.getDsTemplates();
    let propertiesFromDsType: Partial<zowe.ICreateDataSetOptions>;
    // Look for template
    templates?.forEach((template) => {
        for (const [key, value] of Object.entries(template)) {
            if (type === key) {
                propertiesFromDsType = value;
            }
        }
    });
    if (!propertiesFromDsType) {
        propertiesFromDsType = getDefaultDsTypeProperties(type);
    }
    newDSProperties?.forEach((property) => {
        Object.keys(propertiesFromDsType).forEach((typeProperty) => {
            if (typeProperty === property.key) {
                if (property.value !== propertiesFromDsType[typeProperty].toString()) {
                    isMatch = false;
                    return;
                }
            }
        });
    });
    return isMatch;
}

function getDsProperties(type: string, datasetProvider: api.IZoweTree<api.IZoweDatasetTreeNode>): Partial<zowe.ICreateDataSetOptions> {
    const templates: api.DataSetAllocTemplate[] = datasetProvider.getDsTemplates();
    let propertiesFromDsType: Partial<zowe.ICreateDataSetOptions>;
    // Look for template
    templates?.forEach((template) => {
        Object.entries(template).forEach(([key, value]) => {
            if (type === key) {
                if (template[key].dsorg === "PS") {
                    typeEnum = 4;
                } else {
                    typeEnum = 3;
                }
                propertiesFromDsType = value;
            }
        });
    });
    if (!propertiesFromDsType) {
        propertiesFromDsType = getDefaultDsTypeProperties(type);
    }
    newDSProperties?.forEach((property) => {
        Object.keys(propertiesFromDsType).forEach((typeProperty) => {
            if (typeProperty === property.key) {
                property.value = propertiesFromDsType[typeProperty].toString();
                property.placeHolder = propertiesFromDsType[typeProperty];
            }
        });
    });
    return propertiesFromDsType;
}

function getDefaultDsTypeProperties(dsType: string): zowe.ICreateDataSetOptions {
    typeEnum = getDataSetTypeAndOptions(dsType)?.typeEnum;
    const cliDefaultsKey = globals.CreateDataSetTypeWithKeysEnum[typeEnum]?.replace("DATA_SET_", "");
    return zowe.CreateDefaults.DATA_SET[cliDefaultsKey] as zowe.ICreateDataSetOptions;
}

async function allocateOrEditAttributes(): Promise<string> {
    const stepThreeOptions: vscode.QuickPickOptions = {
        ignoreFocusOut: true,
        canPickMany: false,
    };
    const allocate = `\u002B ${localizedStrings.allocString}`;
    const editAtts = `\u270F ${localizedStrings.editString}`;
    const stepThreeChoices = [allocate, editAtts];
    return Promise.resolve(api.Gui.showQuickPick(stepThreeChoices, stepThreeOptions));
}

async function allocateNewDataSet(
    node: api.IZoweDatasetTreeNode,
    dsName: string,
    dsPropsForAPI: {},
    datasetProvider: api.IZoweTree<api.IZoweDatasetTreeNode>
): Promise<void> {
    const profile = node.getProfile();
    try {
        // Allocate the data set
        await ZoweExplorerApiRegister.getMvsApi(profile).createDataSet(typeEnum, dsName, {
            responseTimeout: profile?.profile?.responseTimeout,
            ...dsPropsForAPI,
        });
        node.dirty = true;
        const theFilter = datasetProvider.createFilterString(dsName, node);
        datasetProvider.refresh();

        // Show newly-created data set in expanded tree view
        await focusOnNewDs(node, dsName, datasetProvider, theFilter);
    } catch (err) {
        const errorMsg = localize("allocateNewDataSet.error", "Error encountered when creating data set.");
        ZoweLogger.error(errorMsg + JSON.stringify(err));
        if (err instanceof Error) {
            await errorHandling(err, node.getProfileName(), errorMsg);
        }
        throw new Error(err);
    }
}

async function focusOnNewDs(
    node: api.IZoweDatasetTreeNode,
    dsName: string,
    datasetProvider: api.IZoweTree<api.IZoweDatasetTreeNode>,
    theFilter: any
): Promise<void> {
    node.tooltip = node.pattern = theFilter.toUpperCase();
    node.collapsibleState = vscode.TreeItemCollapsibleState.Expanded;
    const icon = getIconByNode(node);
    if (icon) {
        node.iconPath = icon.path;
    }
    node.dirty = true;

    const newNode = await node.getChildren().then((children) => children.find((child) => child.label === dsName));
    datasetProvider
        .getTreeView()
        .reveal(node, { select: true, focus: true })
        .then(() => datasetProvider.getTreeView().reveal(newNode, { select: true, focus: true }));
}

async function saveDsTemplate(datasetProvider: api.IZoweTree<api.IZoweDatasetTreeNode>, dsPropsForAPI: any): Promise<void> {
    // newDSProperties
    await api.Gui.infoMessage("Would you like to save these attributes as a template for future data set creation?", {
        items: ["Save"],
        vsCodeOpts: { modal: true },
    }).then(async (selection) => {
        if (selection) {
            const options: vscode.InputBoxOptions = {
                placeHolder: localize("saveDsTemplate.inputBox.placeHolder", "Name of Data Set Template"),
                ignoreFocusOut: true,
            };
            const templateName = await vscode.window.showInputBox(options);
            if (!templateName) {
                ZoweLogger.debug(localizedStrings.opCancelled);
                api.Gui.showMessage(localizedStrings.opCancelled);
                return;
            }
            const newTemplate: api.DataSetAllocTemplate = {
                [templateName]: dsPropsForAPI,
            };
            datasetProvider.addDsTemplate(newTemplate);
        }
    });
}

/**
 * Shows data set attributes in a new text editor
 *
 * @export
 * @param {IZoweDatasetTreeNode} node   - The node to show attributes for
 * @param {DatasetTree} datasetProvider - the tree which contains the nodes
 */
export async function showAttributes(node: api.IZoweDatasetTreeNode, datasetProvider: api.IZoweTree<api.IZoweDatasetTreeNode>): Promise<void> {
    ZoweLogger.trace("dataset.actions.showAttributes called.");
    await datasetProvider.checkCurrentProfile(node);
    if (Profiles.getInstance().validProfile !== api.ValidProfileEnum.INVALID) {
        const label = node.label as string;
        ZoweLogger.debug(localize("showAttributes.show", "Showing attributes for {0}.", label));
        let attributes: any;
        try {
            const nodeProfile = node.getProfile();
            if (contextually.isDsMember(node)) {
                const dsName = node.getParent().getLabel() as string;
                attributes = await ZoweExplorerApiRegister.getMvsApi(nodeProfile).allMembers(dsName.toUpperCase(), {
                    attributes: true,
                    pattern: label.toUpperCase(),
                    responseTimeout: nodeProfile?.profile?.responseTimeout,
                });
            } else {
                attributes = await ZoweExplorerApiRegister.getMvsApi(nodeProfile).dataSet(label, {
                    attributes: true,
                    responseTimeout: nodeProfile?.profile?.responseTimeout,
                });
            }
            attributes = attributes.apiResponse.items;
            if (contextually.isDs(node)) {
                attributes = attributes.filter((dataSet) => {
                    return dataSet.dsname.toUpperCase() === label.toUpperCase();
                });
            }
            if (attributes.length === 0) {
                throw new Error(localize("showAttributes.lengthError", "No matching names found for query: {0}", label));
            }
        } catch (err) {
            if (err instanceof Error) {
                await errorHandling(err, node.getProfileName(), localize("showAttributes.error", "Unable to list attributes."));
            }
            throw err;
        }

        const attributesMessage = localize("attributes.title", "Attributes");
        const webviewHTML = `<!DOCTYPE html>
        <html lang="en">
        <head>
            <meta charset="UTF-8">
            <title>${label} "${attributesMessage}"</title>
        </head>
        <body>
        <table style="margin-top: 2em; border-spacing: 2em 0">
        ${Object.keys(attributes[0]).reduce(
            (html, key) =>
                html.concat(`
                <tr>
                    <td align="left" style="color: var(--vscode-editorLink-activeForeground); font-weight: bold">${key}:</td>
                    <td align="right" style="color: ${
                        isNaN(attributes[0][key]) ? "var(--vscode-settings-textInputForeground)" : "var(--vscode-problemsWarningIcon-foreground)"
                        // eslint-disable-next-line @typescript-eslint/restrict-template-expressions
                    }">${attributes[0][key]}</td>
                </tr>
        `),
            ""
        )}
        </table>
        </body>
        </html>`;
        const panel: vscode.WebviewPanel = api.Gui.createWebviewPanel({
            viewType: "zowe",
            title: label + " " + localize("attributes.title", "Attributes"),
            showOptions: vscode.window.activeTextEditor ? vscode.window.activeTextEditor.viewColumn : 1,
        });
        panel.webview.html = webviewHTML;
    }
}

/**
 * Submit the contents of the editor or file as JCL.
 *
 * @export
 * @param {DatasetTree} datasetProvider - our DatasetTree object
 */
// This function does not appear to currently be made available in the UI
export async function submitJcl(datasetProvider: api.IZoweTree<api.IZoweDatasetTreeNode>, file?: vscode.Uri): Promise<void> {
    ZoweLogger.trace("dataset.actions.submitJcl called.");
    if (!vscode.window.activeTextEditor && !file) {
        const notActiveEditorMsg = localize(
            "submitJcl.notActiveEditorMsg",
            "No editor with a document that could be submitted as JCL is currently open."
        );
        api.Gui.errorMessage(notActiveEditorMsg);
        ZoweLogger.error(notActiveEditorMsg);
        return;
    }

    if (file) {
        await vscode.commands.executeCommand("filesExplorer.openFilePreserveFocus", file);
    }
    const doc = vscode.window.activeTextEditor.document;
    ZoweLogger.debug(localize("submitJcl.submitting", "Submitting as JCL in document {0}", doc.fileName));

    // prompts for job submit confirmation when submitting local JCL from editor/palette
    // no node passed in, ownsJob is true because local file is always owned by userID, passes in local file name
    if (!(await confirmJobSubmission(doc.fileName, true))) {
        return;
    }

    // get session name
    const sessionregex = /\[(.*)(\])(?!.*\])/g;
    const regExp = sessionregex.exec(doc.fileName);
    const profiles = Profiles.getInstance();
    let sessProfileName;
    if (regExp === null) {
        const profileNamesList = ProfileManagement.getRegisteredProfileNameList(globals.Trees.JES);
        if (profileNamesList.length) {
            const quickPickOptions: vscode.QuickPickOptions = {
                placeHolder: localize("submitJcl.qp.placeholder", "Select the Profile to use to submit the job"),
                ignoreFocusOut: true,
                canPickMany: false,
            };
            sessProfileName = await api.Gui.showQuickPick(profileNamesList, quickPickOptions);
            if (!sessProfileName) {
                api.Gui.infoMessage(localizedStrings.opCancelled);
                return;
            }
        } else {
            api.Gui.showMessage(localize("submitJcl.noProfile", "No profiles available"));
        }
    } else {
        sessProfileName = regExp[1];
        if (sessProfileName.includes("[")) {
            // if submitting from favorites, sesName might be the favorite node, so extract further
            sessProfileName = sessionregex.exec(sessProfileName)[1];
        }
    }

    // get profile from session name
    let sessProfile: zowe.imperative.IProfileLoaded;
    const sesNode = (await datasetProvider.getChildren()).find((child) => child.label.toString() === sessProfileName);
    if (sesNode) {
        sessProfile = sesNode.getProfile();
    } else {
        // if submitting from favorites, a session might not exist for this node
        sessProfile = profiles.loadNamedProfile(sessProfileName);
    }
    if (sessProfile == null) {
        ZoweLogger.error(localize("submitJcl.nullSession.error", "Session for submitting JCL was null or undefined!"));
        return;
    }
    await Profiles.getInstance().checkCurrentProfile(sessProfile);
    if (Profiles.getInstance().validProfile !== api.ValidProfileEnum.INVALID) {
        try {
            const job = await ZoweExplorerApiRegister.getJesApi(sessProfile).submitJcl(doc.getText());
            const args = [sessProfileName, job.jobid];
            const setJobCmd = `command:zowe.jobs.setJobSpool?${encodeURIComponent(JSON.stringify(args))}`;
            api.Gui.showMessage(localize("submitJcl.jobSubmitted", "Job submitted ") + `[${job.jobid}](${setJobCmd})`);
            ZoweLogger.info(localize("submitJcl.jobSubmitted", "Job submitted {0} using profile {1}.", job.jobid, sessProfileName));
        } catch (error) {
            if (error instanceof Error) {
                await errorHandling(error, sessProfileName, localize("submitJcl.jobSubmissionFailed", "Job submission failed."));
            }
        }
    } else {
        api.Gui.errorMessage(localizedStrings.profileInvalid);
    }
}

/**
 * Shows a confirmation dialog (if needed) when submitting a job.
 *
 * @param nodeOrFileName The node/member that is being submitted, or the filename to submit
 * @param ownsJob Whether the current user profile owns this job
 * @returns Whether the job submission should continue.
 */
export async function confirmJobSubmission(nodeOrFileName: api.IZoweTreeNode | string, ownsJob: boolean): Promise<boolean> {
    ZoweLogger.trace("dataset.actions.confirmJobSubmission called.");

    const jclName = typeof nodeOrFileName === "string" ? path.basename(nodeOrFileName) : nodeOrFileName.getLabel().toString();

    const showConfirmationDialog = async (): Promise<boolean> => {
        const selection = await api.Gui.warningMessage(
            localize("confirmJobSubmission.confirm", "Are you sure you want to submit the following job?\n\n{0}", jclName),
            { items: [{ title: "Submit" }], vsCodeOpts: { modal: true } }
        );
        return selection != null && selection?.title === "Submit";
    };

    const confirmationOption: string = vscode.workspace.getConfiguration().get("zowe.jobs.confirmSubmission");

    switch (JOB_SUBMIT_DIALOG_OPTS.indexOf(confirmationOption)) {
        case JobSubmitDialogOpts.OtherUserJobs:
            if (!ownsJob && !(await showConfirmationDialog())) {
                return false;
            }
            break;
        case JobSubmitDialogOpts.YourJobs:
            if (ownsJob && !(await showConfirmationDialog())) {
                return false;
            }
            break;
        case JobSubmitDialogOpts.AllJobs:
            if (!(await showConfirmationDialog())) {
                return false;
            }
            break;
        case JobSubmitDialogOpts.Disabled:
        default:
            break;
    }
    return true;
}

/**
 * Submit the selected dataset member as a Job.
 *
 * @export
 * @param node The dataset member
 */
export async function submitMember(node: api.IZoweTreeNode): Promise<void> {
    ZoweLogger.trace("dataset.actions.submitMember called.");
    let label: string;
    let sesName: string;
    let sessProfile: zowe.imperative.IProfileLoaded;
    const profiles = Profiles.getInstance();
    const nodeProfile = node.getProfile();
    await profiles.checkCurrentProfile(nodeProfile);

    const datasetName = contextually.isDsMember(node) ? node.getParent().getLabel().toString() : node.getLabel().toString();
    const ownsJob = datasetName.split(".")[0] === nodeProfile.profile?.user?.toUpperCase();

    if (!(await confirmJobSubmission(node, ownsJob))) {
        return;
    }

    if (Profiles.getInstance().validProfile !== api.ValidProfileEnum.INVALID) {
        const defaultMessage = localize("submitMember.invalidNode.error", "Cannot submit, item invalid.");
        switch (true) {
            // For favorited or non-favorited sequential DS:
            case contextually.isFavorite(node):
            case contextually.isSessionNotFav(node.getParent()):
                sesName = node.getParent().getLabel() as string;
                label = node.label as string;
                sessProfile = node.getProfile();
                break;
            // For favorited or non-favorited data set members:
            case contextually.isFavoritePds(node.getParent()):
            case contextually.isPdsNotFav(node.getParent()):
                sesName = node.getParent().getParent().getLabel() as string;
                label = node.getParent().getLabel().toString() + "(" + node.label.toString() + ")";
                sessProfile = node.getProfile();
                break;
            default:
                api.Gui.errorMessage(defaultMessage);
                throw Error(defaultMessage);
        }
        try {
            const job = await ZoweExplorerApiRegister.getJesApi(sessProfile).submitJob(label);
            const args = [sesName, job.jobid];
            const setJobCmd = `command:zowe.jobs.setJobSpool?${encodeURIComponent(JSON.stringify(args))}`;
            api.Gui.showMessage(localize("submitMember.jobSubmitted", "Job submitted ") + `[${job.jobid}](${setJobCmd})`);
            ZoweLogger.info(localize("submitMember.success", "Job submitted {0} using profile {1}.", job.jobid, sesName));
        } catch (error) {
            if (error instanceof Error) {
                await errorHandling(error, sesName, localize("submitMember.jobSubmissionFailed", "Job submission failed."));
            }
        }
    }
}

/**
 * Deletes a dataset/data set member
 *
 * @export
 * @param {IZoweTreeNode} node - The node to be deleted
 * @param {IZoweTree<IZoweDatasetTreeNode>} datasetProvider - the tree which contains the nodes
 */
export async function deleteDataset(node: api.IZoweTreeNode, datasetProvider: api.IZoweTree<api.IZoweDatasetTreeNode>): Promise<void> {
    ZoweLogger.trace("dataset.actions.deleteDataset called.");
    let label = "";
    let fav = false;

    const parent = node.getParent();
    try {
        const parentContext = parent.contextValue;
        if (parentContext.includes(globals.FAV_SUFFIX)) {
            label = node.getLabel() as string;
            fav = true;
            if (parentContext.includes(globals.DS_PDS_CONTEXT + globals.FAV_SUFFIX)) {
                label = parent.getLabel().toString() + "(" + node.getLabel().toString() + ")";
            }
        } else if (parentContext.includes(globals.DS_SESSION_CONTEXT)) {
            label = node.getLabel() as string;
        } else if (parentContext.includes(globals.DS_PDS_CONTEXT)) {
            label = parent.getLabel().toString() + "(" + node.getLabel().toString() + ")";
        } else {
            throw Error(localize("deleteDataSet.invalidNode.error", "Cannot delete, item invalid."));
        }
        await datasetProvider.checkCurrentProfile(node);
        if (Profiles.getInstance().validProfile !== api.ValidProfileEnum.INVALID) {
            const profile = node.getProfile();
            await ZoweExplorerApiRegister.getMvsApi(profile).deleteDataSet(label, { responseTimeout: profile.profile?.responseTimeout });
        } else {
            return;
        }
    } catch (err) {
        if (err?.message.includes(localize("deleteDataSet.notFound.error", "not found"))) {
            ZoweLogger.error(localize("deleteDataSet.error", "Error encountered when deleting data set. {0}", JSON.stringify(err)));
            api.Gui.showMessage(localize("deleteDataSet.notFound.error", "Unable to find file {0}", label));
        } else {
            await errorHandling(err, node.getProfileName());
        }
        throw err;
    }

    // remove node from tree
    if (fav) {
        datasetProvider.mSessionNodes.forEach((ses) => {
            if (node.getProfileName() === ses.label.toString()) {
                ses.dirty = true;
            }
        });
    } else {
        node.getSessionNode().dirty = true;
    }
    datasetProvider.removeFavorite(node);

    const isMember = contextually.isDsMember(node);

    // If the node is a dataset member, go up a level in the node tree
    // to find the relevant, matching node
    const nodeOfInterest = isMember ? node.getParent() : node;
    const parentNode = datasetProvider.findEquivalentNode(nodeOfInterest, fav);

    if (parentNode != null) {
        // Refresh the correct node (parent of node to delete) to reflect changes
        datasetProvider.refreshElement(isMember ? parentNode : parentNode.getParent());
    }

    datasetProvider.refreshElement(node.getSessionNode());

    // remove local copy of file
    const fileName = getDocumentFilePath(label, node);
    try {
        if (fs.existsSync(fileName)) {
            fs.unlinkSync(fileName);
        }
    } catch (err) {
        ZoweLogger.warn(err);
    }
}

/**
 * Refreshes the passed node with current mainframe data
 *
 * @param {IZoweDatasetTreeNode} node - The node which represents the dataset
 */
// This is not a UI refresh.
export async function refreshPS(node: api.IZoweDatasetTreeNode): Promise<void> {
    ZoweLogger.trace("dataset.actions.refreshPS called.");
    let label: string;
    try {
        switch (true) {
            // For favorited or non-favorited sequential DS:
            case contextually.isFavorite(node):
            case contextually.isSessionNotFav(node.getParent()):
                label = node.label as string;
                break;
            // For favorited or non-favorited data set members:
            case contextually.isFavoritePds(node.getParent()):
            case contextually.isPdsNotFav(node.getParent()):
                label = node.getParent().getLabel().toString() + "(" + node.getLabel().toString() + ")";
                break;
            default:
                throw Error(localize("refreshPS.invalidNode.error", "Item invalid."));
        }
        const documentFilePath = getDocumentFilePath(label, node);
        const prof = node.getProfile();
        const response = await ZoweExplorerApiRegister.getMvsApi(prof).getContents(label, {
            file: documentFilePath,
            returnEtag: true,
            encoding: prof.profile?.encoding,
            responseTimeout: prof.profile?.responseTimeout,
        });
        node.setEtag(response.apiResponse.etag);

        const document = await vscode.workspace.openTextDocument(documentFilePath);
        api.Gui.showTextDocument(document, { preview: false });
        // if there are unsaved changes, vscode won't automatically display the updates, so close and reopen
        if (document.isDirty) {
            await vscode.commands.executeCommand("workbench.action.closeActiveEditor");
            api.Gui.showTextDocument(document, { preview: false });
        }
    } catch (err) {
        if (err.message.includes(localize("refreshPS.notFound.error", "not found"))) {
            ZoweLogger.error(localize("refreshPS.error", "Error encountered when refreshing data set view. {0}", JSON.stringify(err)));
            api.Gui.showMessage(localize("refreshPS.file", "Unable to find file {0}", label));
        } else {
            await errorHandling(err, node.getProfileName());
        }
    }
}

/**
 * Refreshes the names of each member within a PDS
 *
 * @param {IZoweDatasetTreeNode} node - The node which represents the parent PDS of members
 * @param datasetProvider
 */
export async function refreshDataset(node: api.IZoweDatasetTreeNode, datasetProvider: api.IZoweTree<api.IZoweDatasetTreeNode>): Promise<void> {
    ZoweLogger.trace("dataset.actions.refreshDataset called.");
    try {
        await node.getChildren();
        datasetProvider.refreshElement(node);
    } catch (err) {
        await errorHandling(err, node.getProfileName());
    }
}

/**
 * Prompts the user for a pattern, and populates the [TreeView]{@link vscode.TreeView} based on the pattern
 *
 * @param {IZoweDatasetTreeNode} node - The session node
 * @param {DatasetTree} datasetProvider - Current DatasetTree used to populate the TreeView
 * @returns {Promise<void>}
 */
// This function does not appear to be called by anything except unit and integration tests.
export async function enterPattern(node: api.IZoweDatasetTreeNode, datasetProvider: DatasetTree): Promise<void> {
    ZoweLogger.trace("dataset.actions.enterPattern called.");
    let pattern: string;
    if (contextually.isSessionNotFav(node)) {
        // manually entering a search
        const options: vscode.InputBoxOptions = {
            prompt: localize("enterPattern.inputBox.prompt", "Search Data Sets: use a comma to separate multiple patterns"),
            value: node.pattern,
        };
        // get user input
        pattern = await api.Gui.showInputBox(options);
        if (!pattern) {
            api.Gui.showMessage(localize("enterPattern.pattern", "You must enter a pattern."));
            return;
        }
        ZoweLogger.debug(localize("enterPattern.user.prompted", "Prompted for a data set pattern, recieved {0}.", pattern));
    } else {
        // executing search from saved search in favorites
        pattern = node.label.toString().substring(node.label.toString().indexOf(":") + 2);
        const sessionName = node.label.toString().substring(node.label.toString().indexOf("[") + 1, node.label.toString().indexOf("]"));
        await datasetProvider.addSession(sessionName.trim());
        node = datasetProvider.mSessionNodes.find((tempNode) => tempNode.label.toString().trim() === sessionName.trim());
    }

    // update the treeview with the new pattern
    // TODO figure out why a label change is needed to refresh the treeview,
    // instead of changing the collapsible state
    // change label so the treeview updates
    node.tooltip = node.pattern = pattern.toUpperCase();
    node.collapsibleState = vscode.TreeItemCollapsibleState.Expanded;
    node.dirty = true;
    const icon = getIconByNode(node);
    if (icon) {
        node.iconPath = icon.path;
    }
    datasetProvider.addSearchHistory(node.pattern);
}

/**
 * Copy data set info
 *
 * @export
 * @deprecated Please use copyDataSets
 * @param {IZoweNodeType} node - The node to copy
 */
export async function copyDataSet(node: api.IZoweNodeType): Promise<void> {
    ZoweLogger.trace("dataset.actions.copyDataSet called.");
    return vscode.env.clipboard.writeText(JSON.stringify(dsUtils.getNodeLabels(node)));
}

/**
 * Copy data sets
 *
 * @export
 * @param {ZoweDatasetNode} node Node to copy,
 * @param {ZoweDatasetNode[]} nodeList - Multiple selected Nodes to copy
 * @param datasetProvider
 */
export async function copyDataSets(node, nodeList: ZoweDatasetNode[], datasetProvider: api.IZoweTree<api.IZoweDatasetTreeNode>): Promise<void> {
    ZoweLogger.trace("dataset.actions.copyDataSets called.");
    let selectedNodes: ZoweDatasetNode[] = [];
    if (!(node || nodeList)) {
        selectedNodes = datasetProvider.getTreeView().selection as ZoweDatasetNode[];
    } else {
        selectedNodes = getSelectedNodeList(node, nodeList) as ZoweDatasetNode[];
    }

    const unique = [...new Set(selectedNodes.map((item) => item.contextValue))];
    if (unique.length > 1) {
        api.Gui.showMessage(
            localize("copyDataSet.multitype.error", "Cannot perform the copy operation as the data sets selected have different types")
        );
        return;
    }
    if (contextually.isDsMember(selectedNodes[0])) {
        // multiple member
        const filePaths = [];
        selectedNodes.forEach((el) => {
            filePaths.push(dsUtils.getNodeLabels(el));
        });
        return vscode.env.clipboard.writeText(JSON.stringify(filePaths.length > 1 ? filePaths : filePaths[0]));
    }
    if (contextually.isDs(selectedNodes[0])) {
        await copySequentialDatasets(selectedNodes);
        return refreshDataset(selectedNodes[0].getParent(), datasetProvider);
    } else if (contextually.isPds(selectedNodes[0])) {
        await copyPartitionedDatasets(selectedNodes);
        return refreshDataset(selectedNodes[0].getParent(), datasetProvider);
    }
}

/**
 * Migrate data sets
 *
 * @export
 * @param {IZoweDatasetTreeNode} node - The node to migrate
 */
export async function hMigrateDataSet(node: ZoweDatasetNode): Promise<zowe.IZosFilesResponse> {
    ZoweLogger.trace("dataset.actions.hMigrateDataSet called.");
    await Profiles.getInstance().checkCurrentProfile(node.getProfile());
    if (Profiles.getInstance().validProfile !== api.ValidProfileEnum.INVALID) {
        const { dataSetName } = dsUtils.getNodeLabels(node);
        try {
            const response = await ZoweExplorerApiRegister.getMvsApi(node.getProfile()).hMigrateDataSet(dataSetName);
            api.Gui.showMessage(localize("hMigrateDataSet.requestSent", "Migration of data set {0} requested.", dataSetName));
            return response;
        } catch (err) {
            ZoweLogger.error(err);
            api.Gui.errorMessage(err.message);
            return;
        }
    } else {
        api.Gui.errorMessage(localizedStrings.profileInvalid);
    }
}

/**
 * Recall data sets
 *
 * @export
 * @param {IZoweDatasetTreeNode} node - The node to recall
 */
export async function hRecallDataSet(node: ZoweDatasetNode): Promise<zowe.IZosFilesResponse> {
    ZoweLogger.trace("dataset.actions.hRecallDataSet called.");
    await Profiles.getInstance().checkCurrentProfile(node.getProfile());
    if (Profiles.getInstance().validProfile !== api.ValidProfileEnum.INVALID) {
        const { dataSetName } = dsUtils.getNodeLabels(node);
        try {
            const response = await ZoweExplorerApiRegister.getMvsApi(node.getProfile()).hRecallDataSet(dataSetName);
            api.Gui.showMessage(localize("hRecallDataSet.requestSent", "Recall of data set {0} requested.", dataSetName));
            return response;
        } catch (err) {
            ZoweLogger.error(err);
            api.Gui.errorMessage(err.message);
            return;
        }
    } else {
        api.Gui.errorMessage(localizedStrings.profileInvalid);
    }
}

/**
 * Show File Error details when gathering attributes for these data sets
 *
 * @export
 * @param {IZoweDatasetTreeNode} node - The node to get details from
 */
export async function showFileErrorDetails(node: ZoweDatasetNode): Promise<void> {
    ZoweLogger.trace("dataset.actions.showFileErrorDetails called.");
    await Profiles.getInstance().checkCurrentProfile(node.getProfile());
    if (Profiles.getInstance().validProfile === api.ValidProfileEnum.INVALID) {
        api.Gui.errorMessage(localizedStrings.profileInvalid);
    } else {
        const { dataSetName } = dsUtils.getNodeLabels(node);
        if (node.errorDetails) {
            ZoweLogger.error(JSON.stringify(node.errorDetails, null, 2));
            api.Gui.errorMessage(node.errorDetails.message);
        } else {
            try {
                await ZoweExplorerApiRegister.getMvsApi(node.getProfile()).hRecallDataSet(dataSetName);
                api.Gui.errorMessage(localize("showFileErrorDetails.noErrorDetails", "Unable to gather more information"));
            } catch (err) {
                ZoweLogger.error(JSON.stringify(err, null, 2));
                api.Gui.errorMessage(err.message);
            }
        }
    }
}

/**
 * Paste member
 *
 * @export
 * @param {ZoweNode} node - The node to paste to
 * @param {DatasetTree} datasetProvider - the tree which contains the nodes
 */
export async function pasteMember(node: api.IZoweDatasetTreeNode, datasetProvider: api.IZoweTree<api.IZoweDatasetTreeNode>): Promise<void> {
    ZoweLogger.trace("dataset.actions.pasteMember called.");
    const { profileName, dataSetName } = dsUtils.getNodeLabels(node);
    let memberName: string;
    let beforeDataSetName: string;
    let beforeProfileName: string;
    let beforeMemberName: string;

    await Profiles.getInstance().checkCurrentProfile(node.getProfile());
    if (Profiles.getInstance().validProfile !== api.ValidProfileEnum.INVALID) {
        try {
            ({
                dataSetName: beforeDataSetName,
                memberName: beforeMemberName,
                profileName: beforeProfileName,
            } = JSON.parse(await vscode.env.clipboard.readText()));
        } catch (err) {
            throw Error(localize("pasteMember.paste.error", "Invalid paste. Copy data set(s) first."));
        }
        if (node.contextValue.includes(globals.DS_PDS_CONTEXT)) {
            const inputBoxOptions: vscode.InputBoxOptions = {
                value: beforeMemberName,
                placeHolder: localize("pasteMember.inputBox.placeHolder", "Name of Data Set Member"),
                validateInput: (text) => {
                    return dsUtils.validateMemberName(text) === true ? null : localize("member.validation", "Enter valid member name");
                },
            };
            memberName = await api.Gui.showInputBox(inputBoxOptions);
            if (!memberName) {
                return;
            }
        }

        if (beforeProfileName === profileName) {
            let replace: shouldReplace;
            if (memberName) {
                replace = await determineReplacement(node.getProfile(), `${dataSetName}(${memberName})`, "mem");
            }
            if (replace !== "cancel") {
                try {
                    await ZoweExplorerApiRegister.getMvsApi(node.getProfile()).copyDataSetMember(
                        { dsn: beforeDataSetName, member: beforeMemberName },
                        { dsn: dataSetName, member: memberName },
                        { replace: replace === "replace" }
                    );
                } catch (err) {
                    ZoweLogger.error(err);
                    api.Gui.errorMessage(err.message);
                    return;
                }
                if (memberName) {
                    datasetProvider.refreshElement(node);
                    let node2;
                    if (node.contextValue.includes(globals.FAV_SUFFIX)) {
                        node2 = datasetProvider.findNonFavoritedNode(node);
                    } else {
                        node2 = datasetProvider.findFavoritedNode(node);
                    }
                    if (node2) {
                        datasetProvider.refreshElement(node2);
                    }
                } else {
                    await refreshPS(node);
                }
            }
        }
    }
}

/**
 * Uploads the file to the mainframe
 *
 * @export
 * @param {vscode.TextDocument} doc - TextDocument that is being saved
 */
export async function saveFile(doc: vscode.TextDocument, datasetProvider: api.IZoweTree<api.IZoweDatasetTreeNode>): Promise<void> {
    ZoweLogger.trace("dataset.actions.saveFile called.");
    // Check if file is a data set, instead of some other file
    const docPath = path.join(doc.fileName, "..");
    ZoweLogger.debug(localize("saveFile.requestSave", "Requested to save data set {0}", doc.fileName));
    if (docPath.toUpperCase().indexOf(globals.DS_DIR.toUpperCase()) === -1) {
        ZoweLogger.error(
            localize("saveFile.log.debug.path", "path.relative returned a non-blank directory.") +
                localize("saveFile.log.debug.directory", " Assuming we are not in the DS_DIR directory: ") +
                path.relative(docPath, globals.DS_DIR)
        );
        return;
    }
    const start = path.join(globals.DS_DIR + path.sep).length;
    const ending = doc.fileName.substring(start);
    const sesName = ending.substring(0, ending.indexOf(path.sep));
    const profile = Profiles.getInstance().loadNamedProfile(sesName);
    const fileLabel = path.basename(doc.fileName);
    const dataSetName = fileLabel.substring(0, fileLabel.indexOf("("));
    const memberName = fileLabel.substring(fileLabel.indexOf("(") + 1, fileLabel.indexOf(")"));
    if (!profile) {
        const sessionError = localize("saveFile.session.error", "Could not locate session when saving data set.");
        ZoweLogger.error(sessionError);
        await api.Gui.errorMessage(sessionError);
        return;
    }

    const etagFavorites = (
        datasetProvider.mFavorites
            .find((child) => child.label.toString().trim() === sesName)
            ?.children.find((child) => child.label.toString().trim() === dataSetName)
            ?.children.find((child) => child.label.toString().trim() === memberName) as api.IZoweDatasetTreeNode
    )?.getEtag();
    const sesNode =
        etagFavorites !== "" && etagFavorites !== undefined
            ? datasetProvider.mFavorites.find((child) => child.label.toString().trim() === sesName)
            : datasetProvider.mSessionNodes.find((child) => child.label.toString().trim() === sesName);
    if (!sesNode) {
        // if saving from favorites, a session might not exist for this node
        ZoweLogger.debug(localize("saveFile.missingSessionNode", "Could not find session node"));
    }

    // If not a member
    let label = doc.fileName.substring(
        doc.fileName.lastIndexOf(path.sep) + 1,
        checkForAddedSuffix(doc.fileName) ? doc.fileName.lastIndexOf(".") : doc.fileName.length
    );
    label = label.toUpperCase().trim();
    ZoweLogger.info(localize("saveFile.saving", "Saving file {0}", label));
    const dsname = label.includes("(") ? label.slice(0, label.indexOf("(")) : label;
    try {
        // Checks if file still exists on server
        const response = await ZoweExplorerApiRegister.getMvsApi(profile).dataSet(dsname, { responseTimeout: profile.profile?.responseTimeout });
        if (!response.apiResponse.items.length) {
            const saveError = localize(
                "saveFile.saveFailed.error",
                "Data set failed to save. Data set may have been deleted or renamed on mainframe."
            );
            ZoweLogger.error(saveError);
            await api.Gui.errorMessage(saveError);
            return;
        }
    } catch (err) {
        await errorHandling(err, sesName);
    }
    // Get specific node based on label and parent tree (session / favorites)
    const nodes = concatChildNodes(sesNode ? [sesNode] : datasetProvider.mSessionNodes);
    const node: api.IZoweDatasetTreeNode =
        nodes.find((zNode) => {
            if (contextually.isDsMember(zNode)) {
                const zNodeDetails = dsUtils.getProfileAndDataSetName(zNode);
                return `${zNodeDetails.profileName}(${zNodeDetails.dataSetName})` === `${label}`;
            } else if (contextually.isDs(zNode) || contextually.isDsSession(zNode)) {
                return zNode.label.toString().trim() === label;
            } else {
                return false;
            }
        }) ?? datasetProvider.openFiles?.[doc.uri.fsPath];

    // define upload options
    const uploadOptions: IUploadOptions = {
        etag: node?.getEtag(),
        returnEtag: true,
    };

    const prof = node?.getProfile() ?? profile;
    try {
        const uploadResponse = await api.Gui.withProgress(
            {
                location: vscode.ProgressLocation.Window,
                title: localize("saveFile.progress.title", "Saving data set..."),
            },
            () => {
                return uploadContent(node, doc, label, prof, null, uploadOptions.etag, uploadOptions.returnEtag);
            }
        );
        if (uploadResponse.success) {
            api.Gui.setStatusBarMessage(uploadResponse.commandResponse, globals.STATUS_BAR_TIMEOUT_MS);
            // set local etag with the new etag from the updated file on mainframe
            node?.setEtag(uploadResponse.apiResponse[0].etag);
            setFileSaved(true);
        } else if (!uploadResponse.success && uploadResponse.commandResponse.includes("Rest API failure with HTTP(S) status 412")) {
            resolveFileConflict(node, prof, doc, fileLabel, label);
        } else {
            await markDocumentUnsaved(doc);
            api.Gui.errorMessage(uploadResponse.commandResponse);
        }
    } catch (err) {
        await markDocumentUnsaved(doc);
        await errorHandling(err, sesName);
    }
}

/**
 * Paste members
 *
 * @export
 * @param {DatasetTree} datasetProvider - the tree which contains the nodes
 */
export async function pasteDataSetMembers(datasetProvider: api.IZoweTree<api.IZoweDatasetTreeNode>, node: ZoweDatasetNode): Promise<void> {
    ZoweLogger.trace("dataset.actions.pasteDataSetMembers called.");
    let clipboardContent;
    try {
        clipboardContent = JSON.parse(await vscode.env.clipboard.readText());
    } catch (err) {
        api.Gui.errorMessage(localize("pasteDataSetMembers.paste.error", "Invalid paste. Copy data set(s) first."));
        return;
    }
    if (!Array.isArray(clipboardContent) && clipboardContent.memberName) {
        return pasteMember(node, datasetProvider);
    }

    await api.Gui.withProgress(
        {
            location: vscode.ProgressLocation.Window,
            title: localizedStrings.copyingFiles,
        },
        async function copyDsMember() {
            for (const content of clipboardContent) {
                if (content.memberName) {
                    try {
                        await ZoweExplorerApiRegister.getMvsApi(node.getProfile()).copyDataSetMember(
                            { dsn: content.dataSetName, member: content.memberName },
                            { dsn: node.getLabel().toString(), member: content.memberName }
                        );
                    } catch (err) {
                        api.Gui.errorMessage(err.message);
                        return;
                    }
                }
            }
            datasetProvider.refreshElement(node);
            vscode.env.clipboard.writeText("");
        }
    );
}

/**
 * download given dataset node
 *
 * @export
 * @param {ZoweDatasetNode} node - node to be downloaded
 */
export async function downloadDs(node: ZoweDatasetNode): Promise<zowe.IZosFilesResponse> {
    ZoweLogger.trace("dataset.actions.downloadDs called.");
    const profile = node.getProfile();
    let lbl: string;
    const invalidMsg = localize("downloadDs.invalidNode.error", "Cannot download, item invalid.");
    switch (true) {
        case contextually.isFavorite(node):
        case contextually.isSessionNotFav(node.getParent()):
            lbl = node.label as string;
            break;
        case contextually.isFavoritePds(node.getParent()):
        case contextually.isPdsNotFav(node.getParent()):
            lbl = node.getParent().getLabel().toString() + "(" + node.getLabel().toString() + ")";
            break;
        default:
            api.Gui.errorMessage(invalidMsg);
            throw Error(invalidMsg);
    }
    const filePath = getDocumentFilePath(lbl, node);
    return ZoweExplorerApiRegister.getMvsApi(profile).getContents(lbl, {
        file: filePath,
        returnEtag: true,
        encoding: profile.profile.encoding,
    });
}

/**
 * copies given sequential dataset nodes
 *
 * @export
 * @param {ZoweDatasetNode[]} nodes - nodes to be copied
 */
export async function copySequentialDatasets(nodes: ZoweDatasetNode[]): Promise<void> {
    ZoweLogger.trace("dataset.actions.copySequentialDatasets called.");
    await _copyProcessor(nodes, "ps", async (node: ZoweDatasetNode, dsname: string, replace: shouldReplace) => {
        const lbl = node.getLabel().toString();
        const mvsApi = ZoweExplorerApiRegister.getMvsApi(node.getProfile());
        if (mvsApi?.copyDataSet == null) {
            await api.Gui.errorMessage(localize("copySequentialDatasets.notSupported.error", "Copying data sets is not supported."));
        } else {
            await api.Gui.withProgress(
                {
                    location: vscode.ProgressLocation.Window,
                    title: localizedStrings.copyingFiles,
                },
                () => {
                    return mvsApi.copyDataSet(lbl, dsname, null, replace === "replace");
                }
            );
        }
    });
}

/**
 * copies given partitioned dataset nodes
 *
 * @export
 * @param {ZoweDatasetNode[]} nodes - nodes to be copied
 */
export async function copyPartitionedDatasets(nodes: ZoweDatasetNode[]): Promise<void> {
    ZoweLogger.trace("dataset.actions.copyPartitionedDatasets called.");
    await _copyProcessor(nodes, "po", async (node: ZoweDatasetNode, dsname: string, replace: shouldReplace) => {
        const lbl = node.getLabel().toString();
        const uploadOptions: IUploadOptions = {
            etag: node.getEtag(),
            returnEtag: true,
        };

        const children = await node.getChildren();
        const prof = node.getProfile();
        if (prof.profile.encoding) {
            uploadOptions.encoding = prof.profile.encoding;
        }

        await api.Gui.withProgress(
            {
                location: vscode.ProgressLocation.Window,
                title: localizedStrings.copyingFiles,
            },
            () => {
                return Promise.all(
                    children.map((child) =>
                        ZoweExplorerApiRegister.getMvsApi(node.getProfile()).copyDataSetMember(
                            { dsn: lbl, member: child.getLabel().toString() },
                            { dsn: dsname, member: child.getLabel().toString() },
                            { replace: replace === "replace" }
                        )
                    )
                );
            }
        );
    });
}

/**
 * Type of z/os dataset or member intended for replacement
 * @export
 */
export type replaceDstype = "ps" | "po" | "mem";

/**
 * String type to determine whether or not the z/os dataset should be replaced
 * @export
 */
export type shouldReplace = "replace" | "cancel" | "notFound";

/**
 * Helper function to determine whether or not we should replace some z/os content
 *
 * @param nodeProfile The node for which we are going to determine replacement
 * @param name The fully quallified name of the dataset (member included)
 * @param type The type of z/os dataset (or member) that we should determine whether or not to replace
 * @returns string that explain whether or not to replace the z/os content
 */
export async function determineReplacement(nodeProfile: zowe.imperative.IProfileLoaded, name: string, type: replaceDstype): Promise<shouldReplace> {
    ZoweLogger.trace("dataset.actions.determineReplacement called.");
    const mvsApi = ZoweExplorerApiRegister.getMvsApi(nodeProfile);
    const options = { responseTimeout: nodeProfile.profile?.responseTimeout };
    const stringReplace = localize("copyDataSet.replace.option1", "Replace");
    const stringCancel = localize("copyDataSet.replace.option2", "Cancel");
    let q: string = null;
    let replace = false;
    if (type === "mem") {
        const dsname = name.split("(")[0];
        const member = name.split("(")[1].slice(0, -1);
        const res = await mvsApi.allMembers(dsname, options);
        if (res?.success && res.apiResponse?.items.some((m) => m.member === member.toUpperCase())) {
            q = localize("copyDataSet.replace.mem.question", "The data set member already exists.\nDo you want to replace it?");
            replace = stringReplace === (await api.Gui.showMessage(q, { items: [stringReplace, stringCancel] }));
        }
    } else {
        const res = await mvsApi.dataSet(name, options);
        if (res?.success && res.apiResponse?.items.length > 0) {
            if (type === "ps") {
                q = localize("copyDataSet.replace.ps.question", "The physical sequential (PS) data set already exists.\nDo you want to replace it?");
            } else if (type === "po") {
                q = localize(
                    "copyDataSet.replace.po.question",
                    "The partitioned (PO) data set already exists.\nDo you want to merge them while replacing any existing members?"
                );
            }
            replace = stringReplace === (await api.Gui.showMessage(q, { items: [stringReplace, stringCancel] }));
        }
    }
    // Sonar cloud code-smell :'(
    const returnValueIfNotReplacing = q === null ? "notFound" : "cancel";
    return replace ? "replace" : returnValueIfNotReplacing;
}

/**
 * Helper funciton to process the copy operation on all selected nodes
 *
 * @param nodes List of selected nodes to process
 * @param type Type of replacement that should occur
 * @param action Function that will perform the actual replacement/copy operation
 * @returns void - Please don't expect a return value from this method
 */
export async function _copyProcessor(
    nodes: ZoweDatasetNode[],
    type: replaceDstype,
    action: (_node: ZoweDatasetNode, _dsname: string, _shouldReplace: shouldReplace) => Promise<void>
): Promise<void> {
    ZoweLogger.trace("dataset.actions._copyProcessor called.");
    for (const node of nodes) {
        try {
            const lbl = node.getLabel().toString();
            const inputBoxOptions: vscode.InputBoxOptions = {
                prompt: localize("copyProcessor.inputBox.prompt", "Enter a name for the new data set"),
                value: lbl,
                placeHolder: localize("copyProcessor.inputBox.placeHolder", "Name of Data Set"),
                validateInput: (text) => {
                    return dsUtils.validateDataSetName(text) && (lbl !== text) === true
                        ? null
                        : localize("dataset.validation", "Enter a valid data set name.");
                },
            };

            const dsname = await api.Gui.showInputBox(inputBoxOptions);
            if (!dsname) {
                return;
            }
            const replace = await determineReplacement(nodes[0].getProfile(), dsname, type);
            let res: zowe.IZosFilesResponse;
            if (replace === "notFound") {
                res = await ZoweExplorerApiRegister.getMvsApi(nodes[0].getProfile()).allocateLikeDataSet(dsname, lbl);
            }
            if (res?.success || replace !== "cancel") {
                await action(node, dsname, replace);
            }
        } catch (error) {
            if (error instanceof Error) {
                await errorHandling(error, dsUtils.getNodeLabels(node).dataSetName, localize("copyDataSet.error", "Unable to copy data set."));
            }
        }
    }
}<|MERGE_RESOLUTION|>--- conflicted
+++ resolved
@@ -26,10 +26,7 @@
     JOB_SUBMIT_DIALOG_OPTS,
     getDefaultUri,
     uploadContent,
-<<<<<<< HEAD
-=======
     updateOpenFiles,
->>>>>>> b2c62f4b
 } from "../shared/utils";
 import { ZoweExplorerApiRegister } from "../ZoweExplorerApiRegister";
 import { Profiles } from "../Profiles";
