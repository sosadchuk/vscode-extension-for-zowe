--- conflicted
+++ resolved
@@ -61,11 +61,7 @@
 
         for (const thisSession of datasetProvider.mSessionNodes) {
             if (!thisSession.label.toString().includes("Favorites")) {
-<<<<<<< HEAD
-                qpItems.push(new FilterItem(thisSession.label as string));
-=======
                 qpItems.push(new FilterItem({ text: thisSession.label as string }));
->>>>>>> e9f5f68e
             }
         }
         quickpick.items = [...qpItems];
@@ -685,11 +681,6 @@
 
             // Show newly-created data set in expanded tree view
             if (dsName) {
-<<<<<<< HEAD
-                // node.label = `${node.label} `;
-                // node.label = node.label.trim();
-=======
->>>>>>> e9f5f68e
                 node.tooltip = node.pattern = theFilter.toUpperCase();
                 node.collapsibleState = vscode.TreeItemCollapsibleState.Expanded;
                 const icon = getIconByNode(node);
@@ -1167,10 +1158,6 @@
     // TODO figure out why a label change is needed to refresh the treeview,
     // instead of changing the collapsible state
     // change label so the treeview updates
-<<<<<<< HEAD
-    // node.label = node.label.trim() + " ";
-=======
->>>>>>> e9f5f68e
     node.tooltip = node.pattern = pattern.toUpperCase();
     node.collapsibleState = vscode.TreeItemCollapsibleState.Expanded;
     node.dirty = true;
