--- conflicted
+++ resolved
@@ -812,11 +812,6 @@
         // Update tree filter to include selected node, and expand session node in tree
         sessionNode.tooltip = sessionNode.pattern = await this.createFilterString(parentName, sessionNode);
         sessionNode.collapsibleState = vscode.TreeItemCollapsibleState.Expanded;
-<<<<<<< HEAD
-        // sessionNode.label = sessionNode.label.trim() + " ";
-        // sessionNode.label = sessionNode.label.trim();
-=======
->>>>>>> e9f5f68e
         sessionNode.dirty = true;
         await this.refresh();
         let children = await sessionNode.getChildren();
@@ -846,11 +841,6 @@
                 this.removeFileHistory(itemPath);
                 return;
             } else {
-<<<<<<< HEAD
-                // memberNode.getParent().label = memberNode.getParent().label.trim() + " ";
-                // memberNode.getParent().label = memberNode.getParent().label.trim();
-=======
->>>>>>> e9f5f68e
                 memberNode.getParent().collapsibleState = vscode.TreeItemCollapsibleState.Expanded;
                 this.addSearchHistory(`${parentName}(${memberName})`);
                 dsActions.openPS(memberNode, true, this);
@@ -995,11 +985,6 @@
                 dsSets.push(dataSet);
             }
 
-<<<<<<< HEAD
-            // nonFaveNode.label = nonFaveNode.label.trim() + " ";
-            // nonFaveNode.label.trim();
-=======
->>>>>>> e9f5f68e
             let datasets: string;
             for (const item of dsSets) {
                 const newItem = item;
@@ -1293,11 +1278,7 @@
     private async addSingleSession(profile: IProfileLoaded) {
         if (profile) {
             // If session is already added, do nothing
-<<<<<<< HEAD
-            if (this.mSessionNodes.find((tempNode) => tempNode.label.toString() === profile.name)) {
-=======
             if (this.mSessionNodes.find((tNode) => tNode.label.toString() === profile.name)) {
->>>>>>> e9f5f68e
                 return;
             }
             // Uses loaded profile to create a session with the MVS API
