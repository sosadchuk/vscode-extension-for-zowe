--- conflicted
+++ resolved
@@ -1116,13 +1116,9 @@
                 node.tooltip = afterMemberName;
             } catch (err) {
                 this.log.error(localize("renameDataSet.log.error", "Error encountered when renaming data set! ") + JSON.stringify(err));
-<<<<<<< HEAD
-                await errorHandling(err, dataSetName, localize("renameDataSet.error", "Unable to rename data set:"));
-=======
                 if (err instanceof Error) {
-                    await errorHandling(err, dataSetName, localize("renameDataSet.error", "Unable to rename data set: ") + err.message);
-                }
->>>>>>> f001941a
+                    await errorHandling(err, dataSetName, localize("renameDataSet.error", "Unable to rename data set:"));
+                }
                 throw err;
             }
             const otherParent = this.findEquivalentNode(node.getParent(), contextually.isFavorite(node.getParent()));
@@ -1192,13 +1188,9 @@
                 }
             } catch (err) {
                 this.log.error(localize("renameDataSet.log.error", "Error encountered when renaming data set! ") + JSON.stringify(err));
-<<<<<<< HEAD
-                await errorHandling(err, node.label.toString(), localize("renameDataSet.error", "Unable to rename data set:"));
-=======
                 if (err instanceof Error) {
-                    await errorHandling(err, node.label.toString(), localize("renameDataSet.error", "Unable to rename data set: ") + err.message);
-                }
->>>>>>> f001941a
+                    await errorHandling(err, node.label.toString(), localize("renameDataSet.error", "Unable to rename data set:"));
+                }
                 throw err;
             }
         }
