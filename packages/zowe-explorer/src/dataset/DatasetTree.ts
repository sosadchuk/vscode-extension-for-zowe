/**
 * This program and the accompanying materials are made available under the terms of the
 * Eclipse Public License v2.0 which accompanies this distribution, and is available at
 * https://www.eclipse.org/legal/epl-v20.html
 *
 * SPDX-License-Identifier: EPL-2.0
 *
 * Copyright Contributors to the Zowe Project.
 *
 */

import * as vscode from "vscode";
import * as nls from "vscode-nls";

import * as globals from "../globals";
import * as dsActions from "./actions";
import {
    DataSetAllocTemplate,
    Gui,
    ValidProfileEnum,
    IZoweTree,
    IZoweDatasetTreeNode,
    PersistenceSchemaEnum,
    NodeInteraction,
    IZoweTreeNode,
    DatasetFilter,
    DatasetSortOpts,
    SortDirection,
    NodeSort,
    DatasetFilterOpts,
} from "@zowe/zowe-explorer-api";
import { Profiles } from "../Profiles";
import { ZoweExplorerApiRegister } from "../ZoweExplorerApiRegister";
import { FilterDescriptor, FilterItem, errorHandling, syncSessionNode } from "../utils/ProfilesUtils";
<<<<<<< HEAD
import { sortTreeItems, getAppName, getDocumentFilePath, SORT_DIRS, promptForEncoding } from "../shared/utils";
=======
import { sortTreeItems, getAppName, getDocumentFilePath, SORT_DIRS, updateOpenFiles } from "../shared/utils";
>>>>>>> eb20290e
import { ZoweTreeProvider } from "../abstract/ZoweTreeProvider";
import { ZoweDatasetNode } from "./ZoweDatasetNode";
import { getIconById, getIconByNode, IconId, IIconItem } from "../generators/icons";
import * as dayjs from "dayjs";
import * as fs from "fs";
import * as contextually from "../shared/context";
import { closeOpenedTextFile } from "../utils/workspace";
import { IDataSet, IListOptions, imperative } from "@zowe/cli";
import { DATASET_FILTER_OPTS, DATASET_SORT_OPTS, validateDataSetName, validateMemberName } from "./utils";
import { SettingsConfig } from "../utils/SettingsConfig";
import { ZoweLogger } from "../utils/LoggerUtils";
import { TreeViewUtils } from "../utils/TreeViewUtils";
import { TreeProviders } from "../shared/TreeProviders";

// Set up localization
nls.config({
    messageFormat: nls.MessageFormat.bundle,
    bundleFormat: nls.BundleFormat.standalone,
})();
const localize: nls.LocalizeFunc = nls.loadMessageBundle();

/**
 * Creates the Dataset tree that contains nodes of sessions and data sets
 *
 * @export
 */
export async function createDatasetTree(log: imperative.Logger): Promise<DatasetTree> {
    const tree = new DatasetTree();
    tree.initializeFavorites(log);
    await tree.addSession(undefined, undefined, tree);
    return tree;
}

/**
 * A tree that contains nodes of sessions and data sets
 *
 * @export
 * @class DatasetTree
 * @implements {vscode.TreeDataProvider}
 */
export class DatasetTree extends ZoweTreeProvider implements IZoweTree<IZoweDatasetTreeNode> {
    private static readonly persistenceSchema: PersistenceSchemaEnum = PersistenceSchemaEnum.Dataset;
    private static readonly defaultDialogText: string = localize(
        "defaultFilterPrompt.option.prompt.search",
        "$(plus) Create a new filter. For example: HLQ.*, HLQ.aaa.bbb, HLQ.ccc.ddd(member)"
    );
    public mFavoriteSession: ZoweDatasetNode;

    public mSessionNodes: IZoweDatasetTreeNode[] = [];
    public mFavorites: IZoweDatasetTreeNode[] = [];
    public lastOpened: NodeInteraction = {};
    // public memberPattern: IZoweDatasetTreeNode[] = [];
    private treeView: vscode.TreeView<IZoweDatasetTreeNode>;
    public openFiles: Record<string, IZoweDatasetTreeNode> = {};

    public constructor() {
        super(
            DatasetTree.persistenceSchema,
            new ZoweDatasetNode({
                label: localize("Favorites", "Favorites"),
                collapsibleState: vscode.TreeItemCollapsibleState.Collapsed,
            })
        );
        this.mFavoriteSession.contextValue = globals.FAVORITE_CONTEXT;
        const icon = getIconByNode(this.mFavoriteSession);
        if (icon) {
            this.mFavoriteSession.iconPath = icon.path;
        }
        this.mSessionNodes = [this.mFavoriteSession];
        this.treeView = Gui.createTreeView("zowe.ds.explorer", {
            treeDataProvider: this,
            canSelectMany: true,
        });
        this.treeView.onDidCollapseElement(TreeViewUtils.refreshIconOnCollapse([contextually.isPds, contextually.isDsSession], this));
    }

    /**
     * Rename data set
     *
     * @export
     * @param node - The node
     */
    public async rename(node: IZoweDatasetTreeNode): Promise<void> {
        ZoweLogger.trace("DatasetTree.rename called.");
        await Profiles.getInstance().checkCurrentProfile(node.getProfile());
        if (Profiles.getInstance().validProfile === ValidProfileEnum.VALID || !contextually.isValidationEnabled(node)) {
            return contextually.isDsMember(node) ? this.renameDataSetMember(node) : this.renameDataSet(node);
        }
    }

    public open(_node: IZoweDatasetTreeNode, _preview: boolean): void {
        throw new Error("Method not implemented.");
    }
    public copy(_node: IZoweDatasetTreeNode): void {
        throw new Error("Method not implemented.");
    }
    public paste(_node: IZoweDatasetTreeNode): void {
        throw new Error("Method not implemented.");
    }
    public delete(_node: IZoweDatasetTreeNode): void {
        throw new Error("Method not implemented.");
    }
    public saveSearch(_node: IZoweDatasetTreeNode): void {
        throw new Error("Method not implemented.");
    }
    public saveFile(_document: vscode.TextDocument): void {
        throw new Error("Method not implemented.");
    }
    public refreshPS(_node: IZoweDatasetTreeNode): void {
        throw new Error("Method not implemented.");
    }
    public uploadDialog(_node: IZoweDatasetTreeNode): void {
        throw new Error("Method not implemented.");
    }
    public filterPrompt(node: IZoweDatasetTreeNode): Promise<void> {
        ZoweLogger.trace("DatasetTree.filterPrompt called.");
        return this.datasetFilterPrompt(node);
    }

    /**
     * Takes argument of type IZoweDatasetTreeNode and retrieves all of the first level children
     *
     * @param [element] - Optional parameter; if not passed, returns root session nodes
     * @returns {IZoweDatasetTreeNode[] | Promise<IZoweDatasetTreeNode[]>}
     */
    public async getChildren(element?: IZoweDatasetTreeNode | undefined): Promise<IZoweDatasetTreeNode[]> {
        ZoweLogger.trace("DatasetTree.getChildren called.");
        if (element) {
            if (contextually.isFavoriteContext(element)) {
                return this.mFavorites;
            }
            if (element.contextValue && element.contextValue === globals.FAV_PROFILE_CONTEXT) {
                const favsForProfile = this.loadProfilesForFavorites(this.log, element);
                return favsForProfile;
            }
            const finalResponse: IZoweDatasetTreeNode[] = [];
            let response;
            try {
                response = await element.getChildren();
            } catch (error) {
                await errorHandling(error, String(element.label));
            }
            if (!response) {
                return;
            }
            for (const item of response) {
                if (item.pattern && item.memberPattern) {
                    finalResponse.push(item);
                }
                if (!item.memberPattern && !item.pattern) {
                    if (item.contextValue.includes(globals.DS_MEMBER_CONTEXT) && element.memberPattern) {
                        item.contextValue += globals.FILTER_SEARCH;
                    }
                    finalResponse.push(item);
                }
                item.contextValue = contextually.withProfile(item);
            }
            if (finalResponse.length === 0) {
                return (element.children = [
                    new ZoweDatasetNode({
                        label: localize("getChildren.noDataset", "No data sets found"),
                        collapsibleState: vscode.TreeItemCollapsibleState.None,
                        parentNode: element,
                        contextOverride: globals.INFORMATION_CONTEXT,
                    }),
                ]);
            }
            return finalResponse;
        }
        return this.mSessionNodes;
    }

    /**
     * Find profile node that matches specified profile name in a tree nodes array (e.g. this.mFavorites or this.mSessionNodes).
     * @param datasetProvider - The array of tree nodes to search through (e.g. this.mFavorites)
     * @param profileName - The name of the profile you are looking for
     * @returns {IZoweDatasetTreeNode | undefined} Returns matching profile node if found. Otherwise, returns undefined.
     */
    public findMatchingProfileInArray(datasetProvider: IZoweDatasetTreeNode[], profileName: string): IZoweDatasetTreeNode | undefined {
        ZoweLogger.trace("DatasetTree.findMatchingProfileInArray called.");
        return datasetProvider.find((treeNode) => treeNode.label === profileName);
    }

    /**
     * Creates and returns new profile node, and pushes it to mFavorites
     * @param profileName Name of profile
     * @returns {ZoweDatasetNode}
     */
    public createProfileNodeForFavs(profileName: string): ZoweDatasetNode {
        ZoweLogger.trace("DatasetTree.createProfileNodeForFavs called.");
        const favProfileNode = new ZoweDatasetNode({
            label: profileName,
            collapsibleState: vscode.TreeItemCollapsibleState.Collapsed,
            parentNode: this.mFavoriteSession,
        });
        favProfileNode.contextValue = globals.FAV_PROFILE_CONTEXT;
        const icon = getIconByNode(favProfileNode);
        if (icon) {
            favProfileNode.iconPath = icon.path;
        }
        this.mFavorites.push(favProfileNode);
        return favProfileNode;
    }

    /**
     * Initializes the Favorites tree based on favorites held in persistent store.
     * Includes creating profile nodes in Favorites, as well as profile-less child favorite nodes.
     * Profile loading only occurs in loadProfilesForFavorites when the profile node in Favorites is clicked on.
     * @param log
     */
    public initializeFavorites(log: imperative.Logger): void {
        ZoweLogger.trace("DatasetTree.initializeFavorites called.");
        this.log = log;
        ZoweLogger.debug(localize("initializeFavorites.log.debug", "Initializing profiles with data set favorites."));
        const lines: string[] = this.mHistory.readFavorites();
        if (lines.length === 0) {
            ZoweLogger.debug(localize("initializeFavorites.no.favorites", "No data set favorites found."));
            return;
        }
        // Line validation

        const favoriteDataSetPattern = /^\[.+\]:\s[a-zA-Z#@$][a-zA-Z0-9#@$-]{0,7}(\.[a-zA-Z#@$][a-zA-Z0-9#@$-]{0,7})*\{p?ds\}$/;
        const favoriteSearchPattern = /^\[.+\]:\s.*\{session}$/;
        for (const line of lines) {
            if (!(favoriteDataSetPattern.test(line) || favoriteSearchPattern.test(line))) {
                ZoweLogger.warn(
                    localize("initializeFavorites.invalidDsFavorite1", "Invalid Data Sets favorite: {0}.", line) +
                        localize(
                            "initializeFavorites.invalidDsFavorite2",
                            " Please check formatting of the zowe.ds.history 'favorites' settings in the {0} user settings.",
                            getAppName(globals.ISTHEIA)
                        )
                );
                continue;
            }
            // Parse line
            const profileName = line.substring(1, line.lastIndexOf("]")).trim();
            const favLabel = line.substring(line.indexOf(":") + 2, line.indexOf("{"));
            const favContextValue = line.substring(line.indexOf("{") + 1, line.lastIndexOf("}"));
            // The profile node used for grouping respective favorited items. (Undefined if not created yet.)
            let profileNodeInFavorites = this.findMatchingProfileInArray(this.mFavorites, profileName);
            if (profileNodeInFavorites === undefined) {
                // If favorite node for profile doesn't exist yet, create a new one for it
                profileNodeInFavorites = this.createProfileNodeForFavs(profileName);
            }
            // Initialize and attach favorited item nodes under their respective profile node in Favorrites
            const favChildNodeForProfile = this.initializeFavChildNodeForProfile(favLabel, favContextValue, profileNodeInFavorites);
            profileNodeInFavorites.children.push(favChildNodeForProfile);
        }
    }

    /**
     * Creates an individual favorites node WITHOUT profiles or sessions, to be added to the specified profile node in Favorites during activation.
     * This allows label and contextValue to be passed into these child nodes.
     * @param label The favorited data set's label
     * @param contextValue The favorited data set's context value
     * @param parentNode The profile node in this.mFavorites that the favorite belongs to
     * @returns IZoweDatasetTreeNode
     */
    public initializeFavChildNodeForProfile(label: string, contextValue: string, parentNode: IZoweDatasetTreeNode): ZoweDatasetNode {
        ZoweLogger.trace("DatasetTree.initializeFavChildNodeForProfile called.");
        const profileName = parentNode.label as string;
        let node: ZoweDatasetNode;
        if (contextValue === globals.DS_PDS_CONTEXT || contextValue === globals.DS_DS_CONTEXT) {
            if (contextValue === globals.DS_PDS_CONTEXT) {
                node = new ZoweDatasetNode({
                    label,
                    collapsibleState: vscode.TreeItemCollapsibleState.Collapsed,
                    parentNode,
                });
            } else {
                node = new ZoweDatasetNode({
                    label,
                    collapsibleState: vscode.TreeItemCollapsibleState.None,
                    parentNode,
                    contextOverride: contextValue,
                });
                node.command = { command: "zowe.ds.ZoweNode.openPS", title: "", arguments: [node] };
            }
            node.contextValue = contextually.asFavorite(node);
            const icon = getIconByNode(node);
            if (icon) {
                node.iconPath = icon.path;
            }
        } else if (contextValue === globals.DS_SESSION_CONTEXT) {
            node = new ZoweDatasetNode({
                label,
                collapsibleState: vscode.TreeItemCollapsibleState.None,
                parentNode,
            });
            node.command = { command: "zowe.ds.pattern", title: "", arguments: [node] };
            node.contextValue = globals.DS_SESSION_CONTEXT + globals.FAV_SUFFIX;
            const icon = getIconByNode(node);
            if (icon) {
                node.iconPath = icon.path;
            }
        } else {
            // This case should not happen if the regex for initializeFavorites is defined correctly, but is here as a catch-all just in case.
            Gui.errorMessage(
                localize("initializeFavChildNodeForProfile.error", "Error creating data set favorite node: {0} for profile {1}.", label, profileName)
            );
        }
        if (node) {
            node.contextValue = contextually.withProfile(node);
        }
        return node;
    }

    /**
     * Loads profile for the profile node in Favorites that was clicked on, as well as for its children favorites.
     * @param log
     */
    public async loadProfilesForFavorites(log: imperative.Logger, parentNode: IZoweDatasetTreeNode): Promise<IZoweDatasetTreeNode[]> {
        ZoweLogger.trace("DatasetTree.loadProfilesForFavorites called.");
        const profileName = parentNode.label as string;
        const updatedFavsForProfile: IZoweDatasetTreeNode[] = [];
        let profile: imperative.IProfileLoaded;
        let session: imperative.Session;
        this.log = log;
        ZoweLogger.debug(localize("loadProfilesForFavorites.log.debug", "Loading profile: {0} for data set favorites", profileName));
        // Load profile for parent profile node in this.mFavorites array
        if (!parentNode.getProfile() || !parentNode.getSession()) {
            // If no profile/session yet, then add session and profile to parent profile node in this.mFavorites array:
            try {
                profile = Profiles.getInstance().loadNamedProfile(profileName);
                await Profiles.getInstance().checkCurrentProfile(profile);
                if (Profiles.getInstance().validProfile === ValidProfileEnum.VALID || !contextually.isValidationEnabled(parentNode)) {
                    session = await ZoweExplorerApiRegister.getMvsApi(profile).getSession();
                    parentNode.setProfileToChoice(profile);
                    parentNode.setSessionToChoice(session);
                } else {
                    return [
                        new ZoweDatasetNode({
                            label: localize("loadProfilesForFavorites.authFailed", "You must authenticate to view favorites."),
                            collapsibleState: vscode.TreeItemCollapsibleState.None,
                            parentNode,
                            contextOverride: globals.INFORMATION_CONTEXT,
                        }),
                    ];
                }
            } catch (error) {
                const errMessage: string =
                    localize(
                        "loadProfilesForFavorites.error.profile1",
                        "Error: You have Zowe Data Set favorites that refer to a non-existent CLI profile named: {0}",
                        profileName
                    ) +
                    localize("loadProfilesForFavorites.error.profile2", ". To resolve this, you can remove {0}", profileName) +
                    localize(
                        "loadProfilesForFavorites.error.profile3",
                        " from the Favorites section of Zowe Explorer's Data Sets view. Would you like to do this now? ",
                        getAppName(globals.ISTHEIA)
                    );
                // eslint-disable-next-line @typescript-eslint/restrict-plus-operands
                ZoweLogger.error(errMessage + error.toString());
                const btnLabelRemove = localize("loadProfilesForFavorites.error.buttonRemove", "Remove");
                Gui.errorMessage(errMessage, {
                    items: [btnLabelRemove],
                    vsCodeOpts: { modal: true },
                }).then(async (selection) => {
                    if (selection === btnLabelRemove) {
                        await this.removeFavProfile(profileName, false);
                    }
                });
                return;
            }
        }
        profile = parentNode.getProfile();
        session = parentNode.getSession();
        // Pass loaded profile/session to the parent node's favorites children.
        const profileInFavs = this.findMatchingProfileInArray(this.mFavorites, profileName);
        const favsForProfile = profileInFavs.children;
        for (const favorite of favsForProfile) {
            // If profile and session already exists for favorite node, add to updatedFavsForProfile and go to next array item
            if (favorite.getProfile() && favorite.getSession()) {
                updatedFavsForProfile.push(favorite);
                continue;
            }
            // If no profile/session for favorite node yet, then add session and profile to favorite node:
            favorite.setProfileToChoice(profile);
            favorite.setSessionToChoice(session);
            updatedFavsForProfile.push(favorite);
        }
        // This updates the profile node's children in the this.mFavorites array, as well.
        return updatedFavsForProfile;
    }

    /**
     * Returns the tree view for the current DatasetTree
     *
     * @returns {vscode.TreeView<IZoweDatasetTreeNode>}
     */
    public getTreeView(): vscode.TreeView<IZoweDatasetTreeNode> {
        ZoweLogger.trace("DatasetTree.getTreeView called.");
        return this.treeView;
    }

    /**
     * Adds a new session to the data set tree
     *
     * @param {string} [sessionName] - optional; loads default profile if not passed
     * @param {string} [profileType] - optional; loads profiles of a certain type if passed
     */
    public async addSession(sessionName?: string, profileType?: string, provider?: IZoweTree<IZoweTreeNode>): Promise<void> {
        ZoweLogger.trace("DatasetTree.addSession called.");
        await super.addSession(sessionName, profileType, provider);
    }

    /**
     * Adds a single session to the tree
     * @param profile the profile to add to the tree
     */
    public async addSingleSession(profile: imperative.IProfileLoaded): Promise<void> {
        ZoweLogger.trace("DatasetTree.addSingleSession called.");
        if (profile) {
            // If session is already added, do nothing
            if (this.mSessionNodes.find((tNode) => tNode.label.toString() === profile.name)) {
                return;
            }
            // Uses loaded profile to create a session with the MVS API
            let session: imperative.Session;
            try {
                session = ZoweExplorerApiRegister.getMvsApi(profile).getSession();
            } catch (err) {
                if (err.toString().includes("hostname")) {
                    ZoweLogger.error(err);
                } else {
                    await errorHandling(err, profile.name);
                }
            }
            // Creates ZoweDatasetNode to track new session and pushes it to mSessionNodes
            const node = new ZoweDatasetNode(profile.name, vscode.TreeItemCollapsibleState.Collapsed, null, session, undefined, undefined, profile);
            node.contextValue = globals.DS_SESSION_CONTEXT + (profile.type !== "zosmf" ? `.profile=${profile.type}.` : "");
            await this.refreshHomeProfileContext(node);
            const icon = getIconByNode(node);
            if (icon) {
                node.iconPath = icon.path;
            }
            this.mSessionNodes.push(node);
            this.mHistory.addSession(profile.name);
        }
    }

    /**
     * Removes a session from the list in the data set tree
     *
     * @param node
     */
    public deleteSession(node: IZoweDatasetTreeNode, hideFromAllTrees?: boolean): void {
        ZoweLogger.trace("DatasetTree.deleteSession called.");
        super.deleteSession(node, hideFromAllTrees);
    }

    /**
     * Adds a node to the favorites list
     *
     * @param  node
     */
    public async addFavorite(node: IZoweDatasetTreeNode): Promise<void> {
        ZoweLogger.trace("DatasetTree.addFavorite called.");
        let temp: ZoweDatasetNode;
        // Get node's profile node in favorites
        const profileName = node.getProfileName();
        let profileNodeInFavorites = this.findMatchingProfileInArray(this.mFavorites, profileName);
        if (profileNodeInFavorites === undefined) {
            // If favorite node for profile doesn't exist yet, create a new one for it
            profileNodeInFavorites = this.createProfileNodeForFavs(profileName);
        }
        if (contextually.isDsMember(node)) {
            if (contextually.isFavoritePds(node.getParent())) {
                // This only returns true for members whose PDS **node** is literally already in the Favorites section.
                Gui.showMessage(localize("addFavorite", "PDS already in favorites"));
                return;
            }
            await this.addFavorite(node.getParent());
            return;
        } else if (contextually.isDsSession(node)) {
            temp = new ZoweDatasetNode({
                label: node.pattern,
                collapsibleState: vscode.TreeItemCollapsibleState.None,
                parentNode: profileNodeInFavorites,
                session: node.getSession(),
                contextOverride: node.contextValue,
                etag: node.getEtag(),
                profile: node.getProfile(),
            });

            await this.checkCurrentProfile(node);

            temp.contextValue = globals.DS_SESSION_CONTEXT + globals.FAV_SUFFIX;
            const icon = getIconByNode(temp);
            if (icon) {
                temp.iconPath = icon.path;
            }
            // add a command to execute the search
            temp.command = { command: "zowe.ds.pattern", title: "", arguments: [temp] };
        } else {
            // pds | ds
            temp = new ZoweDatasetNode({
                label: node.label as string,
                collapsibleState: node.collapsibleState,
                parentNode: profileNodeInFavorites,
                session: node.getSession(),
                contextOverride: node.contextValue,
                etag: node.getEtag(),
                profile: node.getProfile(),
            });
            temp.contextValue = contextually.asFavorite(temp);
            if (contextually.isFavoriteDs(temp)) {
                temp.command = { command: "zowe.ds.ZoweNode.openPS", title: "", arguments: [temp] };
            }

            const icon = getIconByNode(temp);
            if (icon) {
                temp.iconPath = icon.path;
            }
        }
        if (!profileNodeInFavorites.children.find((tempNode) => tempNode.label === temp.label && tempNode.contextValue === temp.contextValue)) {
            profileNodeInFavorites.children.push(temp);
            sortTreeItems(profileNodeInFavorites.children, globals.DS_SESSION_CONTEXT + globals.FAV_SUFFIX);
            sortTreeItems(this.mFavorites, globals.FAV_PROFILE_CONTEXT);
            await this.updateFavorites();
            this.refreshElement(this.mFavoriteSession);
        }
    }

    /**
     * Renames a node based on the profile and its label
     *
     * @param profileLabel
     * @param beforeLabel
     * @param afterLabel
     */

    public renameNode(profileLabel: string, beforeLabel: string, afterLabel: string): void {
        ZoweLogger.trace("DatasetTree.renameNode called.");
        const sessionNode = this.mSessionNodes.find((session) => session.label.toString() === profileLabel.trim());
        if (sessionNode) {
            const matchingNode = sessionNode.children.find((node) => node.label === beforeLabel);
            if (matchingNode) {
                matchingNode.label = afterLabel;
                matchingNode.tooltip = afterLabel;
                this.refreshElement(matchingNode);
            }
        }
    }

    /**
     * Renames a node from the favorites list
     *
     * @param node
     */
    public renameFavorite(node: IZoweDatasetTreeNode, newLabel: string): void {
        ZoweLogger.trace("DatasetTree.renameFavorite called.");
        const matchingNode = this.findFavoritedNode(node);
        if (matchingNode) {
            matchingNode.label = newLabel;
            matchingNode.tooltip = newLabel;
            this.refreshElement(matchingNode);
        }
    }

    /**
     * Finds the equivalent node as a favorite.
     * Used to ensure functions like delete, rename are synced between non-favorite nodes and their favorite equivalents.
     *
     * @param node
     */
    public findFavoritedNode(node: IZoweDatasetTreeNode): IZoweTreeNode {
        ZoweLogger.trace("DatasetTree.findFavoriteNode called.");
        // Get node's profile node in favorites
        const profileName = node.getProfileName();
        const profileNodeInFavorites = this.findMatchingProfileInArray(this.mFavorites, profileName);
        return profileNodeInFavorites?.children.find(
            (temp) => temp.label === node.getLabel().toString() && temp.contextValue.includes(node.contextValue)
        );
    }

    /**
     * Finds the equivalent node not as a favorite.
     * Used to ensure functions like delete, rename are synced between favorite nodes and their non-favorite equivalents.
     *
     * @param node
     */
    public findNonFavoritedNode(node: IZoweDatasetTreeNode): IZoweTreeNode {
        ZoweLogger.trace("DatasetTree.findNonFavoritedNode called.");
        const profileName = node.getProfileName();
        const sessionNode = this.mSessionNodes.find((session) => session.label.toString().trim() === profileName);
        return sessionNode?.children.find((temp) => temp.label === node.label);
    }

    /**
     * Finds the equivalent node depending on whether the passed node is a favorite.
     * @param node
     */
    public findEquivalentNode(node: IZoweDatasetTreeNode, isFavorite: boolean): IZoweTreeNode {
        ZoweLogger.trace("DatasetTree.findEquivalentNode called.");
        return isFavorite ? this.findNonFavoritedNode(node) : this.findFavoritedNode(node);
    }

    /**
     * Removes a node from the favorites list
     *
     * @param node
     */
    public async removeFavorite(node: IZoweDatasetTreeNode): Promise<void> {
        ZoweLogger.trace("DatasetTree.removeFavorite called.");
        // Get node's profile node in favorites
        const profileName = node.getProfileName();
        const profileNodeInFavorites = this.findMatchingProfileInArray(this.mFavorites, profileName);

        if (profileNodeInFavorites === undefined) {
            return;
        }

        profileNodeInFavorites.children = profileNodeInFavorites.children.filter(
            (temp) => !(temp.label === node.label && temp.contextValue.startsWith(node.contextValue))
        );
        // Remove profile node from Favorites if it contains no more favorites.
        if (profileNodeInFavorites.children.length < 1) {
            return this.removeFavProfile(profileName, false);
        }
        this.updateFavorites();
        this.refreshElement(this.mFavoriteSession);
    }

    /**
     * Writes favorites to the settings file.
     */
    public updateFavorites(): void {
        ZoweLogger.trace("DatasetTree.updateFavorites called.");
        const favoritesArray = [];
        this.mFavorites.forEach((profileNode) => {
            profileNode.children.forEach((favorite) => {
                const favoriteEntry =
                    "[" + profileNode.label.toString() + "]: " + favorite.label.toString() + "{" + contextually.getBaseContext(favorite) + "}";
                favoritesArray.push(favoriteEntry);
            });
        });
        this.mHistory.updateFavorites(favoritesArray);
    }

    /**
     * Removes profile node from Favorites section
     * @param profileName Name of profile
     * @param userSelected True if the function is being called directly because the user selected to remove the profile from Favorites
     */
    public async removeFavProfile(profileName: string, userSelected: boolean): Promise<void> {
        ZoweLogger.trace("DatasetTree.removeFavProfile called.");
        // If user selected the "Remove profile from Favorites option", confirm they are okay with deleting all favorited items for that profile.
        let cancelled = false;
        if (userSelected) {
            const checkConfirmation = localize(
                "removeFavProfile.confirm",
                "This will remove all favorited Data Sets items for profile {0}. Continue?",
                profileName
            );
            const continueRemove = localize("removeFavProfile.continue", "Continue");
            await Gui.warningMessage(checkConfirmation, {
                items: [continueRemove],
                vsCodeOpts: { modal: true },
            }).then((selection) => {
                if (!selection || selection === "Cancel") {
                    cancelled = true;
                }
            });
        }

        if (cancelled) {
            return;
        }

        // Remove favorited profile from UI
        this.mFavorites.forEach((favProfileNode) => {
            const favProfileLabel = favProfileNode.label as string;
            if (favProfileLabel === profileName) {
                this.mFavorites = this.mFavorites.filter((tempNode) => tempNode.label.toString() !== favProfileLabel);
                favProfileNode.dirty = true;
                this.refresh();
            }
        });

        // Update the favorites in settings file
        await this.updateFavorites();
    }

    public async onDidChangeConfiguration(e): Promise<void> {
        ZoweLogger.trace("DatasetTree.onDidChangeConfiguration called.");
        // Empties the persistent favorites & history arrays, if the user has set persistence to False
        if (e.affectsConfiguration(DatasetTree.persistenceSchema)) {
            const setting: any = {
                ...SettingsConfig.getDirectValue(DatasetTree.persistenceSchema),
            };
            if (!setting.persistence) {
                setting.favorites = [];
                setting.history = [];
                await SettingsConfig.setDirectValue(DatasetTree.persistenceSchema, setting);
            }
        }
    }

    public addSearchHistory(criteria: string): void {
        ZoweLogger.trace("DatasetTree.addSearchHistory called.");
        this.mHistory.addSearchHistory(criteria);
        this.refresh();
    }

    public getSearchHistory(): string[] {
        ZoweLogger.trace("DatasetTree.getSearchHistory called.");
        return this.mHistory.getSearchHistory();
    }

    public addFileHistory(criteria: string): void {
        ZoweLogger.trace("DatasetTree.addFileHistory called.");
        this.mHistory.addFileHistory(criteria);
        this.refresh();
    }

    public getFileHistory(): string[] {
        ZoweLogger.trace("DatasetTree.getFileHistory called.");
        return this.mHistory.getFileHistory();
    }

    public removeFileHistory(name: string): Thenable<void> {
        ZoweLogger.trace("DatasetTree.removeFileHistory called.");
        return this.mHistory.removeFileHistory(name);
    }

    public removeSearchHistory(name: string): void {
        ZoweLogger.trace("DatasetTree.removeSearchHistory called.");
        this.mHistory.removeSearchHistory(name);
    }

    public removeSession(name: string): void {
        ZoweLogger.trace("DatasetTree.removeSession called.");
        this.mHistory.removeSession(name);
    }

    public resetSearchHistory(): void {
        ZoweLogger.trace("DatasetTree.resetSearchHistory called.");
        this.mHistory.resetSearchHistory();
    }

    public resetFileHistory(): void {
        ZoweLogger.trace("DatasetTree.resetFileHistory called.");
        this.mHistory.resetFileHistory();
    }

    public addDsTemplate(criteria: DataSetAllocTemplate): void {
        this.mHistory.addDsTemplateHistory(criteria);
        this.refresh();
    }

    public getDsTemplates(): DataSetAllocTemplate[] {
        // eslint-disable-next-line @typescript-eslint/no-unsafe-return
        return this.mHistory.getDsTemplates();
    }

    public getSessions(): string[] {
        ZoweLogger.trace("DatasetTree.getSessions called.");
        return this.mHistory.getSessions();
    }

    public getFavorites(): string[] {
        ZoweLogger.trace("DatasetTree.getFavorites called.");
        return this.mHistory.readFavorites();
    }

    public createFilterString(newFilter: string, node: IZoweDatasetTreeNode): string {
        ZoweLogger.trace("DatasetTree.createFilterString called.");
        // Store previous filters (before refreshing)
        let theFilter = this.getSearchHistory()[0] || null;

        // Check if filter is currently applied
        if (node.pattern != null && node.pattern !== "" && theFilter) {
            const currentFilters = node.pattern.split(",");

            // Check if current filter includes the new node
            const matchedFilters = currentFilters.filter((filter) => {
                const regex = new RegExp(filter.trim().replace(/\*/g, "") + "$");
                return regex.test(newFilter);
            });

            if (matchedFilters.length === 0) {
                // remove the last segment with a dot of the name for the new filter
                theFilter = `${node.pattern},${newFilter}`;
            } else {
                theFilter = node.pattern;
            }
        } else {
            // No filter is currently applied
            theFilter = newFilter;
        }
        return theFilter;
    }

    /**
     * Opens a data set & reveals it in the tree
     *
     */
    public async openItemFromPath(itemPath: string, sessionNode: IZoweDatasetTreeNode): Promise<void> {
        ZoweLogger.trace("DatasetTree.openItemFromPath called.");
        let parentNode: IZoweDatasetTreeNode = null;
        let memberNode: IZoweDatasetTreeNode;
        let parentName = "";
        let memberName = "";

        // Get node names from path
        if (itemPath.indexOf("(") > -1) {
            parentName = itemPath.substring(itemPath.indexOf(" ") + 1, itemPath.indexOf("(")).trim();
            memberName = itemPath.substring(itemPath.indexOf("(") + 1, itemPath.indexOf(")"));
        } else {
            parentName = itemPath.substring(itemPath.indexOf(" ") + 1);
        }

        // Update tree filter to include selected node, and expand session node in tree
        sessionNode.tooltip = sessionNode.pattern = this.createFilterString(parentName, sessionNode);
        sessionNode.collapsibleState = vscode.TreeItemCollapsibleState.Expanded;
        sessionNode.dirty = true;
        await this.refresh();
        let children = await sessionNode.getChildren();

        // Find parent node in tree
        parentNode = children.find((child) => child.label.toString() === parentName);
        if (parentNode) {
            parentNode.label = parentNode.tooltip = parentNode.pattern = parentName;
            parentNode.dirty = true;
        } else {
            Gui.showMessage(localize("findParentNode.unsuccessful", "Node does not exist. It may have been deleted."));
            this.removeFileHistory(itemPath);
            return;
        }

        // If parent node has a child, expand parent node, and find child in tree
        if (itemPath.indexOf("(") > -1) {
            parentNode.collapsibleState = vscode.TreeItemCollapsibleState.Expanded;
            children = await parentNode.getChildren();
            memberNode = children.find((child) => child.label.toString() === memberName);
            if (!memberNode) {
                Gui.showMessage(localize("findParentNode.unsuccessful", "Node does not exist. It may have been deleted."));
                this.removeFileHistory(itemPath);
                return;
            } else {
                memberNode.getParent().collapsibleState = vscode.TreeItemCollapsibleState.Expanded;
                this.addSearchHistory(`${parentName}(${memberName})`);
                await memberNode.openDs(false, true, this);
            }
        } else {
            this.addSearchHistory(parentName);
            await parentNode.openDs(false, true, this);
        }
    }

    public async getAllLoadedItems(): Promise<IZoweDatasetTreeNode[]> {
        ZoweLogger.trace("DatasetTree.getAllLoadedItems called.");
        ZoweLogger.debug(localize("enterPattern.log.debug.prompt", "Prompting the user to choose a member from the filtered list"));
        const loadedItems: IZoweDatasetTreeNode[] = [];
        const sessions = await this.getChildren();

        // Add all data sets loaded in the tree to an array
        for (const session of sessions) {
            if (!session.contextValue.includes(globals.FAVORITE_CONTEXT)) {
                if (session.children) {
                    for (const node of session.children) {
                        if (node.contextValue !== globals.INFORMATION_CONTEXT) {
                            loadedItems.push(node);
                            for (const member of node.children) {
                                if (member.contextValue !== globals.INFORMATION_CONTEXT) {
                                    loadedItems.push(member);
                                }
                            }
                        }
                    }
                }
            }
        }
        return loadedItems;
    }

    public async datasetFilterPrompt(node: IZoweDatasetTreeNode): Promise<void> {
        ZoweLogger.trace("DatasetTree.datasetFilterPrompt called.");
        ZoweLogger.debug(localize("enterPattern.log.debug.prompt", "Prompting the user for a data set pattern"));
        let pattern: string;
        await this.checkCurrentProfile(node);
        let nonFaveNode;

        if (Profiles.getInstance().validProfile !== ValidProfileEnum.INVALID) {
            if (contextually.isSessionNotFav(node)) {
                nonFaveNode = node;
                if (this.mHistory.getSearchHistory().length > 0) {
                    const createPick = new FilterDescriptor(DatasetTree.defaultDialogText);
                    const items: vscode.QuickPickItem[] = this.mHistory.getSearchHistory().map((element) => new FilterItem({ text: element }));
                    if (globals.ISTHEIA) {
                        const options1: vscode.QuickPickOptions = {
                            placeHolder: localize("searchHistory.options.prompt", "Select a filter"),
                        };
                        // get user selection
                        const choice = await Gui.showQuickPick([createPick, globals.SEPARATORS.RECENT_FILTERS, ...items], options1);
                        if (!choice) {
                            Gui.showMessage(localize("enterPattern.pattern", "No selection made. Operation cancelled."));
                            return;
                        }
                        pattern = choice === createPick ? "" : choice.label;
                    } else {
                        const quickpick = Gui.createQuickPick();
                        quickpick.items = [createPick, globals.SEPARATORS.RECENT_FILTERS, ...items];
                        quickpick.placeholder = localize("searchHistory.options.prompt", "Select a filter");
                        quickpick.ignoreFocusOut = true;
                        quickpick.show();
                        const choice = await Gui.resolveQuickPick(quickpick);
                        quickpick.hide();
                        if (!choice) {
                            Gui.showMessage(localize("enterPattern.pattern", "No selection made. Operation cancelled."));
                            return;
                        }
                        if (choice instanceof FilterDescriptor) {
                            if (quickpick.value) {
                                pattern = quickpick.value;
                            }
                        } else {
                            pattern = choice.label;
                        }
                    }
                }
                const options2: vscode.InputBoxOptions = {
                    prompt: localize("enterPattern.options.prompt", "Search Data Sets: use a comma to separate multiple patterns"),
                    value: pattern,
                };
                // get user input
                pattern = await Gui.showInputBox(options2);
                if (!pattern) {
                    Gui.showMessage(localize("datasetFilterPrompt.enterPattern", "You must enter a pattern."));
                    return;
                }
            } else {
                // executing search from saved search in favorites
                pattern = node.getLabel() as string;
                const sessionName = node.getProfileName();
                await this.addSession(sessionName);
                nonFaveNode = this.mSessionNodes.find((tempNode) => tempNode.label.toString() === sessionName);
                if (!nonFaveNode.getSession().ISession.user || !nonFaveNode.getSession().ISession.password) {
                    nonFaveNode.getSession().ISession.user = node.getSession().ISession.user;
                    nonFaveNode.getSession().ISession.password = node.getSession().ISession.password;
                    nonFaveNode.getSession().ISession.base64EncodedAuth = node.getSession().ISession.base64EncodedAuth;
                }
            }
            // looking for members in pattern
            node.children = [];
            node.dirty = true;
            syncSessionNode(Profiles.getInstance())((profileValue) => ZoweExplorerApiRegister.getMvsApi(profileValue).getSession())(nonFaveNode);
            let dataSet: IDataSet;
            const dsSets: (IDataSet & { memberPattern?: string })[] = [];
            const dsNames = pattern.split(",");

            for (const ds of dsNames) {
                const match = /(.*)\((.*)\)/.exec(ds);
                if (match) {
                    const [, dataSetName, memberName] = match;
                    dataSet = {
                        dsn: dataSetName,
                        member: memberName,
                    };
                } else {
                    dataSet = {
                        dsn: ds.replace(/\s/g, ""),
                    };
                }
                dsSets.push(dataSet);
            }

            let datasets: string;
            for (const item of dsSets) {
                const newItem = item;
                if (newItem.dsn) {
                    if (datasets) {
                        datasets += `, ${item.dsn}`;
                    } else {
                        datasets = `${item.dsn}`;
                    }
                }
            }
            if (datasets) {
                nonFaveNode.tooltip = nonFaveNode.pattern = datasets.toUpperCase();
            } else {
                nonFaveNode.tooltip = nonFaveNode.pattern = pattern.toUpperCase();
            }
            let response;
            try {
                response = await this.getChildren(nonFaveNode);
            } catch (err) {
                await errorHandling(err, String(node.label));
            }
            if (!response) {
                nonFaveNode.tooltip = nonFaveNode.pattern = undefined;
                return;
            }
            // reset and remove previous search patterns for each child of getChildren
            for (const child of response) {
                let resetIcon: IIconItem;
                if (child.collapsibleState === vscode.TreeItemCollapsibleState.Collapsed) {
                    resetIcon = getIconById(IconId.folder);
                }
                if (child.collapsibleState === vscode.TreeItemCollapsibleState.Expanded) {
                    resetIcon = getIconById(IconId.folderOpen);
                }
                if (resetIcon) {
                    child.iconPath = resetIcon.path;
                }

                // remove any previous search memberPatterns
                if (child.contextValue.includes(globals.FILTER_SEARCH)) {
                    child.contextValue = child.contextValue.replace(globals.FILTER_SEARCH, "");
                    child.memberPattern = "";
                    child.pattern = "";
                    this.refreshElement(child);
                }
                child.contextValue = contextually.withProfile(child);
            }
            // set new search patterns for each child of getChildren
            for (const child of response) {
                for (const item of dsSets) {
                    const label = child.label as string;
                    if (item.member && label !== "No data sets found") {
                        const dsn = item.dsn.split(".");
                        const name = label.split(".");
                        let index = 0;
                        let includes = false;
                        if (!child.pattern) {
                            for (const each of dsn) {
                                let inc = false;
                                inc = this.checkFilterPattern(name[index], each);
                                if (inc) {
                                    child.pattern = item.dsn;
                                    includes = true;
                                } else {
                                    child.pattern = "";
                                    includes = false;
                                }
                                index++;
                            }
                        }
                        if (includes && child.contextValue.includes("pds")) {
                            const childProfile = child.getProfile();
                            const options: IListOptions = {};
                            options.pattern = item.memberPattern;
                            options.attributes = true;
                            options.responseTimeout = childProfile.profile?.responseTimeout;
                            const memResponse = await ZoweExplorerApiRegister.getMvsApi(childProfile).allMembers(label, options);
                            let existing = false;
                            for (const mem of memResponse.apiResponse.items) {
                                existing = this.checkFilterPattern(mem.member, item.member);
                                if (existing) {
                                    child.memberPattern = item.member;
                                    if (!child.contextValue.includes(globals.FILTER_SEARCH)) {
                                        child.contextValue = String(child.contextValue) + globals.FILTER_SEARCH;
                                    }
                                    let setIcon: IIconItem;
                                    if (child.collapsibleState === vscode.TreeItemCollapsibleState.Collapsed) {
                                        setIcon = getIconById(IconId.filterFolder);
                                    }
                                    if (child.collapsibleState === vscode.TreeItemCollapsibleState.Expanded) {
                                        setIcon = getIconById(IconId.filterFolderOpen);
                                    }
                                    if (setIcon) {
                                        child.iconPath = setIcon.path;
                                    }
                                    this.refreshElement(child);
                                }
                            }
                        }
                    }
                }
                nonFaveNode.dirty = true;
                const icon = getIconByNode(nonFaveNode);
                if (icon) {
                    nonFaveNode.iconPath = icon.path;
                }
                child.contextValue = contextually.withProfile(child);
            }
            this.addSearchHistory(pattern);
        }
        await TreeViewUtils.expandNode(nonFaveNode, this);
    }

    public checkFilterPattern(dsName: string, itemName: string): boolean {
        ZoweLogger.trace("DatasetTree.checkFilterPattern called.");
        let existing: boolean;
        if (!/(\*?)(\w+)(\*)(\w+)(\*?)/.test(itemName)) {
            if (/^[^*](\w+)[^*]$/.test(itemName)) {
                if (dsName) {
                    const compare = dsName.localeCompare(itemName.toUpperCase());
                    if (compare === 0) {
                        existing = true;
                    }
                }
            }
            if (/^(\*)$/.test(itemName)) {
                existing = true;
            }
            if (itemName.startsWith("*") && itemName.endsWith("*")) {
                existing = dsName.includes(itemName.toUpperCase().replace(/\*/g, ""));
            }
            if (!itemName.startsWith("*") && itemName.endsWith("*")) {
                existing = dsName.startsWith(itemName.toUpperCase().replace(/\*/g, ""));
            }
            if (itemName.startsWith("*") && !itemName.endsWith("*")) {
                existing = dsName.endsWith(itemName.toUpperCase().replace(/\*/g, ""));
            }
        } else {
            let value: string;
            let split: string[];
            let isExist: boolean;
            if (/(^\w+)(\*)(\w+)(\*)/.test(itemName)) {
                value = itemName.slice(0, itemName.length - 1);
                split = value.split("*");
                isExist = dsName.startsWith(split[0].toUpperCase());
                if (isExist) {
                    existing = dsName.includes(split[1].toUpperCase());
                }
            }
            if (/(^\*)(\w+)(\*)(\w+)$/.test(itemName)) {
                value = itemName.slice(1, itemName.length);
                split = value.split("*");
                isExist = dsName.endsWith(split[1].toUpperCase());
                if (isExist) {
                    existing = dsName.includes(split[0].toUpperCase());
                }
            }
            if (/(^\*)(\w+)(\*)(\w+)(\*)$/.test(itemName)) {
                value = itemName.slice(1, itemName.length);
                value = value.slice(0, itemName.lastIndexOf("*") - 1);
                split = value.split("*");
                for (const i of split) {
                    isExist = dsName.includes(i.toUpperCase());
                }
                if (isExist) {
                    existing = true;
                }
            }
        }
        return existing;
    }

    /**
     * Rename data set member
     *
     * @param node - The node
     */
    private async renameDataSetMember(node: IZoweDatasetTreeNode): Promise<void> {
        ZoweLogger.trace("DatasetTree.renameDataSetMember called.");
        const beforeMemberName = node.label as string;
        const dataSetName = node.getParent().getLabel() as string;
        const options: vscode.InputBoxOptions = {
            value: beforeMemberName,
            validateInput: (text) => {
                return validateMemberName(text) === true ? null : localize("member.validation", "Enter valid member name");
            },
        };
        let afterMemberName = await Gui.showInputBox(options);
        if (!afterMemberName) {
            Gui.showMessage(localize("renameDataSet.cancelled", "Rename operation cancelled."));
            return;
        }
        afterMemberName = afterMemberName.toUpperCase();
        const beforeFullPath = getDocumentFilePath(`${dataSetName}(${node.getLabel().toString()})`, node);
        const closedOpenedInstance = await closeOpenedTextFile(beforeFullPath);

        ZoweLogger.debug(localize("renameDataSet.log.debug", "Renaming data set ") + afterMemberName);
        if (afterMemberName && afterMemberName !== beforeMemberName) {
            try {
                await ZoweExplorerApiRegister.getMvsApi(node.getProfile()).renameDataSetMember(dataSetName, beforeMemberName, afterMemberName);
                node.label = afterMemberName;
                node.tooltip = afterMemberName;
            } catch (err) {
                if (err instanceof Error) {
                    await errorHandling(err, dataSetName, localize("renameDataSet.error", "Unable to rename data set:"));
                }
                throw err;
            }
            const otherParent = this.findEquivalentNode(node.getParent(), contextually.isFavorite(node.getParent()));
            if (otherParent) {
                const otherMember = otherParent.children.find((child) => child.label === beforeMemberName);
                if (otherMember) {
                    otherMember.label = afterMemberName;
                    otherMember.tooltip = afterMemberName;
                    this.refreshElement(otherMember);
                }
            }
            this.refreshElement(node);
            if (fs.existsSync(beforeFullPath)) {
                fs.unlinkSync(beforeFullPath);
            }
            if (closedOpenedInstance) {
                vscode.commands.executeCommand("zowe.ds.ZoweNode.openPS", node);
            }
        }
    }

    /**
     * Rename data set
     *
     * @param node - The node
     */
    private async renameDataSet(node: IZoweDatasetTreeNode): Promise<void> {
        ZoweLogger.trace("DatasetTree.renameDataSet called.");
        const beforeDataSetName = node.label as string;
        const options: vscode.InputBoxOptions = {
            value: beforeDataSetName,
            validateInput: (text) => {
                return validateDataSetName(text) === true ? null : localize("dataset.validation", "Enter a valid data set name.");
            },
        };
        let afterDataSetName = await Gui.showInputBox(options);
        if (!afterDataSetName) {
            Gui.showMessage(localize("renameDataSet.cancelled", "Rename operation cancelled."));
            return;
        }
        afterDataSetName = afterDataSetName.toUpperCase();
        const beforeFullPath = getDocumentFilePath(node.getLabel() as string, node);
        const closedOpenedInstance = await closeOpenedTextFile(beforeFullPath);

        ZoweLogger.debug(localize("renameDataSet.log.debug", "Renaming data set ") + afterDataSetName);
        if (afterDataSetName && afterDataSetName !== beforeDataSetName) {
            try {
                await ZoweExplorerApiRegister.getMvsApi(node.getProfile()).renameDataSet(beforeDataSetName, afterDataSetName);
                // Rename corresponding node in Sessions or Favorites section (whichever one Rename wasn't called from)
                if (contextually.isFavorite(node)) {
                    const profileName = node.getProfileName();
                    this.renameNode(profileName, beforeDataSetName, afterDataSetName);
                } else {
                    this.renameFavorite(node, afterDataSetName);
                }
                // Rename the node that was clicked on
                node.label = afterDataSetName;
                node.tooltip = afterDataSetName;
                this.refreshElement(node);
                this.updateFavorites();

                if (fs.existsSync(beforeFullPath)) {
                    fs.unlinkSync(beforeFullPath);
                }

                if (closedOpenedInstance) {
                    vscode.commands.executeCommand("zowe.ds.ZoweNode.openPS", node);
                }
            } catch (err) {
                if (err instanceof Error) {
                    await errorHandling(err, node.label.toString(), localize("renameDataSet.error", "Unable to rename data set:"));
                }
                throw err;
            }
        }
    }

    /**
<<<<<<< HEAD
     * Adds a single session to the data set tree
     *
     */
    private async addSingleSession(profile: imperative.IProfileLoaded): Promise<void> {
        ZoweLogger.trace("DatasetTree.addSingleSession called.");
        if (profile) {
            // If session is already added, do nothing
            if (this.mSessionNodes.find((tNode) => tNode.label.toString() === profile.name)) {
                return;
            }
            // Uses loaded profile to create a session with the MVS API
            let session: imperative.Session;
            try {
                session = await ZoweExplorerApiRegister.getMvsApi(profile).getSession();
            } catch (err) {
                if (err.toString().includes("hostname")) {
                    ZoweLogger.error(err);
                } else {
                    await errorHandling(err, profile.name);
                }
            }
            // Creates ZoweDatasetNode to track new session and pushes it to mSessionNodes
            const node = new ZoweDatasetNode({
                label: profile.name,
                collapsibleState: vscode.TreeItemCollapsibleState.Collapsed,
                session,
                profile,
            });
            node.contextValue = globals.DS_SESSION_CONTEXT + (profile.type !== "zosmf" ? `.profile=${profile.type}.` : "");
            await this.refreshHomeProfileContext(node);
            const icon = getIconByNode(node);
            if (icon) {
                node.iconPath = icon.path;
            }
            this.mSessionNodes.push(node);
            this.mHistory.addSession(profile.name);
        }
    }

    /**
=======
>>>>>>> eb20290e
     * Sorts some (or all) PDS children nodes using the given sorting method.
     * @param node The session whose PDS members should be sorted, or a PDS whose children should be sorted
     * @param sortOpts The sorting options to use
     * @param isSession whether the node is a session
     */
    public updateSortForNode(node: IZoweDatasetTreeNode, sortOpts: NodeSort, isSession: boolean): void {
        node.sort = sortOpts;

        if (isSession) {
            // if a session was selected, apply this sort to ALL PDS members
            if (node.children?.length > 0) {
                // children nodes already exist, sort and repaint to avoid extra refresh
                for (const c of node.children) {
                    if (contextually.isPds(c) && c.children) {
                        c.sort = node.sort;
                        for (const ch of c.children) {
                            // remove any descriptions from child nodes
                            ch.description = "";
                        }

                        c.children.sort(ZoweDatasetNode.sortBy(node.sort));
                        this.nodeDataChanged(c);
                    }
                }
            }
        } else if (node.children?.length > 0) {
            for (const c of node.children) {
                // remove any descriptions from child nodes
                c.description = "";
            }
            // children nodes already exist, sort and repaint to avoid extra refresh
            node.children.sort(ZoweDatasetNode.sortBy(node.sort));
            this.nodeDataChanged(node);
        }
    }

    /**
     * Presents a dialog to the user with options and methods for sorting PDS members.
     * @param node The node that was interacted with (via icon or right-click -> "Sort PDS members...")
     */
    public async sortPdsMembersDialog(node: IZoweDatasetTreeNode): Promise<void> {
        const isSession = contextually.isSession(node);

        // Assume defaults if a user hasn't selected any sort options yet
        const sortOpts = node.sort ?? {
            method: DatasetSortOpts.Name,
            direction: SortDirection.Ascending,
        };

        // Adapt menus to user based on the node that was interacted with
        const specifier = isSession
            ? localize("ds.allPdsSort", "all PDS members in {0}", node.label as string)
            : localize("ds.singlePdsSort", "the PDS members in {0}", node.label as string);
        const selection = await Gui.showQuickPick(
            DATASET_SORT_OPTS.map((opt, i) => ({
                label: sortOpts.method === i ? `${opt} $(check)` : opt,
                description: i === DATASET_SORT_OPTS.length - 1 ? SORT_DIRS[sortOpts.direction] : null,
            })),
            {
                placeHolder: localize("ds.selectSortOpt", "Select a sorting option for {0}", specifier),
            }
        );
        if (selection == null) {
            return;
        }

        if (selection.label === localize("setSortDirection", "$(fold) Sort Direction")) {
            // Update sort direction (if a new one was provided)
            const dir = await Gui.showQuickPick(SORT_DIRS, {
                placeHolder: localize("sort.selectDirection", "Select a sorting direction"),
            });
            if (dir != null) {
                node.sort = {
                    ...sortOpts,
                    direction: SORT_DIRS.indexOf(dir),
                };
            }
            await this.sortPdsMembersDialog(node);
            return;
        }

        const selectionText = selection.label.replace(" $(check)", "");
        const sortMethod = DATASET_SORT_OPTS.indexOf(selectionText);
        if (sortMethod === -1) {
            return;
        }

        // Update sort for node based on selections
        this.updateSortForNode(node, { ...sortOpts, method: sortMethod }, isSession);
        Gui.setStatusBarMessage(localize("sort.updated", "$(check) Sorting updated for {0}", node.label as string), globals.MS_PER_SEC * 4);
    }

    /**
     * Updates or resets the filter for a given data set node.
     * @param node The node whose filter should be updated/reset
     * @param newFilter Either a valid `DatasetFilter` object, or `null` to reset the filter
     * @param isSession Whether the node is a session
     */
    public updateFilterForNode(node: IZoweDatasetTreeNode, newFilter: DatasetFilter | null, isSession: boolean): void {
        const oldFilter = node.filter;
        node.filter = newFilter;
        node.description = newFilter ? localize("filter.description", "Filter: {0}", newFilter.value) : null;
        this.nodeDataChanged(node);

        // if a session was selected, apply this sort to all PDS members
        if (isSession) {
            if (node.children?.length > 0) {
                // children nodes already exist, sort and repaint to avoid extra refresh
                for (const c of node.children) {
                    const asDs = c as IZoweDatasetTreeNode;

                    // PDS-level filters should have precedence over a session-level filter
                    if (asDs.filter != null) {
                        continue;
                    }

                    if (contextually.isPds(c)) {
                        // If there was an old session-wide filter set: refresh to get any
                        // missing nodes - new filter will be applied
                        if (oldFilter != null) {
                            this.refreshElement(c);
                            continue;
                        }

                        if (newFilter != null && c.children?.length > 0) {
                            c.children = c.children.filter(ZoweDatasetNode.filterBy(newFilter));
                            this.nodeDataChanged(c);
                        } else {
                            this.refreshElement(c);
                        }
                    }
                }
            }
            return;
        }

        // Updating filter for PDS node
        // if a filter was already set for either session or PDS, just refresh to grab any missing nodes
        const sessionFilterPresent = (node.getSessionNode() as IZoweDatasetTreeNode).filter;
        if (oldFilter != null || sessionFilterPresent != null) {
            this.refreshElement(node);
            return;
        }

        // since there wasn't a previous filter, sort and repaint existing nodes
        if (newFilter != null && node.children?.length > 0) {
            node.children = node.children.filter(ZoweDatasetNode.filterBy(newFilter));
            this.nodeDataChanged(node);
        }
    }

    /**
     * Presents a dialog to the user with options and methods for sorting PDS members.
     * @param node The data set node that was interacted with (via icon or right-click => "Filter PDS members...")
     */
    public async filterPdsMembersDialog(node: IZoweDatasetTreeNode): Promise<void> {
        const isSession = contextually.isSession(node);

        // Adapt menus to user based on the node that was interacted with
        const specifier = isSession
            ? localize("ds.allPdsSort", "all PDS members in {0}", node.label as string)
            : localize("ds.singlePdsSort", "the PDS members in {0}", node.label as string);
        const clearFilter = isSession
            ? localize("filter.clearForProfile", "$(clear-all) Clear filter for profile")
            : localize("ds.clearPdsFilter", "$(clear-all) Clear filter for PDS");
        const selection = (
            await Gui.showQuickPick(
                [...DATASET_FILTER_OPTS.map((sortOpt, i) => (node.filter?.method === i ? `${sortOpt} $(check)` : sortOpt)), clearFilter],
                {
                    placeHolder: localize("ds.selectFilterOpt", "Set a filter for {0}", specifier),
                }
            )
        )?.replace(" $(check)", "");

        const filterMethod = DATASET_FILTER_OPTS.indexOf(selection);

        const userDismissed = filterMethod < 0;
        if (userDismissed || selection === clearFilter) {
            if (selection === clearFilter) {
                this.updateFilterForNode(node, null, isSession);
                Gui.setStatusBarMessage(localize("filter.cleared", "$(check) Filter cleared for {0}", node.label as string), globals.MS_PER_SEC * 4);
            }
            return;
        }

        const dateValidation = (value): string => {
            return dayjs(value).isValid() ? null : localize("ds.filterEntry.invalidDate", "Invalid date format specified");
        };

        const filter = await Gui.showInputBox({
            title: localize("ds.filterEntry.title", "Enter a value to filter by"),
            placeHolder: "",
            validateInput:
                filterMethod === DatasetFilterOpts.LastModified
                    ? dateValidation
                    : (val): string => (val.length > 0 ? null : localize("ds.filterEntry.invalid", "Invalid filter specified")),
        });

        // User dismissed filter entry, go back to filter selection
        if (filter == null) {
            await this.filterPdsMembersDialog(node);
            return;
        }

        // Update filter for node based on selection & filter entry
        this.updateFilterForNode(
            node,
            {
                method: filterMethod,
                value: filter,
            },
            isSession
        );
        Gui.setStatusBarMessage(localize("filter.updated", "$(check) Filter updated for {0}", node.label as string), globals.MS_PER_SEC * 4);
    }

<<<<<<< HEAD
    public async openWithEncoding(node: IZoweDatasetTreeNode): Promise<void> {
        const encoding = await promptForEncoding(node);
        if (encoding !== undefined) {
            node.setEncoding(encoding);
            await node.openDs(true, false, this);
=======
    /**
     * Event listener to mark a Data Set doc URI as null in the openFiles record
     * @param this (resolves ESlint warning about unbound methods)
     * @param doc A doc URI that was closed
     */
    public static onDidCloseTextDocument(this: void, doc: vscode.TextDocument): void {
        if (doc.uri.fsPath.includes(globals.DS_DIR)) {
            updateOpenFiles(TreeProviders.ds, doc.uri.fsPath, null);
>>>>>>> eb20290e
        }
    }
}<|MERGE_RESOLUTION|>--- conflicted
+++ resolved
@@ -32,11 +32,7 @@
 import { Profiles } from "../Profiles";
 import { ZoweExplorerApiRegister } from "../ZoweExplorerApiRegister";
 import { FilterDescriptor, FilterItem, errorHandling, syncSessionNode } from "../utils/ProfilesUtils";
-<<<<<<< HEAD
-import { sortTreeItems, getAppName, getDocumentFilePath, SORT_DIRS, promptForEncoding } from "../shared/utils";
-=======
-import { sortTreeItems, getAppName, getDocumentFilePath, SORT_DIRS, updateOpenFiles } from "../shared/utils";
->>>>>>> eb20290e
+import { sortTreeItems, getAppName, getDocumentFilePath, SORT_DIRS, promptForEncoding, updateOpenFiles } from "../shared/utils";
 import { ZoweTreeProvider } from "../abstract/ZoweTreeProvider";
 import { ZoweDatasetNode } from "./ZoweDatasetNode";
 import { getIconById, getIconByNode, IconId, IIconItem } from "../generators/icons";
@@ -1292,49 +1288,6 @@
     }
 
     /**
-<<<<<<< HEAD
-     * Adds a single session to the data set tree
-     *
-     */
-    private async addSingleSession(profile: imperative.IProfileLoaded): Promise<void> {
-        ZoweLogger.trace("DatasetTree.addSingleSession called.");
-        if (profile) {
-            // If session is already added, do nothing
-            if (this.mSessionNodes.find((tNode) => tNode.label.toString() === profile.name)) {
-                return;
-            }
-            // Uses loaded profile to create a session with the MVS API
-            let session: imperative.Session;
-            try {
-                session = await ZoweExplorerApiRegister.getMvsApi(profile).getSession();
-            } catch (err) {
-                if (err.toString().includes("hostname")) {
-                    ZoweLogger.error(err);
-                } else {
-                    await errorHandling(err, profile.name);
-                }
-            }
-            // Creates ZoweDatasetNode to track new session and pushes it to mSessionNodes
-            const node = new ZoweDatasetNode({
-                label: profile.name,
-                collapsibleState: vscode.TreeItemCollapsibleState.Collapsed,
-                session,
-                profile,
-            });
-            node.contextValue = globals.DS_SESSION_CONTEXT + (profile.type !== "zosmf" ? `.profile=${profile.type}.` : "");
-            await this.refreshHomeProfileContext(node);
-            const icon = getIconByNode(node);
-            if (icon) {
-                node.iconPath = icon.path;
-            }
-            this.mSessionNodes.push(node);
-            this.mHistory.addSession(profile.name);
-        }
-    }
-
-    /**
-=======
->>>>>>> eb20290e
      * Sorts some (or all) PDS children nodes using the given sorting method.
      * @param node The session whose PDS members should be sorted, or a PDS whose children should be sorted
      * @param sortOpts The sorting options to use
@@ -1551,22 +1504,22 @@
         Gui.setStatusBarMessage(localize("filter.updated", "$(check) Filter updated for {0}", node.label as string), globals.MS_PER_SEC * 4);
     }
 
-<<<<<<< HEAD
+    /**
+     * Event listener to mark a Data Set doc URI as null in the openFiles record
+     * @param this (resolves ESlint warning about unbound methods)
+     * @param doc A doc URI that was closed
+     */
+    public static onDidCloseTextDocument(this: void, doc: vscode.TextDocument): void {
+        if (doc.uri.fsPath.includes(globals.DS_DIR)) {
+            updateOpenFiles(TreeProviders.ds, doc.uri.fsPath, null);
+        }
+    }
+
     public async openWithEncoding(node: IZoweDatasetTreeNode): Promise<void> {
         const encoding = await promptForEncoding(node);
         if (encoding !== undefined) {
             node.setEncoding(encoding);
             await node.openDs(true, false, this);
-=======
-    /**
-     * Event listener to mark a Data Set doc URI as null in the openFiles record
-     * @param this (resolves ESlint warning about unbound methods)
-     * @param doc A doc URI that was closed
-     */
-    public static onDidCloseTextDocument(this: void, doc: vscode.TextDocument): void {
-        if (doc.uri.fsPath.includes(globals.DS_DIR)) {
-            updateOpenFiles(TreeProviders.ds, doc.uri.fsPath, null);
->>>>>>> eb20290e
         }
     }
 }