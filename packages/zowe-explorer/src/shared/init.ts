--- conflicted
+++ resolved
@@ -25,11 +25,8 @@
 import { promptCredentials, writeOverridesFile } from "../utils/ProfilesUtils";
 import { ZoweLogger } from "../utils/LoggerUtils";
 import { ZoweSaveQueue } from "../abstract/ZoweSaveQueue";
-<<<<<<< HEAD
+import { SettingsConfig } from "../utils/SettingsConfig";
 import { spoolFilePollEvent } from "../job/actions";
-=======
-import { SettingsConfig } from "../utils/SettingsConfig";
->>>>>>> 5f8def3b
 
 // Set up localization
 nls.config({
