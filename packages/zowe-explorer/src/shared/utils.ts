/*
 * This program and the accompanying materials are made available under the terms of the *
 * Eclipse Public License v2.0 which accompanies this distribution, and is available at *
 * https://www.eclipse.org/legal/epl-v20.html                                      *
 *                                                                                 *
 * SPDX-License-Identifier: EPL-2.0                                                *
 *                                                                                 *
 * Copyright Contributors to the Zowe Project.                                     *
 *                                                                                 *
 */

// Generic utility functions related to all node types. See ./src/utils.ts for other utility functions.

import * as vscode from "vscode";
import * as path from "path";
import * as globals from "../globals";
<<<<<<< HEAD
import {
    Gui,
    IZoweTreeNode,
    IZoweNodeType,
    IZoweDatasetTreeNode,
    IZoweUSSTreeNode,
    IZoweJobTreeNode,
} from "@zowe/zowe-explorer-api";
=======
import { IZoweTreeNode, IZoweNodeType, IZoweDatasetTreeNode, IZoweUSSTreeNode, IZoweJobTreeNode } from "@zowe/zowe-explorer-api";
>>>>>>> 3e95c210
import { ZoweExplorerApiRegister } from "../ZoweExplorerApiRegister";
import * as nls from "vscode-nls";
import { IZosFilesResponse, imperative } from "@zowe/cli";
import { IUploadOptions } from "@zowe/zos-files-for-zowe-sdk";

// Set up localization
nls.config({
    messageFormat: nls.MessageFormat.bundle,
    bundleFormat: nls.BundleFormat.standalone,
})();
const localize: nls.LocalizeFunc = nls.loadMessageBundle();

export enum JobSubmitDialogOpts {
    Disabled,
    YourJobs,
    OtherUserJobs,
    AllJobs,
}
export const JOB_SUBMIT_DIALOG_OPTS = [
    localize("zowe.jobs.confirmSubmission.disabled", "Disabled"),
    localize("zowe.jobs.confirmSubmission.yourJobs", "Your jobs"),
    localize("zowe.jobs.confirmSubmission.otherUserJobs", "Other user jobs"),
    localize("zowe.jobs.confirmSubmission.allJobs", "All jobs"),
];

export function filterTreeByString(value: string, treeItems: vscode.QuickPickItem[]): vscode.QuickPickItem[] {
    const filteredArray = [];
    value = value.toUpperCase().replace(".", ".").replace(/\*/g, "(.*)");
    const regex = new RegExp(value);
    treeItems.forEach((item) => {
        if (item.label.toUpperCase().match(regex)) {
            filteredArray.push(item);
        }
    });
    return filteredArray;
}

/**
 * Gets path to the icon, which is located in resources folder
 * @param iconFileName {string} Name of icon file with extension
 * @returns {object}
 */
export function getIconPathInResources(iconFileName: string) {
    return {
        light: path.join(globals.ROOTPATH, "resources", "light", iconFileName),
        dark: path.join(globals.ROOTPATH, "resources", "dark", iconFileName),
    };
}

/*************************************************************************************************************
 * Returns array of all subnodes of given node
 *************************************************************************************************************/
export function concatChildNodes(nodes: IZoweNodeType[]) {
    let allNodes = new Array<IZoweNodeType>();

    for (const node of nodes) {
        allNodes = allNodes.concat(concatChildNodes(node.children));
        allNodes.push(node);
    }
    return allNodes;
}

/**
 * For no obvious reason a label change is often required to make a node repaint.
 * This function does this by adding or removing a blank.
 * @param {TreeItem} node - the node element
 */
export function labelRefresh(node: vscode.TreeItem): void {
    node.label = node.label.toString().endsWith(" ") ? node.label.toString().substring(0, node.label.toString().length - 1) : node.label + " ";
}

export function sortTreeItems(favorites: vscode.TreeItem[], specificContext) {
    favorites.sort((a, b) => {
        if (a.contextValue === specificContext) {
            if (b.contextValue === specificContext) {
                return a.label.toString().toUpperCase() > b.label.toString().toUpperCase() ? 1 : -1;
            } else {
                return -1;
            }
        } else if (b.contextValue === specificContext) {
            return 1;
        }
        return a.label.toString().toUpperCase() > b.label.toString().toUpperCase() ? 1 : -1;
    });
}

/*************************************************************************************************************
 * Determine IDE name to display based on app environment
 *************************************************************************************************************/
export function getAppName(isTheia: boolean) {
    return isTheia ? "Theia" : "VS Code";
}

/**
 * Returns the file path for the IZoweTreeNode
 *
 * @export
 * @param {string} label - If node is a member, label includes the name of the PDS
 * @param {IZoweTreeNode} node
 */
export function getDocumentFilePath(label: string, node: IZoweTreeNode) {
    const dsDir = globals.DS_DIR;
    const profName = node.getProfileName();
    const suffix = appendSuffix(label);
    return path.join(dsDir, "/" + profName + "/" + suffix);
}

/**
 * Append a suffix on a ds file so it can be interpretted with syntax highlighter
 *
 * Rules of mapping:
 *  1. Start with LLQ and work backwards as it is at this end usually
 *   the language is specified
 *  2. Dont do this for the top level HLQ
 */
function appendSuffix(label: string): string {
    const limit = 5;
    const bracket = label.indexOf("(");
    const split = bracket > -1 ? label.substr(0, bracket).split(".", limit) : label.split(".", limit);
    for (let i = split.length - 1; i > 0; i--) {
        if (["JCL", "CNTL"].includes(split[i])) {
            return label.concat(".jcl");
        }
        if (["COBOL", "CBL", "COB", "SCBL"].includes(split[i])) {
            return label.concat(".cbl");
        }
        if (["COPYBOOK", "COPY", "CPY", "COBCOPY"].includes(split[i])) {
            return label.concat(".cpy");
        }
        if (["INC", "INCLUDE", "PLINC"].includes(split[i])) {
            return label.concat(".inc");
        }
        if (["PLI", "PL1", "PLX", "PCX"].includes(split[i])) {
            return label.concat(".pli");
        }
        if (["SH", "SHELL"].includes(split[i])) {
            return label.concat(".sh");
        }
        if (["REXX", "REXEC", "EXEC"].includes(split[i])) {
            return label.concat(".rexx");
        }
        if (split[i] === "XML") {
            return label.concat(".xml");
        }
        if (split[i] === "ASM" || split[i].indexOf("ASSEMBL") > -1) {
            return label.concat(".asm");
        }
        if (split[i] === "LOG" || split[i].indexOf("SPFLOG") > -1) {
            return label.concat(".log");
        }
    }
    return label;
}

export function checkForAddedSuffix(filename: string): boolean {
    // identify how close to the end of the string the last . is
    const dotPos = filename.length - (1 + filename.lastIndexOf("."));
    return (
        dotPos >= 2 &&
        dotPos <= 4 && // if the last characters are 2 to 4 long and lower case it has been added
        filename.substring(filename.length - dotPos) === filename.substring(filename.length - dotPos).toLowerCase()
    );
}

export function checkIfChildPath(parentPath: string, childPath: string): boolean {
    const relativePath = path.relative(parentPath, childPath);
    return relativePath && !relativePath.startsWith("..") && !path.isAbsolute(relativePath);
}

/**
 * Function that rewrites the document in the active editor thus marking it dirty
 * @param {vscode.TextDocument} doc - document to rewrite
 * @returns void
 */

export async function markFileAsDirty(doc: vscode.TextDocument): Promise<void> {
    const docText = doc.getText();
    const startPosition = new vscode.Position(0, 0);
    const endPosition = new vscode.Position(doc.lineCount, 0);
    const deleteRange = new vscode.Range(startPosition, endPosition);
    vscode.window.activeTextEditor.edit((editBuilder) => {
        editBuilder.delete(deleteRange);
        editBuilder.insert(startPosition, docText);
    });
}

export async function uploadContent(
    node: IZoweDatasetTreeNode | IZoweUSSTreeNode,
    doc: vscode.TextDocument,
    remotePath: string,
    profile?: imperative.IProfileLoaded,
    binary?: boolean,
    etagToUpload?: string,
    returnEtag?: boolean
): Promise<IZosFilesResponse> {
    if (isZoweDatasetTreeNode(node)) {
        // Upload without passing the etag to force upload
        const uploadOptions: IUploadOptions = {
            returnEtag: true,
        };
        const prof = node.getProfile();
        if (prof.profile.encoding) {
            uploadOptions.encoding = prof.profile.encoding;
        }
        return ZoweExplorerApiRegister.getMvsApi(prof).putContents(doc.fileName, remotePath, uploadOptions);
    } else {
        // if new api method exists, use it
        if (ZoweExplorerApiRegister.getUssApi(profile).putContent) {
            const task: imperative.ITaskWithStatus = {
                percentComplete: 0,
                statusMessage: localize("uploadContent.putContents", "Uploading USS file"),
                stageName: 0, // TaskStage.IN_PROGRESS - https://github.com/kulshekhar/ts-jest/issues/281
            };
            const options: IUploadOptions = {
                binary,
                localEncoding: null,
                etag: etagToUpload,
                returnEtag,
                encoding: profile.profile.encoding,
                task,
            };
            const result = ZoweExplorerApiRegister.getUssApi(profile).putContent(doc.fileName, remotePath, options);
            return result;
        } else {
            return ZoweExplorerApiRegister.getUssApi(profile).putContents(doc.fileName, remotePath, binary, null, etagToUpload, returnEtag);
        }
    }
}

/**
 * Function that will forcefully upload a file and won't check for matching Etag
 */
export async function willForceUpload(
    node: IZoweDatasetTreeNode | IZoweUSSTreeNode,
    doc: vscode.TextDocument,
    remotePath: string,
    profile?: imperative.IProfileLoaded,
    binary?: boolean,
    returnEtag?: boolean
): Promise<void> {
    // setup to handle both cases (dataset & USS)
    let title: string;
    if (isZoweDatasetTreeNode(node)) {
        title = localize("saveFile.response.save.title", "Saving data set...");
    } else {
        title = localize("saveUSSFile.response.title", "Saving file...");
    }
    if (globals.ISTHEIA) {
        Gui.warningMessage(
            localize(
                "saveFile.error.theiaDetected",
                "A merge conflict has been detected. Since you are running inside Theia editor, a merge conflict resolution is not available yet."
            )
        );
    }
    vscode.window
        .showInformationMessage(
            localize("saveFile.info.confirmUpload", "Would you like to overwrite the remote file?"),
            localize("saveFile.overwriteConfirmation.yes", "Yes"),
            localize("saveFile.overwriteConfirmation.no", "No")
        )
        .then(async (selection) => {
            if (selection === localize("saveFile.overwriteConfirmation.yes", "Yes")) {
                const uploadResponse = Gui.withProgress(
                    {
                        location: vscode.ProgressLocation.Notification,
                        title,
                    },
                    () => {
                        return uploadContent(node, doc, remotePath, profile, binary, null, returnEtag);
                    }
                );
                uploadResponse.then((response) => {
                    if (response.success) {
                        Gui.showMessage(response.commandResponse);
                        if (node) {
                            node.setEtag(response.apiResponse[0].etag);
                        }
                    }
                });
            } else {
                Gui.showMessage(localize("uploadContent.cancelled", "Upload cancelled."));
                await markFileAsDirty(doc);
            }
        });
}

// Type guarding for current IZoweNodeType.
// Makes it possible to have multiple types in a function signature, but still be able to use type specific code inside the function definition
export function isZoweDatasetTreeNode(node: IZoweNodeType): node is IZoweDatasetTreeNode {
    return (node as IZoweDatasetTreeNode).pattern !== undefined;
}

export function isZoweUSSTreeNode(node: IZoweDatasetTreeNode | IZoweUSSTreeNode | IZoweJobTreeNode): node is IZoweUSSTreeNode {
    return (node as IZoweUSSTreeNode).openUSS !== undefined;
}

export function isZoweJobTreeNode(node: IZoweDatasetTreeNode | IZoweUSSTreeNode | IZoweJobTreeNode): node is IZoweJobTreeNode {
    return (node as IZoweJobTreeNode).job !== undefined;
}

export function getSelectedNodeList(node: IZoweTreeNode, nodeList: IZoweTreeNode[]): IZoweTreeNode[] {
    let resultNodeList: IZoweTreeNode[] = [];
    if (!nodeList) {
        resultNodeList.push(node);
    } else {
        resultNodeList = nodeList;
    }
    return resultNodeList;
}

/**
 * Function that validates job prefix
 * @param {string} text - prefix text
 * @returns undefined | string
 */
export function jobPrefixValidator(text: string): any {
    return text.length > globals.JOBS_MAX_PREFIX ? localize("searchJobs.prefix.invalid", "Invalid job prefix") : null;
}<|MERGE_RESOLUTION|>--- conflicted
+++ resolved
@@ -14,7 +14,6 @@
 import * as vscode from "vscode";
 import * as path from "path";
 import * as globals from "../globals";
-<<<<<<< HEAD
 import {
     Gui,
     IZoweTreeNode,
@@ -23,9 +22,6 @@
     IZoweUSSTreeNode,
     IZoweJobTreeNode,
 } from "@zowe/zowe-explorer-api";
-=======
-import { IZoweTreeNode, IZoweNodeType, IZoweDatasetTreeNode, IZoweUSSTreeNode, IZoweJobTreeNode } from "@zowe/zowe-explorer-api";
->>>>>>> 3e95c210
 import { ZoweExplorerApiRegister } from "../ZoweExplorerApiRegister";
 import * as nls from "vscode-nls";
 import { IZosFilesResponse, imperative } from "@zowe/cli";
