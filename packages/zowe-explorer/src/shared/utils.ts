/**
 * This program and the accompanying materials are made available under the terms of the
 * Eclipse Public License v2.0 which accompanies this distribution, and is available at
 * https://www.eclipse.org/legal/epl-v20.html
 *
 * SPDX-License-Identifier: EPL-2.0
 *
 * Copyright Contributors to the Zowe Project.
 *
 */

// Generic utility functions related to all node types. See ./src/utils.ts for other utility functions.

import * as fs from "fs";
import * as vscode from "vscode";
import * as path from "path";
import * as globals from "../globals";
import * as os from "os";
import {
    Gui,
    IZoweTreeNode,
    IZoweNodeType,
    IZoweDatasetTreeNode,
    IZoweUSSTreeNode,
    IZoweJobTreeNode,
    IZoweTree,
    ZosEncoding,
} from "@zowe/zowe-explorer-api";
import { ZoweExplorerApiRegister } from "../ZoweExplorerApiRegister";
import * as nls from "vscode-nls";
import { IZosFilesResponse, imperative } from "@zowe/cli";
import { IUploadOptions } from "@zowe/zos-files-for-zowe-sdk";
import { ZoweLogger } from "../utils/LoggerUtils";
import { isTypeUssTreeNode } from "./context";
import { markDocumentUnsaved } from "../utils/workspace";
import { errorHandling } from "../utils/ProfilesUtils";
import { LocalStorageKey, ZoweLocalStorage } from "../utils/ZoweLocalStorage";
import { LocalFileManagement } from "../utils/LocalFileManagement";
import { TreeProviders } from "./TreeProviders";
import { ZoweSaveQueue } from "../abstract/ZoweSaveQueue";

// Set up localization
nls.config({
    messageFormat: nls.MessageFormat.bundle,
    bundleFormat: nls.BundleFormat.standalone,
})();
const localize: nls.LocalizeFunc = nls.loadMessageBundle();

export enum JobSubmitDialogOpts {
    Disabled,
    YourJobs,
    OtherUserJobs,
    AllJobs,
}
export const JOB_SUBMIT_DIALOG_OPTS = [
    localize("zowe.jobs.confirmSubmission.disabled", "Disabled"),
    localize("zowe.jobs.confirmSubmission.yourJobs", "Your jobs"),
    localize("zowe.jobs.confirmSubmission.otherUserJobs", "Other user jobs"),
    localize("zowe.jobs.confirmSubmission.allJobs", "All jobs"),
];

export const SORT_DIRS: string[] = [localize("sort.asc", "Ascending"), localize("sort.desc", "Descending")];

export function filterTreeByString(value: string, treeItems: vscode.QuickPickItem[]): vscode.QuickPickItem[] {
    ZoweLogger.trace("shared.utils.filterTreeByString called.");
    const filteredArray: vscode.QuickPickItem[] = [];
    value = value.toUpperCase().replace(/\*/g, "(.*)");
    const regex = new RegExp(value);
    treeItems.forEach((item) => {
        if (item.label.toUpperCase().match(regex)) {
            filteredArray.push(item);
        }
    });
    return filteredArray;
}

/**
 * Gets path to the icon, which is located in resources folder
 * @param iconFileName {string} Name of icon file with extension
 * @returns {object}
 */
export function getIconPathInResources(iconFileName: string): {
    light: string;
    dark: string;
} {
    return {
        light: path.join(globals.ROOTPATH, "resources", "light", iconFileName),
        dark: path.join(globals.ROOTPATH, "resources", "dark", iconFileName),
    };
}

/*************************************************************************************************************
 * Returns array of all subnodes of given node
 *************************************************************************************************************/
export function concatChildNodes(nodes: IZoweNodeType[]): IZoweNodeType[] {
    ZoweLogger.trace("shared.utils.concatChildNodes called.");
    let allNodes = new Array<IZoweNodeType>();

    for (const node of nodes) {
        allNodes = allNodes.concat(concatChildNodes(node.children));
        allNodes.push(node);
    }
    return allNodes;
}

export function sortTreeItems(favorites: vscode.TreeItem[], specificContext): void {
    favorites.sort((a, b) => {
        if (a.contextValue === specificContext) {
            if (b.contextValue === specificContext) {
                return a.label.toString().toUpperCase() > b.label.toString().toUpperCase() ? 1 : -1;
            }

            return -1;
        }

        if (b.contextValue === specificContext) {
            return 1;
        }

        return a.label.toString().toUpperCase() > b.label.toString().toUpperCase() ? 1 : -1;
    });
}

/*************************************************************************************************************
 * Determine IDE name to display based on app environment
 *************************************************************************************************************/
export function getAppName(isTheia: boolean): "Theia" | "VS Code" {
    return isTheia ? "Theia" : "VS Code";
}

/**
 * Returns the file path for the IZoweTreeNode
 *
 * @export
 * @param {string} label - If node is a member, label includes the name of the PDS
 * @param {IZoweTreeNode} node
 */
export function getDocumentFilePath(label: string, node: IZoweTreeNode): string {
    const dsDir = globals.DS_DIR || "";
    const profName = node.getProfileName();
    const suffix = appendSuffix(label);
    return path.join(dsDir, profName || "", suffix);
}

/**
 * Append a suffix on a ds file so it can be interpretted with syntax highlighter
 *
 * Rules of mapping:
 *  1. Start with LLQ and work backwards as it is at this end usually
 *   the language is specified
 *  2. Dont do this for the top level HLQ
 */
function appendSuffix(label: string): string {
    const limit = 5;
    const bracket = label.indexOf("(");
    const split = bracket > -1 ? label.substr(0, bracket).split(".", limit) : label.split(".", limit);
    for (let i = split.length - 1; i > 0; i--) {
        if (["JCL", "JCLLIB", "CNTL", "PROC", "PROCLIB"].includes(split[i])) {
            return label.concat(".jcl");
        }
        if (["COBOL", "CBL", "COB", "SCBL"].includes(split[i])) {
            return label.concat(".cbl");
        }
        if (["COPYBOOK", "COPY", "CPY", "COBCOPY"].includes(split[i])) {
            return label.concat(".cpy");
        }
        if (["INC", "INCLUDE", "PLINC"].includes(split[i])) {
            return label.concat(".inc");
        }
        if (["PLI", "PL1", "PLX", "PCX"].includes(split[i])) {
            return label.concat(".pli");
        }
        if (["SH", "SHELL"].includes(split[i])) {
            return label.concat(".sh");
        }
        if (["REXX", "REXEC", "EXEC"].includes(split[i])) {
            return label.concat(".rexx");
        }
        if (split[i] === "XML") {
            return label.concat(".xml");
        }
        if (split[i] === "ASM" || split[i].indexOf("ASSEMBL") > -1) {
            return label.concat(".asm");
        }
        if (split[i] === "LOG" || split[i].indexOf("SPFLOG") > -1) {
            return label.concat(".log");
        }
    }
    return label;
}

export function checkForAddedSuffix(filename: string): boolean {
    // identify how close to the end of the string the last . is
    const dotPos = filename.length - (1 + filename.lastIndexOf("."));
    return (
        dotPos >= 2 &&
        dotPos <= 4 && // if the last characters are 2 to 4 long and lower case it has been added
        filename.substring(filename.length - dotPos) === filename.substring(filename.length - dotPos).toLowerCase()
    );
}

export function checkIfChildPath(parentPath: string, childPath: string): boolean {
    const relativePath = path.relative(parentPath, childPath);
    return relativePath && !relativePath.startsWith("..") && !path.isAbsolute(relativePath);
}

/**
 * Function that rewrites the document in the active editor thus marking it dirty
 * @param {vscode.TextDocument} doc - document to rewrite
 * @returns void
 */

export function markFileAsDirty(doc: vscode.TextDocument): void {
    const docText = doc.getText();
    const startPosition = new vscode.Position(0, 0);
    const endPosition = new vscode.Position(doc.lineCount, 0);
    const deleteRange = new vscode.Range(startPosition, endPosition);
    vscode.window.activeTextEditor.edit((editBuilder) => {
        editBuilder.delete(deleteRange);
        editBuilder.insert(startPosition, docText);
    });
}

export async function uploadContent(
    node: IZoweDatasetTreeNode | IZoweUSSTreeNode,
    doc: vscode.TextDocument,
    remotePath: string,
    profile?: imperative.IProfileLoaded,
    etagToUpload?: string,
    returnEtag?: boolean
): Promise<IZosFilesResponse> {
    const uploadOptions: IUploadOptions = {
        etag: etagToUpload,
        returnEtag: returnEtag ?? true,
        binary: node.binary,
        encoding: node.encoding !== undefined ? node.encoding : profile.profile?.encoding,
        responseTimeout: profile.profile?.responseTimeout,
    };
    if (isZoweDatasetTreeNode(node)) {
        return ZoweExplorerApiRegister.getMvsApi(profile).putContents(doc.fileName, remotePath, uploadOptions);
    } else {
        // if new api method exists, use it
        if (ZoweExplorerApiRegister.getUssApi(profile).putContent) {
            const task: imperative.ITaskWithStatus = {
                percentComplete: 0,
                statusMessage: localize("uploadContent.putContents", "Uploading USS file"),
                stageName: 0, // TaskStage.IN_PROGRESS - https://github.com/kulshekhar/ts-jest/issues/281
            };
            const result = ZoweExplorerApiRegister.getUssApi(profile).putContent(doc.fileName, remotePath, {
                task,
                ...uploadOptions,
            });
            return result;
        } else {
            return ZoweExplorerApiRegister.getUssApi(profile).putContents(doc.fileName, remotePath, node.binary, null, etagToUpload, returnEtag);
        }
    }
}

/**
 * Function that will forcefully upload a file and won't check for matching Etag
 */
export function willForceUpload(
    node: IZoweDatasetTreeNode | IZoweUSSTreeNode,
    doc: vscode.TextDocument,
    remotePath: string,
    profile?: imperative.IProfileLoaded
): Thenable<void> {
    // setup to handle both cases (dataset & USS)
    let title: string;
    if (isZoweDatasetTreeNode(node)) {
        title = localize("saveFile.response.save.title", "Saving data set...");
    } else {
        title = localize("saveUSSFile.response.title", "Saving file...");
    }
    if (globals.ISTHEIA) {
        Gui.warningMessage(
            localize(
                "saveFile.error.theiaDetected",
                "A merge conflict has been detected. Since you are running inside Theia editor, a merge conflict resolution is not available yet."
            )
        );
    }
    // Don't wait for prompt to return since this would block the save queue
    return Gui.infoMessage(localize("saveFile.info.confirmUpload", "Would you like to overwrite the remote file?"), {
        items: [localize("saveFile.overwriteConfirmation.yes", "Yes"), localize("saveFile.overwriteConfirmation.no", "No")],
    }).then(async (selection) => {
        if (selection === localize("saveFile.overwriteConfirmation.yes", "Yes")) {
            try {
                const uploadResponse = await Gui.withProgress(
                    {
                        location: vscode.ProgressLocation.Notification,
                        title,
                    },
                    () => {
                        return uploadContent(node, doc, remotePath, profile, null, true);
                    }
                );
                if (uploadResponse.success) {
                    Gui.showMessage(uploadResponse.commandResponse);
                    if (node) {
                        // Upload API returns a singleton array for data sets and an object for USS files
                        node.setEtag(uploadResponse.apiResponse[0]?.etag ?? uploadResponse.apiResponse.etag);
                    }
                } else {
                    await markDocumentUnsaved(doc);
                    Gui.errorMessage(uploadResponse.commandResponse);
                }
            } catch (err) {
                await markDocumentUnsaved(doc);
                await errorHandling(err, profile.name);
            }
        } else {
            Gui.showMessage(localize("uploadContent.cancelled", "Upload cancelled."));
            markFileAsDirty(doc);
        }
    });
}

// Type guarding for current IZoweNodeType.
// Makes it possible to have multiple types in a function signature, but still be able to use type specific code inside the function definition
export function isZoweDatasetTreeNode(node: IZoweNodeType): node is IZoweDatasetTreeNode {
    return (node as IZoweDatasetTreeNode).pattern !== undefined;
}

export function isZoweUSSTreeNode(node: IZoweDatasetTreeNode | IZoweUSSTreeNode | IZoweJobTreeNode): node is IZoweUSSTreeNode {
    return (node as IZoweUSSTreeNode).openUSS !== undefined;
}

export function isZoweJobTreeNode(node: IZoweDatasetTreeNode | IZoweUSSTreeNode | IZoweJobTreeNode): node is IZoweJobTreeNode {
    return (node as IZoweJobTreeNode).job !== undefined;
}

export function getSelectedNodeList(node: IZoweTreeNode, nodeList: IZoweTreeNode[]): IZoweTreeNode[] {
    let resultNodeList: IZoweTreeNode[] = [];
    if (!nodeList) {
        resultNodeList.push(node);
    } else {
        resultNodeList = nodeList;
    }
    return resultNodeList;
}

/**
 * Function that validates job prefix
 * @param {string} text - prefix text
 * @returns undefined | string
 */
export function jobStringValidator(text: string, localizedParam: "owner" | "prefix"): string | null {
    switch (localizedParam) {
        case "owner":
            return text.length > globals.JOBS_MAX_PREFIX ? localize("searchJobs.owner.invalid", "Invalid job owner") : null;
        case "prefix":
        default:
            return text.length > globals.JOBS_MAX_PREFIX ? localize("searchJobs.prefix.invalid", "Invalid job prefix") : null;
    }
}

export function getDefaultUri(): vscode.Uri {
    return vscode.workspace.workspaceFolders?.[0]?.uri ?? vscode.Uri.file(os.homedir());
}

/**
 * Function that triggers compare of the old and new document in the active editor
 * @param {vscode.TextDocument} doc - document to update and compare with previous content
 * @param {IZoweDatasetTreeNode | IZoweUSSTreeNode} node - IZoweTreeNode
 * @param {string} label - {optional} used by IZoweDatasetTreeNode to getContents of file
 * @param {boolean} binary - {optional} used by IZoweUSSTreeNode to getContents of file
 * @param {imperative.IProfileLoaded} profile - {optional}
 * @returns {Promise<void>}
 */
export async function compareFileContent(
    doc: vscode.TextDocument,
    node: IZoweDatasetTreeNode | IZoweUSSTreeNode,
    label?: string,
    profile?: imperative.IProfileLoaded
): Promise<void> {
    await markDocumentUnsaved(doc);
    const prof = node ? node.getProfile() : profile;
    node = node ?? TreeProviders.ds.openFiles?.[doc.uri.fsPath] ?? TreeProviders.uss.openFiles?.[doc.uri.fsPath];
    let downloadResponse;

    if (isTypeUssTreeNode(node)) {
        downloadResponse = await ZoweExplorerApiRegister.getUssApi(prof).getContents(node.fullPath, {
            file: node.getUSSDocumentFilePath(),
            binary: node.binary,
            returnEtag: true,
            encoding: node.encoding !== undefined ? node.encoding : prof.profile?.encoding,
            responseTimeout: prof.profile?.responseTimeout,
        });
    } else {
        downloadResponse = await ZoweExplorerApiRegister.getMvsApi(prof).getContents(label, {
            file: doc.fileName,
            binary: node.binary,
            returnEtag: true,
            encoding: node.encoding !== undefined ? node.encoding : prof.profile?.encoding,
            responseTimeout: prof.profile?.responseTimeout,
        });
    }

    // If local and remote file size are the same, then VS Code won't detect
    // there is a conflict and remote changes may get overwritten. To work
    // around this limitation of VS Code, when the sizes are identical we
    // temporarily add a trailing newline byte to the local copy which forces
    // the file size to be different. This is a terrible hack but it works.
    // See https://github.com/microsoft/vscode/issues/119002
    const oldSize = doc.getText().length;
    const newSize = fs.statSync(doc.fileName).size;
    if (newSize === oldSize) {
        const edits = new vscode.WorkspaceEdit();
        edits.insert(doc.uri, doc.positionAt(oldSize), doc.eol.toString());
        await vscode.workspace.applyEdit(edits);
    }
    ZoweLogger.warn(localize("saveFile.etagMismatch.log.warning", "Remote file has changed. Presenting with way to resolve file."));
    await vscode.commands.executeCommand("workbench.files.action.compareWithSaved");
    if (newSize === oldSize) {
        const edits2 = new vscode.WorkspaceEdit();
        edits2.delete(doc.uri, new vscode.Range(doc.positionAt(oldSize), doc.positionAt(oldSize + doc.eol.toString().length)));
        await vscode.workspace.applyEdit(edits2);
    }
    // re-assign etag, so that it can be used with subsequent requests
    const downloadEtag = downloadResponse?.apiResponse?.etag;
    if (node && downloadEtag !== node.getEtag()) {
        node.setEtag(downloadEtag);
    }
}

export function updateOpenFiles<T extends IZoweTreeNode>(treeProvider: IZoweTree<T>, docPath: string, value: T | null): void {
    if (treeProvider.openFiles) {
        treeProvider.openFiles[docPath] = value;
    }
    if (docPath.includes(globals.DS_DIR) || docPath.includes(globals.USS_DIR)) {
        if (value != null) {
            LocalFileManagement.storeFileInfo(value, docPath);
        } else {
            LocalFileManagement.deleteFileInfo(docPath);
        }
    }
}

/**
 * Check for pending unsaved changes on a document that has just been closed.
 */
export async function isClosedFileDirty(doc: vscode.TextDocument): Promise<boolean> {
    await ZoweSaveQueue.all();
    return vscode.workspace.textDocuments.find(({ uri }) => uri.fsPath === doc.uri.fsPath)?.isDirty;
}

function getCachedEncoding(node: IZoweTreeNode): string | undefined {
    let cachedEncoding: ZosEncoding;
    if (isZoweUSSTreeNode(node)) {
        cachedEncoding = (node.getSessionNode() as IZoweUSSTreeNode).encodingMap[node.fullPath];
    } else {
        const isMemberNode = node.contextValue.startsWith(globals.DS_MEMBER_CONTEXT);
        const dsKey = isMemberNode ? `${node.getParent().label as string}(${node.label as string})` : (node.label as string);
        cachedEncoding = (node.getSessionNode() as IZoweDatasetTreeNode).encodingMap[dsKey];
    }
    return cachedEncoding?.kind === "other" ? cachedEncoding.codepage : cachedEncoding?.kind;
}

export async function promptForEncoding(node: IZoweDatasetTreeNode | IZoweUSSTreeNode, taggedEncoding?: string): Promise<ZosEncoding | undefined> {
    const ebcdicItem: vscode.QuickPickItem = {
        label: localize("zowe.shared.utils.promptForEncoding.ebcdic.label", "EBCDIC"),
        description: localize("zowe.shared.utils.promptForEncoding.ebcdic.description", "z/OS default codepage"),
    };
    const binaryItem: vscode.QuickPickItem = {
        label: localize("zowe.shared.utils.promptForEncoding.binary.label", "Binary"),
        description: localize("zowe.shared.utils.promptForEncoding.binary.description", "Raw data representation"),
    };
    const otherItem: vscode.QuickPickItem = {
        label: localize("zowe.shared.utils.promptForEncoding.other.label", "Other"),
        description: localize("zowe.shared.utils.promptForEncoding.other.description", "Specify another codepage"),
    };
    const items: vscode.QuickPickItem[] = [ebcdicItem, binaryItem, otherItem, globals.SEPARATORS.RECENT].filter(Boolean);
    const profile = node.getProfile();
    if (profile.profile?.encoding != null) {
        items.splice(0, 0, {
            label: profile.profile?.encoding,
            description: localize("zowe.shared.utils.promptForEncoding.profile.description", "From profile {0}", profile.name),
        });
    }
    if (taggedEncoding != null) {
        items.splice(0, 0, {
            label: taggedEncoding,
            description: localize("zowe.shared.utils.promptForEncoding.tagged.description", "USS file tag"),
        });
    }

    let currentEncoding = node.encoding ?? getCachedEncoding(node);
    if (node.binary || currentEncoding === "binary") {
        currentEncoding = binaryItem.label;
    } else if (node.encoding === null || currentEncoding === "text") {
        currentEncoding = ebcdicItem.label;
    }
    const encodingHistory = ZoweLocalStorage.getValue<string[]>(LocalStorageKey.ENCODING_HISTORY) ?? [];
    if (encodingHistory.length > 0) {
        for (const encoding of encodingHistory) {
            items.push({ label: encoding });
        }
    } else {
        // Pre-populate recent list with some common encodings
        items.push({ label: "IBM-1047" }, { label: "ISO8859-1" });
    }

    let response = (
        await Gui.showQuickPick(items, {
            title: localize("zowe.shared.utils.promptForEncoding.qp.title", "Choose encoding for {0}", node.label as string),
            placeHolder:
                currentEncoding && localize("zowe.shared.utils.promptForEncoding.qp.placeHolder", "Current encoding is {0}", currentEncoding),
        })
    )?.label;
    let encoding: ZosEncoding;
    switch (response) {
        case ebcdicItem.label:
            encoding = { kind: "text" };
            break;
        case binaryItem.label:
            encoding = { kind: "binary" };
            break;
        case otherItem.label:
            response = await Gui.showInputBox({
                title: localize("zowe.shared.utils.promptForEncoding.qp.title", "Choose encoding for {0}", node.label as string),
                placeHolder: localize("zowe.shared.utils.promptForEncoding.input.placeHolder", "Enter a codepage (e.g., 1047, IBM-1047)"),
            });
            if (response != null) {
                encoding = { kind: "other", codepage: response };
<<<<<<< HEAD
                const filterEncodingList = encodingHistory.filter((codepage) => codepage.toUpperCase() !== response.toUpperCase());
                filterEncodingList.unshift(encoding.codepage.toUpperCase());
                ZoweLocalStorage.setValue("zowe.encodingHistory", filterEncodingList.slice(0, globals.MAX_FILE_HISTORY));
=======
                encodingHistory.push(encoding.codepage);
                ZoweLocalStorage.setValue(LocalStorageKey.ENCODING_HISTORY, encodingHistory.slice(0, globals.MAX_FILE_HISTORY));
>>>>>>> 08ff8144
            }
            break;
        default:
            if (response != null) {
                encoding = { kind: "other", codepage: response };
            }
            break;
    }
    return encoding;
}<|MERGE_RESOLUTION|>--- conflicted
+++ resolved
@@ -524,14 +524,9 @@
             });
             if (response != null) {
                 encoding = { kind: "other", codepage: response };
-<<<<<<< HEAD
                 const filterEncodingList = encodingHistory.filter((codepage) => codepage.toUpperCase() !== response.toUpperCase());
                 filterEncodingList.unshift(encoding.codepage.toUpperCase());
-                ZoweLocalStorage.setValue("zowe.encodingHistory", filterEncodingList.slice(0, globals.MAX_FILE_HISTORY));
-=======
-                encodingHistory.push(encoding.codepage);
-                ZoweLocalStorage.setValue(LocalStorageKey.ENCODING_HISTORY, encodingHistory.slice(0, globals.MAX_FILE_HISTORY));
->>>>>>> 08ff8144
+                ZoweLocalStorage.setValue(LocalStorageKey.ENCODING_HISTORY, filterEncodingList.slice(0, globals.MAX_FILE_HISTORY));
             }
             break;
         default:
