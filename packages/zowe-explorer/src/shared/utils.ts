--- conflicted
+++ resolved
@@ -43,12 +43,8 @@
 ];
 
 export function filterTreeByString(value: string, treeItems: vscode.QuickPickItem[]): vscode.QuickPickItem[] {
-<<<<<<< HEAD
     ZoweLogger.trace("shared.utils.filterTreeByString called.");
-    const filteredArray = [];
-=======
     const filteredArray: vscode.QuickPickItem[] = [];
->>>>>>> f001941a
     value = value.toUpperCase().replace(/\*/g, "(.*)");
     const regex = new RegExp(value);
     treeItems.forEach((item) => {
@@ -77,12 +73,8 @@
 /*************************************************************************************************************
  * Returns array of all subnodes of given node
  *************************************************************************************************************/
-<<<<<<< HEAD
-export function concatChildNodes(nodes: IZoweNodeType[]) {
+export function concatChildNodes(nodes: IZoweNodeType[]): IZoweNodeType[] {
     ZoweLogger.trace("shared.utils.concatChildNodes called.");
-=======
-export function concatChildNodes(nodes: IZoweNodeType[]): IZoweNodeType[] {
->>>>>>> f001941a
     let allNodes = new Array<IZoweNodeType>();
 
     for (const node of nodes) {
@@ -98,14 +90,10 @@
  * @param {TreeItem} node - the node element
  */
 export function labelRefresh(node: vscode.TreeItem): void {
-<<<<<<< HEAD
     ZoweLogger.trace("shared.utils.labelRefresh called.");
-    node.label = node.label.toString().endsWith(" ") ? node.label.toString().substring(0, node.label.toString().length - 1) : node.label + " ";
-=======
     node.label = node.label.toString().endsWith(" ")
         ? node.label.toString().substring(0, node.label.toString().length - 1)
         : `${node.label.toString()} `;
->>>>>>> f001941a
 }
 
 export function sortTreeItems(favorites: vscode.TreeItem[], specificContext): void {
