/*
 * This program and the accompanying materials are made available under the terms of the *
 * Eclipse Public License v2.0 which accompanies this distribution, and is available at *
 * https://www.eclipse.org/legal/epl-v20.html                                      *
 *                                                                                 *
 * SPDX-License-Identifier: EPL-2.0                                                *
 *                                                                                 *
 * Copyright Contributors to the Zowe Project.                                     *
 *                                                                                 *
 */

// Generic utility functions related to all node types. See ./src/utils.ts for other utility functions.

import * as vscode from "vscode";
import * as path from "path";
import * as globals from "../globals";
import {
    IZoweTreeNode,
    IZoweNodeType,
    IZoweDatasetTreeNode,
    IZoweUSSTreeNode,
    IZoweJobTreeNode,
} from "@zowe/zowe-explorer-api";
import { Profiles } from "../Profiles";
import { ZoweExplorerApiRegister } from "../ZoweExplorerApiRegister";
import { ISession, IProfileLoaded } from "@zowe/imperative";
import * as nls from "vscode-nls";
import { IUploadOptions, IZosFilesResponse } from "@zowe/cli";

// Set up localization
nls.config({
    messageFormat: nls.MessageFormat.bundle,
    bundleFormat: nls.BundleFormat.standalone,
})();
const localize: nls.LocalizeFunc = nls.loadMessageBundle();

export function filterTreeByString(value: string, treeItems: vscode.QuickPickItem[]): vscode.QuickPickItem[] {
    const filteredArray = [];
    value = value.toUpperCase().replace(".", ".").replace(/\*/g, "(.*)");
    const regex = new RegExp(value);
    treeItems.forEach((item) => {
        if (item.label.toUpperCase().match(regex)) {
            filteredArray.push(item);
        }
    });
    return filteredArray;
}

/**
 * Gets path to the icon, which is located in resources folder
 * @param iconFileName {string} Name of icon file with extension
 * @returns {object}
 */
export function getIconPathInResources(iconFileName: string) {
    return {
        light: path.join(globals.ROOTPATH, "resources", "light", iconFileName),
        dark: path.join(globals.ROOTPATH, "resources", "dark", iconFileName),
    };
}

/*************************************************************************************************************
 * Returns array of all subnodes of given node
 *************************************************************************************************************/
export function concatChildNodes(nodes: IZoweNodeType[]) {
    let allNodes = new Array<IZoweNodeType>();

    for (const node of nodes) {
        allNodes = allNodes.concat(concatChildNodes(node.children));
        allNodes.push(node);
    }
    return allNodes;
}

/**
 * For no obvious reason a label change is often required to make a node repaint.
 * This function does this by adding or removing a blank.
 * @param {TreeItem} node - the node element
 */
export function labelRefresh(node: vscode.TreeItem): void {
    node.label = node.label.endsWith(" ") ? node.label.substring(0, node.label.length - 1) : node.label + " ";
}

/*************************************************************************************************************
 * Refresh Profile and Session
 * @param {sessNode} IZoweTreeNode
 * @param {profile} IProfileLoaded
 *************************************************************************************************************/
<<<<<<< HEAD
export function refreshTree(sessNode: IZoweTreeNode) {
    const profileType = sessNode.getProfile().type;
    const allProf = Profiles.getInstance().getProfiles(profileType);
=======
export async function refreshTree(sessNode: IZoweTreeNode) {
    const allProf = await Profiles.getInstance().getProfiles();
    const baseProf = await Profiles.getInstance().getBaseProfile();
>>>>>>> 1a7edd76
    for (const profNode of allProf) {
        if (sessNode.getProfileName() === profNode.name) {
            sessNode.getProfile().profile = profNode.profile;
            const combinedSessionProfile = (await Profiles.getInstance().getCombinedProfile(profNode, baseProf))
                .profile;
            const sessionNode = sessNode.getSession();
            for (const prop of Object.keys(combinedSessionProfile)) {
                if (prop === "host") {
                    sessionNode.ISession.hostname = combinedSessionProfile[prop];
                } else {
                    sessionNode.ISession[prop] = combinedSessionProfile[prop];
                }
            }
        }
    }
    sessNode.collapsibleState = vscode.TreeItemCollapsibleState.Collapsed;
}

export function sortTreeItems(favorites: vscode.TreeItem[], specificContext) {
    favorites.sort((a, b) => {
        if (a.contextValue === specificContext) {
            if (b.contextValue === specificContext) {
                return a.label.toUpperCase() > b.label.toUpperCase() ? 1 : -1;
            } else {
                return -1;
            }
        } else if (b.contextValue === specificContext) {
            return 1;
        }
        return a.label.toUpperCase() > b.label.toUpperCase() ? 1 : -1;
    });
}

/*************************************************************************************************************
 * Determine IDE name to display based on app environment
 *************************************************************************************************************/
export function getAppName(isTheia: boolean) {
    return isTheia ? "Theia" : "VS Code";
}

/**
 * Returns the file path for the IZoweTreeNode
 *
 * @export
 * @param {string} label - If node is a member, label includes the name of the PDS
 * @param {IZoweTreeNode} node
 */
export function getDocumentFilePath(label: string, node: IZoweTreeNode) {
    return path.join(globals.DS_DIR, "/" + node.getProfileName() + "/" + appendSuffix(label));
}

/**
 * Append a suffix on a ds file so it can be interpretted with syntax highlighter
 *
 * Rules of mapping:
 *  1. Start with LLQ and work backwards as it is at this end usually
 *   the language is specified
 *  2. Dont do this for the top level HLQ
 */
function appendSuffix(label: string): string {
    const limit = 5;
    const bracket = label.indexOf("(");
    const split = bracket > -1 ? label.substr(0, bracket).split(".", limit) : label.split(".", limit);
    for (let i = split.length - 1; i > 0; i--) {
        if (["JCL", "CNTL"].includes(split[i])) {
            return label.concat(".jcl");
        }
        if (["COBOL", "CBL", "COB", "SCBL"].includes(split[i])) {
            return label.concat(".cbl");
        }
        if (["COPYBOOK", "COPY", "CPY", "COBCOPY"].includes(split[i])) {
            return label.concat(".cpy");
        }
        if (["INC", "INCLUDE", "PLINC"].includes(split[i])) {
            return label.concat(".inc");
        }
        if (["PLI", "PL1", "PLX", "PCX"].includes(split[i])) {
            return label.concat(".pli");
        }
        if (["SH", "SHELL"].includes(split[i])) {
            return label.concat(".sh");
        }
        if (["REXX", "REXEC", "EXEC"].includes(split[i])) {
            return label.concat(".rexx");
        }
        if (split[i] === "XML") {
            return label.concat(".xml");
        }
        if (split[i] === "ASM" || split[i].indexOf("ASSEMBL") > -1) {
            return label.concat(".asm");
        }
        if (split[i] === "LOG" || split[i].indexOf("SPFLOG") > -1) {
            return label.concat(".log");
        }
    }
    return label;
}

export function checkForAddedSuffix(filename: string): boolean {
    // identify how close to the end of the string the last . is
    const dotPos = filename.length - (1 + filename.lastIndexOf("."));
    // tslint:disable-next-line: no-magic-numbers
    return (
        dotPos >= 2 &&
        dotPos <= 4 && // if the last characters are 2 to 4 long and lower case it has been added
        filename.substring(filename.length - dotPos) === filename.substring(filename.length - dotPos).toLowerCase()
    );
}

/**
 * Function that rewrites the document in the active editor thus marking it dirty
 * @param {vscode.TextDocument} doc - document to rewrite
 * @returns void
 */

export async function markFileAsDirty(doc: vscode.TextDocument): Promise<void> {
    const docText = doc.getText();
    const startPosition = new vscode.Position(0, 0);
    const endPosition = new vscode.Position(doc.lineCount, 0);
    const deleteRange = new vscode.Range(startPosition, endPosition);
    vscode.window.activeTextEditor.edit((editBuilder) => {
        editBuilder.delete(deleteRange);
        editBuilder.insert(startPosition, docText);
    });
}

export async function uploadContent(
    node: IZoweDatasetTreeNode | IZoweUSSTreeNode,
    doc: vscode.TextDocument,
    remotePath: string,
    profile?: IProfileLoaded,
    binary?: boolean,
    etagToUpload?: string,
    returnEtag?: boolean
): Promise<IZosFilesResponse> {
    if (isZoweDatasetTreeNode(node)) {
        // Upload without passing the etag to force upload
        const uploadOptions: IUploadOptions = {
            returnEtag: true,
        };
        const prof = node.getProfile();
        if (prof.profile.encoding) {
            uploadOptions.encoding = prof.profile.encoding;
        }
        return ZoweExplorerApiRegister.getMvsApi(prof).putContents(doc.fileName, remotePath, uploadOptions);
    } else {
        // if new api method exists, use it
        if (ZoweExplorerApiRegister.getUssApi(profile).putContent) {
            return ZoweExplorerApiRegister.getUssApi(profile).putContent(doc.fileName, remotePath, {
                binary,
                localEncoding: null,
                etag: etagToUpload,
                returnEtag,
                encoding: profile.profile.encoding,
            });
        } else {
            return ZoweExplorerApiRegister.getUssApi(profile).putContents(
                doc.fileName,
                remotePath,
                binary,
                null,
                etagToUpload,
                returnEtag
            );
        }
    }
}

/**
 * Function that will forcefully upload a file and won't check for matching Etag
 */
export async function willForceUpload(
    node: IZoweDatasetTreeNode | IZoweUSSTreeNode,
    doc: vscode.TextDocument,
    remotePath: string,
    profile?: IProfileLoaded,
    binary?: boolean,
    returnEtag?: boolean
): Promise<void> {
    // setup to handle both cases (dataset & USS)
    let title: string;
    if (isZoweDatasetTreeNode(node)) {
        title = localize("saveFile.response.save.title", "Saving data set...");
    } else {
        title = localize("saveUSSFile.response.title", "Saving file...");
    }
    if (globals.ISTHEIA) {
        vscode.window.showWarningMessage(
            localize(
                "saveFile.error.theiaDetected",
                "A merge conflict has been detected. Since you are running inside Theia editor, a merge conflict resolution is not available yet."
            )
        );
    }
    vscode.window
        .showInformationMessage(
            localize("saveFile.info.confirmUpload", "Would you like to overwrite the remote file?"),
            localize("saveFile.overwriteConfirmation.yes", "Yes"),
            localize("saveFile.overwriteConfirmation.no", "No")
        )
        .then(async (selection) => {
            if (selection === localize("saveFile.overwriteConfirmation.yes", "Yes")) {
                const uploadResponse = vscode.window.withProgress(
                    {
                        location: vscode.ProgressLocation.Notification,
                        title,
                    },
                    () => {
                        return uploadContent(node, doc, remotePath, profile, binary, null, returnEtag);
                    }
                );
                uploadResponse.then((response) => {
                    if (response.success) {
                        vscode.window.showInformationMessage(response.commandResponse);
                        if (node) {
                            node.setEtag(response.apiResponse[0].etag);
                        }
                    }
                });
            } else {
                vscode.window.showInformationMessage("Upload cancelled.");
                await markFileAsDirty(doc);
            }
        });
}

// Type guarding for current IZoweNodeType.
// Makes it possible to have multiple types in a function signature, but still be able to use type specific code inside the function definition
export function isZoweDatasetTreeNode(node: IZoweNodeType): node is IZoweDatasetTreeNode {
    return (node as IZoweDatasetTreeNode).pattern !== undefined;
}

export function isZoweUSSTreeNode(
    node: IZoweDatasetTreeNode | IZoweUSSTreeNode | IZoweJobTreeNode
): node is IZoweUSSTreeNode {
    return (node as IZoweUSSTreeNode).openUSS !== undefined;
}

export function isZoweJobTreeNode(
    node: IZoweDatasetTreeNode | IZoweUSSTreeNode | IZoweJobTreeNode
): node is IZoweJobTreeNode {
    return (node as IZoweJobTreeNode).job !== undefined;
}<|MERGE_RESOLUTION|>--- conflicted
+++ resolved
@@ -85,15 +85,10 @@
  * @param {sessNode} IZoweTreeNode
  * @param {profile} IProfileLoaded
  *************************************************************************************************************/
-<<<<<<< HEAD
-export function refreshTree(sessNode: IZoweTreeNode) {
+export async function refreshTree(sessNode: IZoweTreeNode) {
     const profileType = sessNode.getProfile().type;
-    const allProf = Profiles.getInstance().getProfiles(profileType);
-=======
-export async function refreshTree(sessNode: IZoweTreeNode) {
-    const allProf = await Profiles.getInstance().getProfiles();
+    const allProf = await Profiles.getInstance().getProfiles(profileType);
     const baseProf = await Profiles.getInstance().getBaseProfile();
->>>>>>> 1a7edd76
     for (const profNode of allProf) {
         if (sessNode.getProfileName() === profNode.name) {
             sessNode.getProfile().profile = profNode.profile;
