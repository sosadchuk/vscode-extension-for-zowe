/**
 * This program and the accompanying materials are made available under the terms of the
 * Eclipse Public License v2.0 which accompanies this distribution, and is available at
 * https://www.eclipse.org/legal/epl-v20.html
 *
 * SPDX-License-Identifier: EPL-2.0
 *
 * Copyright Contributors to the Zowe Project.
 *
 */

// Generic utility functions related to all node types. See ./src/utils.ts for other utility functions.

import * as fs from "fs";
import * as vscode from "vscode";
import * as path from "path";
import * as globals from "../globals";
import * as os from "os";
<<<<<<< HEAD
import { Gui, IZoweTreeNode, IZoweNodeType, IZoweDatasetTreeNode, IZoweUSSTreeNode, IZoweJobTreeNode, ZosEncoding } from "@zowe/zowe-explorer-api";
=======
import { Gui, IZoweTreeNode, IZoweNodeType, IZoweDatasetTreeNode, IZoweUSSTreeNode, IZoweJobTreeNode, IZoweTree } from "@zowe/zowe-explorer-api";
>>>>>>> eb20290e
import { ZoweExplorerApiRegister } from "../ZoweExplorerApiRegister";
import * as nls from "vscode-nls";
import { IZosFilesResponse, imperative } from "@zowe/cli";
import { IUploadOptions } from "@zowe/zos-files-for-zowe-sdk";
import { ZoweLogger } from "../utils/LoggerUtils";
import { isTypeUssTreeNode } from "./context";
import { markDocumentUnsaved } from "../utils/workspace";
import { errorHandling } from "../utils/ProfilesUtils";
import { ZoweLocalStorage } from "../utils/ZoweLocalStorage";

// Set up localization
nls.config({
    messageFormat: nls.MessageFormat.bundle,
    bundleFormat: nls.BundleFormat.standalone,
})();
const localize: nls.LocalizeFunc = nls.loadMessageBundle();

export enum JobSubmitDialogOpts {
    Disabled,
    YourJobs,
    OtherUserJobs,
    AllJobs,
}
export const JOB_SUBMIT_DIALOG_OPTS = [
    localize("zowe.jobs.confirmSubmission.disabled", "Disabled"),
    localize("zowe.jobs.confirmSubmission.yourJobs", "Your jobs"),
    localize("zowe.jobs.confirmSubmission.otherUserJobs", "Other user jobs"),
    localize("zowe.jobs.confirmSubmission.allJobs", "All jobs"),
];

export const SORT_DIRS: string[] = [localize("sort.asc", "Ascending"), localize("sort.desc", "Descending")];

export function filterTreeByString(value: string, treeItems: vscode.QuickPickItem[]): vscode.QuickPickItem[] {
    ZoweLogger.trace("shared.utils.filterTreeByString called.");
    const filteredArray: vscode.QuickPickItem[] = [];
    value = value.toUpperCase().replace(/\*/g, "(.*)");
    const regex = new RegExp(value);
    treeItems.forEach((item) => {
        if (item.label.toUpperCase().match(regex)) {
            filteredArray.push(item);
        }
    });
    return filteredArray;
}

/**
 * Gets path to the icon, which is located in resources folder
 * @param iconFileName {string} Name of icon file with extension
 * @returns {object}
 */
export function getIconPathInResources(iconFileName: string): {
    light: string;
    dark: string;
} {
    return {
        light: path.join(globals.ROOTPATH, "resources", "light", iconFileName),
        dark: path.join(globals.ROOTPATH, "resources", "dark", iconFileName),
    };
}

/*************************************************************************************************************
 * Returns array of all subnodes of given node
 *************************************************************************************************************/
export function concatChildNodes(nodes: IZoweNodeType[]): IZoweNodeType[] {
    ZoweLogger.trace("shared.utils.concatChildNodes called.");
    let allNodes = new Array<IZoweNodeType>();

    for (const node of nodes) {
        allNodes = allNodes.concat(concatChildNodes(node.children));
        allNodes.push(node);
    }
    return allNodes;
}

export function sortTreeItems(favorites: vscode.TreeItem[], specificContext): void {
    favorites.sort((a, b) => {
        if (a.contextValue === specificContext) {
            if (b.contextValue === specificContext) {
                return a.label.toString().toUpperCase() > b.label.toString().toUpperCase() ? 1 : -1;
            }

            return -1;
        }

        if (b.contextValue === specificContext) {
            return 1;
        }

        return a.label.toString().toUpperCase() > b.label.toString().toUpperCase() ? 1 : -1;
    });
}

/*************************************************************************************************************
 * Determine IDE name to display based on app environment
 *************************************************************************************************************/
export function getAppName(isTheia: boolean): "Theia" | "VS Code" {
    return isTheia ? "Theia" : "VS Code";
}

/**
 * Returns the file path for the IZoweTreeNode
 *
 * @export
 * @param {string} label - If node is a member, label includes the name of the PDS
 * @param {IZoweTreeNode} node
 */
export function getDocumentFilePath(label: string, node: IZoweTreeNode): string {
    const dsDir = globals.DS_DIR;
    const profName = node.getProfileName();
    const suffix = appendSuffix(label);
    return path.join(dsDir, profName || "", suffix);
}

/**
 * Append a suffix on a ds file so it can be interpretted with syntax highlighter
 *
 * Rules of mapping:
 *  1. Start with LLQ and work backwards as it is at this end usually
 *   the language is specified
 *  2. Dont do this for the top level HLQ
 */
function appendSuffix(label: string): string {
    const limit = 5;
    const bracket = label.indexOf("(");
    const split = bracket > -1 ? label.substr(0, bracket).split(".", limit) : label.split(".", limit);
    for (let i = split.length - 1; i > 0; i--) {
        if (["JCL", "JCLLIB", "CNTL", "PROC", "PROCLIB"].includes(split[i])) {
            return label.concat(".jcl");
        }
        if (["COBOL", "CBL", "COB", "SCBL"].includes(split[i])) {
            return label.concat(".cbl");
        }
        if (["COPYBOOK", "COPY", "CPY", "COBCOPY"].includes(split[i])) {
            return label.concat(".cpy");
        }
        if (["INC", "INCLUDE", "PLINC"].includes(split[i])) {
            return label.concat(".inc");
        }
        if (["PLI", "PL1", "PLX", "PCX"].includes(split[i])) {
            return label.concat(".pli");
        }
        if (["SH", "SHELL"].includes(split[i])) {
            return label.concat(".sh");
        }
        if (["REXX", "REXEC", "EXEC"].includes(split[i])) {
            return label.concat(".rexx");
        }
        if (split[i] === "XML") {
            return label.concat(".xml");
        }
        if (split[i] === "ASM" || split[i].indexOf("ASSEMBL") > -1) {
            return label.concat(".asm");
        }
        if (split[i] === "LOG" || split[i].indexOf("SPFLOG") > -1) {
            return label.concat(".log");
        }
    }
    return label;
}

export function checkForAddedSuffix(filename: string): boolean {
    // identify how close to the end of the string the last . is
    const dotPos = filename.length - (1 + filename.lastIndexOf("."));
    return (
        dotPos >= 2 &&
        dotPos <= 4 && // if the last characters are 2 to 4 long and lower case it has been added
        filename.substring(filename.length - dotPos) === filename.substring(filename.length - dotPos).toLowerCase()
    );
}

export function checkIfChildPath(parentPath: string, childPath: string): boolean {
    const relativePath = path.relative(parentPath, childPath);
    return relativePath && !relativePath.startsWith("..") && !path.isAbsolute(relativePath);
}

/**
 * Function that rewrites the document in the active editor thus marking it dirty
 * @param {vscode.TextDocument} doc - document to rewrite
 * @returns void
 */

export function markFileAsDirty(doc: vscode.TextDocument): void {
    const docText = doc.getText();
    const startPosition = new vscode.Position(0, 0);
    const endPosition = new vscode.Position(doc.lineCount, 0);
    const deleteRange = new vscode.Range(startPosition, endPosition);
    vscode.window.activeTextEditor.edit((editBuilder) => {
        editBuilder.delete(deleteRange);
        editBuilder.insert(startPosition, docText);
    });
}

export async function uploadContent(
    node: IZoweDatasetTreeNode | IZoweUSSTreeNode,
    doc: vscode.TextDocument,
    remotePath: string,
    profile?: imperative.IProfileLoaded,
    etagToUpload?: string,
    returnEtag?: boolean
): Promise<IZosFilesResponse> {
    const uploadOptions: IUploadOptions = {
        etag: etagToUpload,
        returnEtag: true,
        binary: node.binary,
        encoding: node.encoding ?? profile.profile?.encoding,
        responseTimeout: profile.profile?.responseTimeout,
    };
    if (isZoweDatasetTreeNode(node)) {
        return ZoweExplorerApiRegister.getMvsApi(profile).putContents(doc.fileName, remotePath, uploadOptions);
    } else {
        // if new api method exists, use it
        if (ZoweExplorerApiRegister.getUssApi(profile).putContent) {
            const task: imperative.ITaskWithStatus = {
                percentComplete: 0,
                statusMessage: localize("uploadContent.putContents", "Uploading USS file"),
                stageName: 0, // TaskStage.IN_PROGRESS - https://github.com/kulshekhar/ts-jest/issues/281
            };
            const result = ZoweExplorerApiRegister.getUssApi(profile).putContent(doc.fileName, remotePath, {
                task,
                ...uploadOptions,
            });
            return result;
        } else {
            return ZoweExplorerApiRegister.getUssApi(profile).putContents(doc.fileName, remotePath, node.binary, null, etagToUpload, returnEtag);
        }
    }
}

/**
 * Function that will forcefully upload a file and won't check for matching Etag
 */
export function willForceUpload(
    node: IZoweDatasetTreeNode | IZoweUSSTreeNode,
    doc: vscode.TextDocument,
    remotePath: string,
    profile?: imperative.IProfileLoaded
): Thenable<void> {
    // setup to handle both cases (dataset & USS)
    let title: string;
    if (isZoweDatasetTreeNode(node)) {
        title = localize("saveFile.response.save.title", "Saving data set...");
    } else {
        title = localize("saveUSSFile.response.title", "Saving file...");
    }
    if (globals.ISTHEIA) {
        Gui.warningMessage(
            localize(
                "saveFile.error.theiaDetected",
                "A merge conflict has been detected. Since you are running inside Theia editor, a merge conflict resolution is not available yet."
            )
        );
    }
    // Don't wait for prompt to return since this would block the save queue
    return Gui.infoMessage(localize("saveFile.info.confirmUpload", "Would you like to overwrite the remote file?"), {
        items: [localize("saveFile.overwriteConfirmation.yes", "Yes"), localize("saveFile.overwriteConfirmation.no", "No")],
    }).then(async (selection) => {
        if (selection === localize("saveFile.overwriteConfirmation.yes", "Yes")) {
            try {
                const uploadResponse = await Gui.withProgress(
                    {
                        location: vscode.ProgressLocation.Notification,
                        title,
                    },
                    () => {
                        return uploadContent(node, doc, remotePath, profile, null, true);
                    }
                );
                if (uploadResponse.success) {
                    Gui.showMessage(uploadResponse.commandResponse);
                    if (node) {
                        // Upload API returns a singleton array for data sets and an object for USS files
                        node.setEtag(uploadResponse.apiResponse[0]?.etag ?? uploadResponse.apiResponse.etag);
                    }
                } else {
                    await markDocumentUnsaved(doc);
                    Gui.errorMessage(uploadResponse.commandResponse);
                }
            } catch (err) {
                await markDocumentUnsaved(doc);
                await errorHandling(err, profile.name);
            }
        } else {
            Gui.showMessage(localize("uploadContent.cancelled", "Upload cancelled."));
            markFileAsDirty(doc);
        }
    });
}

// Type guarding for current IZoweNodeType.
// Makes it possible to have multiple types in a function signature, but still be able to use type specific code inside the function definition
export function isZoweDatasetTreeNode(node: IZoweNodeType): node is IZoweDatasetTreeNode {
    return (node as IZoweDatasetTreeNode).pattern !== undefined;
}

export function isZoweUSSTreeNode(node: IZoweDatasetTreeNode | IZoweUSSTreeNode | IZoweJobTreeNode): node is IZoweUSSTreeNode {
    return (node as IZoweUSSTreeNode).openUSS !== undefined;
}

export function isZoweJobTreeNode(node: IZoweDatasetTreeNode | IZoweUSSTreeNode | IZoweJobTreeNode): node is IZoweJobTreeNode {
    return (node as IZoweJobTreeNode).job !== undefined;
}

export function getSelectedNodeList(node: IZoweTreeNode, nodeList: IZoweTreeNode[]): IZoweTreeNode[] {
    let resultNodeList: IZoweTreeNode[] = [];
    if (!nodeList) {
        resultNodeList.push(node);
    } else {
        resultNodeList = nodeList;
    }
    return resultNodeList;
}

/**
 * Function that validates job prefix
 * @param {string} text - prefix text
 * @returns undefined | string
 */
export function jobStringValidator(text: string, localizedParam: "owner" | "prefix"): string | null {
    switch (localizedParam) {
        case "owner":
            return text.length > globals.JOBS_MAX_PREFIX ? localize("searchJobs.owner.invalid", "Invalid job owner") : null;
        case "prefix":
        default:
            return text.length > globals.JOBS_MAX_PREFIX ? localize("searchJobs.prefix.invalid", "Invalid job prefix") : null;
    }
}

export function getDefaultUri(): vscode.Uri {
    return vscode.workspace.workspaceFolders?.[0]?.uri ?? vscode.Uri.file(os.homedir());
}

/**
 * Function that triggers compare of the old and new document in the active editor
 * @param {vscode.TextDocument} doc - document to update and compare with previous content
 * @param {IZoweDatasetTreeNode | IZoweUSSTreeNode} node - IZoweTreeNode
 * @param {string} label - {optional} used by IZoweDatasetTreeNode to getContents of file
 * @param {boolean} binary - {optional} used by IZoweUSSTreeNode to getContents of file
 * @param {imperative.IProfileLoaded} profile - {optional}
 * @returns {Promise<void>}
 */
export async function compareFileContent(
    doc: vscode.TextDocument,
    node: IZoweDatasetTreeNode | IZoweUSSTreeNode,
    label?: string,
    profile?: imperative.IProfileLoaded
): Promise<void> {
    await markDocumentUnsaved(doc);
    const prof = node ? node.getProfile() : profile;
    let downloadResponse;

    if (isTypeUssTreeNode(node)) {
        downloadResponse = await ZoweExplorerApiRegister.getUssApi(prof).getContents(node.fullPath, {
            file: node.getUSSDocumentFilePath(),
            binary: node.binary,
            returnEtag: true,
            encoding: node.encoding ?? prof.profile?.encoding,
            responseTimeout: prof.profile?.responseTimeout,
        });
    } else {
        downloadResponse = await ZoweExplorerApiRegister.getMvsApi(prof).getContents(label, {
            file: doc.fileName,
            binary: node.binary,
            returnEtag: true,
            encoding: node.encoding ?? prof.profile?.encoding,
            responseTimeout: prof.profile?.responseTimeout,
        });
    }

    // If local and remote file size are the same, then VS Code won't detect
    // there is a conflict and remote changes may get overwritten. To work
    // around this limitation of VS Code, when the sizes are identical we
    // temporarily add a trailing newline byte to the local copy which forces
    // the file size to be different. This is a terrible hack but it works.
    // See https://github.com/microsoft/vscode/issues/119002
    const oldSize = doc.getText().length;
    const newSize = fs.statSync(doc.fileName).size;
    if (newSize === oldSize) {
        const edits = new vscode.WorkspaceEdit();
        edits.insert(doc.uri, doc.positionAt(oldSize), doc.eol.toString());
        await vscode.workspace.applyEdit(edits);
    }
    ZoweLogger.warn(localize("saveFile.etagMismatch.log.warning", "Remote file has changed. Presenting with way to resolve file."));
    await vscode.commands.executeCommand("workbench.files.action.compareWithSaved");
    if (newSize === oldSize) {
        const edits2 = new vscode.WorkspaceEdit();
        edits2.delete(doc.uri, new vscode.Range(doc.positionAt(oldSize), doc.positionAt(oldSize + doc.eol.toString().length)));
        await vscode.workspace.applyEdit(edits2);
    }
    // re-assign etag, so that it can be used with subsequent requests
    const downloadEtag = downloadResponse?.apiResponse?.etag;
    if (node && downloadEtag !== node.getEtag()) {
        node.setEtag(downloadEtag);
    }
}

<<<<<<< HEAD
export function getCachedEncoding<T extends IZoweTreeNode>(node: T): ZosEncoding {
    if (isZoweUSSTreeNode(node)) {
        return (node.getSessionNode() as IZoweUSSTreeNode).encodingMap[node.fullPath];
    } else {
        const isMemberNode = node.contextValue.startsWith(globals.DS_MEMBER_CONTEXT);
        const fullPath = isMemberNode ? `${node.getParent().label as string}(${node.label as string})` : (node.label as string);
        return (node.getSessionNode() as IZoweDatasetTreeNode).encodingMap[fullPath];
    }
}

export async function promptForEncoding(node: IZoweDatasetTreeNode | IZoweUSSTreeNode, taggedEncoding?: string): Promise<ZosEncoding | undefined> {
    const ebcdicItem: vscode.QuickPickItem = {
        label: localize("zowe.shared.utils.promptForEncoding.ebcdic.label", "EBCDIC"),
        description: localize("zowe.shared.utils.promptForEncoding.ebcdic.description", "z/OS default codepage"),
    };
    const binaryItem: vscode.QuickPickItem = {
        label: localize("zowe.shared.utils.promptForEncoding.binary.label", "Binary"),
        description: localize("zowe.shared.utils.promptForEncoding.binary.description", "Raw data representation"),
    };
    const otherItem: vscode.QuickPickItem = {
        label: localize("zowe.shared.utils.promptForEncoding.other.label", "Other"),
        description: localize("zowe.shared.utils.promptForEncoding.other.description", "Specify another codepage"),
    };
    const items: vscode.QuickPickItem[] = [ebcdicItem, binaryItem, otherItem, globals.SEPARATORS.RECENT];
    const profile = node.getProfile();
    if (profile.profile?.encoding != null) {
        items.splice(0, 0, {
            label: profile.profile?.encoding,
            description: localize("zowe.shared.utils.promptForEncoding.profile.description", "From profile {0}", profile.name),
        });
    }
    if (taggedEncoding != null) {
        items.splice(0, 0, {
            label: taggedEncoding,
            description: localize("zowe.shared.utils.promptForEncoding.tagged.description", "USS file tag"),
        });
    }

    let currentEncoding = node.encoding ?? getCachedEncoding(node);
    if (node.binary || currentEncoding === "binary") {
        currentEncoding = binaryItem.label;
    } else if (node.encoding === null || currentEncoding === "text") {
        currentEncoding = ebcdicItem.label;
    }
    const encodingHistory = ZoweLocalStorage.getValue<string[]>("encodingHistory") ?? [];
    if (encodingHistory.length > 0) {
        for (const encoding of encodingHistory) {
            items.push({ label: encoding });
        }
    } else {
        // Pre-populate recent list with some common encodings
        items.push({ label: "IBM-1047" }, { label: "ISO8859-1" });
    }

    let encoding = (
        await Gui.showQuickPick(items, {
            title: localize("zowe.shared.utils.promptForEncoding.qp.title", "Choose encoding for {0}", node.label as string),
            placeHolder:
                currentEncoding && localize("zowe.shared.utils.promptForEncoding.qp.placeHolder", "Current encoding is {0}", currentEncoding),
        })
    )?.label;
    switch (encoding) {
        case ebcdicItem.label:
            encoding = "text";
            break;
        case binaryItem.label:
            encoding = "binary";
            break;
        case otherItem.label:
            encoding = await Gui.showInputBox({
                title: localize("zowe.shared.utils.promptForEncoding.qp.title", "Choose encoding for {0}", node.label as string),
                placeHolder: localize("zowe.shared.utils.promptForEncoding.input.placeHolder", "Enter a codepage in the format 1047 or IBM-1047"),
            });
            if (encoding != null) {
                encodingHistory.push(encoding);
                ZoweLocalStorage.setValue("encodingHistory", encodingHistory.slice(0, globals.MAX_FILE_HISTORY));
            }
            break;
    }
    return encoding;
=======
export function updateOpenFiles<T extends IZoweTreeNode>(treeProvider: IZoweTree<T>, docPath: string, value: T | null): void {
    if (treeProvider.openFiles) {
        treeProvider.openFiles[docPath] = value;
    }
>>>>>>> eb20290e
}<|MERGE_RESOLUTION|>--- conflicted
+++ resolved
@@ -16,11 +16,16 @@
 import * as path from "path";
 import * as globals from "../globals";
 import * as os from "os";
-<<<<<<< HEAD
-import { Gui, IZoweTreeNode, IZoweNodeType, IZoweDatasetTreeNode, IZoweUSSTreeNode, IZoweJobTreeNode, ZosEncoding } from "@zowe/zowe-explorer-api";
-=======
-import { Gui, IZoweTreeNode, IZoweNodeType, IZoweDatasetTreeNode, IZoweUSSTreeNode, IZoweJobTreeNode, IZoweTree } from "@zowe/zowe-explorer-api";
->>>>>>> eb20290e
+import {
+    Gui,
+    IZoweTreeNode,
+    IZoweNodeType,
+    IZoweDatasetTreeNode,
+    IZoweUSSTreeNode,
+    IZoweJobTreeNode,
+    IZoweTree,
+    ZosEncoding,
+} from "@zowe/zowe-explorer-api";
 import { ZoweExplorerApiRegister } from "../ZoweExplorerApiRegister";
 import * as nls from "vscode-nls";
 import { IZosFilesResponse, imperative } from "@zowe/cli";
@@ -416,7 +421,12 @@
     }
 }
 
-<<<<<<< HEAD
+export function updateOpenFiles<T extends IZoweTreeNode>(treeProvider: IZoweTree<T>, docPath: string, value: T | null): void {
+    if (treeProvider.openFiles) {
+        treeProvider.openFiles[docPath] = value;
+    }
+}
+
 export function getCachedEncoding<T extends IZoweTreeNode>(node: T): ZosEncoding {
     if (isZoweUSSTreeNode(node)) {
         return (node.getSessionNode() as IZoweUSSTreeNode).encodingMap[node.fullPath];
@@ -497,10 +507,4 @@
             break;
     }
     return encoding;
-=======
-export function updateOpenFiles<T extends IZoweTreeNode>(treeProvider: IZoweTree<T>, docPath: string, value: T | null): void {
-    if (treeProvider.openFiles) {
-        treeProvider.openFiles[docPath] = value;
-    }
->>>>>>> eb20290e
 }