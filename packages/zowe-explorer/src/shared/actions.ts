--- conflicted
+++ resolved
@@ -70,19 +70,6 @@
     for (const item of items) {
         if (contextually.isDs(item) || contextually.isPdsNotFav(item) || contextually.isVsam(item)) {
             if (contextually.isDsMember(item)) {
-<<<<<<< HEAD
-                qpItem = new FilterItem(
-                    `[${item
-                        .getSessionNode()
-                        .label.toString()}]: ${item.getParent().label.toString()}(${item.label.toString()})`,
-                    "Data Set Member"
-                );
-            } else {
-                qpItem = new FilterItem(
-                    `[${item.getSessionNode().label.toString()}]: ${item.label.toString()}`,
-                    "Data Set"
-                );
-=======
                 qpItem = new FilterItem({
                     text: `[${item.getSessionNode().label.toString()}]: ${item
                         .getParent()
@@ -94,18 +81,13 @@
                     text: `[${item.getSessionNode().label.toString()}]: ${item.label.toString()}`,
                     description: "Data Set",
                 });
->>>>>>> e9f5f68e
             }
             qpItems.push(qpItem);
         } else if (contextually.isUssDirectory(item) || contextually.isText(item) || contextually.isBinary(item)) {
             const filterItem = `[${item.getProfileName().trim()}]: ${
                 item.getParent().fullPath
             }/${item.label.toString()}`;
-<<<<<<< HEAD
-            qpItem = new FilterItem(filterItem, "USS");
-=======
             qpItem = new FilterItem({ text: filterItem, description: "USS" });
->>>>>>> e9f5f68e
             qpItems.push(qpItem);
         }
     }
