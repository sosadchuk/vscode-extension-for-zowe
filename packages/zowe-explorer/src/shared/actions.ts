/*
 * This program and the accompanying materials are made available under the terms of the *
 * Eclipse Public License v2.0 which accompanies this distribution, and is available at *
 * https://www.eclipse.org/legal/epl-v20.html                                      *
 *                                                                                 *
 * SPDX-License-Identifier: EPL-2.0                                                *
 *                                                                                 *
 * Copyright Contributors to the Zowe Project.                                     *
 *                                                                                 *
 */

import * as vscode from "vscode";
import * as globals from "../globals";
import { openPS } from "../dataset/actions";
import { Gui, IZoweDatasetTreeNode, IZoweUSSTreeNode, IZoweNodeType, IZoweTree } from "@zowe/zowe-explorer-api";
import { Profiles } from "../Profiles";
import { filterTreeByString } from "../shared/utils";
import { FilterItem, resolveQuickPickHelper, FilterDescriptor } from "../utils/ProfilesUtils";
import * as contextually from "../shared/context";
import * as nls from "vscode-nls";
import { getIconById, IconId } from "../generators/icons";

// Set up localization
nls.config({
    messageFormat: nls.MessageFormat.bundle,
    bundleFormat: nls.BundleFormat.standalone,
})();
const localize: nls.LocalizeFunc = nls.loadMessageBundle();

/**
 * Search for matching items loaded in data set or USS tree
 *
 */
export async function searchInAllLoadedItems(datasetProvider?: IZoweTree<IZoweDatasetTreeNode>, ussFileProvider?: IZoweTree<IZoweUSSTreeNode>) {
    let pattern: string;
    const items: IZoweNodeType[] = [];
    const qpItems = [];
    const quickpick = Gui.createQuickPick();
    quickpick.placeholder = localize("searchHistory.options.prompt", "Enter a filter");
    quickpick.ignoreFocusOut = true;
    quickpick.onDidChangeValue(async (value) => {
        if (value) {
            quickpick.items = filterTreeByString(value, qpItems);
        } else {
            quickpick.items = [...qpItems];
        }
    });

    // Get loaded items from Tree Providers
    if (datasetProvider) {
        const newItems = await datasetProvider.getAllLoadedItems();
        items.push(...newItems);
    }
    if (ussFileProvider) {
        const newItems = await ussFileProvider.getAllLoadedItems();
        items.push(...newItems);
    }

    if (items.length === 0) {
<<<<<<< HEAD
        Gui.showMessage(localize("searchInAllLoadedItems.noneLoaded", "No items are loaded in the tree."));
=======
        vscode.window.showInformationMessage(localize("searchInAllLoadedItems.noneLoaded", "No items are loaded in the tree."));
>>>>>>> 3e95c210
        return;
    }

    let qpItem: vscode.QuickPickItem;
    for (const item of items) {
        if (contextually.isDs(item) || contextually.isPdsNotFav(item) || contextually.isVsam(item)) {
            if (contextually.isDsMember(item)) {
                qpItem = new FilterItem({
                    text: `[${item.getSessionNode().label.toString()}]: ${item.getParent().label.toString()}(${item.label.toString()})`,
                    description: "Data Set Member",
                });
            } else {
                qpItem = new FilterItem({
                    text: `[${item.getSessionNode().label.toString()}]: ${item.label.toString()}`,
                    description: "Data Set",
                });
            }
            qpItems.push(qpItem);
        } else if (contextually.isUssDirectory(item) || contextually.isText(item) || contextually.isBinary(item)) {
            const filterItem = `[${item.getProfileName().trim()}]: ${item.getParent().fullPath}/${item.label.toString()}`;
            qpItem = new FilterItem({ text: filterItem, description: "USS" });
            qpItems.push(qpItem);
        }
    }
    quickpick.items = [...qpItems];

    quickpick.show();
    const choice = await Gui.resolveQuickPick(quickpick);
    if (!choice) {
<<<<<<< HEAD
        Gui.showMessage(localize("searchInAllLoadedItems.enterPattern", "You must enter a pattern."));
=======
        vscode.window.showInformationMessage(localize("searchInAllLoadedItems.enterPattern", "You must enter a pattern."));
>>>>>>> 3e95c210
        return;
    } else {
        pattern = choice.label;
    }
    quickpick.dispose();

    if (pattern) {
        // Parse pattern for item name
        let filePath: string;
        let nodeName: string;
        let memberName: string;
        const sessionName = pattern.substring(1, pattern.indexOf("]"));
        if (pattern.indexOf("(") !== -1) {
            nodeName = pattern.substring(pattern.indexOf(" ") + 1, pattern.indexOf("("));
            memberName = pattern.substring(pattern.indexOf("(") + 1, pattern.indexOf(")"));
        } else if (pattern.indexOf("/") !== -1) {
            filePath = pattern.substring(pattern.indexOf(" ") + 1);
        } else {
            nodeName = pattern.substring(pattern.indexOf(" ") + 1);
        }

        // Find & reveal nodes in tree
        if (pattern.indexOf("/") !== -1) {
            // USS nodes
            const node = items.filter((item) => item.fullPath.trim() === filePath)[0];
            ussFileProvider.setItem(ussFileProvider.getTreeView(), node);

            if (node.contextValue !== globals.USS_DIR_CONTEXT) {
                // If selected item is file, open it in workspace
                ussFileProvider.addSearchHistory(node.fullPath);
                const ussNode: IZoweUSSTreeNode = node;
                ussNode.openUSS(false, true, ussFileProvider);
            }
        } else {
            // Data set nodes
            const sessions = await datasetProvider.getChildren();
            const sessionNode = sessions.filter((session) => session.label.toString() === sessionName)[0];
            let children = await datasetProvider.getChildren(sessionNode);
            const node = children.filter((child) => child.label.toString() === nodeName)[0];

            if (memberName) {
                // Members
                children = await datasetProvider.getChildren(node);
                const member = children.filter((child) => child.label.toString() === memberName)[0];
                node.collapsibleState = vscode.TreeItemCollapsibleState.Expanded;
                await datasetProvider.getTreeView().reveal(member, { select: true, focus: true, expand: false });

                // Open in workspace
                datasetProvider.addSearchHistory(`${nodeName}(${memberName})`);
                openPS(member, true, datasetProvider);
            } else {
                // PDS & SDS
                await datasetProvider.getTreeView().reveal(node, { select: true, focus: true, expand: false });

                // If selected node was SDS, open it in workspace
                if (contextually.isDs(node)) {
                    datasetProvider.addSearchHistory(nodeName);
                    openPS(node, true, datasetProvider);
                }
            }
        }
    }
}

export async function openRecentMemberPrompt(datasetTree: IZoweTree<IZoweDatasetTreeNode>, ussTree: IZoweTree<IZoweUSSTreeNode>) {
    if (globals.LOG) {
        globals.LOG.debug(localize("enterPattern.log.debug.prompt", "Prompting the user to choose a recent member for editing"));
    }
    let pattern: string;

    const fileHistory = [...datasetTree.getFileHistory(), ...ussTree.getFileHistory()];

    // Get user selection
    if (fileHistory.length > 0) {
        const createPick = new FilterDescriptor(localize("memberHistory.option.prompt.open", "Select a recent member to open"));
        const items: vscode.QuickPickItem[] = fileHistory.map((element) => new FilterItem({ text: element }));
        if (globals.ISTHEIA) {
            const options1: vscode.QuickPickOptions = {
                placeHolder: localize("memberHistory.options.prompt", "Select a recent member to open"),
            };

            const choice = await Gui.showQuickPick([createPick, ...items], options1);
            if (!choice) {
<<<<<<< HEAD
                Gui.showMessage(localize("enterPattern.pattern", "No selection made. Operation cancelled."));
=======
                vscode.window.showInformationMessage(localize("enterPattern.pattern", "No selection made. Operation cancelled."));
>>>>>>> 3e95c210
                return;
            }
            pattern = choice === createPick ? "" : choice.label;
        } else {
            const quickpick = Gui.createQuickPick();
            quickpick.items = [createPick, ...items];
            quickpick.placeholder = localize("memberHistory.options.prompt", "Select a recent member to open");
            quickpick.ignoreFocusOut = true;
            quickpick.show();
            const choice = await Gui.resolveQuickPick(quickpick);
            quickpick.hide();
            if (!choice || choice === createPick) {
<<<<<<< HEAD
                Gui.showMessage(localize("enterPattern.pattern", "No selection made. Operation cancelled."));
=======
                vscode.window.showInformationMessage(localize("enterPattern.pattern", "No selection made. Operation cancelled."));
>>>>>>> 3e95c210
                return;
            } else if (choice instanceof FilterDescriptor) {
                pattern = quickpick.value;
            } else {
                pattern = choice.label;
            }
        }

        const sessionName = pattern.substring(1, pattern.indexOf("]")).trim();

        if (pattern.indexOf("/") > -1) {
            // USS file was selected
            const filePath = pattern.substring(pattern.indexOf("/"));
            const sessionNode: IZoweUSSTreeNode = ussTree.mSessionNodes.find((sessNode) => sessNode.getProfileName() === sessionName);
            await ussTree.openItemFromPath(filePath, sessionNode);
        } else {
            // Data set was selected
            const sessionNode: IZoweDatasetTreeNode = datasetTree.mSessionNodes.find(
                (sessNode) => sessNode.label.toString().toLowerCase() === sessionName.toLowerCase()
            );
            await datasetTree.openItemFromPath(pattern, sessionNode);
        }
    } else {
        Gui.showMessage(localize("getRecentMembers.empty", "No recent members found."));
        return;
    }
}

export async function returnIconState(node: IZoweNodeType) {
    const activePathClosed = getIconById(IconId.sessionActive);
    const activePathOpen = getIconById(IconId.sessionActiveOpen);
    const inactivePathClosed = getIconById(IconId.sessionInactive); // So far, we only ever reference the closed inactive icon, not the open one
    if (node.iconPath === activePathClosed.path || node.iconPath === activePathOpen.path || node.iconPath === inactivePathClosed.path) {
        const sessionIcon = getIconById(IconId.session);
        if (sessionIcon) {
            node.iconPath = sessionIcon.path;
        }
    }
    return node;
}

export async function resetValidationSettings(node: IZoweNodeType, setting: boolean) {
    if (setting) {
        await Profiles.getInstance().enableValidationContext(node);
        // Ensure validation status is also reset
        node.contextValue = node.contextValue.replace(/(_Active)/g, "").replace(/(_Inactive)/g, "");
    } else {
        await Profiles.getInstance().disableValidationContext(node);
    }
    return node;
}<|MERGE_RESOLUTION|>--- conflicted
+++ resolved
@@ -57,11 +57,7 @@
     }
 
     if (items.length === 0) {
-<<<<<<< HEAD
         Gui.showMessage(localize("searchInAllLoadedItems.noneLoaded", "No items are loaded in the tree."));
-=======
-        vscode.window.showInformationMessage(localize("searchInAllLoadedItems.noneLoaded", "No items are loaded in the tree."));
->>>>>>> 3e95c210
         return;
     }
 
@@ -91,11 +87,7 @@
     quickpick.show();
     const choice = await Gui.resolveQuickPick(quickpick);
     if (!choice) {
-<<<<<<< HEAD
         Gui.showMessage(localize("searchInAllLoadedItems.enterPattern", "You must enter a pattern."));
-=======
-        vscode.window.showInformationMessage(localize("searchInAllLoadedItems.enterPattern", "You must enter a pattern."));
->>>>>>> 3e95c210
         return;
     } else {
         pattern = choice.label;
@@ -179,11 +171,7 @@
 
             const choice = await Gui.showQuickPick([createPick, ...items], options1);
             if (!choice) {
-<<<<<<< HEAD
                 Gui.showMessage(localize("enterPattern.pattern", "No selection made. Operation cancelled."));
-=======
-                vscode.window.showInformationMessage(localize("enterPattern.pattern", "No selection made. Operation cancelled."));
->>>>>>> 3e95c210
                 return;
             }
             pattern = choice === createPick ? "" : choice.label;
@@ -196,11 +184,7 @@
             const choice = await Gui.resolveQuickPick(quickpick);
             quickpick.hide();
             if (!choice || choice === createPick) {
-<<<<<<< HEAD
                 Gui.showMessage(localize("enterPattern.pattern", "No selection made. Operation cancelled."));
-=======
-                vscode.window.showInformationMessage(localize("enterPattern.pattern", "No selection made. Operation cancelled."));
->>>>>>> 3e95c210
                 return;
             } else if (choice instanceof FilterDescriptor) {
                 pattern = quickpick.value;
