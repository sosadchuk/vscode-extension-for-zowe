/**
 * This program and the accompanying materials are made available under the terms of the
 * Eclipse Public License v2.0 which accompanies this distribution, and is available at
 * https://www.eclipse.org/legal/epl-v20.html
 *
 * SPDX-License-Identifier: EPL-2.0
 *
 * Copyright Contributors to the Zowe Project.
 *
 */

import * as vscode from "vscode";
import * as globals from "../globals";
import { openPS } from "../dataset/actions";
import { Gui, IZoweDatasetTreeNode, IZoweUSSTreeNode, IZoweNodeType, IZoweTree } from "@zowe/zowe-explorer-api";
import { Profiles } from "../Profiles";
import { filterTreeByString } from "../shared/utils";
import { FilterItem, FilterDescriptor } from "../utils/ProfilesUtils";
import * as contextually from "../shared/context";
import * as nls from "vscode-nls";
import { getIconById, IconId } from "../generators/icons";
import { ZoweLogger } from "../utils/LoggerUtils";

// Set up localization
nls.config({
    messageFormat: nls.MessageFormat.bundle,
    bundleFormat: nls.BundleFormat.standalone,
})();
const localize: nls.LocalizeFunc = nls.loadMessageBundle();

/**
 * Search for matching items loaded in data set or USS tree
 *
 */
<<<<<<< HEAD
export async function searchInAllLoadedItems(datasetProvider?: IZoweTree<IZoweDatasetTreeNode>, ussFileProvider?: IZoweTree<IZoweUSSTreeNode>) {
    ZoweLogger.trace("shared.actions.searchInAllLoadedItems called.");
=======
export async function searchInAllLoadedItems(
    datasetProvider?: IZoweTree<IZoweDatasetTreeNode>,
    ussFileProvider?: IZoweTree<IZoweUSSTreeNode>
): Promise<void> {
>>>>>>> f001941a
    let pattern: string;
    const items: IZoweNodeType[] = [];
    const qpItems = [];
    const quickpick = Gui.createQuickPick();
    quickpick.placeholder = localize("searchHistory.options.prompt", "Enter a filter");
    quickpick.ignoreFocusOut = true;
    quickpick.onDidChangeValue((value) => {
        if (value) {
            quickpick.items = filterTreeByString(value, qpItems);
        } else {
            quickpick.items = [...qpItems];
        }
    });

    // Get loaded items from Tree Providers
    if (datasetProvider) {
        const newItems = await datasetProvider.getAllLoadedItems();
        items.push(...newItems);
    }
    if (ussFileProvider) {
        const newItems = await ussFileProvider.getAllLoadedItems();
        items.push(...newItems);
    }

    if (items.length === 0) {
        Gui.showMessage(localize("searchInAllLoadedItems.noneLoaded", "No items are loaded in the tree."));
        return;
    }

    let qpItem: vscode.QuickPickItem;
    for (const item of items) {
        if (contextually.isDs(item) || contextually.isPdsNotFav(item) || contextually.isVsam(item)) {
            if (contextually.isDsMember(item)) {
                qpItem = new FilterItem({
                    text: `[${item.getSessionNode().label.toString()}]: ${item.getParent().label.toString()}(${item.label.toString()})`,
                    description: "Data Set Member",
                });
            } else {
                qpItem = new FilterItem({
                    text: `[${item.getSessionNode().label.toString()}]: ${item.label.toString()}`,
                    description: "Data Set",
                });
            }
            qpItems.push(qpItem);
        } else if (contextually.isUssDirectory(item) || contextually.isText(item) || contextually.isBinary(item)) {
            const filterItem = `[${item.getProfileName().trim()}]: ${item.getParent().fullPath}/${item.label.toString()}`;
            qpItem = new FilterItem({ text: filterItem, description: "USS" });
            qpItems.push(qpItem);
        }
    }
    quickpick.items = [...qpItems];

    quickpick.show();
    const choice = await Gui.resolveQuickPick(quickpick);
    if (!choice) {
        Gui.showMessage(localize("searchInAllLoadedItems.enterPattern", "You must enter a pattern."));
        return;
    } else {
        pattern = choice.label;
    }
    quickpick.dispose();

    if (pattern) {
        // Parse pattern for item name
        let filePath: string;
        let nodeName: string;
        let memberName: string;
        const sessionName = pattern.substring(1, pattern.indexOf("]"));
        if (pattern.indexOf("(") !== -1) {
            nodeName = pattern.substring(pattern.indexOf(" ") + 1, pattern.indexOf("("));
            memberName = pattern.substring(pattern.indexOf("(") + 1, pattern.indexOf(")"));
        } else if (pattern.indexOf("/") !== -1) {
            filePath = pattern.substring(pattern.indexOf(" ") + 1);
        } else {
            nodeName = pattern.substring(pattern.indexOf(" ") + 1);
        }

        // Find & reveal nodes in tree
        if (pattern.indexOf("/") !== -1) {
            // USS nodes
            const node = items.filter((item) => item.fullPath.trim() === filePath)[0];
            ussFileProvider.setItem(ussFileProvider.getTreeView(), node);

            if (node.contextValue !== globals.USS_DIR_CONTEXT) {
                // If selected item is file, open it in workspace
                ussFileProvider.addSearchHistory(node.fullPath);
                const ussNode: IZoweUSSTreeNode = node;
                ussNode.openUSS(false, true, ussFileProvider);
            }
        } else {
            // Data set nodes
            const sessions = await datasetProvider.getChildren();
            const sessionNode = sessions.filter((session) => session.label.toString() === sessionName)[0];
            let children = await datasetProvider.getChildren(sessionNode);
            const node = children.filter((child) => child.label.toString() === nodeName)[0];

            if (memberName) {
                // Members
                children = await datasetProvider.getChildren(node);
                const member = children.filter((child) => child.label.toString() === memberName)[0];
                node.collapsibleState = vscode.TreeItemCollapsibleState.Expanded;
                await datasetProvider.getTreeView().reveal(member, { select: true, focus: true, expand: false });

                // Open in workspace
                datasetProvider.addSearchHistory(`${nodeName}(${memberName})`);
                openPS(member, true, datasetProvider);
            } else {
                // PDS & SDS
                await datasetProvider.getTreeView().reveal(node, { select: true, focus: true, expand: false });

                // If selected node was SDS, open it in workspace
                if (contextually.isDs(node)) {
                    datasetProvider.addSearchHistory(nodeName);
                    openPS(node, true, datasetProvider);
                }
            }
        }
    }
}

<<<<<<< HEAD
export async function openRecentMemberPrompt(datasetTree: IZoweTree<IZoweDatasetTreeNode>, ussTree: IZoweTree<IZoweUSSTreeNode>) {
    ZoweLogger.trace("shared.actions.openRecentMemberPrompt called.");
=======
export async function openRecentMemberPrompt(datasetTree: IZoweTree<IZoweDatasetTreeNode>, ussTree: IZoweTree<IZoweUSSTreeNode>): Promise<void> {
>>>>>>> f001941a
    if (globals.LOG) {
        ZoweLogger.debug(localize("enterPattern.log.debug.prompt", "Prompting the user to choose a recent member for editing"));
    }
    let pattern: string;

    const fileHistory = [...datasetTree.getFileHistory(), ...ussTree.getFileHistory()];

    // Get user selection
    if (fileHistory.length > 0) {
        const createPick = new FilterDescriptor(localize("memberHistory.option.prompt.open", "Select a recent member to open"));
        const items: vscode.QuickPickItem[] = fileHistory.map((element) => new FilterItem({ text: element }));
        if (globals.ISTHEIA) {
            const options1: vscode.QuickPickOptions = {
                placeHolder: localize("memberHistory.options.prompt", "Select a recent member to open"),
            };

            const choice = await Gui.showQuickPick([createPick, ...items], options1);
            if (!choice) {
                Gui.showMessage(localize("enterPattern.pattern", "No selection made. Operation cancelled."));
                return;
            }
            pattern = choice === createPick ? "" : choice.label;
        } else {
            const quickpick = Gui.createQuickPick();
            quickpick.items = [createPick, ...items];
            quickpick.placeholder = localize("memberHistory.options.prompt", "Select a recent member to open");
            quickpick.ignoreFocusOut = true;
            quickpick.show();
            const choice = await Gui.resolveQuickPick(quickpick);
            quickpick.hide();
            if (!choice || choice === createPick) {
                Gui.showMessage(localize("enterPattern.pattern", "No selection made. Operation cancelled."));
                return;
            } else if (choice instanceof FilterDescriptor) {
                pattern = quickpick.value;
            } else {
                pattern = choice.label;
            }
        }

        const sessionName = pattern.substring(1, pattern.indexOf("]")).trim();

        if (pattern.indexOf("/") > -1) {
            // USS file was selected
            const filePath = pattern.substring(pattern.indexOf("/"));
            const sessionNode: IZoweUSSTreeNode = ussTree.mSessionNodes.find((sessNode) => sessNode.getProfileName() === sessionName);
            await ussTree.openItemFromPath(filePath, sessionNode);
        } else {
            // Data set was selected
            const sessionNode: IZoweDatasetTreeNode = datasetTree.mSessionNodes.find(
                (sessNode) => sessNode.label.toString().toLowerCase() === sessionName.toLowerCase()
            );
            await datasetTree.openItemFromPath(pattern, sessionNode);
        }
    } else {
        Gui.showMessage(localize("getRecentMembers.empty", "No recent members found."));
        return;
    }
}

<<<<<<< HEAD
export async function returnIconState(node: IZoweNodeType) {
    ZoweLogger.trace("shared.actions.returnIconState called.");
=======
export function returnIconState(node: IZoweNodeType): IZoweNodeType {
>>>>>>> f001941a
    const activePathClosed = getIconById(IconId.sessionActive);
    const activePathOpen = getIconById(IconId.sessionActiveOpen);
    const inactivePathClosed = getIconById(IconId.sessionInactive); // So far, we only ever reference the closed inactive icon, not the open one
    if (node.iconPath === activePathClosed.path || node.iconPath === activePathOpen.path || node.iconPath === inactivePathClosed.path) {
        const sessionIcon = getIconById(IconId.session);
        if (sessionIcon) {
            node.iconPath = sessionIcon.path;
        }
    }
    return node;
}

<<<<<<< HEAD
export async function resetValidationSettings(node: IZoweNodeType, setting: boolean) {
    ZoweLogger.trace("shared.actions.resetValidationSettings called.");
=======
export function resetValidationSettings(node: IZoweNodeType, setting: boolean): IZoweNodeType {
>>>>>>> f001941a
    if (setting) {
        Profiles.getInstance().enableValidationContext(node);
        // Ensure validation status is also reset
        node.contextValue = node.contextValue.replace(/(_Active)/g, "").replace(/(_Inactive)/g, "");
    } else {
        Profiles.getInstance().disableValidationContext(node);
    }
    return node;
}<|MERGE_RESOLUTION|>--- conflicted
+++ resolved
@@ -32,15 +32,11 @@
  * Search for matching items loaded in data set or USS tree
  *
  */
-<<<<<<< HEAD
-export async function searchInAllLoadedItems(datasetProvider?: IZoweTree<IZoweDatasetTreeNode>, ussFileProvider?: IZoweTree<IZoweUSSTreeNode>) {
-    ZoweLogger.trace("shared.actions.searchInAllLoadedItems called.");
-=======
 export async function searchInAllLoadedItems(
     datasetProvider?: IZoweTree<IZoweDatasetTreeNode>,
     ussFileProvider?: IZoweTree<IZoweUSSTreeNode>
 ): Promise<void> {
->>>>>>> f001941a
+    ZoweLogger.trace("shared.actions.searchInAllLoadedItems called.");
     let pattern: string;
     const items: IZoweNodeType[] = [];
     const qpItems = [];
@@ -161,12 +157,8 @@
     }
 }
 
-<<<<<<< HEAD
-export async function openRecentMemberPrompt(datasetTree: IZoweTree<IZoweDatasetTreeNode>, ussTree: IZoweTree<IZoweUSSTreeNode>) {
+export async function openRecentMemberPrompt(datasetTree: IZoweTree<IZoweDatasetTreeNode>, ussTree: IZoweTree<IZoweUSSTreeNode>): Promise<void> {
     ZoweLogger.trace("shared.actions.openRecentMemberPrompt called.");
-=======
-export async function openRecentMemberPrompt(datasetTree: IZoweTree<IZoweDatasetTreeNode>, ussTree: IZoweTree<IZoweUSSTreeNode>): Promise<void> {
->>>>>>> f001941a
     if (globals.LOG) {
         ZoweLogger.debug(localize("enterPattern.log.debug.prompt", "Prompting the user to choose a recent member for editing"));
     }
@@ -227,12 +219,8 @@
     }
 }
 
-<<<<<<< HEAD
-export async function returnIconState(node: IZoweNodeType) {
+export function returnIconState(node: IZoweNodeType): IZoweNodeType {
     ZoweLogger.trace("shared.actions.returnIconState called.");
-=======
-export function returnIconState(node: IZoweNodeType): IZoweNodeType {
->>>>>>> f001941a
     const activePathClosed = getIconById(IconId.sessionActive);
     const activePathOpen = getIconById(IconId.sessionActiveOpen);
     const inactivePathClosed = getIconById(IconId.sessionInactive); // So far, we only ever reference the closed inactive icon, not the open one
@@ -245,12 +233,8 @@
     return node;
 }
 
-<<<<<<< HEAD
-export async function resetValidationSettings(node: IZoweNodeType, setting: boolean) {
+export function resetValidationSettings(node: IZoweNodeType, setting: boolean): IZoweNodeType {
     ZoweLogger.trace("shared.actions.resetValidationSettings called.");
-=======
-export function resetValidationSettings(node: IZoweNodeType, setting: boolean): IZoweNodeType {
->>>>>>> f001941a
     if (setting) {
         Profiles.getInstance().enableValidationContext(node);
         // Ensure validation status is also reset
