/*
* This program and the accompanying materials are made available under the terms of the *
* Eclipse Public License v2.0 which accompanies this distribution, and is available at *
* https://www.eclipse.org/legal/epl-v20.html                                      *
*                                                                                 *
* SPDX-License-Identifier: EPL-2.0                                                *
*                                                                                 *
* Copyright Contributors to the Zowe Project.                                     *
*                                                                                 *
*/

import * as imperative from "@zowe/imperative";
import { ZoweTreeProvider } from "../../src/abstract/ZoweTreeProvider";
import { ZoweDatasetNode } from "../../src/dataset/ZoweDatasetNode";
import { ZoweUSSNode } from "../../src/uss/ZoweUSSNode";
import * as path from "path";
import * as globals from "../../src/globals";
import * as vscode from "vscode";
import { ValidProfileEnum } from "../../src/Profiles";
import * as utils from "../../src/utils";
import * as zowe from "@zowe/cli";

export function createISession() {
    return new imperative.Session({
        user: "fake",
        password: "fake",
        hostname: "fake",
        port: 1443,
        protocol: "https",
        type: "basic",
    });
}

export function createISessionWithoutCredentials() {
    return new imperative.Session({
        user: "",
        password: "",
        hostname: "fake",
        protocol: "https",
        type: "basic",
    });
}

export function createBasicZosmfSession(profile: imperative.IProfileLoaded) {
    return zowe.ZosmfSession.createBasicZosmfSession(profile.profile);
}

export function createIProfile(): imperative.IProfileLoaded {
    return {
        name: "sestest",
        profile: {
            user: undefined,
            password: undefined
        },
        type: "zosmf",
        message: "",
        failNotFound: false
    };
}

<<<<<<< HEAD
export function createTreeView(): vscode.TreeView<ZoweTreeProvider> {
=======
export function createInvalidIProfile(): imperative.IProfileLoaded {
    return {
        name: "sestest",
        profile: {
            type : "zosmf",
            host: null,
            port: 1443,
            user: null,
            password: null,
            rejectUnauthorized: false,
            name: "testName"
        },
        type: "zosmf",
        message: "",
        failNotFound: false
    };
}

export function createTreeView():vscode.TreeView<ZoweTreeProvider> {
>>>>>>> 8f70ada5
    return {
        reveal: jest.fn(),
        onDidExpandElement: jest.fn(),
        onDidCollapseElement: jest.fn(),
        selection: [],
        onDidChangeSelection: jest.fn(),
        visible: true,
        onDidChangeVisibility: jest.fn(),
        dispose: jest.fn()
    };
}

export function createTextDocument(name: string, sessionNode?: ZoweDatasetNode | ZoweUSSNode): vscode.TextDocument {
    return {
        fileName: sessionNode ? `/${sessionNode.label}/${name}` : name,
        uri: null,
        isUntitled: null,
        languageId: null,
        version: null,
        isDirty: null,
        isClosed: null,
        save: null,
        eol: null,
        lineCount: null,
        lineAt: null,
        offsetAt: null,
        positionAt: null,
        getText: jest.fn(),
        getWordRangeAtPosition: null,
        validateRange: null,
        validatePosition: null
    };
}

export function createInstanceOfProfile(profile: imperative.IProfileLoaded) {
    return {
        allProfiles: [{ name: "firstName" }, { name: "secondName" }],
        defaultProfile: { name: "firstName" },
        getDefaultProfile: jest.fn(),
        promptCredentials: jest.fn(),
        loadNamedProfile: jest.fn(),
        usesSecurity: true,
        validProfile: ValidProfileEnum.VALID,
        checkCurrentProfile: jest.fn(),
        createNewConnection: jest.fn(() => {
            return { newprofile: "fake" };
        }),
        getProfiles: jest.fn(() => {
            return [{ name: profile.name, profile }, { name: profile.name, profile }];
        }),
        refresh: jest.fn()
    } as any;
}

export function createFileResponse(theResponse) {
    return {
        success: true,
        commandResponse: "",
        apiResponse: theResponse
    } as any;
}

export function createQuickPickItem(): vscode.QuickPickItem {
    return new utils.FilterDescriptor("\uFF0B " + "Create a new filter");
}

export function createQuickPickContent(entered: any, item: vscode.QuickPickItem): any {
    return {
        placeholder: "Choose \"Create new...\" to define a new profile or select an existing profile to Add to the Data Set Explorer",
        activeItems: [item],
        ignoreFocusOut: true,
        items: [item],
        value: entered,
        show: jest.fn(),
        hide: jest.fn(),
        onDidAccept: jest.fn(),
        onDidChangeValue: jest.fn(),
        dispose: jest.fn()
    };
}<|MERGE_RESOLUTION|>--- conflicted
+++ resolved
@@ -58,9 +58,6 @@
     };
 }
 
-<<<<<<< HEAD
-export function createTreeView(): vscode.TreeView<ZoweTreeProvider> {
-=======
 export function createInvalidIProfile(): imperative.IProfileLoaded {
     return {
         name: "sestest",
@@ -80,7 +77,6 @@
 }
 
 export function createTreeView():vscode.TreeView<ZoweTreeProvider> {
->>>>>>> 8f70ada5
     return {
         reveal: jest.fn(),
         onDidExpandElement: jest.fn(),
