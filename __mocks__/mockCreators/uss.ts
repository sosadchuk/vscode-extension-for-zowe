--- conflicted
+++ resolved
@@ -17,41 +17,11 @@
 import { getIconByNode } from "../../src/generators/icons";
 import { removeNodeFromArray } from "./shared";
 
-export function createUSSTree(favoriteNodes: ZoweUSSNode[], sessionNodes: ZoweUSSNode[], treeView?: vscode.TreeView<ZoweTreeProvider>): any {
-    const newTree = {
-        mSessionNodes: [...sessionNodes],
-        mFavorites: favoriteNodes,
-        mRecall: [],
-        mSessions: [],
-        addSession: jest.fn(),
-        refresh: jest.fn(),
-        removeRecall: jest.fn(),
-        openItemFromPath: jest.fn(),
-        addRecall: jest.fn(),
-        getRecall: jest.fn(),
-        deleteSession: jest.fn(),
-        checkCurrentProfile: jest.fn(),
-        refreshElement: jest.fn(),
-        getChildren: jest.fn(),
-        getTreeType: jest.fn().mockImplementation(() => globals.PersistenceSchemaEnum.USS),
-        addFavorite: jest.fn(),
-        removeFavorite: jest.fn(),
-        searchInLoadedItems: jest.fn(),
-        getTreeView: jest.fn().mockImplementation(() => treeView),
-        setItem: jest.fn(),
-        addHistory: jest.fn()
-    }
-    newTree.addFavorite.mockImplementation((newFavorite) => newTree.mFavorites.push(newFavorite));
-    newTree.deleteSession.mockImplementation((badSession) => removeNodeFromArray(badSession, newTree.mSessionNodes));
-    newTree.removeFavorite.mockImplementation((badFavorite) => removeNodeFromArray(badFavorite, newTree.mFavorites));
-    newTree.addRecall.mockImplementation((newRecall) => newTree.mRecall.push(newRecall));
-    newTree.removeRecall.mockImplementation((badRecall) => newTree.mRecall.splice(newTree.mRecall.indexOf(badRecall), 1));
-    newTree.getRecall.mockImplementation(() => { return newTree.mRecall });
-
-<<<<<<< HEAD
 export function createUSSTree(favoriteNodes: ZoweUSSNode[], sessionNodes: ZoweUSSNode[], treeView?: vscode.TreeView<ZoweTreeProvider>): USSTree {
-    let newTree = new USSTree();
+    const newTree = new USSTree();
     newTree.mSessionNodes = [...sessionNodes];
+    newTree.mRecall = [];
+    newTree.mSessions = [];
     newTree.mFavorites = favoriteNodes;
     newTree.addSession = jest.fn();
     newTree.refresh = jest.fn();
@@ -63,13 +33,21 @@
     newTree.getChildren = jest.fn();
     newTree.addFavorite = jest.fn();
     newTree.removeFavorite = jest.fn();
+    newTree.openItemFromPath = jest.fn();
+    newTree.deleteSession = jest.fn();
     newTree.searchInLoadedItems = jest.fn();
     newTree.getTreeView = jest.fn().mockImplementation(() => treeView);
     newTree.getTreeItem = jest.fn().mockImplementation(() => new vscode.TreeItem('test'));
+    newTree.getTreeType: jest.fn().mockImplementation(() => globals.PersistenceSchemaEnum.USS);
     newTree.setItem = jest.fn();
     newTree.addHistory = jest.fn();
-=======
->>>>>>> f524fb77
+  
+    newTree.addFavorite.mockImplementation((newFavorite) => newTree.mFavorites.push(newFavorite));
+    newTree.deleteSession.mockImplementation((badSession) => removeNodeFromArray(badSession, newTree.mSessionNodes));
+    newTree.removeFavorite.mockImplementation((badFavorite) => removeNodeFromArray(badFavorite, newTree.mFavorites));
+    newTree.addRecall.mockImplementation((newRecall) => newTree.mRecall.push(newRecall));
+    newTree.removeRecall.mockImplementation((badRecall) => newTree.mRecall.splice(newTree.mRecall.indexOf(badRecall), 1));
+    newTree.getRecall.mockImplementation(() => { return newTree.mRecall });
     return newTree;
 }
 
