# Change Log

All notable changes to the "vscode-extension-for-zowe" extension will be documented in this file.

## 0.20.0

- Combined Spool files with Jobs in Jobs view. Colin Stone

## 0.19.1

- Fix error when files exist in the profiles folder (such as `.DS_Store` which is automatically generated on macOS)

<<<<<<< HEAD
## 0.18.0
  - Added the ability to submit JCL from physical sequential data sets
=======
## 0.19.0

- Added the rename USS files. Thanks Kristina Mayo

## 0.18.0

- Added the ability to submit JCL from physical sequential data sets

>>>>>>> c6939c21
## 0.17.0

- Add Favorites to USS explorer. Thanks to Rodney-Wilson and Lauren-Li
- Add ability to obtain the raw JCL from a job on spool and resubmit. Thanks @crshnburn

## 0.16.3

- Fix behavior when the user cancels "quick pick" dialogs, including selecting profiles and deleting data sets.

## 0.16.2

- Add the stderr of the getDefaultProfile or getAllProfiles process to display in the error message to the user

## 0.16.1

- Attempt to fix an issue where saving data sets ceases to work without any error message

## 0.16.0

- Add the ability to display data set attributes by right clicking on a data set
- Add the ability to save all spool content by clicking a download icon next to the job. Thanks @crshnburn

## 0.15.1

- Add a delete session menu item for sessions in the jobs view. Thanks @crshnburn
- Prevent the delete menu item for USS files and directories appearing on the context menu for sessions. Thanks @crshnburn
- Fixed an issue where adding a profile to the USS explorer incorrectly referenced data sets

## 0.15.0

- The extension is now compatible with installations which use a secure credential management plugin for profiles in Zowe CLI

## 0.14.0

- All zowe views now part of single Zowe view container. Thanks Colin Stone

## 0.13.0

- Added the ability to list and view spool of z/OS Jobs. Thanks @crshnburn

## 0.12.0

- Added GIFs to README for USS use cases. Thanks Colin Stone
- Added the ability to toggle binary mode or text mode on USS files. Thanks @crshnburn

## 0.11.0

- Create and delete functionality for USS Files and directories added as menu items.

## 0.10.4

- Add additional log messages

## 0.10.3

- Use path.sep rather than "/".

## 0.10.2

- VSCode-USS-extension-for-zowe fixed general USS file name error. Thanks Colin Stone

## 0.10.1

- VSCode-USS-extension-for-zowe merged in. Thanks Colin Stone

## 0.9.1

- Fix documentation links in Readme. Thanks Brandon Jenkins

## 0.9.0

- Display an informational message when no data set patterns are found. Thanks @crshnburn

## 0.8.4

- Fixed an issue where the submit JCL function was looking for user profiles in the wrong directory

## 0.8.3

- Fixed an issue where labels did not correctly display the name of the Zowe CLI profile

## 0.8.2

- Fixed for compatibility with the current version of the Zowe CLI. If you are having issues retrieving user name or password using this extension, please update your zowe CLI to the latest available version, recreate your profiles, and update this extension. That should solve any issues you are having.

## 0.8.0

- Introduced capability to submit jobs from the editor. Thanks @crshnburn

## 0.7.0

- Updated for compatibility with Zowe CLI >=2.0.0. You must now have plain text profiles and Zowe CLI 2.0.0 or greater to use this extension. If you have previously created profiles, please update or recreate them with Zowe CLI.
- Log files now go to `~/.vscode/extensions/zowe.vscode-extension-for-zowe-x.x.x/logs`

## 0.6.5

- Fixed issue with platform-specific folder separator, added progress bar when saving

## 0.6.4

- Make favorites persistent after upgrading the extension

## 0.6.3

- Updates to README

## 0.6.2

- Updates to README

## 0.6.1

- Updates to README

## 0.5.0

- Initial release<|MERGE_RESOLUTION|>--- conflicted
+++ resolved
@@ -10,10 +10,6 @@
 
 - Fix error when files exist in the profiles folder (such as `.DS_Store` which is automatically generated on macOS)
 
-<<<<<<< HEAD
-## 0.18.0
-  - Added the ability to submit JCL from physical sequential data sets
-=======
 ## 0.19.0
 
 - Added the rename USS files. Thanks Kristina Mayo
@@ -22,7 +18,6 @@
 
 - Added the ability to submit JCL from physical sequential data sets
 
->>>>>>> c6939c21
 ## 0.17.0
 
 - Add Favorites to USS explorer. Thanks to Rodney-Wilson and Lauren-Li
