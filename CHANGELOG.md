# Change Log
All notable changes to the "vscode-extension-for-zowe" extension will be documented in this file.

Check [Keep a Changelog](http://keepachangelog.com/) for recommendations on how to structure this file.

<<<<<<< HEAD
## 0.15.0
 - The extension is now compatible with installations which use a secure credential management plugin
   for profiles in Zowe CLI
=======
>>>>>>> 93cbc5da
## 0.14.0
 - All zowe views now part of single Zowe view container. Thanks Colin Stone
## 0.13.0
 - Added the ability to list and view spool of z/OS Jobs. Thanks @crshnburn 
## 0.12.0
 - Added GIFs to README for USS use cases. Thanks Colin Stone
 - Added the ability to toggle binary mode or text mode on USS files. Thanks @crshnburn 
## 0.11.0
 - Create and delete functionality for USS Files and directories added as menu items.
## 0.10.4
 - Add additional log messages
## 0.10.3
 - Use path.sep rather than "/".
## 0.10.2
 - VSCode-USS-extension-for-zowe fixed general USS file name error. Thanks Colin Stone
## 0.10.1
 - VSCode-USS-extension-for-zowe merged in. Thanks Colin Stone
## 0.9.1
 - Fix documentation links in Readme. Thanks Brandon Jenkins
## 0.9.0
 - Display an informational message when no data set patterns are found. Thanks @crshnburn
## 0.8.4
 - Fixed an issue where the submit JCL function was looking for user profiles in the wrong directory
## 0.8.3
 - Fixed an issue where labels did not correctly display the name of the Zowe CLI profile
## 0.8.2
- Fixed for compatibility with the current version of the Zowe CLI. If you are having issues retrieving user name or password using this extension,
please update your zowe CLI to the latest available version, recreate your profiles, and update this extension. That should solve any issues you are having.

## 0.8.0
- Introduced capability to submit jobs from the editor. Thanks @crshnburn 
## 0.7.0
- Updated for compatibility with Zowe CLI >=2.0.0. You must now have plain text profiles and Zowe CLI 2.0.0 or greater to use this extension. If you have previously created profiles, please update or recreate them with Zowe CLI.
- Log files now go to `~/.vscode/extensions/zowe.vscode-extension-for-zowe-x.x.x/logs`

## 0.6.5 
- Fixed issue with platform-specific folder separator, added progress bar when saving
## 0.6.4
- Make favorites persistent after upgrading the extension
## 0.6.3
- Updates to README
## 0.6.2
- Updates to README
## 0.6.1
- Updates to README
## 0.5.0
- Initial release<|MERGE_RESOLUTION|>--- conflicted
+++ resolved
@@ -3,12 +3,9 @@
 
 Check [Keep a Changelog](http://keepachangelog.com/) for recommendations on how to structure this file.
 
-<<<<<<< HEAD
 ## 0.15.0
  - The extension is now compatible with installations which use a secure credential management plugin
    for profiles in Zowe CLI
-=======
->>>>>>> 93cbc5da
 ## 0.14.0
  - All zowe views now part of single Zowe view container. Thanks Colin Stone
 ## 0.13.0
