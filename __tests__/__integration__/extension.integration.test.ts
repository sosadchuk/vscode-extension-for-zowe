/*
* This program and the accompanying materials are made available under the terms of the *
* Eclipse Public License v2.0 which accompanies this distribution, and is available at *
* https://www.eclipse.org/legal/epl-v20.html                                      *
*                                                                                 *
* SPDX-License-Identifier: EPL-2.0                                                *
*                                                                                 *
* Copyright Contributors to the Zowe Project.                                     *
*                                                                                 *
*/

// tslint:disable:no-magic-numbers
import * as zowe from "@brightside/core";
import { Logger, CliProfileManager } from "@brightside/imperative";
import * as chai from "chai";
import * as chaiAsPromised from "chai-as-promised";
import * as extension from "../../src/extension";
import * as fs from "fs";
import * as os from "os";
import * as path from "path";
import * as sinon from "sinon";
import * as testConst from "../../resources/testProfileData";
import * as vscode from "vscode";
import { DatasetTree, createDatasetTree } from "../../src/DatasetTree";
import { ZoweNode } from "../../src/ZoweNode";
import { USSTree } from "../../src/USSTree";
import { ZoweUSSNode } from "../../src/ZoweUSSNode";

const TIMEOUT = 45000;
declare var it: Mocha.ITestDefinition;
// declare var describe: any;

describe("Extension Integration Tests", () => {
    const expect = chai.expect;
    chai.use(chaiAsPromised);

    const session = zowe.ZosmfSession.createBasicZosmfSession(testConst.profile);
    const sessionNode = new ZoweNode(testConst.profile.name, vscode.TreeItemCollapsibleState.Expanded, null, session);
    sessionNode.contextValue = "session";
    const pattern = testConst.normalPattern.toUpperCase();
    sessionNode.pattern = pattern;
    const testTree = new DatasetTree();
    testTree.mSessionNodes.push(sessionNode);

    let sandbox;

    beforeEach(async function() {
        this.timeout(TIMEOUT);
        sandbox = sinon.createSandbox();
        await extension.cleanTempDir();
    });

    afterEach(async function() {
        this.timeout(TIMEOUT);
        const createTestFileName = pattern + ".EXT.CREATE.DATASET.TEST";
        try {
            await zowe.Delete.dataSet(session, createTestFileName);
        } catch (err) {
            // Do nothing
        }

        const deleteTestFileName = pattern + ".EXT.DELETE.DATASET.TEST";
        try {
            await zowe.Delete.dataSet(session, deleteTestFileName);
        } catch (err) {
            // Do nothing
        }
        sandbox.restore();
    });

    const oldSettings = vscode.workspace.getConfiguration("Zowe-Persistent-Favorites");

    after(async () => {
        await vscode.workspace.getConfiguration().update("Zowe-Persistent-Favorites", oldSettings, vscode.ConfigurationTarget.Global);
    });

    describe("TreeView", () => {
        it("should create the TreeView", async () => {
            // Initialize dataset provider
            const datasetProvider = new DatasetTree();

            // Create the TreeView using datasetProvider to create tree structure
            const testTreeView = vscode.window.createTreeView("zowe.explorer", {treeDataProvider: datasetProvider});

            const allNodes = await getAllNodes(datasetProvider.mSessionNodes);
            for (const node of allNodes) {
                // For each node, select that node in TreeView by calling reveal()
                await testTreeView.reveal(node);
                // Test that the node is successfully selected
                expect(node).to.deep.equal(testTreeView.selection[0]);
            }
            testTreeView.dispose();
        }).timeout(TIMEOUT);
    });

    describe("Creating a Session", () => {
        it("should add a session", async () => {
            // Grab profiles
            const profileManager = await new CliProfileManager({
                profileRootDirectory: path.join(os.homedir(), ".zowe", "profiles"),
                type: "zosmf"
            });
            const profileNamesList = profileManager.getAllProfileNames().filter((profileName) =>
                // Find all cases where a profile is not already displayed
                !testTree.mSessionNodes.find((node) =>
                    node.label.toUpperCase() === profileName.toUpperCase()
                )
            );

            // Mock user selecting first profile from list
            const stub = sandbox.stub(vscode.window, "showQuickPick");
            stub.returns(profileNamesList[0]);

            await extension.addSession(testTree);
            expect(testTree.mSessionNodes[testTree.mSessionNodes.length - 1].label).to.equal(profileNamesList[0]);
        }).timeout(TIMEOUT);
    });

    describe("Creating Data Sets and Members", () => {
        it("should create a data set when zowe.createFile is invoked", async () => {
            // Mock user selecting first option from list
            const testFileName = pattern + ".EXT.CREATE.DATASET.TEST";
            const quickPickStub = sandbox.stub(vscode.window, "showQuickPick");
            quickPickStub.returns("Data Set Sequential");

            const inputBoxStub = sandbox.stub(vscode.window, "showInputBox");
            inputBoxStub.returns(testFileName);

            await extension.createFile(sessionNode, testTree);

            // Data set should be created
            const response = await zowe.List.dataSet(sessionNode.getSession(), testFileName, {});
            expect(response.success).to.equal(true);
        }).timeout(TIMEOUT);

        it("should display an error message when creating a data set that already exists", async () => {
            // Mock user selecting first option from list
            const quickPickStub = sandbox.stub(vscode.window, "showQuickPick");
            quickPickStub.returns("Data Set Sequential");

            const testFileName = pattern + ".EXT.CREATE.DATASET.TEST";
            const inputBoxStub = sandbox.stub(vscode.window, "showInputBox");
            inputBoxStub.returns(testFileName);

            await extension.createFile(sessionNode, testTree);

            const showErrorStub = sandbox.spy(vscode.window, "showErrorMessage");
            await expect(extension.createFile(sessionNode, testTree)).to.eventually.be.rejectedWith(Error);
            const gotCalled = showErrorStub.called;
            expect(gotCalled).to.equal(true);
        }).timeout(TIMEOUT);

        it("should create a member when zowe.createMember is invoked", async () => {
            const testFileName = "MEMBER";
            const inputBoxStub = sandbox.stub(vscode.window, "showInputBox");
            inputBoxStub.returns(testFileName);

            const testParentName = pattern + ".EXT.SAMPLE.PDS";
            const testParentNode = new ZoweNode(testParentName, vscode.TreeItemCollapsibleState.Collapsed, sessionNode, session);
            await extension.createMember(testParentNode, testTree);

            const allMembers = await zowe.List.allMembers(session, testParentName);

            expect(allMembers.apiResponse.items[0].member).to.deep.equal(testFileName);
        }).timeout(TIMEOUT);
    });

    describe("Deactivate", () => {
        it("should clean up the local files when deactivate is invoked", async () => {
            try {
                fs.mkdirSync(extension.BRIGHTTEMPFOLDER);
                fs.mkdirSync(extension.DS_DIR);
            } catch (err) {
                // if operation failed, wait a second and try again
                await new Promise((resolve) => setTimeout(resolve, 1000));
                fs.mkdirSync(extension.DS_DIR);
            }
            fs.closeSync(fs.openSync(path.join(extension.DS_DIR, "file1"), "w"));
            fs.closeSync(fs.openSync(path.join(extension.DS_DIR, "file2"), "w"));
            await extension.deactivate();
            expect(fs.existsSync(path.join(extension.DS_DIR, "file1"))).to.equal(false);
            expect(fs.existsSync(path.join(extension.DS_DIR, "file2"))).to.equal(false);
        }).timeout(TIMEOUT);
    });

    describe("Tests for Deleting Data Sets", () => {
        const dataSetName = pattern + ".EXT.DELETE.DATASET.TEST";
        beforeEach(async () => {
            try {
                await zowe.Delete.dataSet(sessionNode.getSession(), dataSetName);
// tslint:disable-next-line: no-empty
            } catch { }
        });
        afterEach(async () => {
            try {
                await zowe.Delete.dataSet(sessionNode.getSession(), dataSetName);
// tslint:disable-next-line: no-empty
            } catch { }
        });
        it("should delete a data set if user verified", async () => {
            await zowe.Create.dataSet(sessionNode.getSession(), zowe.CreateDataSetTypeEnum.DATA_SET_SEQUENTIAL, dataSetName);
            const testNode = new ZoweNode(dataSetName, vscode.TreeItemCollapsibleState.None, sessionNode, session);

            // Mock user selecting first option from list
            const quickPickStub = sandbox.stub(vscode.window, "showQuickPick");
            quickPickStub.returns("Yes");
            await extension.deleteDataset(testNode, testTree);

            const response = await zowe.List.dataSet(session, dataSetName);

            expect(response.apiResponse.items).to.deep.equal([]);
        }).timeout(TIMEOUT);
        it("should not delete a data set if user did not verify", async () => {
            await zowe.Create.dataSet(sessionNode.getSession(), zowe.CreateDataSetTypeEnum.DATA_SET_SEQUENTIAL, dataSetName);
            const testNode = new ZoweNode(dataSetName, vscode.TreeItemCollapsibleState.None, sessionNode, session);

            // Mock user selecting second option from list
            const quickPickStub = sandbox.stub(vscode.window, "showQuickPick");
            quickPickStub.returns("No");
            await extension.deleteDataset(testNode, testTree);

            const response = await zowe.List.dataSet(session, dataSetName);

            // Check that dataset was not deleted
            expect(response.apiResponse.items.filter((entry) => {
                return (entry.dsname === dataSetName.toUpperCase());
            }).length).to.greaterThan(0);
        }).timeout(TIMEOUT);
        it("should delete a data set if user cancelled", async () => {
            await zowe.Create.dataSet(sessionNode.getSession(), zowe.CreateDataSetTypeEnum.DATA_SET_SEQUENTIAL, dataSetName);
            const testNode = new ZoweNode(dataSetName, vscode.TreeItemCollapsibleState.None, sessionNode, session);

            // Mock user not selecting any option from list
            const quickPickStub = sandbox.stub(vscode.window, "showQuickPick");
            quickPickStub.returns(undefined);
            await extension.deleteDataset(testNode, testTree);

            const response = await zowe.List.dataSet(session, dataSetName);

            // Check that dataset was not deleted
            expect(response.apiResponse.items.filter((entry) => {
                return (entry.dsname === dataSetName.toUpperCase());
            }).length).to.greaterThan(0);
        }).timeout(TIMEOUT);
    });

    describe("Enter Pattern", () => {
        it("should output data sets that match the user-provided pattern", async () => {
            const inputBoxStub = sandbox.stub(vscode.window, "showInputBox");
            inputBoxStub.returns(pattern);

            await extension.enterPattern(sessionNode, testTree);

            expect(testTree.mSessionNodes[1].pattern).to.equal(pattern);
            expect(testTree.mSessionNodes[1].tooltip).to.equal(pattern);
            expect(testTree.mSessionNodes[1].collapsibleState).to.equal(vscode.TreeItemCollapsibleState.Expanded);

            const testTreeView = vscode.window.createTreeView("zowe.explorer", {treeDataProvider: testTree});

            const childrenFromTree = await sessionNode.getChildren();
            childrenFromTree.unshift(...(await childrenFromTree[0].getChildren()));

            await testTreeView.reveal(childrenFromTree[0]);
            expect(childrenFromTree[0]).to.deep.equal(testTreeView.selection[0]);

        }).timeout(TIMEOUT);

        it("should match data sets for multiple patterns", async () => {
            const inputBoxStub = sandbox.stub(vscode.window, "showInputBox");
            const search = testConst.orPattern;
            inputBoxStub.returns(search);

            await extension.enterPattern(sessionNode, testTree);

            expect(testTree.mSessionNodes[1].pattern).to.equal(search.toUpperCase());
            expect(testTree.mSessionNodes[1].tooltip).to.equal(search.toUpperCase());
            expect(testTree.mSessionNodes[1].collapsibleState).to.equal(vscode.TreeItemCollapsibleState.Expanded);

            const testTreeView = vscode.window.createTreeView("zowe.explorer", {treeDataProvider: testTree});

            const sessionChildren = await sessionNode.getChildren();
            const childrenFromTree = await getAllNodes(sessionChildren);

            for (const child of childrenFromTree) {
                await testTreeView.reveal(child);
                expect(child).to.deep.equal(testTreeView.selection[0]);
            }
        }).timeout(TIMEOUT);

        it("should pop up a message if the user doesn't enter a pattern", async () => {
            const inputBoxStub = sandbox.stub(vscode.window, "showInputBox");
            inputBoxStub.returns("");

            const showInfoStub = sandbox.spy(vscode.window, "showInformationMessage");
            await extension.enterPattern(sessionNode, testTree);
            const gotCalled = showInfoStub.calledWith("You must enter a pattern.");
            expect(gotCalled).to.equal(true);
        }).timeout(TIMEOUT);

        it("should work when called from a saved search", async () => {
            const searchPattern = pattern + ".search";
            const favoriteSearch = new ZoweNode("[" + testConst.profile.name + "]: " + searchPattern,
                vscode.TreeItemCollapsibleState.None, testTree.mFavoriteSession, null);
            favoriteSearch.contextValue = "sessionf";
            await extension.enterPattern(favoriteSearch, testTree);

            expect(testTree.mSessionNodes[1].pattern).to.equal(searchPattern.toUpperCase());
            expect(testTree.mSessionNodes[1].tooltip).to.equal(searchPattern.toUpperCase());
            expect(testTree.mSessionNodes[1].collapsibleState).to.equal(vscode.TreeItemCollapsibleState.Expanded);

            const testTreeView = vscode.window.createTreeView("zowe.explorer", {treeDataProvider: testTree});

            const childrenFromTree = await sessionNode.getChildren();
            expect(childrenFromTree[0].children).to.deep.equal([]);

            // reset tree
            const inputBoxStub = sandbox.stub(vscode.window, "showInputBox");
            inputBoxStub.returns(pattern);
            await extension.enterPattern(sessionNode, testTree);
        }).timeout(TIMEOUT);
    });

    describe("Opening a PS", () => {
        it("should open a PS", async () => {
            const node = new ZoweNode(pattern + ".EXT.PS", vscode.TreeItemCollapsibleState.None, sessionNode, null);
            await extension.openPS(node);
            expect(path.relative(vscode.window.activeTextEditor.document.fileName,
                extension.getDocumentFilePath(pattern + ".EXT.PS", node))).to.equal("");
            expect(fs.existsSync(extension.getDocumentFilePath(pattern + ".EXT.PS", node))).to.equal(true);
        }).timeout(TIMEOUT);

        it("should display an error message when openPS is passed an invalid node", async () => {
            const node = new ZoweNode(pattern + ".GARBAGE", vscode.TreeItemCollapsibleState.None, sessionNode, null);
            const errorMessageStub = sandbox.spy(vscode.window, "showErrorMessage");
            await expect(extension.openPS(node)).to.eventually.be.rejectedWith(Error);

            const called = errorMessageStub.called;
            expect(called).to.equal(true);
        }).timeout(TIMEOUT);
    });

    describe("Saving a File", () => {
        it("should download, change, and re-upload a PS", async () => {
            // Test for PS under HLQ
            const profiles = await testTree.getChildren();
            profiles[1].dirty = true;
            const children = await profiles[1].getChildren();
            children[1].dirty = true;
            await extension.openPS(children[1]);

            const changedData = "PS Upload Test";

            fs.writeFileSync(path.join(extension.BRIGHTTEMPFOLDER, children[1].label + "[" + profiles[1].label + "]"), changedData);

            // Upload file
            const doc = await vscode.workspace.openTextDocument(path.join(extension.BRIGHTTEMPFOLDER,
                children[1].label + "[" + profiles[1].label + "]"));
            await extension.saveFile(doc, testTree);

            // Download file
            await extension.openPS(children[1]);

            expect(doc.getText().trim()).to.deep.equal("PS Upload Test");

            // Change contents back
            const originalData = "";
            fs.writeFileSync(path.join(path.join(extension.BRIGHTTEMPFOLDER, children[1].label)), originalData);
        }).timeout(TIMEOUT);

        it("should download, change, and re-upload a PDS member", async () => {
            // Test for PS under HLQ
            const profiles = await testTree.getChildren();
            profiles[1].dirty = true;
            const children = await profiles[1].getChildren();
            children[0].dirty = true;

            // Test for member under PO
            const childrenMembers = await testTree.getChildren(children[0]);
            await extension.openPS(childrenMembers[0]);

            const changedData2 = "PO Member Upload Test";

            fs.writeFileSync(path.join(extension.BRIGHTTEMPFOLDER, children[0].label + "(" + childrenMembers[0].label + ")"), changedData2);

            // Upload file
            const doc2 = await vscode.workspace.openTextDocument(path.join(extension.BRIGHTTEMPFOLDER, children[0].label +
                "(" + childrenMembers[0].label + ")"));
            extension.saveFile(doc2, testTree);

            // Download file
            await extension.openPS(childrenMembers[0]);

            expect(doc2.getText().trim()).to.deep.equal("PO Member Upload Test");

            // Change contents back
            const originalData2 = "";
            fs.writeFileSync(path.join(extension.BRIGHTTEMPFOLDER, children[0].label + "(" + childrenMembers[0].label + ")"), originalData2);
        }).timeout(TIMEOUT);

        // TODO add tests for saving data set from favorites
    });

    describe("Updating Temp Folder", () => {
        // define paths
        const testingPath = path.join(__dirname, "..", "..", "..", "test");
        const providedPathOne = path.join(__dirname, "..", "..", "..", "test-folder-one");
        const providedPathTwo = path.join(__dirname, "..", "..", "..", "test-folder-two");

        // remove directories in case of previously failed tests
        extension.cleanDir(testingPath);
        extension.cleanDir(providedPathOne);
        extension.cleanDir(providedPathTwo);

        it("should assign the temp folder based on preference", async () => {
            // create target folder
            fs.mkdirSync(testingPath);
            await vscode.workspace.getConfiguration().update("Zowe-Temp-Folder-Location",
                { folderPath: `${testingPath}` }, vscode.ConfigurationTarget.Global);

            expect(extension.BRIGHTTEMPFOLDER).to.equal(`${testingPath}/temp`);

            // Remove directory for subsequent tests
            extension.cleanDir(testingPath);
        }).timeout(TIMEOUT);

        it("should update temp folder on preference change", async () => {
            fs.mkdirSync(providedPathOne);
            fs.mkdirSync(providedPathTwo);

            // set first preference
            await vscode.workspace.getConfiguration().update("Zowe-Temp-Folder-Location",
                { folderPath: `${providedPathOne}` }, vscode.ConfigurationTarget.Global);

            // change preference and test for update
            await vscode.workspace.getConfiguration().update("Zowe-Temp-Folder-Location",
            { folderPath: `${providedPathTwo}` }, vscode.ConfigurationTarget.Global);

            expect(extension.BRIGHTTEMPFOLDER).to.equal(`${providedPathTwo}/temp`);

            // Remove directory for subsequent tests
            extension.cleanDir(providedPathOne);
            extension.cleanDir(providedPathTwo);
        }).timeout(TIMEOUT);

        it("should assign default temp folder, if preference is empty", async () => {
            const expectedDefaultTemp = path.join(__dirname, "..", "..", "..", "resources", "temp");
            await vscode.workspace.getConfiguration().update("Zowe-Temp-Folder-Location",
                { folderPath: "" }, vscode.ConfigurationTarget.Global);
            expect(extension.BRIGHTTEMPFOLDER).to.equal(expectedDefaultTemp);
        }).timeout(TIMEOUT);
    });

    describe("Initializing Favorites", () => {
        it("should work when provided an empty Favorites list", async () => {
            const log = Logger.getAppLogger();
            await vscode.workspace.getConfiguration().update("Zowe-Persistent-Favorites",
                { persistence: true, favorites: [] }, vscode.ConfigurationTarget.Global);
            const testTree3 = await createDatasetTree(log);
            expect(testTree3.mFavorites).to.deep.equal([]);
        }).timeout(TIMEOUT);

        it("should work when provided a valid Favorites list", async () => {
            const log = Logger.getAppLogger();
            const profileName = testConst.profile.name;
            const favorites = [`[${profileName}]: ${pattern}.EXT.PDS{pds}`,
                               `[${profileName}]: ${pattern}.EXT.PS{ds}`,
                               `[${profileName}]: ${pattern}.EXT.SAMPLE.PDS{pds}`,
                               `[${profileName}]: ${pattern}.EXT{session}`];
            await vscode.workspace.getConfiguration().update("Zowe-Persistent-Favorites",
                { persistence: true, favorites }, vscode.ConfigurationTarget.Global);
            const testTree3 = await createDatasetTree(log);
            const favoritesArray = [`[${profileName}]: ${pattern}.EXT.PDS`,
                                    `[${profileName}]: ${pattern}.EXT.PS`,
                                    `[${profileName}]: ${pattern}.EXT.SAMPLE.PDS`,
                                    `[${profileName}]: ${pattern}.EXT`];
            expect(testTree3.mFavorites.map((node) => node.label)).to.deep.equal(favoritesArray);
        }).timeout(TIMEOUT);

        it("should show an error message when provided an invalid Favorites list", async () => {
            const log = Logger.getAppLogger();
            const corruptedFavorite = pattern + ".EXT.ABCDEFGHI.PS[profileName]{ds}";
            const favorites = [pattern + ".EXT.PDS[profileName]{pds}", corruptedFavorite];
            await vscode.workspace.getConfiguration().update("Zowe-Persistent-Favorites",
                { persistence: true, favorites }, vscode.ConfigurationTarget.Global);

            const showErrorStub = sandbox.spy(vscode.window, "showErrorMessage");
            await createDatasetTree(log);
            const gotCalled = showErrorStub.calledWith("Favorites file corrupted: " + corruptedFavorite);
            expect(gotCalled).to.equal(true);
        }).timeout(TIMEOUT);
<<<<<<< HEAD
=======

        it("should show an error message and still load other valid-profile favorites when given a favorite with invalid profile name", async () => {
            const profileName = testConst.profile.name;
            // Reset testTree's favorites to be empty
            testTree.mFavorites = [];
            // Then, update
            const favorites = [`[${profileName}]: ${pattern}.EXT.PDS{pds}`,
                               `[${profileName}]: ${pattern}.EXT.PS{ds}`,
                               `['badProfileName']: ${pattern}.EXT.PS{ds}`,
                               `[${profileName}]: ${pattern}.EXT.SAMPLE.PDS{pds}`,
                               `[${profileName}]: ${pattern}.EXT{session}`];
            await vscode.workspace.getConfiguration().update("Zowe-Persistent-Favorites",
                { persistence: true, favorites }, vscode.ConfigurationTarget.Global);
            const showErrorStub = sandbox.spy(vscode.window, "showErrorMessage");
            await extension.initializeFavorites(testTree);
            const favoritesArray = [`[${profileName}]: ${pattern}.EXT.PDS`,
                                    `[${profileName}]: ${pattern}.EXT.PS`,
                                    `[${profileName}]: ${pattern}.EXT.SAMPLE.PDS`,
                                    `[${profileName}]: ${pattern}.EXT`];
            const gotCalledOnce = showErrorStub.calledOnce;
            expect(testTree.mFavorites.map((node) => node.label)).to.deep.equal(favoritesArray);
            expect(gotCalledOnce).to.equal(true);
        }).timeout(TIMEOUT);
>>>>>>> b4c750ec
    });
});

/*************************************************************************************************************
 * Returns array of all subnodes of given node
 *************************************************************************************************************/
async function getAllNodes(nodes: ZoweNode[]) {
    let allNodes = new Array<ZoweNode>();

    for (const node of nodes) {
        allNodes = allNodes.concat(await getAllNodes(await node.getChildren()));
        allNodes.push(node);
    }

    return allNodes;
}

describe("Extension Integration Tests - USS", () => {
    const expect = chai.expect;
    chai.use(chaiAsPromised);

    const session = zowe.ZosmfSession.createBasicZosmfSession(testConst.profile);
    const ussSessionNode = new ZoweUSSNode(
        testConst.profile.name,
        vscode.TreeItemCollapsibleState.Expanded,
        null,
        session,
        null,
        false,
        testConst.profile.name);
    ussSessionNode.contextValue = "uss_session";
    const fullUSSPath = testConst.ussPattern;
    ussSessionNode.fullPath = fullUSSPath;
    const ussTestTree = new USSTree();
    ussTestTree.mSessionNodes.splice(-1, 0, ussSessionNode);

    let sandbox;

    beforeEach(async function() {
        this.timeout(TIMEOUT);
        sandbox = sinon.createSandbox();
        await extension.deactivate();
    });

    afterEach(async function() {
        this.timeout(TIMEOUT);
        sandbox.restore();
    });

    describe("TreeView", () => {
        it("should create the USS TreeView", async () => {
            // Initialize uss file provider
            const ussFileProvider = new USSTree();

            // Create the TreeView using ussFileProvider to create tree structure
            const ussTestTreeView = vscode.window.createTreeView("zowe.uss.explorer", {treeDataProvider: ussFileProvider});

            const nonFavorites = ussFileProvider.mSessionNodes.filter((node) => node.contextValue !== "favorite" );
            const allNodes = await getAllUSSNodes(nonFavorites);
            for (const node of allNodes) {
                // For each node, select that node in TreeView by calling reveal()
                await ussTestTreeView.reveal(node);
                // Test that the node is successfully selected
                expect(node).to.deep.equal(ussTestTreeView.selection[0]);
            }
            ussTestTreeView.dispose();
        }).timeout(TIMEOUT);
    });

    describe("Creating a Session -USS", () => {
        it("should add a session", async () => {
            // Grab profiles
            const profileManager = await new CliProfileManager({
                profileRootDirectory: path.join(os.homedir(), ".zowe", "profiles"),
                type: "zosmf"
            });
            const profileNamesList = profileManager.getAllProfileNames().filter((profileName) =>
                // Find all cases where a profile is not already displayed
                !ussTestTree.mSessionNodes.find((node) =>
                    node.label.toUpperCase() === profileName.toUpperCase()
                )
            );

            // Mock user selecting first profile from list
            const stub = sandbox.stub(vscode.window, "showQuickPick");
            stub.returns(profileNamesList[0]);

            await extension.addUSSSession(ussTestTree);
            expect(ussTestTree.mSessionNodes[ussTestTree.mSessionNodes.length - 1].label).to.equal(profileNamesList[0]);
        }).timeout(TIMEOUT);
    });

    describe("Deactivate", () => {
        it("should clean up the local files when deactivate is invoked", async () => {
            try {
                fs.mkdirSync(extension.BRIGHTTEMPFOLDER);
                fs.mkdirSync(extension.USS_DIR);
            } catch (err) {
                // if operation failed, wait a second and try again
                await new Promise((resolve) => setTimeout(resolve, 1000));
                fs.mkdirSync(extension.USS_DIR);
            }
            fs.closeSync(fs.openSync(path.join(extension.USS_DIR, "file1"), "w"));
            fs.closeSync(fs.openSync(path.join(extension.USS_DIR, "file2"), "w"));
            await extension.deactivate();
            expect(fs.existsSync(path.join(extension.USS_DIR, "file1"))).to.equal(false);
            expect(fs.existsSync(path.join(extension.USS_DIR, "file2"))).to.equal(false);
        }).timeout(TIMEOUT);
    });

    describe("Enter USS Pattern", () => {
        it("should output path that match the user-provided path", async () => {
            const inputBoxStub1 = sandbox.stub(vscode.window, "showQuickPick");
            inputBoxStub1.returns(" -- Specify Filter -- ");
            const inputBoxStub2 = sandbox.stub(vscode.window, "showInputBox");
            inputBoxStub2.returns(fullUSSPath);

            await ussTestTree.ussFilterPrompt(ussSessionNode);

            expect(ussTestTree.mSessionNodes[0].fullPath).to.equal(fullUSSPath);
            expect(ussTestTree.mSessionNodes[0].tooltip).to.equal(fullUSSPath);
            expect(ussTestTree.mSessionNodes[0].collapsibleState).to.equal(vscode.TreeItemCollapsibleState.Expanded);

            const ussTestTreeView = vscode.window.createTreeView("zowe.uss.explorer", {treeDataProvider: ussTestTree});

            const childrenFromTree = await ussSessionNode.getChildren();
            childrenFromTree.unshift(...(await childrenFromTree[0].getChildren()));

            for (const child of childrenFromTree) {
                await ussTestTreeView.reveal(child);
                expect(child).to.deep.equal(ussTestTreeView.selection[0]);
            }
        }).timeout(TIMEOUT);

        it("should pop up a message if the user doesn't enter a USS path", async () => {
            const inputBoxStub1 = sandbox.stub(vscode.window, "showQuickPick");
            inputBoxStub1.returns(" -- Specify Filter -- ");
            const inputBoxStub2 = sandbox.stub(vscode.window, "showInputBox");
            inputBoxStub2.returns("");

            const showInfoStub2 = sandbox.spy(vscode.window, "showInformationMessage");
            await ussTestTree.ussFilterPrompt(ussSessionNode);
            const gotCalled = showInfoStub2.calledWith("You must enter a path.");
            expect(gotCalled).to.equal(true);
        }).timeout(TIMEOUT);
    });

    describe("Saving a USS File", () => {

        it("should download, change, and re-upload a file", async () => {
            const changedData = "File Upload Test "+ Math.random().toString(36).slice(2);

            const rootChildren = await ussTestTree.getChildren();
            rootChildren[0].dirty = true;
            const sessChildren1 = await ussTestTree.getChildren(rootChildren[0]);
            sessChildren1[3].dirty = true;
            const sessChildren2 = await ussTestTree.getChildren(sessChildren1[3]);
            sessChildren2[2].dirty = true;
            const dirChildren = await ussTestTree.getChildren(sessChildren2[2]);
            const localPath = path.join(extension.USS_DIR, "/",  testConst.profile.name,
            dirChildren[0].fullPath);

            await extension.openUSS(dirChildren[0]);
            const doc = await vscode.workspace.openTextDocument(localPath);

            const originalData = doc.getText().trim();

            // write new data
            fs.writeFileSync(localPath, changedData);

            // Upload file
            await extension.saveUSSFile(doc, ussTestTree);
            await fs.unlinkSync(localPath);

            // Download file
            await extension.openUSS(dirChildren[0]);

            // Change contents back
            fs.writeFileSync(localPath, originalData);
            await extension.saveUSSFile(doc, ussTestTree);
        }).timeout(TIMEOUT);
    });
});

/*************************************************************************************************************
 * Returns array of all subnodes of given node
 *************************************************************************************************************/
async function getAllUSSNodes(nodes: ZoweUSSNode[]) {
    let allNodes = new Array<ZoweUSSNode>();

    for (const node of nodes) {
        allNodes = allNodes.concat(await getAllUSSNodes(await node.getChildren()));
        allNodes.push(node);
    }

    return allNodes;
}<|MERGE_RESOLUTION|>--- conflicted
+++ resolved
@@ -488,10 +488,8 @@
             const gotCalled = showErrorStub.calledWith("Favorites file corrupted: " + corruptedFavorite);
             expect(gotCalled).to.equal(true);
         }).timeout(TIMEOUT);
-<<<<<<< HEAD
-=======
-
-        it("should show an error message and still load other valid-profile favorites when given a favorite with invalid profile name", async () => {
+
+      it("should show an error message and still load other valid-profile favorites when given a favorite with invalid profile name", async () => {
             const profileName = testConst.profile.name;
             // Reset testTree's favorites to be empty
             testTree.mFavorites = [];
@@ -513,7 +511,6 @@
             expect(testTree.mFavorites.map((node) => node.label)).to.deep.equal(favoritesArray);
             expect(gotCalledOnce).to.equal(true);
         }).timeout(TIMEOUT);
->>>>>>> b4c750ec
     });
 });
 
