--- conflicted
+++ resolved
@@ -22,9 +22,6 @@
 import { Profiles } from "../../src/Profiles";
 declare var it: any;
 
-<<<<<<< HEAD
-describe("ZoweDatasetNode Integration Tests", async () => {
-=======
 const testProfile: IProfileLoaded = {
     name: testConst.profile.name,
     profile: testConst.profile,
@@ -34,17 +31,13 @@
 };
 
 describe("ZoweNode Integration Tests", async () => {
->>>>>>> 59d9cfca
     const TIMEOUT = 120000;
     chai.use(chaiAsPromised);
 
     // Uses loaded profile to create a zosmf session with brightside
     const session = zowe.ZosmfSession.createBasicZosmfSession(testConst.profile);
-<<<<<<< HEAD
-    const sessNode = new ZoweDatasetNode(testConst.profile.name, vscode.TreeItemCollapsibleState.Expanded, null, session);
-=======
-    const sessNode = new ZoweNode(testConst.profile.name, vscode.TreeItemCollapsibleState.Expanded, null, session, undefined, undefined, testProfile);
->>>>>>> 59d9cfca
+    const sessNode = new ZoweDatasetNode(testConst.profile.name, vscode.TreeItemCollapsibleState.Expanded,
+                                         null, session, undefined, undefined, testProfile);
     sessNode.contextValue = extension.DS_SESSION_CONTEXT;
     sessNode.dirty = true;
     const pattern = testConst.normalPattern.toUpperCase();
@@ -101,9 +94,9 @@
             new ZoweDatasetNode(pattern + ".PUBLIC.TPS", vscode.TreeItemCollapsibleState.None, sessNode, null)
         ];
 
-        sampleChildren[0].command = { command: "zowe.ZoweDatasetNode.openPS", title: "", arguments: [sampleChildren[0]] };
+        sampleChildren[0].command = { command: "zowe.ZoweNode.openPS", title: "", arguments: [sampleChildren[0]] };
         // tslint:disable-next-line:no-magic-numbers
-        sampleChildren[3].command = { command: "zowe.ZoweDatasetNode.openPS", title: "", arguments: [sampleChildren[3]] };
+        sampleChildren[3].command = { command: "zowe.ZoweNode.openPS", title: "", arguments: [sampleChildren[3]] };
 
         // Checking that the rootChildren are what they are expected to be
         expect(sessChildren).toEqual(sampleChildren);
