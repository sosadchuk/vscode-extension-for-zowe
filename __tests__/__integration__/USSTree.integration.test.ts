/*
* This program and the accompanying materials are made available under the terms of the *
* Eclipse Public License v2.0 which accompanies this distribution, and is available at *
* https://www.eclipse.org/legal/epl-v20.html                                      *
*                                                                                 *
* SPDX-License-Identifier: EPL-2.0                                                *
*                                                                                 *
* Copyright Contributors to the Zowe Project.                                     *
*                                                                                 *
*/

// tslint:disable:no-magic-numbers
<<<<<<< HEAD
import * as zowe from "@zowe/cli";
import { Logger } from "@zowe/imperative";
=======
import * as zowe from "@brightside/core";
import { Logger, IProfileLoaded } from "@brightside/imperative";
>>>>>>> 438e7636
import * as chai from "chai";
import * as sinon from "sinon";
import * as chaiAsPromised from "chai-as-promised";
// tslint:disable-next-line:no-implicit-dependencies
import * as expect from "expect";
import * as vscode from "vscode";
import * as testConst from "../../resources/testProfileData";
import { USSTree } from "../../src/USSTree";
import { ZoweUSSNode } from "../../src/ZoweUSSNode";
import * as extension from "../../src/extension";
import { Profiles } from "../../src/Profiles";
declare var it: any;

const testProfile: IProfileLoaded = {
    name: testConst.profile.name,
    profile: testConst.profile,
    type: testConst.profile.type,
    message: "",
    failNotFound: false
};

describe("USSTree Integration Tests", async () => {
    const TIMEOUT = 120000;
    chai.use(chaiAsPromised);
<<<<<<< HEAD
    // Uses loaded profile to create a zosmf session with Zowe
=======

    // Uses loaded profile to create a zosmf session with brightside
>>>>>>> 438e7636
    const session = zowe.ZosmfSession.createBasicZosmfSession(testConst.profile);
    const sessNode = new ZoweUSSNode(testConst.profile.name, vscode.TreeItemCollapsibleState.Expanded,
         null, session, "", false, testProfile.name);
    sessNode.contextValue = extension.USS_SESSION_CONTEXT;
    const path = testConst.ussPattern;
    sessNode.fullPath = path;
    const testTree = new USSTree();
    testTree.mSessionNodes.splice(-1, 0, sessNode);
    let sandbox;

    beforeEach(async function() {
        this.timeout(TIMEOUT);
        sandbox = sinon.createSandbox();
    });

    afterEach(async function() {
        this.timeout(TIMEOUT);
        sandbox.restore();
    });

    const oldSettings = vscode.workspace.getConfiguration("Zowe-USS-Persistent");

    after(async () => {
        await vscode.workspace.getConfiguration().update("Zowe-USS-Persistent", oldSettings, vscode.ConfigurationTarget.Global);
    });


    /*************************************************************************************************************
     * Creates a USSTree and checks that its members are all initialized by the constructor
     *************************************************************************************************************/
    it("Tests that the directory tree is defined", async () => {
        expect(testTree.mOnDidChangeTreeData).toBeDefined();
        expect(testTree.mSessionNodes).toBeDefined();
    });

    /*************************************************************************************************************
     * Calls getTreeItem with sample element and checks the return is vscode.TreeItem
     *************************************************************************************************************/
    it("Tests the getTreeItem method", async () => {
        const sampleElement = new ZoweUSSNode("testValue", vscode.TreeItemCollapsibleState.None, null, null, null);
        chai.expect(testTree.getTreeItem(sampleElement)).to.be.instanceOf(vscode.TreeItem);
    });
    /*************************************************************************************************************
     * Creates sample list of ZoweUSSNodes and checks that USS
     * Tree.getChildren() returns correct array of children
     *************************************************************************************************************/
    it("Tests that getChildren returns valid list of elements", async () => {
        // Waiting until we populate rootChildren with what getChildren returns
        const rootChildren = await testTree.getChildren();
        rootChildren[0].dirty = true;
        const sessChildren1 = await testTree.getChildren(rootChildren[0]);
        sessChildren1[3].dirty = true;
        const sessChildren2 = await testTree.getChildren(sessChildren1[3]);
        sessChildren2[2].dirty = true;
        const dirChildren = await testTree.getChildren(sessChildren2[2]);

        const sampleRChildren: ZoweUSSNode[] = [
            new ZoweUSSNode(path + "/group/aDir3", vscode.TreeItemCollapsibleState.Collapsed, sessNode, null, null),
            new ZoweUSSNode(path + "/group/aDir4", vscode.TreeItemCollapsibleState.Collapsed, sessNode, null, null),
            new ZoweUSSNode(path + "/group/aDir5", vscode.TreeItemCollapsibleState.Collapsed, sessNode, null, null),
            new ZoweUSSNode(path + "/group/aDir6", vscode.TreeItemCollapsibleState.Collapsed, sessNode, null, null),
        ];

        sampleRChildren[0].command = {command: "zowe.uss.ZoweUSSNode.open", title: "", arguments: [sampleRChildren[0]]};
        sampleRChildren[3].command = {command: "zowe.uss.ZoweUSSNode.open", title: "", arguments: [sampleRChildren[3]]};

        const samplePChildren: ZoweUSSNode[] = [
            new ZoweUSSNode("/aFile4.txt", vscode.TreeItemCollapsibleState.None, sampleRChildren[2], null, null),
            new ZoweUSSNode("/aFile5.txt", vscode.TreeItemCollapsibleState.None, sampleRChildren[2], null, null),
        ];

        samplePChildren[0].command = {command: "zowe.uss.ZoweUSSNode.open", title: "", arguments: [samplePChildren[0]]};
        samplePChildren[1].command = {command: "zowe.uss.ZoweUSSNode.open", title: "", arguments: [samplePChildren[1]]};
        sampleRChildren[2].children = samplePChildren;

        // Checking that the rootChildren are what they are expected to be
        expect(rootChildren).toEqual(testTree.mSessionNodes);
        expect(sessChildren2.length).toEqual(sampleRChildren.length);
        expect(dirChildren.length).toBe(2);
        expect(dirChildren[0].label).toBe("aFile4.txt");
        expect(dirChildren[0].getParent().tooltip).toContain("/group/aDir5");
        expect(dirChildren[0].tooltip).toContain("/group/aDir5/aFile4.txt");
        expect(dirChildren[1].label).toBe("aFile5.txt");
        expect(dirChildren[1].tooltip).toContain("/group/aDir5/aFile5.txt");

    }).timeout(TIMEOUT);

    /*************************************************************************************************************
     * Testing refresh
     *************************************************************************************************************/
    it("Tests refresh", async () => {
        let eventFired = false;

        const listener = () => {
            eventFired = true;
        };

        // start listening
        const subscription = testTree.mOnDidChangeTreeData.event(listener);
        await testTree.refresh();

        expect(eventFired).toBe(true);

        subscription.dispose(); // stop listening
    }).timeout(TIMEOUT);

    /*************************************************************************************************************
     * Creates a rootNode and checks that a getParent() call returns null
     *************************************************************************************************************/
    it("Tests that getParent returns null when called on a rootNode", async () => {
        // Waiting until we populate rootChildren with what getChildren() returns
        const rootChildren = await testTree.getChildren();
        const parent = testTree.getParent(rootChildren[0]);

        // We expect parent to equal null because when we call getParent() on the rootNode
        // It should return null rather than itself
        expect(parent).toEqual(null);
    }).timeout(TIMEOUT);

    /*************************************************************************************************************
     * Creates a child with a rootNode as parent and checks that a getParent() call returns null.
     * Also creates a child with a non-rootNode parent and checks that getParent() returns the correct ZoweUSSNode
     *************************************************************************************************************/
    it("Tests that getParent returns the correct ZoweUSSNode when called on a non-rootNode ZoweUSSNode", async () => {
        // Creating structure of files and folders under profile
        const sampleChild1: ZoweUSSNode = new ZoweUSSNode(path + "/aDir5", vscode.TreeItemCollapsibleState.None, sessNode, null, null);

        const parent1 = testTree.getParent(sampleChild1);

        // It's expected that parent is null because when getParent() is called on a child
        // of the rootNode, it should return null
        expect(parent1).toBe(sessNode);

        const sampleChild2: ZoweUSSNode = new ZoweUSSNode(path + "/aDir5/aFile4.txt",
            vscode.TreeItemCollapsibleState.None, sampleChild1, null, null);
        const parent2 = testTree.getParent(sampleChild2);

        expect(parent2).toBe(sampleChild1);
    });

    /*************************************************************************************************************
     * Tests the deleteSession() function
     *************************************************************************************************************/
    it("Tests the deleteSession() function", async () => {
        const len = testTree.mSessionNodes.length;
        testTree.deleteSession(sessNode);
        expect(testTree.mSessionNodes.length).toEqual(len - 1);
    });

    /*************************************************************************************************************
     * Tests the deleteSession() function
     *************************************************************************************************************/
    it("Tests the addSession() function by adding a default, deleting, then adding a passed session", async () => {
        let len = testTree.mSessionNodes.length;
        const log = new Logger(undefined);
        await testTree.addSession();
        expect(testTree.mSessionNodes.length).toBeGreaterThanOrEqual(len + 1);
        len = testTree.mSessionNodes.length;
        const testNode = testTree.mSessionNodes[len - 1];
        testTree.deleteSession(testNode);
        len--;
        expect(testTree.mSessionNodes.length).toEqual(len);
        await testTree.addSession(testNode.label);
        expect(testTree.mSessionNodes.length).toEqual(len + 1);
    }).timeout(TIMEOUT);

    describe("add USS Favorite for a file and a search", () => {
        it("should add the selected data set to the treeView", async () => {
            const log = new Logger(undefined);
            await testTree.addSession();
            const favoriteNode = new ZoweUSSNode("file.txt", vscode.TreeItemCollapsibleState.Collapsed,
                sessNode, null, sessNode.fullPath, testConst.profile.name);
            await testTree.addFavorite(favoriteNode);
            const filtered = testTree.mFavorites.filter((temp) => temp.label ===
                `[${favoriteNode.getSessionNode().label}]: ${favoriteNode.label}`);
            expect(filtered.length).toEqual(1);
            expect(filtered[0].label).toContain("file.txt");
            testTree.mFavorites = [];
        }).timeout(TIMEOUT);

        it("should add a favorite search", async () => {
            const log = new Logger(undefined);
            await testTree.addSession();
            await testTree.addUSSSearchFavorite(sessNode);
            const filtered = testTree.mFavorites.filter((temp) =>
                temp.label === `[${sessNode.label}]: ${sessNode.fullPath}`);
            expect(filtered.length).toEqual(1);
            expect(filtered[0].label).toContain(`[${sessNode.label}]: ${sessNode.fullPath}`);
            testTree.mFavorites = [];
        }).timeout(TIMEOUT);
    });
});<|MERGE_RESOLUTION|>--- conflicted
+++ resolved
@@ -10,13 +10,8 @@
 */
 
 // tslint:disable:no-magic-numbers
-<<<<<<< HEAD
 import * as zowe from "@zowe/cli";
-import { Logger } from "@zowe/imperative";
-=======
-import * as zowe from "@brightside/core";
-import { Logger, IProfileLoaded } from "@brightside/imperative";
->>>>>>> 438e7636
+import { Logger, IProfileLoaded } from "@zowe/imperative";
 import * as chai from "chai";
 import * as sinon from "sinon";
 import * as chaiAsPromised from "chai-as-promised";
@@ -27,7 +22,7 @@
 import { USSTree } from "../../src/USSTree";
 import { ZoweUSSNode } from "../../src/ZoweUSSNode";
 import * as extension from "../../src/extension";
-import { Profiles } from "../../src/Profiles";
+
 declare var it: any;
 
 const testProfile: IProfileLoaded = {
@@ -41,12 +36,8 @@
 describe("USSTree Integration Tests", async () => {
     const TIMEOUT = 120000;
     chai.use(chaiAsPromised);
-<<<<<<< HEAD
+
     // Uses loaded profile to create a zosmf session with Zowe
-=======
-
-    // Uses loaded profile to create a zosmf session with brightside
->>>>>>> 438e7636
     const session = zowe.ZosmfSession.createBasicZosmfSession(testConst.profile);
     const sessNode = new ZoweUSSNode(testConst.profile.name, vscode.TreeItemCollapsibleState.Expanded,
          null, session, "", false, testProfile.name);
