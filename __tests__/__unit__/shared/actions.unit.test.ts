/*
* This program and the accompanying materials are made available under the terms of the *
* Eclipse Public License v2.0 which accompanies this distribution, and is available at *
* https://www.eclipse.org/legal/epl-v20.html                                      *
*                                                                                 *
* SPDX-License-Identifier: EPL-2.0                                                *
*                                                                                 *
* Copyright Contributors to the Zowe Project.                                     *
*                                                                                 *
*/

import * as vscode from "vscode";
import {
    createInstanceOfProfile,
    createIProfile,
    createISessionWithoutCredentials, createQuickPickContent, createQuickPickItem, createTreeView
} from "../../../__mocks__/mockCreators/shared";
import { createDatasetSessionNode, createDatasetTree } from "../../../__mocks__/mockCreators/datasets";
import { Profiles } from "../../../src/Profiles";
import * as utils from "../../../src/utils";
import * as globals from "../../../src/globals";
import { ZoweDatasetNode } from "../../../src/dataset/ZoweDatasetNode";
import * as sharedActions from "../../../src/shared/actions";
import { createUSSSessionNode, createUSSTree } from "../../../__mocks__/mockCreators/uss";
import * as dsActions from "../../../src/dataset/actions";
import { ZoweUSSNode } from "../../../src/uss/ZoweUSSNode";

<<<<<<< HEAD
function createGlobalMocks() {
    const globalMocks = {
        qpPlaceholder: "Choose \"Create new...\" to define a new profile or select an existing profile to Add to the Data Set Explorer"
    };

=======
async function createGlobalMocks() {
>>>>>>> f524fb77
    Object.defineProperty(vscode.window, "showInformationMessage", { value: jest.fn(), configurable: true });
    Object.defineProperty(vscode.window, "showInputBox", { value: jest.fn(), configurable: true });
    Object.defineProperty(vscode.window, "showErrorMessage", { value: jest.fn(), configurable: true });
    Object.defineProperty(vscode.window, "showQuickPick", { value: jest.fn(), configurable: true });
    Object.defineProperty(vscode.window, "createQuickPick", { value: jest.fn(), configurable: true });
    Object.defineProperty(Profiles, "getInstance", { value: jest.fn(), configurable: true });
    Object.defineProperty(globals, "LOG", { value: jest.fn(), configurable: true });
    Object.defineProperty(globals.LOG, "debug", { value: jest.fn(), configurable: true });
    Object.defineProperty(globals.LOG, "error", { value: jest.fn(), configurable: true });

    return globalMocks;
}

// Idea is borrowed from: https://github.com/kulshekhar/ts-jest/blob/master/src/util/testing.ts
const mocked = <T extends (...args: any[]) => any>(fn: T): jest.Mock<ReturnType<T>> => fn as any;

<<<<<<< HEAD
describe("Shared Actions Unit Tests - Function addZoweSession", () => {
    function createBlockMocks() {
        const session = createISessionWithoutCredentials();
        const treeView = createTreeView();
        const imperativeProfile = createIProfile();
        const profileInstance = createInstanceOfProfile(imperativeProfile);
        const datasetSessionNode = createDatasetSessionNode(session, imperativeProfile);
        const quickPickItem = createQuickPickItem();

        return {
            session,
            imperativeProfile,
            profileInstance,
            datasetSessionNode,
            testDatasetTree: createDatasetTree(datasetSessionNode, treeView),
            quickPickItem
        };
    }

    afterAll(() => jest.restoreAllMocks());

    it("Checking that addSession will cancel if there is no profile name", async () => {
        const globalMocks = createGlobalMocks();
        const blockMocks = createBlockMocks();

        const entered = undefined;
        mocked(vscode.window.showInputBox).mockResolvedValueOnce(entered);
        mocked(Profiles.getInstance).mockReturnValue(blockMocks.profileInstance);

        // Assert edge condition user cancels the input path box
        mocked(vscode.window.createQuickPick)
            .mockReturnValue(createQuickPickContent(entered, [blockMocks.quickPickItem], globalMocks.qpPlaceholder));
        jest.spyOn(utils, "resolveQuickPickHelper").mockResolvedValueOnce(blockMocks.quickPickItem);

        await extension.addZoweSession(blockMocks.testDatasetTree);
        expect(mocked(vscode.window.showInformationMessage).mock.calls[0][0]).toEqual("Profile Name was not supplied. Operation Cancelled");
    });
    it("Checking that addSession works correctly with supplied profile name", async () => {
        const globalMocks = createGlobalMocks();
        const blockMocks = createBlockMocks();

        const entered = undefined;
        mocked(vscode.window.showInputBox).mockResolvedValueOnce("fake");
        mocked(Profiles.getInstance).mockReturnValue(blockMocks.profileInstance);

        // Assert edge condition user cancels the input path box
        mocked(vscode.window.createQuickPick).mockReturnValue(createQuickPickContent(entered, [blockMocks.quickPickItem], globalMocks.qpPlaceholder));
        jest.spyOn(utils, "resolveQuickPickHelper").mockResolvedValueOnce(blockMocks.quickPickItem);

        await extension.addZoweSession(blockMocks.testDatasetTree);
        expect(blockMocks.testDatasetTree.addSession).toBeCalled();
        expect(blockMocks.testDatasetTree.addSession.mock.calls[0][0]).toEqual({ newprofile: "fake" });
    });
    it("Checking that addSession works correctly with existing profile", async () => {
        const globalMocks = createGlobalMocks();
        const blockMocks = createBlockMocks();

        const entered = "";
        mocked(Profiles.getInstance).mockReturnValue(blockMocks.profileInstance);

        // Assert edge condition user cancels the input path box
        const quickPickContent = createQuickPickContent(entered, [blockMocks.quickPickItem], globalMocks.qpPlaceholder);
        quickPickContent.label = "firstName";
        mocked(vscode.window.createQuickPick).mockReturnValue(quickPickContent);
        jest.spyOn(utils, "resolveQuickPickHelper").mockResolvedValueOnce(quickPickContent);

        await extension.addZoweSession(blockMocks.testDatasetTree);
        expect(blockMocks.testDatasetTree.addSession).not.toBeCalled();
    });
    it("Checking that addSession works correctly with supplied resolveQuickPickHelper", async () => {
        const globalMocks = createGlobalMocks();
        const blockMocks = createBlockMocks();

        const entered = "fake";
        mocked(Profiles.getInstance).mockReturnValue(blockMocks.profileInstance);

        mocked(vscode.window.createQuickPick).mockReturnValue(createQuickPickContent(entered, [blockMocks.quickPickItem], globalMocks.qpPlaceholder));
        jest.spyOn(utils, "resolveQuickPickHelper").mockResolvedValueOnce(blockMocks.quickPickItem);

        await extension.addZoweSession(blockMocks.testDatasetTree);
        expect(blockMocks.testDatasetTree.addSession).not.toBeCalled();
    });
    it("Checking that addSession works correctly with undefined profile", async () => {
        const globalMocks = createGlobalMocks();
        const blockMocks = createBlockMocks();

        const entered = "";
        mocked(Profiles.getInstance).mockReturnValue(blockMocks.profileInstance);

        // Assert edge condition user cancels the input path box
        const quickPickContent = createQuickPickContent(entered, [blockMocks.quickPickItem], globalMocks.qpPlaceholder);
        quickPickContent.label = undefined;
        mocked(vscode.window.createQuickPick).mockReturnValue(quickPickContent);
        jest.spyOn(utils, "resolveQuickPickHelper").mockResolvedValueOnce(quickPickContent);

        await extension.addZoweSession(blockMocks.testDatasetTree);
        expect(blockMocks.testDatasetTree.addSession).not.toBeCalled();
    });
    it("Checking that addSession works correctly if createNewConnection is invalid", async () => {
        const globalMocks = createGlobalMocks();
        const blockMocks = createBlockMocks();

        const entered = "fake";
        blockMocks.profileInstance.createNewConnection = jest.fn().mockRejectedValue(new Error("create connection error"));
        mocked(Profiles.getInstance).mockReturnValue(blockMocks.profileInstance);
        mocked(vscode.window.showInputBox).mockResolvedValueOnce(entered);

        mocked(vscode.window.createQuickPick).mockReturnValue(createQuickPickContent(entered, [blockMocks.quickPickItem], globalMocks.qpPlaceholder));
        jest.spyOn(utils, "resolveQuickPickHelper").mockResolvedValueOnce(blockMocks.quickPickItem);
        const errorHandlingSpy = jest.spyOn(utils, "errorHandling");

        await extension.addZoweSession(blockMocks.testDatasetTree);
        expect(errorHandlingSpy).toBeCalled();
        expect(errorHandlingSpy.mock.calls[0][0]).toEqual(new Error("create connection error"));
    });
});

=======
>>>>>>> f524fb77
describe("Shared Actions Unit Tests - Function searchForLoadedItems", () => {
    function createBlockMocks() {
        const newMocks = {
            session: createISessionWithoutCredentials(),
            treeView: createTreeView(),
            imperativeProfile: createIProfile(),
            profileInstance: null,
            datasetSessionNode: null,
            ussSessionNode: null,
            testDatasetTree: null,
            testUssTree: null
        };

        newMocks.profileInstance = createInstanceOfProfile(newMocks.imperativeProfile);
        // It's required to have proper mock of profile for USS Node generation
        mocked(Profiles.getInstance).mockReturnValue(newMocks.profileInstance);
        newMocks.datasetSessionNode = createDatasetSessionNode(newMocks.session, newMocks.imperativeProfile);
        newMocks.ussSessionNode = createUSSSessionNode(newMocks.session, newMocks.imperativeProfile);
        newMocks.testUssTree = createUSSTree([], [newMocks.ussSessionNode], newMocks.treeView);
        newMocks.testDatasetTree = createDatasetTree(newMocks.datasetSessionNode, newMocks.treeView);

        return newMocks;
    }

    afterAll(() => jest.restoreAllMocks());

    it("Checking that searchForLoadedItems works for a PDS", async () => {
        const globalMocks = createGlobalMocks();
        const blockMocks = createBlockMocks();

        const testNode = new ZoweDatasetNode("HLQ.PROD2.STUFF", null,
            blockMocks.datasetSessionNode, blockMocks.session, globals.DS_PDS_CONTEXT);
        testNode.collapsibleState = vscode.TreeItemCollapsibleState.Collapsed;
        blockMocks.testDatasetTree.searchInLoadedItems.mockResolvedValueOnce([testNode]);
        blockMocks.testUssTree.searchInLoadedItems.mockResolvedValueOnce([]);
        blockMocks.testDatasetTree.getChildren.mockImplementation((arg) => {
            if (arg) {
                return Promise.resolve([testNode]);
            } else {
                return Promise.resolve([blockMocks.datasetSessionNode]);
            }
        });

        const qpItem = new utils.FilterItem("[sestest]: HLQ.PROD2.STUFF");
        const quickPickContent = createQuickPickContent(qpItem, [qpItem], globalMocks.qpPlaceholder);
        quickPickContent.placeholder = "Select a filter";
        mocked(vscode.window.createQuickPick).mockReturnValue(quickPickContent);
        jest.spyOn(utils, "resolveQuickPickHelper").mockResolvedValueOnce(qpItem);

        await sharedActions.searchInAllLoadedItems(blockMocks.testDatasetTree, blockMocks.testUssTree);
        expect(blockMocks.testDatasetTree.addHistory).not.toBeCalled();
    });
    it("Checking that searchForLoadedItems works for a member", async () => {
        const globalMocks = createGlobalMocks();
        const blockMocks = createBlockMocks();

        const testNode = new ZoweDatasetNode("HLQ.PROD2.STUFF", null,
            blockMocks.datasetSessionNode, blockMocks.session, globals.DS_DS_CONTEXT);
        testNode.collapsibleState = vscode.TreeItemCollapsibleState.Collapsed;
        const testMember = new ZoweDatasetNode("TESTMEMB", null, testNode,
            blockMocks.session, globals.DS_MEMBER_CONTEXT);
        testMember.collapsibleState = vscode.TreeItemCollapsibleState.Collapsed;
        testNode.children.push(testMember);
        blockMocks.testDatasetTree.getChildren.mockReturnValue([blockMocks.datasetSessionNode]);

        jest.spyOn(dsActions, "openPS").mockResolvedValueOnce(null);
        blockMocks.testDatasetTree.searchInLoadedItems.mockResolvedValueOnce([testMember]);
        blockMocks.testUssTree.searchInLoadedItems.mockResolvedValueOnce([]);
        blockMocks.testDatasetTree.getChildren.mockImplementation((arg) => {
            if (arg === testNode) {
                return Promise.resolve([testMember]);
            } else if (arg) {
                return Promise.resolve([testNode]);
            } else {
                return Promise.resolve([blockMocks.datasetSessionNode]);
            }
        });
        const qpItem = new utils.FilterItem("[sestest]: HLQ.PROD2.STUFF(TESTMEMB)");
        const quickPickContent = createQuickPickContent(qpItem, [qpItem], globalMocks.qpPlaceholder);
        quickPickContent.placeholder = "Select a filter";
        mocked(vscode.window.createQuickPick).mockReturnValue(quickPickContent);
        jest.spyOn(utils, "resolveQuickPickHelper").mockResolvedValueOnce(qpItem);

        await sharedActions.searchInAllLoadedItems(blockMocks.testDatasetTree, blockMocks.testUssTree);
        expect(blockMocks.testDatasetTree.addHistory).toBeCalledWith("HLQ.PROD2.STUFF(TESTMEMB)");
    });
    it("Checking that searchForLoadedItems works for a USS folder", async () => {
        const globalMocks = createGlobalMocks();
        const blockMocks = createBlockMocks();

        const folder = new ZoweUSSNode("folder", vscode.TreeItemCollapsibleState.Collapsed, blockMocks.ussSessionNode, null, "/");
        blockMocks.testDatasetTree.getChildren.mockReturnValue([blockMocks.ussSessionNode]);

        blockMocks.testDatasetTree.searchInLoadedItems.mockResolvedValueOnce([]);
        blockMocks.testUssTree.searchInLoadedItems.mockResolvedValueOnce([folder]);
        jest.spyOn(folder, "getProfileName").mockImplementationOnce(() => "firstName");
        jest.spyOn(blockMocks.ussSessionNode, "getChildren").mockResolvedValueOnce([folder]);

        const qpItem = new utils.FilterItem("[sestest]: /folder");
        const quickPickContent = createQuickPickContent(qpItem, [qpItem], globalMocks.qpPlaceholder);
        quickPickContent.placeholder = "Select a filter";
        mocked(vscode.window.createQuickPick).mockReturnValue(quickPickContent);
        jest.spyOn(utils, "resolveQuickPickHelper").mockResolvedValueOnce(qpItem);

        const openNode = jest.spyOn(folder, "openUSS");
        await sharedActions.searchInAllLoadedItems(blockMocks.testDatasetTree, blockMocks.testUssTree);
        expect(openNode).not.toBeCalled();
    });
    it("Checking that searchForLoadedItems works for a USS file", async () => {
        const globalMocks = createGlobalMocks();
        const blockMocks = createBlockMocks();

        const folder = new ZoweUSSNode("folder", vscode.TreeItemCollapsibleState.Collapsed,
            blockMocks.ussSessionNode, null, "/");
        const file = new ZoweUSSNode("file", vscode.TreeItemCollapsibleState.None, folder, null, "/folder");
        blockMocks.testDatasetTree.getChildren.mockReturnValue([blockMocks.ussSessionNode]);

        blockMocks.testDatasetTree.searchInLoadedItems.mockResolvedValueOnce([]);
        blockMocks.testUssTree.searchInLoadedItems.mockResolvedValueOnce([file]);
        jest.spyOn(blockMocks.ussSessionNode, "getChildren").mockResolvedValueOnce([folder]);
        jest.spyOn(folder, "getChildren").mockResolvedValueOnce([file]);

        const qpItem = new utils.FilterItem("[sestest]: /folder/file");
        const quickPickContent = createQuickPickContent(qpItem, [qpItem], globalMocks.qpPlaceholder);
        quickPickContent.placeholder = "Select a filter";
        mocked(vscode.window.createQuickPick).mockReturnValue(quickPickContent);
        jest.spyOn(utils, "resolveQuickPickHelper").mockResolvedValueOnce(qpItem);

        const openNode = jest.spyOn(file, "openUSS");
        await sharedActions.searchInAllLoadedItems(blockMocks.testDatasetTree, blockMocks.testUssTree);

        expect(blockMocks.testUssTree.addHistory).toBeCalledWith("/folder/file");
        expect(openNode).toHaveBeenCalledWith(false, true, blockMocks.testUssTree);
    });
    it("Checking that searchForLoadedItems fails when no pattern is entered", async () => {
        const globalMocks = createGlobalMocks();
        const blockMocks = createBlockMocks();

        blockMocks.testDatasetTree.searchInLoadedItems.mockResolvedValueOnce([]);
        blockMocks.testUssTree.searchInLoadedItems.mockResolvedValueOnce([]);
        const qpItem = null;
        const quickPickContent = createQuickPickContent(qpItem, qpItem, globalMocks.qpPlaceholder);
        quickPickContent.placeholder = "Select a filter";
        mocked(vscode.window.createQuickPick).mockReturnValue(quickPickContent);
        jest.spyOn(utils, "resolveQuickPickHelper").mockResolvedValueOnce(qpItem);

        await sharedActions.searchInAllLoadedItems(blockMocks.testDatasetTree, blockMocks.testUssTree);
        expect(blockMocks.testUssTree.addHistory).not.toBeCalled();
    });
});

describe("Shared Actions Unit Tests - Function openRecentMemberPrompt", () => {
    function createBlockMocks() {
        const newMocks = {
            session: createISessionWithoutCredentials(),
            treeView: createTreeView(),
            dsNode: null,
            testUSSTree: null,
            testDatasetTree: null,
            imperativeProfile: createIProfile(),
            profileInstance: null,
            datasetSessionNode: null,
            ussSessionNode: null,
            quickPickItem: createQuickPickItem()
        };

        newMocks.profileInstance = createInstanceOfProfile(newMocks.imperativeProfile);
        mocked(Profiles.getInstance).mockReturnValue(newMocks.profileInstance);
        newMocks.dsNode = new ZoweDatasetNode("node", vscode.TreeItemCollapsibleState.Collapsed, newMocks.datasetSessionNode, null);
        newMocks.datasetSessionNode = createDatasetSessionNode(newMocks.session, newMocks.imperativeProfile);
        newMocks.ussSessionNode = createUSSSessionNode(newMocks.session, newMocks.imperativeProfile);
        newMocks.testUSSTree = createUSSTree([], [newMocks.ussSessionNode], newMocks.treeView);
        newMocks.testDatasetTree = createDatasetTree(newMocks.datasetSessionNode, newMocks.treeView);

        return newMocks;
    }

    it("Tests that openRecentMemberPrompt (opening a recent member) is executed successfully on a PDS", async () => {
        const globalMocks = createGlobalMocks();
        const blockMocks = createBlockMocks();

        const child = new ZoweDatasetNode("child", vscode.TreeItemCollapsibleState.None, blockMocks.dsNode, blockMocks.session);
        child.contextValue = globals.DS_MEMBER_CONTEXT;
        child.pattern = child.label;
        const qpItem = new utils.FilterDescriptor(child.label);
        const quickPickContent = createQuickPickContent("[sestest]: node(child)", [qpItem], globalMocks.qpPlaceholder);

        mocked(blockMocks.testDatasetTree.getRecall).mockReturnValueOnce([`[sestest]: node(child)`]);
        mocked(blockMocks.testUSSTree.getRecall).mockReturnValueOnce([]);
        mocked(vscode.window.createQuickPick).mockReturnValue(quickPickContent);
        jest.spyOn(utils, "resolveQuickPickHelper").mockResolvedValueOnce(qpItem);

        await sharedActions.openRecentMemberPrompt(blockMocks.testDatasetTree, blockMocks.testUSSTree);
        expect(blockMocks.testDatasetTree.openItemFromPath).toBeCalledWith(`[sestest]: node(child)`, blockMocks.datasetSessionNode);
    });

    it("Tests that openRecentMemberPrompt (opening a recent member) is executed successfully on a DS", async () => {
        const globalMocks = createGlobalMocks();
        const blockMocks = createBlockMocks();

        blockMocks.dsNode.contextValue = globals.DS_DS_CONTEXT;
        const qpItem = new utils.FilterDescriptor(blockMocks.dsNode.label);
        const quickPickContent = createQuickPickContent("[sestest]: node", [qpItem], globalMocks.qpPlaceholder);

        mocked(blockMocks.testDatasetTree.getRecall).mockReturnValueOnce([`[sestest]: node`]);
        mocked(blockMocks.testUSSTree.getRecall).mockReturnValueOnce([]);
        mocked(vscode.window.createQuickPick).mockReturnValue(quickPickContent);
        jest.spyOn(utils, "resolveQuickPickHelper").mockResolvedValueOnce(qpItem);

        await sharedActions.openRecentMemberPrompt(blockMocks.testDatasetTree, blockMocks.testUSSTree);
        expect(blockMocks.testDatasetTree.openItemFromPath).toBeCalledWith(`[sestest]: node`, blockMocks.datasetSessionNode);
    });

    it("Tests that openRecentMemberPrompt (opening a recent member) is executed successfully on a USS file", async () => {
        const globalMocks = createGlobalMocks();
        const blockMocks = createBlockMocks();

        const node = new ZoweUSSNode("node3.txt", vscode.TreeItemCollapsibleState.None, blockMocks.ussSessionNode, null, "/node1/node2");
        node.contextValue = globals.DS_DS_CONTEXT;
        const qpItem = new utils.FilterDescriptor(node.label);
        const quickPickContent = createQuickPickContent("[sestest]: /node1/node2/node3.txt", [qpItem], globalMocks.qpPlaceholder);

        mocked(blockMocks.testDatasetTree.getRecall).mockReturnValueOnce([]);
        mocked(blockMocks.testUSSTree.getRecall).mockReturnValueOnce([`[sestest]: /node1/node2/node3.txt`]);
        mocked(vscode.window.createQuickPick).mockReturnValue(quickPickContent);
        jest.spyOn(utils, "resolveQuickPickHelper").mockResolvedValueOnce(qpItem);

        await sharedActions.openRecentMemberPrompt(blockMocks.testDatasetTree, blockMocks.testUSSTree);
        expect(blockMocks.testUSSTree.openItemFromPath).toBeCalledWith(`/node1/node2/node3.txt`, blockMocks.ussSessionNode);
    });
});<|MERGE_RESOLUTION|>--- conflicted
+++ resolved
@@ -25,15 +25,11 @@
 import * as dsActions from "../../../src/dataset/actions";
 import { ZoweUSSNode } from "../../../src/uss/ZoweUSSNode";
 
-<<<<<<< HEAD
-function createGlobalMocks() {
+async function createGlobalMocks() {
     const globalMocks = {
         qpPlaceholder: "Choose \"Create new...\" to define a new profile or select an existing profile to Add to the Data Set Explorer"
     };
 
-=======
-async function createGlobalMocks() {
->>>>>>> f524fb77
     Object.defineProperty(vscode.window, "showInformationMessage", { value: jest.fn(), configurable: true });
     Object.defineProperty(vscode.window, "showInputBox", { value: jest.fn(), configurable: true });
     Object.defineProperty(vscode.window, "showErrorMessage", { value: jest.fn(), configurable: true });
@@ -50,126 +46,6 @@
 // Idea is borrowed from: https://github.com/kulshekhar/ts-jest/blob/master/src/util/testing.ts
 const mocked = <T extends (...args: any[]) => any>(fn: T): jest.Mock<ReturnType<T>> => fn as any;
 
-<<<<<<< HEAD
-describe("Shared Actions Unit Tests - Function addZoweSession", () => {
-    function createBlockMocks() {
-        const session = createISessionWithoutCredentials();
-        const treeView = createTreeView();
-        const imperativeProfile = createIProfile();
-        const profileInstance = createInstanceOfProfile(imperativeProfile);
-        const datasetSessionNode = createDatasetSessionNode(session, imperativeProfile);
-        const quickPickItem = createQuickPickItem();
-
-        return {
-            session,
-            imperativeProfile,
-            profileInstance,
-            datasetSessionNode,
-            testDatasetTree: createDatasetTree(datasetSessionNode, treeView),
-            quickPickItem
-        };
-    }
-
-    afterAll(() => jest.restoreAllMocks());
-
-    it("Checking that addSession will cancel if there is no profile name", async () => {
-        const globalMocks = createGlobalMocks();
-        const blockMocks = createBlockMocks();
-
-        const entered = undefined;
-        mocked(vscode.window.showInputBox).mockResolvedValueOnce(entered);
-        mocked(Profiles.getInstance).mockReturnValue(blockMocks.profileInstance);
-
-        // Assert edge condition user cancels the input path box
-        mocked(vscode.window.createQuickPick)
-            .mockReturnValue(createQuickPickContent(entered, [blockMocks.quickPickItem], globalMocks.qpPlaceholder));
-        jest.spyOn(utils, "resolveQuickPickHelper").mockResolvedValueOnce(blockMocks.quickPickItem);
-
-        await extension.addZoweSession(blockMocks.testDatasetTree);
-        expect(mocked(vscode.window.showInformationMessage).mock.calls[0][0]).toEqual("Profile Name was not supplied. Operation Cancelled");
-    });
-    it("Checking that addSession works correctly with supplied profile name", async () => {
-        const globalMocks = createGlobalMocks();
-        const blockMocks = createBlockMocks();
-
-        const entered = undefined;
-        mocked(vscode.window.showInputBox).mockResolvedValueOnce("fake");
-        mocked(Profiles.getInstance).mockReturnValue(blockMocks.profileInstance);
-
-        // Assert edge condition user cancels the input path box
-        mocked(vscode.window.createQuickPick).mockReturnValue(createQuickPickContent(entered, [blockMocks.quickPickItem], globalMocks.qpPlaceholder));
-        jest.spyOn(utils, "resolveQuickPickHelper").mockResolvedValueOnce(blockMocks.quickPickItem);
-
-        await extension.addZoweSession(blockMocks.testDatasetTree);
-        expect(blockMocks.testDatasetTree.addSession).toBeCalled();
-        expect(blockMocks.testDatasetTree.addSession.mock.calls[0][0]).toEqual({ newprofile: "fake" });
-    });
-    it("Checking that addSession works correctly with existing profile", async () => {
-        const globalMocks = createGlobalMocks();
-        const blockMocks = createBlockMocks();
-
-        const entered = "";
-        mocked(Profiles.getInstance).mockReturnValue(blockMocks.profileInstance);
-
-        // Assert edge condition user cancels the input path box
-        const quickPickContent = createQuickPickContent(entered, [blockMocks.quickPickItem], globalMocks.qpPlaceholder);
-        quickPickContent.label = "firstName";
-        mocked(vscode.window.createQuickPick).mockReturnValue(quickPickContent);
-        jest.spyOn(utils, "resolveQuickPickHelper").mockResolvedValueOnce(quickPickContent);
-
-        await extension.addZoweSession(blockMocks.testDatasetTree);
-        expect(blockMocks.testDatasetTree.addSession).not.toBeCalled();
-    });
-    it("Checking that addSession works correctly with supplied resolveQuickPickHelper", async () => {
-        const globalMocks = createGlobalMocks();
-        const blockMocks = createBlockMocks();
-
-        const entered = "fake";
-        mocked(Profiles.getInstance).mockReturnValue(blockMocks.profileInstance);
-
-        mocked(vscode.window.createQuickPick).mockReturnValue(createQuickPickContent(entered, [blockMocks.quickPickItem], globalMocks.qpPlaceholder));
-        jest.spyOn(utils, "resolveQuickPickHelper").mockResolvedValueOnce(blockMocks.quickPickItem);
-
-        await extension.addZoweSession(blockMocks.testDatasetTree);
-        expect(blockMocks.testDatasetTree.addSession).not.toBeCalled();
-    });
-    it("Checking that addSession works correctly with undefined profile", async () => {
-        const globalMocks = createGlobalMocks();
-        const blockMocks = createBlockMocks();
-
-        const entered = "";
-        mocked(Profiles.getInstance).mockReturnValue(blockMocks.profileInstance);
-
-        // Assert edge condition user cancels the input path box
-        const quickPickContent = createQuickPickContent(entered, [blockMocks.quickPickItem], globalMocks.qpPlaceholder);
-        quickPickContent.label = undefined;
-        mocked(vscode.window.createQuickPick).mockReturnValue(quickPickContent);
-        jest.spyOn(utils, "resolveQuickPickHelper").mockResolvedValueOnce(quickPickContent);
-
-        await extension.addZoweSession(blockMocks.testDatasetTree);
-        expect(blockMocks.testDatasetTree.addSession).not.toBeCalled();
-    });
-    it("Checking that addSession works correctly if createNewConnection is invalid", async () => {
-        const globalMocks = createGlobalMocks();
-        const blockMocks = createBlockMocks();
-
-        const entered = "fake";
-        blockMocks.profileInstance.createNewConnection = jest.fn().mockRejectedValue(new Error("create connection error"));
-        mocked(Profiles.getInstance).mockReturnValue(blockMocks.profileInstance);
-        mocked(vscode.window.showInputBox).mockResolvedValueOnce(entered);
-
-        mocked(vscode.window.createQuickPick).mockReturnValue(createQuickPickContent(entered, [blockMocks.quickPickItem], globalMocks.qpPlaceholder));
-        jest.spyOn(utils, "resolveQuickPickHelper").mockResolvedValueOnce(blockMocks.quickPickItem);
-        const errorHandlingSpy = jest.spyOn(utils, "errorHandling");
-
-        await extension.addZoweSession(blockMocks.testDatasetTree);
-        expect(errorHandlingSpy).toBeCalled();
-        expect(errorHandlingSpy.mock.calls[0][0]).toEqual(new Error("create connection error"));
-    });
-});
-
-=======
->>>>>>> f524fb77
 describe("Shared Actions Unit Tests - Function searchForLoadedItems", () => {
     function createBlockMocks() {
         const newMocks = {
