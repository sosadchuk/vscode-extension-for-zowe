// Jest Snapshot v1, https://goo.gl/fbAQLP

exports[`Extension Unit Tests should not change the existing context menus 1`] = `
Array [
  Object {
    "command": "zowe.uss.createFile",
    "group": "1_create",
    "when": "view == zowe.uss.explorer && viewItem =~ /^directory.*/",
  },
  Object {
    "command": "zowe.uss.createFolder",
    "group": "1_create",
    "when": "view == zowe.uss.explorer && viewItem =~ /^directory.*/",
  },
  Object {
    "command": "zowe.uss.addFavorite",
    "group": "4_workspace",
    "when": "view == zowe.uss.explorer && viewItem =~ /^(?!.*_fav.*)(textFile.*|binaryFile.*|directory.*)/",
  },
  Object {
    "command": "zowe.uss.editFile",
    "group": "inline",
    "when": "view == zowe.uss.explorer && viewItem =~ /^textFile|binaryFile/",
  },
  Object {
    "command": "zowe.uss.refreshUSS",
    "group": "inline",
    "when": "view == zowe.uss.explorer && viewItem =~ /^(?!(directory|ussSession|favorite))/",
  },
  Object {
    "command": "zowe.uss.refreshUSS",
    "group": "0_mainframeInteraction",
    "when": "view == zowe.uss.explorer && viewItem =~ /^(?!(directory|ussSession|favorite))/",
  },
  Object {
    "command": "zowe.uss.deleteNode",
    "group": "6_modification@2",
    "when": "view == zowe.uss.explorer && viewItem =~ /^(?!(ussSession|favorite|.*_fav))/",
  },
  Object {
    "command": "zowe.uss.copyPath",
    "group": "5_copyPath",
    "when": "view == zowe.uss.explorer && viewItem =~ /^(?!(ussSession|favorite))/",
  },
  Object {
    "command": "zowe.uss.editFile",
    "group": "6_modification@0",
    "when": "view == zowe.uss.explorer && viewItem =~ /^textFile|binaryFile/",
  },
  Object {
    "command": "zowe.uss.renameNode",
    "group": "6_modification@1",
    "when": "view == zowe.uss.explorer && viewItem =~ /^(?!(ussSession|favorite))/",
  },
  Object {
    "command": "zowe.uss.binary",
    "group": "3_systemSpecific",
    "when": "view == zowe.uss.explorer && viewItem =~ /^textFile.*/",
  },
  Object {
    "command": "zowe.uss.removeFavorite",
    "group": "4_workspace",
    "when": "view == zowe.uss.explorer && viewItem =~ /^(?!ussSession.*).*_fav.*/",
  },
  Object {
    "command": "zowe.uss.removeSavedSearch",
    "group": "4_workspace",
    "when": "view == zowe.uss.explorer && viewItem =~ /^ussSession.*_fav.*/",
  },
  Object {
    "command": "zowe.uss.text",
    "group": "3_systemSpecific",
    "when": "view == zowe.uss.explorer && viewItem =~ /^binaryFile.*/",
  },
  Object {
    "command": "zowe.uss.uploadDialog",
    "group": "1_create",
    "when": "view == zowe.uss.explorer && viewItem =~ /^directory.*/",
  },
  Object {
    "command": "zowe.editMember",
    "group": "inline",
    "when": "view == zowe.explorer && viewItem =~ /^(member.*|ds.*)/",
  },
  Object {
    "command": "zowe.refreshNode",
    "group": "inline",
    "when": "view == zowe.explorer && viewItem =~ /^(member.*|ds.*)/",
  },
  Object {
    "command": "zowe.refreshNode",
    "group": "0_mainframeInteraction",
    "when": "view == zowe.explorer && viewItem =~ /^(member.*|ds.*)/",
  },
  Object {
    "command": "zowe.deleteMember",
    "group": "6_modification@2",
    "when": "view == zowe.explorer && viewItem =~ /^member.*/",
  },
  Object {
    "command": "zowe.deleteDataset",
    "group": "6_modification@2",
    "when": "view == zowe.explorer && viewItem =~ /^ds.*/",
  },
  Object {
    "command": "zowe.addFavorite",
    "group": "4_workspace",
    "when": "view == zowe.explorer && viewItem =~ /^(?!.*_fav)(member|migr|ds|pds).*/",
  },
  Object {
    "command": "zowe.submitMember",
    "group": "3_systemSpecific",
    "when": "view == zowe.explorer && viewItem =~ /^member.*/",
  },
  Object {
    "command": "zowe.copyDataSet",
    "group": "9_cutcopypaste",
    "when": "view == zowe.explorer && viewItem =~ /^(member|ds).*/",
  },
  Object {
    "command": "zowe.editMember",
    "group": "6_modification@0",
    "when": "view == zowe.explorer && viewItem =~ /^(member|ds).*/",
  },
  Object {
    "command": "zowe.renameDataSetMember",
    "group": "6_modification@2",
    "when": "view == zowe.explorer && viewItem =~ /^member.*/",
  },
  Object {
    "command": "zowe.submitMember",
    "group": "3_systemSpecific",
    "when": "view == zowe.explorer && viewItem =~ /^ds.*/",
  },
  Object {
    "command": "zowe.renameDataSet",
    "group": "6_modification@2",
    "when": "view == zowe.explorer && viewItem =~ /^ds.*/",
  },
  Object {
    "command": "zowe.pasteDataSet",
    "group": "9_cutcopypaste",
    "when": "view == zowe.explorer && viewItem =~ /^(ds.*|^pds.*)/",
  },
  Object {
    "command": "zowe.hMigrateDataSet",
    "group": "7_hsmcommands",
    "when": "view == zowe.explorer && viewItem =~ /^(ds.*|^pds.*)/",
  },
  Object {
    "command": "zowe.createMember",
    "group": "1_create",
    "when": "view == zowe.explorer && viewItem =~ /^pds.*/",
  },
  Object {
    "command": "zowe.showDSAttributes",
    "group": "2_information",
    "when": "view == zowe.explorer && viewItem =~ /^(pds|migr|ds|vsam).*/",
  },
  Object {
    "command": "zowe.deletePDS",
    "group": "6_modification@2",
    "when": "view == zowe.explorer && viewItem =~ /^pds.*/",
  },
  Object {
    "command": "zowe.uploadDialog",
    "group": "1_create",
    "when": "view == zowe.explorer && viewItem =~ /^pds.*/",
  },
  Object {
    "command": "zowe.renameDataSet",
    "group": "6_modification@2",
    "when": "view == zowe.explorer && viewItem =~ /^pds.*/",
  },
  Object {
    "command": "zowe.removeFavorite",
    "group": "4_workspace",
    "when": "view == zowe.explorer && viewItem =~ /^(pds|ds|migr).*_fav.*/",
  },
  Object {
    "command": "zowe.pattern",
    "group": "inline",
    "when": "view == zowe.explorer && viewItem =~ /^(?!.*_fav.*)session.*/",
  },
  Object {
    "command": "zowe.all.profilelink",
    "group": "inline",
    "when": "view == zowe.explorer && viewItem =~ /^(?!.*_fav.*)session.*/",
  },
  Object {
    "command": "zowe.createDataset",
    "group": "inline",
    "when": "view == zowe.explorer && viewItem =~ /^(?!.*_fav.*)session.*/",
  },
  Object {
<<<<<<< HEAD
    "command": "zowe.editSession",
    "group": "inline",
=======
    "command": "zowe.deleteProfile",
    "group": "6_modification@4",
>>>>>>> 33d8e87f
    "when": "view == zowe.explorer && viewItem =~ /^(?!.*_fav.*)session.*/",
  },
  Object {
    "command": "zowe.removeSession",
    "group": "6_modification@3",
    "when": "view == zowe.explorer && viewItem =~ /^(?!.*_fav.*)session.*/",
  },
  Object {
    "command": "zowe.saveSearch",
    "group": "4_workspace",
    "when": "view == zowe.explorer && viewItem =~ /^(?!.*_fav.*)session.*/",
  },
  Object {
    "command": "zowe.issueMvsCmd",
    "group": "3_systemSpecific",
    "when": "view == zowe.explorer && viewItem =~ /^(?!.*_fav.*)session.*/",
  },
  Object {
    "command": "zowe.removeSavedSearch",
    "when": "view == zowe.explorer && viewItem =~ /^session.*_fav.*/",
  },
  Object {
    "command": "zowe.all.profilelink",
    "group": "inline",
    "when": "view == zowe.uss.explorer && viewItem =~ /^(?!.*_fav.*)ussSession.*/",
  },
  Object {
    "command": "zowe.uss.fullPath",
    "group": "inline",
    "when": "viewItem =~ /^(?!.*_fav.*)ussSession.*/",
  },
  Object {
    "command": "zowe.uss.createNode",
    "group": "inline",
    "when": "viewItem =~ /^(?!.*_fav.*)ussSession.*/",
  },
  Object {
    "command": "zowe.uss.editSession",
    "group": "inline",
    "when": "viewItem =~ /^(?!.*_fav.*)ussSession.*/",
  },
  Object {
    "command": "zowe.uss.deleteProfile",
    "group": "6_modification@4",
    "when": "viewItem =~ /^(?!.*_fav.*)ussSession.*/",
  },
  Object {
    "command": "zowe.uss.removeSession",
    "group": "6_modification@3",
    "when": "viewItem =~ /^(?!.*_fav.*)ussSession.*/",
  },
  Object {
    "command": "zowe.uss.saveSearch",
    "group": "4_workspace",
    "when": "view == zowe.uss.explorer && viewItem =~ /^(?!.*_fav.*)ussSession.*/",
  },
  Object {
    "command": "zowe.issueMvsCmd",
    "group": "3_systemSpecific",
    "when": "view == zowe.uss.explorer && viewItem =~ /^(?!.*_fav.*)ussSession.*/",
  },
  Object {
    "command": "zowe.all.profilelink",
    "group": "inline",
    "when": "view == zowe.jobs && viewItem =~ /^(?!.*_fav.*)server.*/",
  },
  Object {
    "command": "zowe.refreshJobsServer",
    "group": "inline",
    "when": "view == zowe.jobs && viewItem =~ /^(?!.*_fav.*)server.*/",
  },
  Object {
    "command": "zowe.jobs.search",
    "group": "inline",
    "when": "view == zowe.jobs && viewItem =~ /^(?!.*_fav.*)server.*/",
  },
  Object {
<<<<<<< HEAD
    "command": "zowe.jobs.editSession",
    "group": "inline",
=======
    "command": "zowe.jobs.deleteProfile",
    "group": "6_modification@4",
>>>>>>> 33d8e87f
    "when": "view == zowe.jobs && viewItem =~ /^(?!.*_fav.*)server.*/",
  },
  Object {
    "command": "zowe.setOwner",
    "when": "view == zowe.jobs && viewItem =~ /^(?!.*_fav.*)server.*/",
  },
  Object {
    "command": "zowe.setPrefix",
    "when": "view == zowe.jobs && viewItem =~/^(?!.*_fav.*)server.*/",
  },
  Object {
    "command": "zowe.removeJobsSession",
    "group": "6_modification@3",
    "when": "view == zowe.jobs && viewItem =~ /^(?!.*_fav.*)server.*/",
  },
  Object {
    "command": "zowe.deleteJob",
    "group": "inline",
    "when": "view == zowe.jobs && viewItem =~ /^(?!.*_fav.*)job.*/",
  },
  Object {
    "command": "zowe.runModifyCommand",
    "group": "3_systemSpecific",
    "when": "view == zowe.jobs && viewItem =~ /^(?!.*_fav.*)job.*/",
  },
  Object {
    "command": "zowe.runStopCommand",
    "group": "3_systemSpecific",
    "when": "view == zowe.jobs && viewItem =~ /^(?!.*_fav.*)job.*/",
  },
  Object {
    "command": "zowe.downloadSpool",
    "group": "inline",
    "when": "view == zowe.jobs && viewItem =~ /^(?!.*_fav.*)job.*/",
  },
  Object {
    "command": "zowe.jobs.addFavorite",
    "group": "4_workspace",
    "when": "view == zowe.jobs && viewItem =~ /^(?!.*_fav.*)job.*/",
  },
  Object {
    "command": "zowe.jobs.removeFavorite",
    "group": "4_workspace",
    "when": "view == zowe.jobs && viewItem =~ /^job.*_fav.*/",
  },
  Object {
    "command": "zowe.jobs.removeSearchFavorite",
    "group": "4_workspace",
    "when": "view == zowe.jobs && viewItem =~ /^server.*_fav.*/",
  },
  Object {
    "command": "zowe.jobs.saveSearch",
    "group": "4_workspace",
    "when": "view == zowe.jobs && viewItem =~ /^(?!.*_fav.*)server.*/",
  },
  Object {
    "command": "zowe.issueMvsCmd",
    "group": "3_systemSpecific",
    "when": "view == zowe.jobs && viewItem =~ /^(?!.*_fav.*)server.*/",
  },
  Object {
    "command": "zowe.getJobJcl",
    "group": "0_mainframeInteraction",
    "when": "view == zowe.jobs && viewItem =~ /^(?!.*_fav.*)job.*/",
  },
]
`;<|MERGE_RESOLUTION|>--- conflicted
+++ resolved
@@ -193,13 +193,13 @@
     "when": "view == zowe.explorer && viewItem =~ /^(?!.*_fav.*)session.*/",
   },
   Object {
-<<<<<<< HEAD
     "command": "zowe.editSession",
     "group": "inline",
-=======
+    "when": "view == zowe.explorer && viewItem =~ /^(?!.*_fav.*)session.*/",
+  },
+  Object {
     "command": "zowe.deleteProfile",
     "group": "6_modification@4",
->>>>>>> 33d8e87f
     "when": "view == zowe.explorer && viewItem =~ /^(?!.*_fav.*)session.*/",
   },
   Object {
@@ -277,13 +277,13 @@
     "when": "view == zowe.jobs && viewItem =~ /^(?!.*_fav.*)server.*/",
   },
   Object {
-<<<<<<< HEAD
     "command": "zowe.jobs.editSession",
     "group": "inline",
-=======
+    "when": "view == zowe.jobs && viewItem =~ /^(?!.*_fav.*)server.*/",
+  },
+  Object {
     "command": "zowe.jobs.deleteProfile",
     "group": "6_modification@4",
->>>>>>> 33d8e87f
     "when": "view == zowe.jobs && viewItem =~ /^(?!.*_fav.*)server.*/",
   },
   Object {
