--- conflicted
+++ resolved
@@ -685,11 +685,7 @@
         expect(createTreeView.mock.calls[0][0]).toBe("zowe.explorer");
         expect(createTreeView.mock.calls[1][0]).toBe("zowe.uss.explorer");
         // tslint:disable-next-line: no-magic-numbers
-<<<<<<< HEAD
-        expect(registerCommand.mock.calls.length).toBe(72);
-=======
-        expect(registerCommand.mock.calls.length).toBe(69);
->>>>>>> d6bd7043
+        expect(registerCommand.mock.calls.length).toBe(73);
         registerCommand.mock.calls.forEach((call, i ) => {
             expect(registerCommand.mock.calls[i][1]).toBeInstanceOf(Function);
         });
