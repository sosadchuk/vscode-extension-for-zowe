/*
* This program and the accompanying materials are made available under the terms of the *
* Eclipse Public License v2.0 which accompanies this distribution, and is available at *
* https://www.eclipse.org/legal/epl-v20.html                                      *
*                                                                                 *
* SPDX-License-Identifier: EPL-2.0                                                *
*                                                                                 *
* Copyright Contributors to the Zowe Project.                                     *
*                                                                                 *
*/

import * as vscode from "vscode";
import * as treeMock from "../../src/DatasetTree";
import * as treeUSSMock from "../../src/USSTree";
import { ZoweUSSNode } from "../../src/ZoweUSSNode";
import { ZoweNode } from "../../src/ZoweNode";
import * as imperative from "@zowe/imperative";
import * as extension from "../../src/extension";
import * as path from "path";
import * as zowe from "@zowe/cli";
import * as fs from "fs";
import * as fsextra from "fs-extra";
import * as profileLoader from "../../src/Profiles";
import * as ussNodeActions from "../../src/uss/ussNodeActions";
import { Job } from "../../src/ZoweJobNode";
import * as utils from "../../src/utils";

jest.mock("vscode");
jest.mock("Session");
jest.mock("@zowe/cli");
jest.mock("@zowe/imperative");
jest.mock("fs");
jest.mock("fs-extra");
jest.mock("DatasetTree");
jest.mock("USSTree");

describe("Extension Unit Tests", () => {
    // Globals
    const session = new imperative.Session({
        user: "fake",
        password: "fake",
        hostname: "fake",
        protocol: "https",
        type: "basic",
    });

    const iJob: zowe.IJob = {
        "jobid": "JOB1234",
        "jobname": "TESTJOB",
        "files-url": "fake/files",
        "job-correlator": "correlator",
        "phase-name": "PHASE",
        "reason-not-running": "",
        "step-data": [{
            "proc-step-name": "",
            "program-name": "",
            "step-name": "",
            "step-number": 1,
            "active": "",
            "smfid": ""

        }],
        "class": "A",
        "owner": "USER",
        "phase": 0,
        "retcode": "",
        "status": "ACTIVE",
        "subsystem": "SYS",
        "type": "JOB",
        "url": "fake/url"
    };

    const iJobFile: zowe.IJobFile = {
        "byte-count": 128,
        "job-correlator": "",
        "record-count": 1,
        "records-url": "fake/records",
        "class": "A",
        "ddname": "STDOUT",
        "id": 100,
        "jobid": "100",
        "jobname": "TESTJOB",
        "lrecl": 80,
        "procstep": "",
        "recfm": "FB",
        "stepname": "",
        "subsystem": ""
    };

    const outputChannel: vscode.OutputChannel = {
        append: jest.fn(),
        name: "fakeChannel",
        appendLine: jest.fn(),
        clear: jest.fn(),
        show: jest.fn(),
        hide: jest.fn(),
        dispose: jest.fn()
    };

    const sessNode = new ZoweNode("sestest", vscode.TreeItemCollapsibleState.Expanded, null, session);
    sessNode.contextValue = extension.DS_SESSION_CONTEXT;
    sessNode.pattern = "test hlq";

    const ussNode = new ZoweUSSNode("usstest", vscode.TreeItemCollapsibleState.Expanded, null, session, null);
    ussNode.contextValue = extension.USS_SESSION_CONTEXT;
    ussNode.fullPath = "/u/myuser";

    const jobNode = new Job("jobtest", vscode.TreeItemCollapsibleState.Expanded, null, session, iJob);

    const mkdirSync = jest.fn();
    const moveSync = jest.fn();
    const getAllProfileNames = jest.fn();
    const createTreeView = jest.fn();
    const createWebviewPanel = jest.fn();
    const pathMock = jest.fn();
    const registerCommand = jest.fn();
    const onDidSaveTextDocument = jest.fn();
    const onDidCollapseElement = jest.fn();
    const onDidExpandElement = jest.fn();
    const existsSync = jest.fn();
    const createReadStream = jest.fn();
    const readdirSync = jest.fn();
    const unlinkSync = jest.fn();
    const rmdirSync = jest.fn();
    const readFileSync = jest.fn();
    const showErrorMessage = jest.fn();
    const showInputBox = jest.fn();
    const showOpenDialog = jest.fn();
    const showQuickBox = jest.fn();
    const ZosmfSession = jest.fn();
    const createBasicZosmfSession = jest.fn();
    const Upload = jest.fn();
    const Delete = jest.fn();
    const bufferToDataSet = jest.fn();
    const pathToDataSet = jest.fn();
    const delDataset = jest.fn();
    const Create = jest.fn();
    const dataSetCreate = jest.fn();
    const Download = jest.fn();
    const Utilities = jest.fn();
    const isFileTagBinOrAscii = jest.fn();
    const dataSet = jest.fn();
    const ussFile = jest.fn();
    const List = jest.fn();
    const Get = jest.fn();
    const dataSetGet = jest.fn();
    const fileToUSSFile = jest.fn();
    const dataSetList = jest.fn();
    const fileList = jest.fn();
    const openTextDocument = jest.fn();
    const showTextDocument = jest.fn();
    const showInformationMessage = jest.fn();
    const showQuickPick = jest.fn();
    const createQuickPick = jest.fn();
    const createNewConnection = jest.fn();
    const mockAddSession = jest.fn();
    const mockAddUSSSession = jest.fn();
    const mockAddHistory = jest.fn();
    const mockRefresh = jest.fn();
    const mockRefreshElement = jest.fn();
    const mockUSSRefresh = jest.fn();
    const mockUSSRefreshElement = jest.fn();
    const mockGetChildren = jest.fn();
    const mockGetUSSChildren = jest.fn();
    const mockRemoveFavorite = jest.fn();
    const getConfiguration = jest.fn();
    const onDidChangeConfiguration = jest.fn();
    const executeCommand = jest.fn();
    const activeTextEditor = jest.fn();
    const document = jest.fn();
    const getText = jest.fn();
    const save = jest.fn();
    const isFile = jest.fn();
    const load = jest.fn();
    const GetJobs = jest.fn();
    const getSpoolContentById = jest.fn();
    const getJclForJob = jest.fn();
    const DownloadJobs = jest.fn();
    const downloadAllSpoolContentCommon = jest.fn();
    const SubmitJobs = jest.fn();
    const submitJcl = jest.fn();
    const submitJob = jest.fn();
    const IssueCommand = jest.fn();
    const issueSimple = jest.fn();
    const createOutputChannel = jest.fn();
    const registerTextDocumentContentProvider = jest.fn();
    const from = jest.fn();
    const Uri = jest.fn();
    const parse = jest.fn();
    const withProgress = jest.fn();
    const downloadDataset = jest.fn();
    const downloadUSSFile = jest.fn();
    const mockInitialize = jest.fn();
    const mockInitializeUSS = jest.fn();
    const ussPattern = jest.fn();
    const mockPattern = jest.fn();
    const Rename = jest.fn();
    const renameDataSet = jest.fn();
    const renameDataSetMember = jest.fn();
    const mockRenameFavorite = jest.fn();
    const mockUpdateFavorites = jest.fn();
    const mockRenameNode = jest.fn();
    const Copy = jest.fn();
    const copyDataSet = jest.fn();
    const findFavoritedNode = jest.fn();
    const findNonFavoritedNode = jest.fn();
    let mockClipboardData: string;
    const clipboard = {
        writeText: jest.fn().mockImplementation((value) => mockClipboardData = value),
        readText: jest.fn().mockImplementation(() => mockClipboardData),
    };

    const ProgressLocation = jest.fn().mockImplementation(() => {
        return {
            Notification: 15
        };
    });
    const CliProfileManager = jest.fn().mockImplementation(() => {
        return {getAllProfileNames, load};
    });
    const DatasetTree = jest.fn().mockImplementation(() => {
        return {
            mSessionNodes: [],
            mFavorites: [],
            addSession: mockAddSession,
            addHistory: mockAddHistory,
            refresh: mockRefresh,
            refreshElement: mockRefreshElement,
            getChildren: mockGetChildren,
            removeFavorite: mockRemoveFavorite,
            enterPattern: mockPattern,
            initializeFavorites: mockInitialize,
            renameFavorite: mockRenameFavorite,
            updateFavorites: mockUpdateFavorites,
            renameNode: mockRenameNode,
            findFavoritedNode,
            findNonFavoritedNode,
        };
    });
    const USSTree = jest.fn().mockImplementation(() => {
        return {
            mSessionNodes: [],
            addSession: mockAddUSSSession,
            refresh: mockUSSRefresh,
            addHistory: mockAddHistory,
            refreshElement: mockUSSRefreshElement,
            getChildren: mockGetUSSChildren,
            initializeUSSFavorites: mockInitializeUSS,
            ussFilterPrompt: ussPattern
        };
    });
    const JobsTree = jest.fn().mockImplementation(() => {
        return {
            mSessionNodes: [],
            getChildren: jest.fn(),
            addSession: jest.fn(),
            refresh: jest.fn(),
            refreshElement: jest.fn()
        };
    });

    enum CreateDataSetTypeEnum {
        DATA_SET_BINARY = 0,
        DATA_SET_C = 1,
        DATA_SET_CLASSIC = 2,
        DATA_SET_PARTITIONED = 3,
        DATA_SET_SEQUENTIAL = 4,
    }

    const testTree = DatasetTree();
    testTree.mSessionNodes = [];
    testTree.mSessionNodes.push(sessNode);
    Object.defineProperty(testTree, "onDidExpandElement", {value: jest.fn()});
    Object.defineProperty(testTree, "onDidCollapseElement", {value: jest.fn()});
    Object.defineProperty(vscode.window, "createQuickPick", {value: createQuickPick});

    const testUSSTree = USSTree();
    testUSSTree.mSessionNodes = [];
    testUSSTree.mSessionNodes.push(ussNode);

    const testJobsTree = JobsTree();
    testJobsTree.mSessionNodes = [];
    testJobsTree.mSessionNodes.push(jobNode);

    const mockLoadNamedProfile = jest.fn();
    Object.defineProperty(profileLoader.Profiles, "createInstance", {
        value: jest.fn(() => {
            return {
                allProfiles: [{name: "firstName"}, {name: "secondName"}],
                defaultProfile: {name: "firstName"}
            };
        })
    });

    Object.defineProperty(fs, "mkdirSync", {value: mkdirSync});
    Object.defineProperty(imperative, "CliProfileManager", {value: CliProfileManager});
    Object.defineProperty(vscode.window, "createTreeView", {value: createTreeView});
    Object.defineProperty(vscode.window, "createWebviewPanel", {value: createWebviewPanel});
    Object.defineProperty(vscode, "Uri", {value: Uri});
    Object.defineProperty(vscode, "ProgressLocation", {value: ProgressLocation});
    Object.defineProperty(vscode.commands, "registerCommand", {value: registerCommand});
    Object.defineProperty(vscode.workspace, "onDidSaveTextDocument", {value: onDidSaveTextDocument});
    Object.defineProperty(vscode.window, "onDidCollapseElement", {value: onDidCollapseElement});
    Object.defineProperty(vscode.window, "onDidExpandElement", {value: onDidExpandElement});
    Object.defineProperty(vscode.workspace, "getConfiguration", {value: getConfiguration});
    Object.defineProperty(vscode.workspace, "onDidChangeConfiguration", {value: onDidChangeConfiguration});
    Object.defineProperty(fs, "readdirSync", {value: readdirSync});
    Object.defineProperty(fs, "createReadStream", {value: createReadStream});
    Object.defineProperty(fs, "existsSync", {value: existsSync});
    Object.defineProperty(fs, "unlinkSync", {value: unlinkSync});
    Object.defineProperty(fs, "rmdirSync", {value: rmdirSync});
    Object.defineProperty(fs, "readFileSync", {value: readFileSync});
    Object.defineProperty(fsextra, "moveSync", {value: moveSync});
    Object.defineProperty(vscode.window, "showErrorMessage", {value: showErrorMessage});
    Object.defineProperty(vscode.window, "showInputBox", {value: showInputBox});
    Object.defineProperty(vscode.window, "showQuickBox", {value: showQuickBox});
    Object.defineProperty(vscode.window, "activeTextEditor", {value: activeTextEditor});
    Object.defineProperty(activeTextEditor, "document", {value: document});
    Object.defineProperty(document, "save", {value: save});
    Object.defineProperty(document, "getText", {value: getText});
    Object.defineProperty(vscode.commands, "executeCommand", {value: executeCommand});
    Object.defineProperty(zowe, "ZosmfSession", {value: ZosmfSession});
    Object.defineProperty(ZosmfSession, "createBasicZosmfSession", {value: createBasicZosmfSession});
    Object.defineProperty(zowe, "Upload", {value: Upload});
    Object.defineProperty(Upload, "bufferToDataSet", {value: bufferToDataSet});
    Object.defineProperty(Upload, "pathToDataSet", {value: pathToDataSet});
    Object.defineProperty(Upload, "fileToUSSFile", {value: fileToUSSFile});
    Object.defineProperty(zowe, "Create", {value: Create});
    Object.defineProperty(Create, "dataSet", {value: dataSetCreate});
<<<<<<< HEAD
    Object.defineProperty(zowe, "List", {value: List});
=======
    Object.defineProperty(brightside, "Get", {value: Get});
    Object.defineProperty(Get, "dataSet", {value: dataSetGet});
    Object.defineProperty(brightside, "List", {value: List});
>>>>>>> b778fe82
    Object.defineProperty(List, "dataSet", {value: dataSetList});
    Object.defineProperty(List, "fileList", {value: fileList});
    Object.defineProperty(vscode.workspace, "openTextDocument", {value: openTextDocument});
    Object.defineProperty(vscode.window, "showInformationMessage", {value: showInformationMessage});
    Object.defineProperty(vscode.window, "showTextDocument", {value: showTextDocument});
    Object.defineProperty(vscode.window, "showErrorMessage", {value: showErrorMessage});
    Object.defineProperty(vscode.window, "showOpenDialog", {value: showOpenDialog});
    Object.defineProperty(vscode.window, "showQuickPick", {value: showQuickPick});
    Object.defineProperty(vscode.window, "withProgress", {value: withProgress});
    Object.defineProperty(vscode.window, "createOutputChannel", {value: createOutputChannel});
    Object.defineProperty(zowe, "Download", {value: Download});
    Object.defineProperty(Download, "dataSet", {value: dataSet});
    Object.defineProperty(treeMock, "DatasetTree", {value: DatasetTree});
    Object.defineProperty(treeUSSMock, "USSTree", {value: USSTree});
    Object.defineProperty(zowe, "Delete", {value: Delete});
    Object.defineProperty(Delete, "dataSet", {value: delDataset});
    Object.defineProperty(zowe, "CreateDataSetTypeEnum", {value: CreateDataSetTypeEnum});
    Object.defineProperty(zowe, "Utilities", {value: Utilities});
    Object.defineProperty(Download, "ussFile", {value: ussFile});
    Object.defineProperty(Utilities, "isFileTagBinOrAscii", {value: isFileTagBinOrAscii});
    Object.defineProperty(zowe, "GetJobs", {value: GetJobs});
    Object.defineProperty(GetJobs, "getSpoolContentById", {value: getSpoolContentById});
    Object.defineProperty(GetJobs, "getJclForJob", {value: getJclForJob});
    Object.defineProperty(zowe, "DownloadJobs", {value: DownloadJobs});
    Object.defineProperty(DownloadJobs, "downloadAllSpoolContentCommon", {value: downloadAllSpoolContentCommon});
    Object.defineProperty(zowe, "SubmitJobs", {value: SubmitJobs});
    Object.defineProperty(SubmitJobs, "submitJcl", {value: submitJcl});
    Object.defineProperty(SubmitJobs, "submitJob", {value: submitJob});
    Object.defineProperty(zowe, "IssueCommand", {value: IssueCommand});
    Object.defineProperty(IssueCommand, "issueSimple", {value: issueSimple});
    Object.defineProperty(vscode.workspace, "registerTextDocumentContentProvider", { value: registerTextDocumentContentProvider});
    Object.defineProperty(vscode.Disposable, "from", {value: from});
    Object.defineProperty(vscode.Uri, "parse", {value: parse});
    Object.defineProperty(zowe, "Rename", {value: Rename});
    Object.defineProperty(Rename, "dataSet", { value: renameDataSet });
    Object.defineProperty(brightside, "Copy", {value: Copy});
    Object.defineProperty(Copy, "dataSet", { value: copyDataSet });
    Object.defineProperty(vscode.env, "clipboard", { value: clipboard });
    Object.defineProperty(Rename, "dataSetMember", { value: renameDataSetMember });


    beforeEach(() => {
        mockLoadNamedProfile.mockReturnValue({profile: {name:"aProfile", type:"zosmf"}});
        Object.defineProperty(profileLoader.Profiles, "getInstance", {
            value: jest.fn(() => {
                return {
                    allProfiles: [{name: "firstName"}, {name: "secondName"}],
                    defaultProfile: {name: "firstName"},
                    loadNamedProfile: mockLoadNamedProfile
                };
            })
        });
    });

    afterEach(() => {
        jest.clearAllMocks();
    });

    it("Testing that activate correctly executes", async () => {
        createTreeView.mockReturnValue(testTree);

        existsSync.mockReturnValueOnce(true);
        existsSync.mockReturnValueOnce(true);
        existsSync.mockReturnValueOnce(false);
        readdirSync.mockReturnValueOnce(["firstFile.txt", "secondFile.txt", "firstDir"]);
        isFile.mockReturnValueOnce(true);
        readdirSync.mockReturnValueOnce(["thirdFile.txt"]);
        readdirSync.mockReturnValue([]);
        isFile.mockReturnValueOnce(false);
        createBasicZosmfSession.mockReturnValue(session);
        getConfiguration.mockReturnValueOnce({
            persistence: true,
            get: () => "folderpath",
            update: jest.fn(()=>{
                return {};
            })
        });
        getConfiguration.mockReturnValueOnce({
            persistence: true,
            get: (setting: string) => "vscode",
            update: jest.fn(()=>{
                return {};
            })
        });

        getConfiguration.mockReturnValueOnce({
            persistence: true,
            get: () => "",
            update: jest.fn(()=>{
                return {};
            })
        });

        getConfiguration.mockReturnValueOnce({
            persistence: true,
            get: (setting: string) => [
                "[test]: brtvs99.public.test{pds}",
                "[test]: brtvs99.test{ds}",
                "[test]: brtvs99.fail{fail}",
                "[test]: brtvs99.test.search{session}",
            ],
            update: jest.fn(()=>{
                return {};
            })
        });
        getConfiguration.mockReturnValueOnce({
            persistence: true,
            get: (setting: string) => [
                "[test]: brtvs99.public.test{pds}",
                "[test]: brtvs99.test{ds}",
                "[test]: brtvs99.fail{fail}",
                "[test]: brtvs99.test.search{session}",
            ],
            update: jest.fn(()=>{
                return {};
            })
        });
        getConfiguration.mockReturnValueOnce({
            persistence: true,
            get: (setting: string) => [
                "[test]: brtvs99.public.test{pds}",
                "[test]: brtvs99.test{ds}",
                "[test]: brtvs99.fail{fail}",
                "[test]: brtvs99.test.search{session}",
            ],
            update: jest.fn(()=>{
                return {};
            })
        });
        getConfiguration.mockReturnValueOnce({
            persistence: true,
            get: (setting: string) => [
                "[test]: /u/myUser{directory}",
                "[test]: /u/myUser{directory}",
                "[test]: /u/myUser/file.txt{file}",
                "[test]: /u{session}",
            ],
            update: jest.fn(()=>{
                return {};
            })
        });
        getConfiguration.mockReturnValue({
            persistence: true,
            get: (setting: string) => [
                "[test]: /u/myUser{directory}",
                "[test]: /u/myUser{directory}",
                "[test]: /u/myUser/file.txt{file}",
                "[test]: /u{session}",
            ],
            update: jest.fn(()=>{
                return {};
            })
        });
        const enums = jest.fn().mockImplementation(() => {
            return {
                Global: 1,
                Workspace: 2,
                WorkspaceFolder: 3
            };
        });
        Object.defineProperty(vscode, "ConfigurationTarget", {value: enums});
// tslint:disable-next-line: no-object-literal-type-assertion
        const extensionMock = jest.fn(() => ({
            subscriptions: [],
            extensionPath: path.join(__dirname, "..")
        } as vscode.ExtensionContext));
        const mock = new extensionMock();

        await extension.activate(mock);

        const sampleFavorites = [
            new ZoweNode("[test]: brtvs99.public.test", vscode.TreeItemCollapsibleState.Collapsed, undefined, undefined),
            new ZoweNode("[test]: brtvs99.test", vscode.TreeItemCollapsibleState.None, undefined, undefined),
            new ZoweNode("[test]: brtvs99.test.search", vscode.TreeItemCollapsibleState.None, undefined, null)
        ];
        sampleFavorites[0].contextValue = extension.DS_PDS_CONTEXT + extension.FAV_SUFFIX;
        sampleFavorites[1].contextValue = extension.DS_PDS_CONTEXT + extension.FAV_SUFFIX;
        sampleFavorites[2].contextValue = extension.DS_SESSION_CONTEXT + extension.FAV_SUFFIX;
        sampleFavorites[1].command = {
            command: "zowe.ZoweNode.openPS",
            title: "",
            arguments: [sampleFavorites[1]]
        };
        sampleFavorites[0].iconPath = utils.applyIcons(sampleFavorites[0]);
        sampleFavorites[1].iconPath = utils.applyIcons(sampleFavorites[1]);
        sampleFavorites[2].iconPath = utils.applyIcons(sampleFavorites[2]);
        sampleFavorites[2].command = {command: "zowe.pattern", title: "", arguments: [sampleFavorites[2]]};
        sampleFavorites[2].iconPath = {
            dark: path.join(__dirname, "..", "..", "..", "resources", "dark", "pattern.svg"),
            light: path.join(__dirname, "..", "..", "..", "resources", "light", "pattern.svg")
        };
        // tslint:disable-next-line: no-magic-numbers
        expect(mkdirSync.mock.calls.length).toBe(3);
        // tslint:disable-next-line: no-magic-numbers
        expect(createTreeView.mock.calls.length).toBe(3);
        expect(createTreeView.mock.calls[0][0]).toBe("zowe.explorer");
        expect(createTreeView.mock.calls[1][0]).toBe("zowe.uss.explorer");
        // tslint:disable-next-line: no-magic-numbers
        expect(registerCommand.mock.calls.length).toBe(65);
        registerCommand.mock.calls.forEach((call, i ) => {
            expect(registerCommand.mock.calls[i][1]).toBeInstanceOf(Function);
        });
        const actualCommands = [];
        registerCommand.mock.calls.forEach((call) => {
            actualCommands.push(call[0]);
        });
        const expectedCommands = [
            "zowe.addSession",
            "zowe.addFavorite",
            "zowe.refreshAll",
            "zowe.refreshNode",
            "zowe.pattern",
            "zowe.ZoweNode.openPS",
            "zowe.createDataset",
            "zowe.createMember",
            "zowe.deleteDataset",
            "zowe.deletePDS",
            "zowe.uploadDialog",
            "zowe.deleteMember",
            "zowe.editMember",
            "zowe.removeSession",
            "zowe.removeFavorite",
            "zowe.safeSave",
            "zowe.saveSearch",
            "zowe.removeSavedSearch",
            "zowe.submitJcl",
            "zowe.submitMember",
            "zowe.showDSAttributes",
            "zowe.renameDataSet",
            "zowe.copyDataSet",
            "zowe.pasteDataSet",
            "zowe.renameDataSetMember",
            "zowe.uss.addFavorite",
            "zowe.uss.removeFavorite",
            "zowe.uss.addSession",
            "zowe.uss.refreshAll",
            "zowe.uss.refreshUSS",
            "zowe.uss.safeSaveUSS",
            "zowe.uss.fullPath",
            "zowe.uss.ZoweUSSNode.open",
            "zowe.uss.removeSession",
            "zowe.uss.createFile",
            "zowe.uss.createFolder",
            "zowe.uss.deleteNode",
            "zowe.uss.binary",
            "zowe.uss.text",
            "zowe.uss.renameNode",
            "zowe.uss.uploadDialog",
            "zowe.uss.createNode",
            "zowe.uss.copyPath",
            "zowe.uss.editFile",
            "zowe.uss.saveSearch",
            "zowe.uss.removeSavedSearch",
            "zowe.zosJobsOpenspool",
            "zowe.deleteJob",
            "zowe.runModifyCommand",
            "zowe.runStopCommand",
            "zowe.refreshJobsServer",
            "zowe.refreshAllJobs",
            "zowe.addJobsSession",
            "zowe.setOwner",
            "zowe.setPrefix",
            "zowe.removeJobsSession",
            "zowe.downloadSpool",
            "zowe.getJobJcl",
            "zowe.setJobSpool",
            "zowe.jobs.search",
            "zowe.issueTsoCmd",
            "zowe.jobs.addFavorite",
            "zowe.jobs.removeFavorite",
            "zowe.jobs.saveSearch",
            "zowe.jobs.removeSearchFavorite"
        ];
        expect(actualCommands).toEqual(expectedCommands);
        expect(onDidSaveTextDocument.mock.calls.length).toBe(1);
        // tslint:disable-next-line: no-magic-numbers
        expect(existsSync.mock.calls.length).toBe(3);
        expect(existsSync.mock.calls[0][0]).toBe(extension.BRIGHTTEMPFOLDER);
        expect(readdirSync.mock.calls.length).toBe(1);
        expect(readdirSync.mock.calls[0][0]).toBe(extension.BRIGHTTEMPFOLDER);
        expect(unlinkSync.mock.calls.length).toBe(2);
        expect(unlinkSync.mock.calls[0][0]).toBe(path.join(extension.BRIGHTTEMPFOLDER + "/firstFile.txt"));
        expect(unlinkSync.mock.calls[1][0]).toBe(path.join(extension.BRIGHTTEMPFOLDER + "/secondFile.txt"));
        expect(rmdirSync.mock.calls.length).toBe(1);
        expect(rmdirSync.mock.calls[0][0]).toBe(extension.BRIGHTTEMPFOLDER);

        existsSync.mockReset();
        readdirSync.mockReset();
        existsSync.mockReturnValueOnce(false);
        // tslint:disable-next-line: no-empty
        rmdirSync.mockImplementationOnce(() => {
        });
        readFileSync.mockReturnValue("");
        // .get("Zowe-Temp-Folder-Location")["folderPath"];
        getConfiguration.mockReturnValueOnce({
            get: () => "",
            update: jest.fn(()=>{
                return {};
            })
        });
        // getConfiguration("Zowe-Environment").get("framework");
        getConfiguration.mockReturnValueOnce({
            get: (setting: string) => undefined,
            update: jest.fn(()=>{
                return {};
            })
        });
        getConfiguration.mockReturnValueOnce({
            get: (setting: string) => [
                "[test]: brtvs99.public.test{pds}",
                "[test]: brtvs99.test{ds}",
                "[test]: brtvs99.fail{fail}",
                "[test]: brtvs99.test.search{session}",
            ],
            update: jest.fn(()=>{
                return {};
            })
        });

        getConfiguration.mockReturnValueOnce({
            get: (setting: string) => [
                "",
            ],
            update: jest.fn(()=>{
                return {};
            })
        });
        existsSync.mockReturnValueOnce(true);

        await extension.activate(mock);

        expect(existsSync.mock.calls.length).toBe(1);
        expect(readdirSync.mock.calls.length).toBe(0);

        existsSync.mockReset();
        readdirSync.mockReset();
        existsSync.mockReturnValueOnce(true);
        existsSync.mockReturnValueOnce(true);
        readdirSync.mockReturnValueOnce(["firstFile", "secondFile"]);
        getConfiguration.mockReturnValueOnce({
            get: () => {
                return [""];
            },
            update: jest.fn(()=>{
                return {};
            })
        });
        unlinkSync.mockImplementationOnce(() => {
            return;
        });
        unlinkSync.mockImplementationOnce(() => {
            return;
        });
        unlinkSync.mockImplementationOnce(() => {
            throw (Error("testError"));
        });
        // getConfiguration("Zowe-Environment").get("framework");
        getConfiguration.mockReturnValueOnce({
            get: (setting: string) => "theia",
            update: jest.fn(()=>{
                return {};
            })
        });
        await extension.activate(mock);
    });

    it("should not change the existing context menus", async () => {
        const packageJsonContent = require("../../package.json");
        expect(packageJsonContent.contributes.menus["view/item/context"]).toMatchSnapshot();
    });

    it("Testing that createMember correctly executes", async () => {
        const parent = new ZoweNode("parent", vscode.TreeItemCollapsibleState.Collapsed, sessNode, null);

        showInputBox.mockResolvedValue("testMember");

        await extension.createMember(parent, testTree);

        expect(showInputBox.mock.calls.length).toBe(1);
        expect(showInputBox.mock.calls[0][0]).toEqual({placeHolder: "Name of Member"});
        expect(bufferToDataSet.mock.calls.length).toBe(1);
        expect(bufferToDataSet.mock.calls[0][0]).toBe(session);
        expect(bufferToDataSet.mock.calls[0][1]).toEqual(Buffer.from(""));
        expect(bufferToDataSet.mock.calls[0][2]).toBe(parent.label + "(testMember)");

        bufferToDataSet.mockRejectedValueOnce(Error("test"));
        showErrorMessage.mockReset();
        try {
            await extension.createMember(parent, testTree);
            // tslint:disable-next-line:no-empty
        } catch (err) {
        }

        expect(showErrorMessage.mock.calls.length).toBe(1);
        expect(showErrorMessage.mock.calls[0][0]).toBe("Unable to create member: test");

        bufferToDataSet.mockReset();


        showInputBox.mockResolvedValue("");

        await extension.createMember(parent, testTree);

        expect(bufferToDataSet.mock.calls.length).toBe(0);

        parent.contextValue = extension.DS_PDS_CONTEXT + extension.FAV_SUFFIX;
        await extension.createMember(parent, testTree);
    });

    it("Testing that refreshPS correctly executes with and without error", async () => {
        const node = new ZoweNode("HLQ.TEST.AFILE7", vscode.TreeItemCollapsibleState.None, sessNode, null);
        const parent = new ZoweNode("parent", vscode.TreeItemCollapsibleState.Collapsed, sessNode, null);
        const child = new ZoweNode("child", vscode.TreeItemCollapsibleState.None, parent, null);

        showErrorMessage.mockReset();
        openTextDocument.mockReset();
        openTextDocument.mockResolvedValueOnce({isDirty: true});
        dataSet.mockReset();
        showTextDocument.mockReset();

        await extension.refreshPS(node);

        expect(dataSet.mock.calls.length).toBe(1);
        expect(dataSet.mock.calls[0][0]).toBe(node.getSession());
        expect(dataSet.mock.calls[0][1]).toBe(node.label);
        expect(dataSet.mock.calls[0][2]).toEqual({
            file: path.join(extension.DS_DIR, node.getSessionNode().label, node.label )
        });
        expect(openTextDocument.mock.calls.length).toBe(1);
        expect(openTextDocument.mock.calls[0][0]).toBe(path.join(extension.DS_DIR,
            node.getSessionNode().label, node.label ));
        expect(showTextDocument.mock.calls.length).toBe(2);
        expect(executeCommand.mock.calls.length).toBe(1);


        showInformationMessage.mockReset();
        openTextDocument.mockResolvedValueOnce({isDirty: false});
        executeCommand.mockReset();

        await extension.refreshPS(node);

        expect(executeCommand.mock.calls.length).toBe(0);

        dataSet.mockRejectedValueOnce(Error("not found"));
        showInformationMessage.mockReset();

        await extension.refreshPS(node);

        expect(showInformationMessage.mock.calls.length).toBe(1);
        expect(showInformationMessage.mock.calls[0][0]).toBe("Unable to find file: " + node.label + " was probably deleted.");

        showErrorMessage.mockReset();
        dataSet.mockReset();
        dataSet.mockRejectedValueOnce(Error(""));

        await extension.refreshPS(child);

        expect(dataSet.mock.calls[0][1]).toBe(child.mParent.label + "(" + child.label + ")");
        expect(showErrorMessage.mock.calls.length).toBe(1);
        expect(showErrorMessage.mock.calls[0][0]).toEqual("");

        showErrorMessage.mockReset();
        openTextDocument.mockReset();
        openTextDocument.mockResolvedValueOnce({isDirty: true});
        openTextDocument.mockResolvedValueOnce({isDirty: true});
        dataSet.mockReset();
        showTextDocument.mockReset();

        node.contextValue = extension.DS_PDS_CONTEXT + extension.FAV_SUFFIX;
        await extension.refreshPS(node);
        expect(openTextDocument.mock.calls.length).toBe(1);
        expect(dataSet.mock.calls.length).toBe(1);

        dataSet.mockReset();
        openTextDocument.mockReset();

        parent.contextValue = extension.DS_PDS_CONTEXT + extension.FAV_SUFFIX;
        await extension.refreshPS(child);
        expect(openTextDocument.mock.calls.length).toBe(1);
        expect(dataSet.mock.calls.length).toBe(1);

        dataSet.mockReset();
        openTextDocument.mockReset();

        parent.contextValue = extension.FAVORITE_CONTEXT;
        await extension.refreshPS(child);
        expect(openTextDocument.mock.calls.length).toBe(1);
        expect(dataSet.mock.calls.length).toBe(1);

        showErrorMessage.mockReset();
        dataSet.mockReset();
        openTextDocument.mockReset();
        parent.contextValue = "turnip";
        await extension.safeSave(child);
        expect(openTextDocument.mock.calls.length).toBe(0);
        expect(dataSet.mock.calls.length).toBe(0);
        expect(showErrorMessage.mock.calls.length).toBe(1);
        expect(showErrorMessage.mock.calls[0][0]).toEqual("safeSave() called from invalid node.");

    });

    it("Call Change File type", async () => {
        const node = new ZoweUSSNode("node", vscode.TreeItemCollapsibleState.None, ussNode, null, null);
        const res = extension.changeFileType(node, false, testUSSTree);
        expect(res).not.toBeUndefined();
    });

    it("Test Get Profile", async () => {
        const ProfNode = new ZoweNode("[sestest1,sestest2]", vscode.TreeItemCollapsibleState.Expanded, null, session);
        await extension.getProfile(ProfNode);
        expect(ProfNode).not.toBeUndefined();
    });

    describe("Add Session Unit Test", () => {
        const qpItem: vscode.QuickPickItem = new utils.FilterDescriptor("\uFF0B " + "Create a new filter");

        beforeEach(() => {
            Object.defineProperty(profileLoader.Profiles, "getInstance", {
                value: jest.fn(() => {
                    return {
                        allProfiles: [{name: "firstName"}, {name: "secondName"}],
                        defaultProfile: {name: "firstName"},
                        createNewConnection: jest.fn(()=>{
                            return {newprofile: "fake"};
                        }),
                        listProfile: jest.fn(()=>{
                            return {};
                        }),
                    };
                })
            });
            const resolveQuickPickHelper = jest.spyOn(utils, "resolveQuickPickHelper").mockImplementation(
                () => Promise.resolve(qpItem)
            );
        });

        afterEach(() => {
            showQuickPick.mockReset();
            showInputBox.mockReset();
            showInformationMessage.mockReset();
        });

        it("Testing that addSession will cancel if there is no profile name", async () => {
            const entered = undefined;

            // Assert edge condition user cancels the input path box
            createQuickPick.mockReturnValue({
                placeholder: "Choose \"Create new...\" to define a new profile or select an existing profile to Add to the Data Set Explorer",
                activeItems: [qpItem],
                ignoreFocusOut: true,
                items: [qpItem],
                value: entered,
                show: jest.fn(()=>{
                    return {};
                }),
                hide: jest.fn(()=>{
                    return {};
                }),
                onDidAccept: jest.fn(()=>{
                    return {};
                })
            });

            await extension.addSession(testTree);
            expect(showInformationMessage.mock.calls[0][0]).toEqual("Profile Name was not supplied. Operation Cancelled");
        });

        it("Testing that addSession with supplied profile name", async () => {
            const entered = undefined;
            const addSession = jest.spyOn(extension, "addSession");

            // Assert edge condition user cancels the input path box
            createQuickPick.mockReturnValue({
                placeholder: "Choose \"Create new...\" to define a new profile or select an existing profile to Add to the Data Set Explorer",
                activeItems: [qpItem],
                ignoreFocusOut: true,
                items: [qpItem],
                value: entered,
                show: jest.fn(()=>{
                    return {};
                }),
                hide: jest.fn(()=>{
                    return {};
                }),
                onDidAccept: jest.fn(()=>{
                    return {};
                })
            });

            showInputBox.mockReturnValueOnce("fake");
            await extension.addSession(testTree);
            expect(extension.addSession).toHaveBeenCalled();

        });

        it("Testing that addSession with existing profile", async () => {
            const entered = "";
            const addSession = jest.spyOn(extension, "addSession");

            // Assert edge condition user cancels the input path box
            createQuickPick.mockReturnValue({
                placeholder: "Choose \"Create new...\" to define a new profile or select an existing profile to Add to the Data Set Explorer",
                activeItems: [qpItem],
                ignoreFocusOut: true,
                items: [qpItem],
                value: entered,
                label: "firstName",
                show: jest.fn(()=>{
                    return {};
                }),
                hide: jest.fn(()=>{
                    return {};
                }),
                onDidAccept: jest.fn(()=>{
                    return {};
                })
            });

            const resolveQuickPickHelper = jest.spyOn(utils, "resolveQuickPickHelper").mockImplementation(
                () => Promise.resolve(createQuickPick())
            );

            await extension.addSession(testTree);
            expect(extension.addSession).toHaveBeenCalled();
        });

        it("Testing that addSession with supplied resolveQuickPickHelper", async () => {
            const entered = "fake";
            const addSession = jest.spyOn(extension, "addSession");

            // Assert edge condition user cancels the input path box
            createQuickPick.mockReturnValue({
                placeholder: "Choose \"Create new...\" to define a new profile or select an existing profile to Add to the Data Set Explorer",
                activeItems: [qpItem],
                ignoreFocusOut: true,
                items: [qpItem],
                value: entered,
                show: jest.fn(()=>{
                    return {};
                }),
                hide: jest.fn(()=>{
                    return {};
                }),
                onDidAccept: jest.fn(()=>{
                    return {};
                })
            });

            await extension.addSession(testTree);
            expect(extension.addSession).toHaveBeenCalled();

        });

        it("Testing that addSession with undefined profile", async () => {
            const entered = "";
            const addSession = jest.spyOn(extension, "addSession");

            // Assert edge condition user cancels the input path box
            createQuickPick.mockReturnValue({
                placeholder: "Choose \"Create new...\" to define a new profile or select an existing profile to Add to the Data Set Explorer",
                activeItems: [qpItem],
                ignoreFocusOut: true,
                items: [qpItem],
                value: entered,
                label: undefined,
                show: jest.fn(()=>{
                    return {};
                }),
                hide: jest.fn(()=>{
                    return {};
                }),
                onDidAccept: jest.fn(()=>{
                    return {};
                })
            });

            const resolveQuickPickHelper = jest.spyOn(utils, "resolveQuickPickHelper").mockImplementation(
                () => Promise.resolve(createQuickPick())
            );

            await extension.addSession(testTree);
            expect(extension.addSession).toHaveBeenCalled();

        });


        it("Testing that addSession if createNewConnection is invalid", async () => {
            const entered = "fake";
            const addSession = jest.spyOn(extension, "addSession");

            Object.defineProperty(profileLoader.Profiles, "getInstance", {
                value: jest.fn(() => {
                    return {
                        allProfiles: [{name: "firstName"}, {name: "secondName"}],
                        defaultProfile: {name: "firstName"},
                        listProfile: jest.fn(()=>{
                            return {};
                        }),
                    };
                })
            });

            // Assert edge condition user cancels the input path box
            createQuickPick.mockReturnValue({
                placeholder: "Choose \"Create new...\" to define a new profile or select an existing profile to Add to the Data Set Explorer",
                activeItems: [qpItem],
                ignoreFocusOut: true,
                items: [qpItem],
                value: entered,
                show: jest.fn(()=>{
                    return {};
                }),
                hide: jest.fn(()=>{
                    return {};
                }),
                onDidAccept: jest.fn(()=>{
                    return {};
                })
            });

            await extension.addSession(testTree);
            expect(extension.addSession).toHaveBeenCalled();

        });

        it("Testing that addSession if listProfile is invalid", async () => {
            const entered = "fake";
            const addSession = jest.spyOn(extension, "addSession");

            Object.defineProperty(profileLoader.Profiles, "getInstance", {
                value: jest.fn(() => {
                    return {
                        allProfiles: [{name: "firstName"}, {name: "secondName"}],
                        defaultProfile: {name: "firstName"},
                        createNewConnection: jest.fn(()=>{
                            return {};
                        }),
                    };
                })
            });

            // Assert edge condition user cancels the input path box
            createQuickPick.mockReturnValue({
                placeholder: "Choose \"Create new...\" to define a new profile or select an existing profile to Add to the Data Set Explorer",
                activeItems: [qpItem],
                ignoreFocusOut: true,
                items: [qpItem],
                value: entered,
                show: jest.fn(()=>{
                    return {};
                }),
                hide: jest.fn(()=>{
                    return {};
                }),
                onDidAccept: jest.fn(()=>{
                    return {};
                })
            });

            await extension.addSession(testTree);
            expect(extension.addSession).toHaveBeenCalled();

        });
    });

    it("Testing that createFile is executed successfully", async () => {
        showQuickPick.mockReset();
        getConfiguration.mockReset();
        showInputBox.mockReset();
        dataSetCreate.mockReset();

        getConfiguration.mockReturnValue("FakeConfig");
        showInputBox.mockReturnValueOnce("FakeName");


        showQuickPick.mockResolvedValueOnce("Data Set Binary");
        await extension.createFile(sessNode, testTree);
        showQuickPick.mockResolvedValueOnce("Data Set C");
        await extension.createFile(sessNode, testTree);
        showQuickPick.mockResolvedValueOnce("Data Set Classic");
        await extension.createFile(sessNode, testTree);
        showQuickPick.mockResolvedValueOnce("Data Set Partitioned");
        await extension.createFile(sessNode, testTree);
        showQuickPick.mockResolvedValueOnce("Data Set Sequential");
        await extension.createFile(sessNode, testTree);

        // tslint:disable-next-line: no-magic-numbers
        expect(showQuickPick.mock.calls.length).toBe(5);
        // tslint:disable-next-line: no-magic-numbers
        expect(getConfiguration.mock.calls.length).toBe(5);
        expect(getConfiguration.mock.calls[0][0]).toBe("Zowe-Default-Datasets-Binary");
        expect(getConfiguration.mock.calls[1][0]).toBe("Zowe-Default-Datasets-C");
        expect(getConfiguration.mock.calls[2][0]).toBe("Zowe-Default-Datasets-Classic");
        // tslint:disable-next-line: no-magic-numbers
        expect(getConfiguration.mock.calls[3][0]).toBe("Zowe-Default-Datasets-PDS");
        // tslint:disable-next-line: no-magic-numbers
        expect(getConfiguration.mock.calls[4][0]).toBe("Zowe-Default-Datasets-PS");
        // tslint:disable-next-line: no-magic-numbers
        expect(showInputBox.mock.calls.length).toBe(5);
        // tslint:disable-next-line: no-magic-numbers
        expect(dataSetCreate.mock.calls.length).toBe(5);
        expect(dataSetCreate.mock.calls[0][0]).toEqual(session);

        showQuickPick.mockReset();
        getConfiguration.mockReset();
        showInputBox.mockReset();
        dataSetCreate.mockReset();
        showInformationMessage.mockReset();
        showErrorMessage.mockReset();

        showQuickPick.mockResolvedValueOnce("Data Set Sequential");
        getConfiguration.mockReturnValue("FakeConfig");
        showInputBox.mockReturnValueOnce("FakeName");
        await extension.createFile(sessNode, testTree);

        showQuickPick.mockResolvedValueOnce("Data Set Sequential");
        getConfiguration.mockReturnValue("FakeConfig");
        showInputBox.mockReturnValueOnce("FakeName");
        dataSetCreate.mockRejectedValueOnce(Error("Generic Error"));
        try {
            await extension.createFile(sessNode, testTree);
        } catch (err) {
            // do nothing
        }

        expect(showErrorMessage.mock.calls.length).toBe(1);
        expect(showErrorMessage.mock.calls[0][0]).toBe("Generic Error");


        showQuickPick.mockReset();
        showErrorMessage.mockReset();

        showQuickPick.mockReturnValueOnce(undefined);
        try {
            await extension.createFile(sessNode, testTree);
            // tslint:disable-next-line:no-empty
        } catch (err) {
        }

        expect(showQuickPick.mock.calls.length).toBe(1);
        expect(showErrorMessage.mock.calls.length).toBe(0);
    });

    it("tests the createFile for prompt credentials", async () => {
        Object.defineProperty(profileLoader.Profiles, "getInstance", {
            value: jest.fn(() => {
                return {
                    allProfiles: [{name: "firstName", profile: {user:undefined, password: undefined}}, {name: "secondName"}],
                    defaultProfile: {name: "firstName"},
                    promptCredentials: jest.fn(()=> {
                        return [{values: "fake"}, {values: "fake"}, {values: "fake"}];
                    }),
                };
            })
        });
        const sessionwocred = new brtimperative.Session({
            user: "",
            password: "",
            hostname: "fake",
            protocol: "https",
            type: "basic",
        });

        createBasicZosmfSession.mockReturnValue(sessionwocred);
        const newsessNode = new ZoweNode("sestest", vscode.TreeItemCollapsibleState.Expanded, null, sessionwocred);
        newsessNode.contextValue = extension.DS_SESSION_CONTEXT;

        showQuickPick.mockReset();
        getConfiguration.mockReset();
        showInputBox.mockReset();
        dataSetCreate.mockReset();

        getConfiguration.mockReturnValue("FakeConfig");
        showInputBox.mockReturnValueOnce("FakeName");


        showQuickPick.mockResolvedValueOnce("Data Set Binary");
        await extension.createFile(newsessNode, testTree);
        showQuickPick.mockResolvedValueOnce("Data Set C");
        await extension.createFile(newsessNode, testTree);
        showQuickPick.mockResolvedValueOnce("Data Set Classic");
        await extension.createFile(newsessNode, testTree);
        showQuickPick.mockResolvedValueOnce("Data Set Partitioned");
        await extension.createFile(newsessNode, testTree);
        showQuickPick.mockResolvedValueOnce("Data Set Sequential");
        await extension.createFile(newsessNode, testTree);

        // tslint:disable-next-line: no-magic-numbers
        expect(showQuickPick.mock.calls.length).toBe(5);
        // tslint:disable-next-line: no-magic-numbers
        expect(getConfiguration.mock.calls.length).toBe(5);
        expect(getConfiguration.mock.calls[0][0]).toBe("Zowe-Default-Datasets-Binary");
        expect(getConfiguration.mock.calls[1][0]).toBe("Zowe-Default-Datasets-C");
        expect(getConfiguration.mock.calls[2][0]).toBe("Zowe-Default-Datasets-Classic");
        // tslint:disable-next-line: no-magic-numbers
        expect(getConfiguration.mock.calls[3][0]).toBe("Zowe-Default-Datasets-PDS");
        // tslint:disable-next-line: no-magic-numbers
        expect(getConfiguration.mock.calls[4][0]).toBe("Zowe-Default-Datasets-PS");
        // tslint:disable-next-line: no-magic-numbers
        expect(showInputBox.mock.calls.length).toBe(5);
        // tslint:disable-next-line: no-magic-numbers
        expect(dataSetCreate.mock.calls.length).toBe(5);
    });

    it("tests the createFile for prompt credentials, favorite route", async () => {
        Object.defineProperty(profileLoader.Profiles, "getInstance", {
            value: jest.fn(() => {
                return {
                    allProfiles: [{name: "firstName", profile: {user:undefined, password: undefined}}, {name: "secondName"}],
                    defaultProfile: {name: "firstName"},
                    promptCredentials: jest.fn(()=> {
                        return [{values: "fake"}, {values: "fake"}, {values: "fake"}];
                    }),
                };
            })
        });
        const sessionwocred = new brtimperative.Session({
            user: "",
            password: "",
            hostname: "fake",
            protocol: "https",
            type: "basic",
        });

        createBasicZosmfSession.mockReturnValue(sessionwocred);
        const newsessNode = new ZoweNode("sestest", vscode.TreeItemCollapsibleState.Expanded, null, sessionwocred);
        newsessNode.contextValue = extension.DS_SESSION_CONTEXT + extension.FAV_SUFFIX;

        showQuickPick.mockReset();
        getConfiguration.mockReset();
        showInputBox.mockReset();
        dataSetCreate.mockReset();

        getConfiguration.mockReturnValue("FakeConfig");
        showInputBox.mockReturnValueOnce("FakeName");


        showQuickPick.mockResolvedValueOnce("Data Set Binary");
        await extension.createFile(newsessNode, testTree);
        showQuickPick.mockResolvedValueOnce("Data Set C");
        await extension.createFile(newsessNode, testTree);
        showQuickPick.mockResolvedValueOnce("Data Set Classic");
        await extension.createFile(newsessNode, testTree);
        showQuickPick.mockResolvedValueOnce("Data Set Partitioned");
        await extension.createFile(newsessNode, testTree);
        showQuickPick.mockResolvedValueOnce("Data Set Sequential");
        await extension.createFile(newsessNode, testTree);

        // tslint:disable-next-line: no-magic-numbers
        expect(showQuickPick.mock.calls.length).toBe(5);
        // tslint:disable-next-line: no-magic-numbers
        expect(getConfiguration.mock.calls.length).toBe(5);
        expect(getConfiguration.mock.calls[0][0]).toBe("Zowe-Default-Datasets-Binary");
        expect(getConfiguration.mock.calls[1][0]).toBe("Zowe-Default-Datasets-C");
        expect(getConfiguration.mock.calls[2][0]).toBe("Zowe-Default-Datasets-Classic");
        // tslint:disable-next-line: no-magic-numbers
        expect(getConfiguration.mock.calls[3][0]).toBe("Zowe-Default-Datasets-PDS");
        // tslint:disable-next-line: no-magic-numbers
        expect(getConfiguration.mock.calls[4][0]).toBe("Zowe-Default-Datasets-PS");
        // tslint:disable-next-line: no-magic-numbers
        expect(showInputBox.mock.calls.length).toBe(5);
        // tslint:disable-next-line: no-magic-numbers
        expect(dataSetCreate.mock.calls.length).toBe(5);
    });

    it("tests the createFile for prompt credentials error", async () => {
        Object.defineProperty(profileLoader.Profiles, "getInstance", {
            value: jest.fn(() => {
                return {
                    allProfiles: [{name: "firstName", profile: {user:undefined, password: undefined}}, {name: "secondName"}],
                    defaultProfile: {name: "firstName"},
                };
            })
        });
        const sessionwocred = new brtimperative.Session({
            user: "",
            password: "",
            hostname: "fake",
            protocol: "https",
            type: "basic",
        });
        const createFile = jest.spyOn(extension, "createFile");
        createBasicZosmfSession.mockReturnValue(sessionwocred);
        const newsessNode = new ZoweNode("sestest", vscode.TreeItemCollapsibleState.Expanded, null, sessionwocred);
        newsessNode.contextValue = extension.DS_SESSION_CONTEXT;

        showQuickPick.mockReset();
        getConfiguration.mockReset();
        showInputBox.mockReset();
        dataSetCreate.mockReset();

        getConfiguration.mockReturnValue("FakeConfig");
        showInputBox.mockReturnValueOnce("FakeName");


        showQuickPick.mockResolvedValueOnce("Data Set Binary");
        await extension.createFile(newsessNode, testTree);
        expect(extension.createFile).toHaveBeenCalled();
    });

    it("Testing that deleteDataset is executed successfully", async () => {
        existsSync.mockReset();
        unlinkSync.mockReset();
        showQuickPick.mockReset();

        let node = new ZoweNode("HLQ.TEST.NODE", vscode.TreeItemCollapsibleState.None, sessNode, null);
        const parent = new ZoweNode("parent", vscode.TreeItemCollapsibleState.Collapsed, sessNode, null);
        let child = new ZoweNode("child", vscode.TreeItemCollapsibleState.None, parent, null);

        existsSync.mockReturnValueOnce(true);
        showQuickPick.mockResolvedValueOnce("Yes");
        await extension.deleteDataset(node, testTree);
        expect(delDataset.mock.calls.length).toBe(1);
        expect(delDataset.mock.calls[0][0]).toBe(session);
        expect(delDataset.mock.calls[0][1]).toBe(node.label);
        expect(existsSync.mock.calls.length).toBe(1);
        expect(existsSync.mock.calls[0][0]).toBe(path.join(extension.DS_DIR,
            node.getSessionNode().label, node.label ));
        expect(unlinkSync.mock.calls.length).toBe(1);
        expect(unlinkSync.mock.calls[0][0]).toBe(path.join(extension.DS_DIR,
            node.getSessionNode().label, node.label ));

        unlinkSync.mockReset();
        delDataset.mockReset();
        existsSync.mockReturnValueOnce(false);
        showQuickPick.mockResolvedValueOnce("Yes");
        await extension.deleteDataset(child, testTree);

        expect(unlinkSync.mock.calls.length).toBe(0);
        expect(delDataset.mock.calls[0][1]).toBe(child.mParent.label + "(" + child.label + ")");

        delDataset.mockReset();
        delDataset.mockRejectedValueOnce(Error("not found"));
        showQuickPick.mockResolvedValueOnce("Yes");

        await expect(extension.deleteDataset(node, testTree)).rejects.toEqual(Error("not found"));

        expect(showInformationMessage.mock.calls.length).toBe(1);
        expect(showInformationMessage.mock.calls[0][0]).toBe("Unable to find file: " + node.label + " was probably already deleted.");

        delDataset.mockReset();
        showErrorMessage.mockReset();
        delDataset.mockRejectedValueOnce(Error(""));
        showQuickPick.mockResolvedValueOnce("Yes");

        await expect(extension.deleteDataset(node, testTree)).rejects.toEqual(Error(""));

        expect(showErrorMessage.mock.calls.length).toBe(1);
        expect(showErrorMessage.mock.calls[0][0]).toEqual(Error(""));

        showQuickPick.mockResolvedValueOnce("No");

        await extension.deleteDataset(child, testTree);

        existsSync.mockReturnValueOnce(true);
        node = new ZoweNode("HLQ.TEST.NODE", vscode.TreeItemCollapsibleState.None, sessNode, null);
        node.contextValue = extension.DS_PDS_CONTEXT + extension.FAV_SUFFIX;
        await extension.deleteDataset(node, testTree);

        existsSync.mockReturnValueOnce(true);
        node.contextValue = extension.DS_PDS_CONTEXT + extension.FAV_SUFFIX;
        child = new ZoweNode("child", vscode.TreeItemCollapsibleState.None, node, null);
        await extension.deleteDataset(child, testTree);
    });

    it("Testing that deleteDataset is executed successfully for favorite", async () => {
        existsSync.mockReset();
        unlinkSync.mockReset();
        showQuickPick.mockReset();
        delDataset.mockReset();
        mockRemoveFavorite.mockReset();

        const node = new ZoweNode("[sestest]: HLQ.TEST.DELETE.PARENT", vscode.TreeItemCollapsibleState.None, sessNode, null);
        const child = new ZoweNode("[sestest]: HLQ.TEST.DELETE.NODE", vscode.TreeItemCollapsibleState.None, node, null);
        node.contextValue = extension.FAVORITE_CONTEXT;

        existsSync.mockReturnValueOnce(true);
        showQuickPick.mockResolvedValueOnce("Yes");
        await extension.deleteDataset(child, testTree);

        expect(delDataset.mock.calls.length).toBe(1);
        expect(delDataset.mock.calls[0][0]).toBe(session);
        expect(delDataset.mock.calls[0][1]).toBe("HLQ.TEST.DELETE.NODE");
        expect(mockRemoveFavorite.mock.calls.length).toBe(1);
        expect(mockRemoveFavorite.mock.calls[0][0].label).toBe( "[sestest]: HLQ.TEST.DELETE.NODE" );
        expect(existsSync.mock.calls.length).toBe(1);
        expect(existsSync.mock.calls[0][0]).toBe(path.join(extension.DS_DIR,
            node.getSessionNode().label, "HLQ.TEST.DELETE.NODE" ));
        expect(unlinkSync.mock.calls.length).toBe(1);
        expect(unlinkSync.mock.calls[0][0]).toBe(path.join(extension.DS_DIR,
            node.getSessionNode().label, "HLQ.TEST.DELETE.NODE" ));
    });

    it("Testing that deleteDataset is executed successfully for pdsf", async () => {
        existsSync.mockReset();
        unlinkSync.mockReset();
        showQuickPick.mockReset();
        delDataset.mockReset();
        mockRemoveFavorite.mockReset();

        const node = new ZoweNode("[sestest]: HLQ.TEST.DELETE.PDS", vscode.TreeItemCollapsibleState.None, sessNode, null);
        const child = new ZoweNode("[sestest]: HLQ.TEST.DELETE.PDS(MEMBER)", vscode.TreeItemCollapsibleState.None, node, null);
        node.contextValue = extension.DS_PDS_CONTEXT + extension.FAV_SUFFIX;

        existsSync.mockReturnValueOnce(true);
        showQuickPick.mockResolvedValueOnce("Yes");
        await extension.deleteDataset(child, testTree);

        expect(delDataset.mock.calls.length).toBe(1);
        expect(delDataset.mock.calls[0][0]).toBe(session);
        expect(delDataset.mock.calls[0][1]).toBe("HLQ.TEST.DELETE.PDS([sestest]: HLQ.TEST.DELETE.PDS(MEMBER))");
        expect(mockRemoveFavorite.mock.calls.length).toBe(1);
        expect(mockRemoveFavorite.mock.calls[0][0].label).toBe( "[sestest]: HLQ.TEST.DELETE.PDS(MEMBER)" );
        expect(existsSync.mock.calls.length).toBe(1);
        expect(existsSync.mock.calls[0][0]).toBe(path.join(extension.DS_DIR,
            node.getSessionNode().label, "HLQ.TEST.DELETE.PDS([sestest]: HLQ.TEST.DELETE.PDS(MEMBER))" ));
        expect(unlinkSync.mock.calls.length).toBe(1);
        expect(unlinkSync.mock.calls[0][0]).toBe(path.join(extension.DS_DIR,
            node.getSessionNode().label, "HLQ.TEST.DELETE.PDS([sestest]: HLQ.TEST.DELETE.PDS(MEMBER))" ));
    });

    it("Testing that deleteDataset fails if junk passed", async () => {
        existsSync.mockReset();
        unlinkSync.mockReset();
        showQuickPick.mockReset();
        delDataset.mockReset();
        mockRemoveFavorite.mockReset();
        showErrorMessage.mockReset();

        const node = new ZoweNode("[sestest]: HLQ.TEST.DELETE.PARENT", vscode.TreeItemCollapsibleState.None, sessNode, null);
        const parent = new ZoweNode("sestest", vscode.TreeItemCollapsibleState.Collapsed, sessNode, null);
        const child = new ZoweNode("[sestest]: HLQ.TEST.DELETE.NODE", vscode.TreeItemCollapsibleState.None, node, null);
        node.contextValue = "junk";

        existsSync.mockReturnValueOnce(true);
        showQuickPick.mockResolvedValueOnce("Yes");
        await expect(extension.deleteDataset(child, testTree)).rejects.toEqual(Error("deleteDataSet() called from invalid node."));
        expect(showErrorMessage.mock.calls.length).toBe(1);
        expect(showErrorMessage.mock.calls[0][0].message).toEqual("deleteDataSet() called from invalid node.");
    });

    it("Testing that enterPattern is executed successfully", async () => {
        showInformationMessage.mockReset();
        showInputBox.mockReset();

        const node = new ZoweNode("node", vscode.TreeItemCollapsibleState.None, sessNode, null);
        node.pattern = "TEST";
        node.contextValue = extension.DS_SESSION_CONTEXT;

        showInputBox.mockReturnValueOnce("test");
        await extension.enterPattern(node, testTree);

        expect(showInputBox.mock.calls.length).toBe(1);
        expect(showInputBox.mock.calls[0][0]).toEqual({
            prompt: "Search data sets by entering patterns: use a comma to separate multiple patterns",
            value: node.pattern
        });
        expect(showInformationMessage.mock.calls.length).toBe(0);

        showInputBox.mockReturnValueOnce("");
        showInputBox.mockReset();
        showInformationMessage.mockReset();
        await extension.enterPattern(node, testTree);

        expect(showInformationMessage.mock.calls.length).toBe(1);
        expect(showInformationMessage.mock.calls[0][0]).toBe("You must enter a pattern.");
    });

    it("Testing that enterPattern is executed successfully for search favorite", async () => {
        mockAddSession.mockReset();
        const favoriteSample = new ZoweNode("[sestest]: HLQ.TEST", vscode.TreeItemCollapsibleState.None, undefined, null);

        await extension.enterPattern(favoriteSample, testTree);

        expect(mockAddSession.mock.calls.length).toBe(1);
        expect(mockAddSession.mock.calls[0][0]).toEqual("sestest");
    });

    it("Testing that saveFile is executed successfully", async () => {
        const testDoc: vscode.TextDocument = {
            fileName: path.join(extension.DS_DIR, "/sestest/HLQ.TEST.AFILE"),
            uri: null,
            isUntitled: null,
            languageId: null,
            version: null,
            isDirty: null,
            isClosed: null,
            save: null,
            eol: null,
            lineCount: null,
            lineAt: null,
            offsetAt: null,
            positionAt: null,
            getText: null,
            getWordRangeAtPosition: null,
            validateRange: null,
            validatePosition: null
        };

        const testResponse = {
            success: true,
            commandResponse: "",
            apiResponse: {
                items: []
            }
        };
        testTree.getChildren.mockReturnValueOnce([new ZoweNode("node", vscode.TreeItemCollapsibleState.None, sessNode, null), sessNode]);
        dataSetList.mockReset();
        showErrorMessage.mockReset();

        dataSetList.mockResolvedValueOnce(testResponse);

        await extension.saveFile(testDoc, testTree);

        expect(dataSetList.mock.calls.length).toBe(1);
        expect(dataSetList.mock.calls[0][0]).toEqual(session);
        expect(dataSetList.mock.calls[0][1]).toBe("HLQ.TEST.AFILE");
        expect(showErrorMessage.mock.calls.length).toBe(1);
        expect(showErrorMessage.mock.calls[0][0]).toBe("Data set failed to save. Data set may have been deleted on mainframe.");

        testResponse.apiResponse.items = ["Item1"];
        dataSetList.mockReset();
        pathToDataSet.mockReset();
        showErrorMessage.mockReset();

        testTree.getChildren.mockReturnValueOnce([sessNode]);
        dataSetList.mockResolvedValueOnce(testResponse);
        testResponse.success = true;
        pathToDataSet.mockResolvedValueOnce(testResponse);

        await extension.saveFile(testDoc, testTree);

        testTree.getChildren.mockReturnValueOnce([sessNode]);
        dataSetList.mockResolvedValueOnce(testResponse);
        testResponse.success = false;
        testResponse.commandResponse = "Save failed";
        pathToDataSet.mockResolvedValueOnce(testResponse);

        await extension.saveFile(testDoc, testTree);

        const testDoc2: vscode.TextDocument = {
            fileName: path.normalize("/sestest/HLQ.TEST.AFILE"),
            uri: null,
            isUntitled: null,
            languageId: null,
            version: null,
            isDirty: null,
            isClosed: null,
            save: null,
            eol: null,
            lineCount: null,
            lineAt: null,
            offsetAt: null,
            positionAt: null,
            getText: null,
            getWordRangeAtPosition: null,
            validateRange: null,
            validatePosition: null
        };

        testTree.getChildren.mockReturnValueOnce([sessNode]);
        dataSetList.mockReset();

        await extension.saveFile(testDoc2, testTree);

        expect(dataSetList.mock.calls.length).toBe(0);

        const testDoc3: vscode.TextDocument = {
            fileName: path.join(extension.DS_DIR, "/sestest/HLQ.TEST.AFILE(mem)"),
            uri: null,
            isUntitled: null,
            languageId: null,
            version: null,
            isDirty: null,
            isClosed: null,
            save: null,
            eol: null,
            lineCount: null,
            lineAt: null,
            offsetAt: null,
            positionAt: null,
            getText: null,
            getWordRangeAtPosition: null,
            validateRange: null,
            validatePosition: null
        };

        dataSetList.mockReset();
        showErrorMessage.mockReset();

        testTree.getChildren.mockReturnValueOnce([sessNode]);
        dataSetList.mockResolvedValueOnce(testResponse);
        testResponse.success = true;

        await extension.saveFile(testDoc3, testTree);
        testTree.getChildren.mockReturnValueOnce([new ZoweNode("node", vscode.TreeItemCollapsibleState.None, sessNode, null), sessNode]);
        dataSetList.mockReset();
        showErrorMessage.mockReset();
    });

    it("Testing that refreshAll is executed successfully", async () => {
        extension.refreshAll(testTree);
    });

    it("Testing that openPS is executed successfully", async () => {
        dataSet.mockReset();
        openTextDocument.mockReset();
        showTextDocument.mockReset();
        showErrorMessage.mockReset();
        existsSync.mockReset();
        withProgress.mockReset();

        const node = new ZoweNode("node", vscode.TreeItemCollapsibleState.None, sessNode, null);
        const parent = new ZoweNode("parent", vscode.TreeItemCollapsibleState.Collapsed, sessNode, null);
        const child = new ZoweNode("child", vscode.TreeItemCollapsibleState.None, parent, null);

        existsSync.mockReturnValue(null);
        openTextDocument.mockResolvedValueOnce("test doc");

        await extension.openPS(node, true);

        expect(existsSync.mock.calls.length).toBe(1);
        expect(existsSync.mock.calls[0][0]).toBe(path.join(extension.DS_DIR,
            node.getSessionNode().label.trim(), node.label));
        expect(withProgress).toBeCalledWith(
            {
                location: vscode.ProgressLocation.Notification,
                title: "Opening data set..."
            }, expect.any(Function)
        );
        withProgress(downloadDataset);
        expect(withProgress).toBeCalledWith(downloadDataset);
        // expect(dataSet.mock.calls.length).toBe(1);
        // expect(dataSet.mock.calls[0][0]).toBe(session);
        // expect(dataSet.mock.calls[0][1]).toBe(node.label);
        // expect(dataSet.mock.calls[0][2]).toEqual({file: extension.getDocumentFilePath(node.label, node)});
        expect(openTextDocument.mock.calls.length).toBe(1);
        expect(openTextDocument.mock.calls[0][0]).toBe(extension.getDocumentFilePath(node.label, node));
        expect(showTextDocument.mock.calls.length).toBe(1);
        expect(showTextDocument.mock.calls[0][0]).toBe("test doc");

        openTextDocument.mockResolvedValueOnce("test doc");
        const node2 = new ZoweNode("HLQ.TEST.NODE", vscode.TreeItemCollapsibleState.None, sessNode, null);

        await extension.openPS(node2, true);

        dataSet.mockReset();
        openTextDocument.mockReset();
        showTextDocument.mockReset();
        existsSync.mockReset();

        existsSync.mockReturnValue("exists");
        showTextDocument.mockRejectedValueOnce(Error("testError"));

        try {
            await extension.openPS(child, true);
        } catch (err) {
            // do nothing
        }

        expect(dataSet.mock.calls.length).toBe(0);
        expect(openTextDocument.mock.calls.length).toBe(1);
        expect(openTextDocument.mock.calls[0][0]).toBe(extension.getDocumentFilePath(parent.label + "(" + child.label + ")", node));
        expect(showTextDocument.mock.calls.length).toBe(1);
        expect(showErrorMessage.mock.calls.length).toBe(1);
        expect(showErrorMessage.mock.calls[0][0]).toBe("testError");

        const child2 = new ZoweNode("child", vscode.TreeItemCollapsibleState.None, node2, null);
        try {
            await extension.openPS(child2, true);
        } catch (err) {
            // do nothing
        }

        openTextDocument.mockReset();
        showTextDocument.mockReset();
        parent.contextValue = extension.DS_PDS_CONTEXT + extension.FAV_SUFFIX;
        await extension.openPS(child, true);
        expect(openTextDocument.mock.calls.length).toBe(1);
        expect(showTextDocument.mock.calls.length).toBe(1);

        showTextDocument.mockReset();
        openTextDocument.mockReset();

        parent.contextValue = extension.FAVORITE_CONTEXT;
        await extension.openPS(child, true);
        expect(openTextDocument.mock.calls.length).toBe(1);
        expect(showTextDocument.mock.calls.length).toBe(1);

        showErrorMessage.mockReset();
    });

    it("Testing that that openPS credentials prompt is executed successfully", async () => {
        showQuickPick.mockReset();
        showInputBox.mockReset();
        showTextDocument.mockReset();
        openTextDocument.mockReset();
        const sessionwocred = new brtimperative.Session({
            user: "",
            password: "",
            hostname: "fake",
            port: 443,
            protocol: "https",
            type: "basic",
        });
        const dsNode = new ZoweNode("testSess", vscode.TreeItemCollapsibleState.Expanded, sessNode, sessionwocred);
        dsNode.contextValue = extension.DS_SESSION_CONTEXT;
        Object.defineProperty(profileLoader.Profiles, "getInstance", {
            value: jest.fn(() => {
                return {
                    allProfiles: [{name: "firstName", profile: {user:undefined, password: undefined}}, {name: "secondName"}],
                    defaultProfile: {name: "firstName"},
                    promptCredentials: jest.fn(()=> {
                        return [{values: "fake"}, {values: "fake"}, {values: "fake"}];
                    }),
                };
            })
        });

        showInputBox.mockReturnValueOnce("fake");
        showInputBox.mockReturnValueOnce("fake");

        await extension.openPS(dsNode, true);
        expect(openTextDocument.mock.calls.length).toBe(1);
        expect(showTextDocument.mock.calls.length).toBe(1);
    });

    it("Testing that that openPS credentials prompt works with favorites", async () => {
        showTextDocument.mockReset();
        openTextDocument.mockReset();
        showQuickPick.mockReset();
        showInputBox.mockReset();
        const sessionwocred = new brtimperative.Session({
            user: "",
            password: "",
            hostname: "fake",
            port: 443,
            protocol: "https",
            type: "basic",
        });
        const dsNode = new ZoweNode("[test]: TEST.JCL", vscode.TreeItemCollapsibleState.Expanded, sessNode, sessionwocred);
        dsNode.contextValue = extension.DS_PDS_CONTEXT + extension.FAV_SUFFIX;
        Object.defineProperty(profileLoader.Profiles, "getInstance", {
            value: jest.fn(() => {
                return {
                    allProfiles: [{name: "firstName", profile: {user:undefined, password: undefined}}, {name: "secondName"}],
                    defaultProfile: {name: "firstName"},
                    promptCredentials: jest.fn(()=> {
                        return [{values: "fake"}, {values: "fake"}, {values: "fake"}];
                    }),
                };
            })
        });

        showInputBox.mockReturnValueOnce("fake");
        showInputBox.mockReturnValueOnce("fake");

        await extension.openPS(dsNode, true);
        expect(openTextDocument.mock.calls.length).toBe(1);
        expect(showTextDocument.mock.calls.length).toBe(1);
    });

    it("Testing that that openPS credentials prompt ends in error", async () => {
        showTextDocument.mockReset();
        openTextDocument.mockReset();
        showQuickPick.mockReset();
        showInputBox.mockReset();
        const sessionwocred = new brtimperative.Session({
            user: "",
            password: "",
            hostname: "fake",
            port: 443,
            protocol: "https",
            type: "basic",
        });
        const dsNode = new ZoweNode("testSess", vscode.TreeItemCollapsibleState.Expanded, sessNode, sessionwocred);
        dsNode.contextValue = extension.DS_SESSION_CONTEXT;
        Object.defineProperty(profileLoader.Profiles, "getInstance", {
            value: jest.fn(() => {
                return {
                    allProfiles: [{name: "firstName", profile: {user:undefined, password: undefined}}, {name: "secondName"}],
                    defaultProfile: {name: "firstName"}
                };
            })
        });

        await extension.openPS(dsNode, true);
        expect(showErrorMessage.mock.calls.length).toBe(1);
        showQuickPick.mockReset();
        showInputBox.mockReset();
        showInformationMessage.mockReset();
        showErrorMessage.mockReset();
    });

    it("Testing that safeSave is executed successfully", async () => {
        dataSet.mockReset();
        openTextDocument.mockReset();
        showTextDocument.mockReset();
        showInformationMessage.mockReset();

        const node = new ZoweNode("node", vscode.TreeItemCollapsibleState.None, sessNode, null);
        const parent = new ZoweNode("parent", vscode.TreeItemCollapsibleState.Collapsed, sessNode, null);
        const child = new ZoweNode("child", vscode.TreeItemCollapsibleState.None, parent, null);

        openTextDocument.mockResolvedValueOnce("test");

        await extension.safeSave(node);

        expect(dataSet.mock.calls.length).toBe(1);
        expect(dataSet.mock.calls[0][0]).toBe(session);
        expect(dataSet.mock.calls[0][1]).toBe(node.label);
        expect(dataSet.mock.calls[0][2]).toEqual({file: extension.getDocumentFilePath(node.label, node)});
        expect(openTextDocument.mock.calls.length).toBe(1);
        expect(openTextDocument.mock.calls[0][0]).toBe(path.join(extension.DS_DIR,
            node.getSessionNode().label.trim(), node.label ));
        expect(showTextDocument.mock.calls.length).toBe(1);
        expect(showTextDocument.mock.calls[0][0]).toBe("test");
        expect(save.mock.calls.length).toBe(1);

        dataSet.mockReset();
        dataSet.mockRejectedValueOnce(Error("not found"));

        await extension.safeSave(node);

        expect(showInformationMessage.mock.calls.length).toBe(1);
        expect(showInformationMessage.mock.calls[0][0]).toBe("Unable to find file: " + node.label + " was probably deleted.");

        dataSet.mockReset();
        showErrorMessage.mockReset();
        dataSet.mockRejectedValueOnce(Error(""));

        await extension.safeSave(child);

        expect(showErrorMessage.mock.calls.length).toBe(1);
        expect(showErrorMessage.mock.calls[0][0]).toEqual("");

        openTextDocument.mockResolvedValueOnce("test");
        openTextDocument.mockResolvedValueOnce("test");

        dataSet.mockReset();
        openTextDocument.mockReset();
        node.contextValue = extension.DS_PDS_CONTEXT + extension.FAV_SUFFIX;
        await extension.safeSave(node);
        expect(openTextDocument.mock.calls.length).toBe(1);
        expect(dataSet.mock.calls.length).toBe(1);

        dataSet.mockReset();
        openTextDocument.mockReset();
        parent.contextValue = extension.DS_PDS_CONTEXT + extension.FAV_SUFFIX;
        await extension.safeSave(child);
        expect(openTextDocument.mock.calls.length).toBe(1);
        expect(dataSet.mock.calls.length).toBe(1);

        dataSet.mockReset();
        openTextDocument.mockReset();
        parent.contextValue = extension.FAVORITE_CONTEXT;
        await extension.safeSave(child);
        expect(openTextDocument.mock.calls.length).toBe(1);
        expect(dataSet.mock.calls.length).toBe(1);

        showErrorMessage.mockReset();
        dataSet.mockReset();
        openTextDocument.mockReset();
        parent.contextValue = "turnip";
        await extension.safeSave(child);
        expect(openTextDocument.mock.calls.length).toBe(0);
        expect(dataSet.mock.calls.length).toBe(0);
        expect(showErrorMessage.mock.calls.length).toBe(1);
        expect(showErrorMessage.mock.calls[0][0]).toEqual("safeSave() called from invalid node.");
    });

    it("Testing that safeSaveUSS is executed successfully", async () => {
        ussFile.mockReset();
        openTextDocument.mockReset();
        showTextDocument.mockReset();
        showInformationMessage.mockReset();
        save.mockReset();

        const node = new ZoweUSSNode("node", vscode.TreeItemCollapsibleState.None, ussNode, null, null);
        const parent = new ZoweUSSNode("parent", vscode.TreeItemCollapsibleState.Collapsed, ussNode, null, null);
        const child = new ZoweUSSNode("child", vscode.TreeItemCollapsibleState.None, parent, null, null);

        openTextDocument.mockResolvedValueOnce("test");

        await extension.safeSaveUSS(node);

        expect(ussFile.mock.calls.length).toBe(1);
        expect(ussFile.mock.calls[0][0]).toBe(node.getSession());
        expect(ussFile.mock.calls[0][1]).toBe(node.fullPath);
        expect(ussFile.mock.calls[0][2]).toEqual({file: extension.getUSSDocumentFilePath(node)});
        expect(openTextDocument.mock.calls.length).toBe(1);
        expect(openTextDocument.mock.calls[0][0]).toBe(path.join(extension.getUSSDocumentFilePath(node)));
        expect(showTextDocument.mock.calls.length).toBe(1);
        expect(showTextDocument.mock.calls[0][0]).toBe("test");
        expect(save.mock.calls.length).toBe(1);

        ussFile.mockReset();
        ussFile.mockRejectedValueOnce(Error("not found"));

        await extension.safeSaveUSS(node);

        expect(showInformationMessage.mock.calls.length).toBe(1);
        expect(showInformationMessage.mock.calls[0][0]).toBe("Unable to find file: " + node.fullPath + " was probably deleted.");

        ussFile.mockReset();
        showErrorMessage.mockReset();
        ussFile.mockRejectedValueOnce(Error(""));

        await extension.safeSaveUSS(child);

        expect(showErrorMessage.mock.calls.length).toBe(1);
        expect(showErrorMessage.mock.calls[0][0]).toEqual("");
    });

    it("Testing that refreshUSS correctly executes with and without error", async () => {
        const node = new ZoweUSSNode("test-node", vscode.TreeItemCollapsibleState.None, ussNode, null, "/");
        const parent = new ZoweUSSNode("parent", vscode.TreeItemCollapsibleState.Collapsed, node, null, "/");
        const child = new ZoweUSSNode("child", vscode.TreeItemCollapsibleState.None, parent, null, "/");

        node.contextValue = extension.USS_SESSION_CONTEXT;
        node.fullPath = "/u/myuser";

        showErrorMessage.mockReset();
        openTextDocument.mockReset();
        openTextDocument.mockResolvedValueOnce({isDirty: true});
        ussFile.mockReset();
        showTextDocument.mockReset();
        executeCommand.mockReset();

        await extension.refreshUSS(node);

        expect(ussFile.mock.calls.length).toBe(1);
        expect(ussFile.mock.calls[0][0]).toBe(node.getSession());
        expect(ussFile.mock.calls[0][1]).toBe(node.fullPath);
        expect(ussFile.mock.calls[0][2]).toEqual({
            file: extension.getUSSDocumentFilePath(node)
        });
        expect(openTextDocument.mock.calls.length).toBe(1);
        expect(openTextDocument.mock.calls[0][0]).toBe(path.join(extension.getUSSDocumentFilePath(node)));
        expect(showTextDocument.mock.calls.length).toBe(2);
        expect(executeCommand.mock.calls.length).toBe(1);


        showInformationMessage.mockReset();
        openTextDocument.mockResolvedValueOnce({isDirty: false});
        executeCommand.mockReset();

        await extension.refreshUSS(node);

        expect(executeCommand.mock.calls.length).toBe(0);

        ussFile.mockRejectedValueOnce(Error("not found"));
        showInformationMessage.mockReset();

        await extension.refreshUSS(node);

        expect(showInformationMessage.mock.calls.length).toBe(1);
        expect(showInformationMessage.mock.calls[0][0]).toBe("Unable to find file: " + node.label + " was probably deleted.");

        showErrorMessage.mockReset();
        ussFile.mockReset();
        ussFile.mockRejectedValueOnce(Error(""));

        await extension.refreshUSS(child);

        expect(ussFile.mock.calls[0][1]).toBe(child.fullPath);
        expect(showErrorMessage.mock.calls.length).toBe(1);
        expect(showErrorMessage.mock.calls[0][0]).toEqual(Error(""));

        showErrorMessage.mockReset();
        openTextDocument.mockReset();
        openTextDocument.mockResolvedValueOnce({isDirty: true});
        openTextDocument.mockResolvedValueOnce({isDirty: true});
        ussFile.mockReset();
        showTextDocument.mockReset();

        ussFile.mockReset();
        node.contextValue = "file";
        await extension.refreshUSS(node);
        expect(ussFile.mock.calls[0][1]).toEqual("/u/myuser");

        ussFile.mockReset();
        node.contextValue = extension.USS_DIR_CONTEXT;
        await extension.refreshUSS(child);
        expect(ussFile.mock.calls[0][1]).toBe("/child");

        ussFile.mockReset();
        parent.contextValue = extension.USS_DIR_CONTEXT + extension.FAV_SUFFIX;
        await extension.refreshUSS(child);
        expect(ussFile.mock.calls[0][1]).toBe("/child");

        ussFile.mockReset();
        openTextDocument.mockReset();
        showTextDocument.mockReset();
        existsSync.mockReset();
        showErrorMessage.mockReset();

        const badparent = new ZoweUSSNode("parent", vscode.TreeItemCollapsibleState.Collapsed, ussNode, null, null);
        badparent.contextValue = "turnip";
        const brat = new ZoweUSSNode("brat", vscode.TreeItemCollapsibleState.None, badparent, null, null);
        try {
            await extension.refreshUSS(brat);
        } catch (err) {
            expect(err.message).toEqual("refreshPS() called from invalid node.");
        }
        expect(ussFile.mock.calls.length).toBe(0);
        expect(showErrorMessage.mock.calls.length).toBe(1);
        expect(showErrorMessage.mock.calls[0][0]).toBe("refreshUSS() called from invalid node.");
    });

    describe("Add USS Session Unit Test", () => {
        const qpItem: vscode.QuickPickItem = new utils.FilterDescriptor("\uFF0B " + "Create a new filter");

        beforeEach(() => {
            Object.defineProperty(profileLoader.Profiles, "getInstance", {
                value: jest.fn(() => {
                    return {
                        allProfiles: [{name: "firstName"}, {name: "secondName"}],
                        defaultProfile: {name: "firstName"},
                        createNewConnection: jest.fn(()=>{
                            return {newprofile: "fake"};
                        }),
                        listProfile: jest.fn(()=>{
                            return {};
                        }),
                    };
                })
            });
            const resolveQuickPickHelper = jest.spyOn(utils, "resolveQuickPickHelper").mockImplementation(
                () => Promise.resolve(qpItem)
            );
        });

        afterEach(() => {
            showQuickPick.mockReset();
            showInputBox.mockReset();
            showInformationMessage.mockReset();
        });

        it("Testing that addUSSSession will cancel if there is no profile name", async () => {
            const entered = undefined;

            // Assert edge condition user cancels the input path box
            createQuickPick.mockReturnValue({
                placeholder: "Choose \"Create new...\" to define a new profile or select an existing profile to Add to the Data Set Explorer",
                activeItems: [qpItem],
                ignoreFocusOut: true,
                items: [qpItem],
                value: entered,
                show: jest.fn(()=>{
                    return {};
                }),
                hide: jest.fn(()=>{
                    return {};
                }),
                onDidAccept: jest.fn(()=>{
                    return {};
                })
            });

            await extension.addUSSSession(testTree);
            expect(showInformationMessage.mock.calls[0][0]).toEqual("Profile Name was not supplied. Operation Cancelled");
        });

        it("Testing that addUSSSession with supplied profile name", async () => {
            const entered = undefined;
            const addUSSSession = jest.spyOn(extension, "addUSSSession");

            // Assert edge condition user cancels the input path box
            createQuickPick.mockReturnValue({
                placeholder: "Choose \"Create new...\" to define a new profile or select an existing profile to Add to the Data Set Explorer",
                activeItems: [qpItem],
                ignoreFocusOut: true,
                items: [qpItem],
                value: entered,
                show: jest.fn(()=>{
                    return {};
                }),
                hide: jest.fn(()=>{
                    return {};
                }),
                onDidAccept: jest.fn(()=>{
                    return {};
                })
            });

            showInputBox.mockReturnValueOnce("fake");
            await extension.addUSSSession(testUSSTree);
            expect(extension.addUSSSession).toHaveBeenCalled();

        });

        it("Testing that addUSSSession with existing profile", async () => {
            const entered = "";
            const addUSSSession = jest.spyOn(extension, "addUSSSession");

            // Assert edge condition user cancels the input path box
            createQuickPick.mockReturnValue({
                placeholder: "Choose \"Create new...\" to define a new profile or select an existing profile to Add to the Data Set Explorer",
                activeItems: [qpItem],
                ignoreFocusOut: true,
                items: [qpItem],
                value: entered,
                label: "firstName",
                show: jest.fn(()=>{
                    return {};
                }),
                hide: jest.fn(()=>{
                    return {};
                }),
                onDidAccept: jest.fn(()=>{
                    return {};
                })
            });

            const resolveQuickPickHelper = jest.spyOn(utils, "resolveQuickPickHelper").mockImplementation(
                () => Promise.resolve(createQuickPick())
            );

            await extension.addUSSSession(testUSSTree);
            expect(extension.addUSSSession).toHaveBeenCalled();
        });

        it("Testing that addUSSSession with supplied resolveQuickPickHelper", async () => {
            const entered = "fake";
            const addUSSSession = jest.spyOn(extension, "addUSSSession");

            // Assert edge condition user cancels the input path box
            createQuickPick.mockReturnValue({
                placeholder: "Choose \"Create new...\" to define a new profile or select an existing profile to Add to the Data Set Explorer",
                activeItems: [qpItem],
                ignoreFocusOut: true,
                items: [qpItem],
                value: entered,
                show: jest.fn(()=>{
                    return {};
                }),
                hide: jest.fn(()=>{
                    return {};
                }),
                onDidAccept: jest.fn(()=>{
                    return {};
                })
            });

            await extension.addUSSSession(testUSSTree);
            expect(extension.addUSSSession).toHaveBeenCalled();

        });

        it("Testing that addUSSSession with undefined profile", async () => {
            const entered = "";
            const addUSSSession = jest.spyOn(extension, "addUSSSession");

            // Assert edge condition user cancels the input path box
            createQuickPick.mockReturnValue({
                placeholder: "Choose \"Create new...\" to define a new profile or select an existing profile to Add to the Data Set Explorer",
                activeItems: [qpItem],
                ignoreFocusOut: true,
                items: [qpItem],
                value: entered,
                label: undefined,
                show: jest.fn(()=>{
                    return {};
                }),
                hide: jest.fn(()=>{
                    return {};
                }),
                onDidAccept: jest.fn(()=>{
                    return {};
                })
            });

            const resolveQuickPickHelper = jest.spyOn(utils, "resolveQuickPickHelper").mockImplementation(
                () => Promise.resolve(createQuickPick())
            );

            await extension.addUSSSession(testUSSTree);
            expect(extension.addUSSSession).toHaveBeenCalled();

        });


        it("Testing that addUSSSession if createNewConnection is invalid", async () => {
            const entered = "fake";
            const addUSSSession = jest.spyOn(extension, "addUSSSession");

            Object.defineProperty(profileLoader.Profiles, "getInstance", {
                value: jest.fn(() => {
                    return {
                        allProfiles: [{name: "firstName"}, {name: "secondName"}],
                        defaultProfile: {name: "firstName"},
                        listProfile: jest.fn(()=>{
                            return {};
                        }),
                    };
                })
            });

            // Assert edge condition user cancels the input path box
            createQuickPick.mockReturnValue({
                placeholder: "Choose \"Create new...\" to define a new profile or select an existing profile to Add to the Data Set Explorer",
                activeItems: [qpItem],
                ignoreFocusOut: true,
                items: [qpItem],
                value: entered,
                show: jest.fn(()=>{
                    return {};
                }),
                hide: jest.fn(()=>{
                    return {};
                }),
                onDidAccept: jest.fn(()=>{
                    return {};
                })
            });

            await extension.addUSSSession(testUSSTree);
            expect(extension.addUSSSession).toHaveBeenCalled();

        });

        it("Testing that addUSSSession if listProfile is invalid", async () => {
            const entered = "fake";
            const addUSSSession = jest.spyOn(extension, "addUSSSession");

            Object.defineProperty(profileLoader.Profiles, "getInstance", {
                value: jest.fn(() => {
                    return {
                        allProfiles: [{name: "firstName"}, {name: "secondName"}],
                        defaultProfile: {name: "firstName"},
                        createNewConnection: jest.fn(()=>{
                            return {};
                        }),
                    };
                })
            });

            // Assert edge condition user cancels the input path box
            createQuickPick.mockReturnValue({
                placeholder: "Choose \"Create new...\" to define a new profile or select an existing profile to Add to the Data Set Explorer",
                activeItems: [qpItem],
                ignoreFocusOut: true,
                items: [qpItem],
                value: entered,
                show: jest.fn(()=>{
                    return {};
                }),
                hide: jest.fn(()=>{
                    return {};
                }),
                onDidAccept: jest.fn(()=>{
                    return {};
                })
            });

            await extension.addUSSSession(testUSSTree);
            expect(extension.addUSSSession).toHaveBeenCalled();

        });
    });

    it("Testing that refreshAllUSS is executed successfully", async () => {
        const spy = jest.fn(testTree.refresh);
        ussNodeActions.refreshAllUSS(testTree);
        expect(testTree.refresh).toHaveBeenCalled();
    });

    it("Testing that open is executed successfully", async () => {
        ussFile.mockReset();
        openTextDocument.mockReset();
        showTextDocument.mockReset();
        showErrorMessage.mockReset();
        existsSync.mockReset();
        withProgress.mockReset();

        const node = new ZoweUSSNode("node", vscode.TreeItemCollapsibleState.None, ussNode, null, "/");
        const parent = new ZoweUSSNode("parent", vscode.TreeItemCollapsibleState.Collapsed, ussNode, null, "/");
        const child = new ZoweUSSNode("child", vscode.TreeItemCollapsibleState.None, parent, null, "/parent");

        isFileTagBinOrAscii.mockReturnValue(false);
        existsSync.mockReturnValue(null);
        openTextDocument.mockResolvedValueOnce("test.doc");

        await extension.openUSS(node, false, true);

        expect(existsSync.mock.calls.length).toBe(1);
        expect(existsSync.mock.calls[0][0]).toBe(path.join(extension.USS_DIR, "/" + node.getSessionNode().mProfileName + "/", node.fullPath));
        expect(isFileTagBinOrAscii.mock.calls.length).toBe(1);
        expect(isFileTagBinOrAscii.mock.calls[0][0]).toBe(session);
        expect(isFileTagBinOrAscii.mock.calls[0][1]).toBe(node.fullPath);
        expect(withProgress).toBeCalledWith(
            {
                location: vscode.ProgressLocation.Notification,
                title: "Opening USS file..."
            }, expect.any(Function)
        );
        withProgress(downloadUSSFile);
        expect(withProgress).toBeCalledWith(downloadUSSFile);
        expect(openTextDocument.mock.calls.length).toBe(1);
        expect(openTextDocument.mock.calls[0][0]).toBe(extension.getUSSDocumentFilePath(node));
        expect(showTextDocument.mock.calls.length).toBe(1);
        expect(showTextDocument.mock.calls[0][0]).toBe("test.doc");

        openTextDocument.mockResolvedValueOnce("test.doc");
        const node2 = new ZoweUSSNode("usstest", vscode.TreeItemCollapsibleState.None, ussNode, null, null);

        await extension.openUSS(node2, false, true);

        ussFile.mockReset();
        openTextDocument.mockReset();
        showTextDocument.mockReset();
        existsSync.mockReset();

        existsSync.mockReturnValue("exists");
        showTextDocument.mockRejectedValueOnce(Error("testError"));

        try {
            await extension.openUSS(child, false, true);
        } catch (err) {
            // do nothing
        }

        expect(ussFile.mock.calls.length).toBe(0);
        expect(openTextDocument.mock.calls.length).toBe(1);
        expect(openTextDocument.mock.calls[0][0]).toBe(extension.getUSSDocumentFilePath(child));
        expect(showTextDocument.mock.calls.length).toBe(1);
        expect(showErrorMessage.mock.calls.length).toBe(1);
        expect(showErrorMessage.mock.calls[0][0]).toBe("testError");

        const child2 = new ZoweUSSNode("child", vscode.TreeItemCollapsibleState.None, node2, null, null);
        try {
            await extension.openUSS(child2, false, true);
        } catch (err) {
            // do nothing
        }

        ussFile.mockReset();
        openTextDocument.mockReset();
        showTextDocument.mockReset();
        existsSync.mockReset();
        showErrorMessage.mockReset();

        const badparent = new ZoweUSSNode("parent", vscode.TreeItemCollapsibleState.Collapsed, ussNode, null, null);
        badparent.contextValue = "turnip";
        const brat = new ZoweUSSNode("brat", vscode.TreeItemCollapsibleState.None, badparent, null, null);
        try {
            await extension.openUSS(brat, false, true);
// tslint:disable-next-line: no-empty
        } catch (err) {
        }
        expect(ussFile.mock.calls.length).toBe(0);
        expect(showErrorMessage.mock.calls.length).toBe(2);
        expect(showErrorMessage.mock.calls[0][0]).toBe("open() called from invalid node.");
        expect(showErrorMessage.mock.calls[1][0]).toBe("open() called from invalid node.");
    });

    it("Tests that openUSS executes successfully with favorited files", async () => {
        ussFile.mockReset();
        openTextDocument.mockReset();
        showTextDocument.mockReset();

        openTextDocument.mockResolvedValueOnce("test.doc");

        // Set up mock favorite session
        const favoriteSession = new ZoweUSSNode("Favorites", vscode.TreeItemCollapsibleState.Collapsed, null, session, null);
        favoriteSession.contextValue = extension.FAVORITE_CONTEXT;

        // Set up favorited nodes (directly under Favorites)
        const favoriteFile = new ZoweUSSNode("favFile", vscode.TreeItemCollapsibleState.None, favoriteSession, null, "/");
        favoriteFile.contextValue = extension.DS_TEXT_FILE_CONTEXT + extension.FAV_SUFFIX;
        const favoriteParent = new ZoweUSSNode("favParent", vscode.TreeItemCollapsibleState.Collapsed, favoriteSession, null, "/");
        favoriteParent.contextValue = extension.USS_DIR_CONTEXT + extension.FAV_SUFFIX;
        // Set up child of favoriteDir - make sure we can open the child of a favorited directory
        const child = new ZoweUSSNode("favChild", vscode.TreeItemCollapsibleState.Collapsed, favoriteParent, null, "/favDir");
        child.contextValue = extension.DS_TEXT_FILE_CONTEXT;

        // For each node, make sure that code below the log.debug statement is execute
        await extension.openUSS(favoriteFile, false, true);
        expect(showTextDocument.mock.calls.length).toBe(1);
        showTextDocument.mockReset();

        await extension.openUSS(child, false, true);
        expect(showTextDocument.mock.calls.length).toBe(1);
        showTextDocument.mockReset();
    });

    it("Testing that open is executed successfully when chtag says binary", async () => {
        ussFile.mockReset();
        openTextDocument.mockReset();
        showTextDocument.mockReset();
        showErrorMessage.mockReset();
        existsSync.mockReset();
        withProgress.mockReset();

        const node = new ZoweUSSNode("node", vscode.TreeItemCollapsibleState.None, ussNode, null, "/");
        const parent = new ZoweUSSNode("parent", vscode.TreeItemCollapsibleState.Collapsed, ussNode, null, "/");
        const child = new ZoweUSSNode("child", vscode.TreeItemCollapsibleState.None, parent, null, "/parent");

        isFileTagBinOrAscii.mockReturnValue(true);
        existsSync.mockReturnValue(null);
        openTextDocument.mockResolvedValueOnce("test.doc");

        await extension.openUSS(node, false, true);

        expect(existsSync.mock.calls.length).toBe(1);
        expect(existsSync.mock.calls[0][0]).toBe(path.join(extension.USS_DIR, "/" + node.getSessionNode().mProfileName + "/", node.fullPath));
        expect(withProgress).toBeCalledWith(
            {
                location: vscode.ProgressLocation.Notification,
                title: "Opening USS file..."
            }, expect.any(Function)
        );
        withProgress(downloadUSSFile);
        expect(withProgress).toBeCalledWith(downloadUSSFile);
        expect(openTextDocument.mock.calls.length).toBe(1);
        expect(openTextDocument.mock.calls[0][0]).toBe(extension.getUSSDocumentFilePath(node));
        expect(showTextDocument.mock.calls.length).toBe(1);
        expect(showTextDocument.mock.calls[0][0]).toBe("test.doc");
    });

    it("Testing that that openUSS credentials prompt is executed successfully", async () => {
        showQuickPick.mockReset();
        showInputBox.mockReset();
        showTextDocument.mockReset();
        openTextDocument.mockReset();
        const sessionwocred = new brtimperative.Session({
            user: "",
            password: "",
            hostname: "fake",
            port: 443,
            protocol: "https",
            type: "basic",
        });
        const dsNode = new ZoweUSSNode("testSess", vscode.TreeItemCollapsibleState.Expanded, ussNode, sessionwocred, null);
        dsNode.contextValue = extension.USS_SESSION_CONTEXT;
        Object.defineProperty(profileLoader.Profiles, "getInstance", {
            value: jest.fn(() => {
                return {
                    allProfiles: [{name: "firstName", profile: {user:undefined, password: undefined}}, {name: "secondName"}],
                    defaultProfile: {name: "firstName"},
                    promptCredentials: jest.fn(()=> {
                        return [{values: "fake"}, {values: "fake"}, {values: "fake"}];
                    }),
                };
            })
        });

        showInputBox.mockReturnValueOnce("fake");
        showInputBox.mockReturnValueOnce("fake");

        await extension.openUSS(dsNode, false, true);
        expect(openTextDocument.mock.calls.length).toBe(1);
        expect(showTextDocument.mock.calls.length).toBe(1);
    });

    it("Testing that that openUSS credentials prompt works with favorites", async () => {
        showTextDocument.mockReset();
        openTextDocument.mockReset();
        showQuickPick.mockReset();
        showInputBox.mockReset();
        const sessionwocred = new brtimperative.Session({
            user: "",
            password: "",
            hostname: "fake",
            port: 443,
            protocol: "https",
            type: "basic",
        });
        const dsNode = new ZoweUSSNode("testSess", vscode.TreeItemCollapsibleState.Expanded, ussNode, sessionwocred, null);
        dsNode.contextValue = extension.USS_DIR_CONTEXT + extension.FAV_SUFFIX;
        Object.defineProperty(profileLoader.Profiles, "getInstance", {
            value: jest.fn(() => {
                return {
                    allProfiles: [{name: "firstName", profile: {user:undefined, password: undefined}}, {name: "secondName"}],
                    defaultProfile: {name: "firstName"},
                    promptCredentials: jest.fn(()=> {
                        return [{values: "fake"}, {values: "fake"}, {values: "fake"}];
                    }),
                };
            })
        });

        showInputBox.mockReturnValueOnce("fake");
        showInputBox.mockReturnValueOnce("fake");

        await extension.openUSS(dsNode, false, true);
        expect(openTextDocument.mock.calls.length).toBe(1);
        expect(showTextDocument.mock.calls.length).toBe(1);
    });

    it("Testing that that openUSS credentials prompt ends in error", async () => {
        showTextDocument.mockReset();
        openTextDocument.mockReset();
        showQuickPick.mockReset();
        showInputBox.mockReset();
        const sessionwocred = new brtimperative.Session({
            user: "",
            password: "",
            hostname: "fake",
            port: 443,
            protocol: "https",
            type: "basic",
        });
        const dsNode = new ZoweUSSNode("testSess", vscode.TreeItemCollapsibleState.Expanded, ussNode, sessionwocred, null);
        dsNode.contextValue = extension.USS_SESSION_CONTEXT;
        Object.defineProperty(profileLoader.Profiles, "getInstance", {
            value: jest.fn(() => {
                return {
                    allProfiles: [{name: "firstName", profile: {user:undefined, password: undefined}}, {name: "secondName"}],
                    defaultProfile: {name: "firstName"}
                };
            })
        });

        await extension.openUSS(dsNode, false, true);
        expect(showErrorMessage.mock.calls.length).toBe(1);
        showQuickPick.mockReset();
        showInputBox.mockReset();
        showInformationMessage.mockReset();
        showErrorMessage.mockReset();
    });


    it("Testing that saveUSSFile is executed successfully", async () => {
        const testDoc: vscode.TextDocument = {
            fileName: path.join(extension.USS_DIR, ussNode.label, "testFile"),
            uri: null,
            isUntitled: null,
            languageId: null,
            version: null,
            isDirty: null,
            isClosed: null,
            save: null,
            eol: null,
            lineCount: null,
            lineAt: null,
            offsetAt: null,
            positionAt: null,
            getText: null,
            getWordRangeAtPosition: null,
            validateRange: null,
            validatePosition: null
        };

        const testResponse = {
            success: true,
            commandResponse: "",
            apiResponse: {
                items: []
            }
        };
        testUSSTree.getChildren.mockReturnValueOnce([
            new ZoweUSSNode("testFile", vscode.TreeItemCollapsibleState.None, ussNode, null, "/"), sessNode]);

        testResponse.apiResponse.items = ["Item1"];
        fileToUSSFile.mockReset();
        showErrorMessage.mockReset();

        testResponse.success = true;
        fileToUSSFile.mockResolvedValueOnce(testResponse);
        withProgress.mockReturnValueOnce(testResponse);

        await extension.saveUSSFile(testDoc, testUSSTree);

        testResponse.success = false;
        testResponse.commandResponse = "Save failed";
        fileToUSSFile.mockResolvedValueOnce(testResponse);
        withProgress.mockReturnValueOnce(testResponse);

        await extension.saveUSSFile(testDoc, testUSSTree);

        showErrorMessage.mockReset();
        withProgress.mockRejectedValueOnce(Error("Test Error"));

        await extension.saveUSSFile(testDoc, testUSSTree);
        expect(showErrorMessage.mock.calls.length).toBe(1);
        expect(showErrorMessage.mock.calls[0][0]).toBe("Test Error");

        const testDoc2: vscode.TextDocument = {
            fileName: path.normalize("/sestest/HLQ.TEST.AFILE"),
            uri: null,
            isUntitled: null,
            languageId: null,
            version: null,
            isDirty: null,
            isClosed: null,
            save: null,
            eol: null,
            lineCount: null,
            lineAt: null,
            offsetAt: null,
            positionAt: null,
            getText: null,
            getWordRangeAtPosition: null,
            validateRange: null,
            validatePosition: null
        };

        testUSSTree.getChildren.mockReturnValueOnce([sessNode]);

        await extension.saveUSSFile(testDoc2, testUSSTree);

        const testDoc3: vscode.TextDocument = {
            fileName: path.join(extension.DS_DIR, "/sestest/HLQ.TEST.AFILE(mem)"),
            uri: null,
            isUntitled: null,
            languageId: null,
            version: null,
            isDirty: null,
            isClosed: null,
            save: null,
            eol: null,
            lineCount: null,
            lineAt: null,
            offsetAt: null,
            positionAt: null,
            getText: null,
            getWordRangeAtPosition: null,
            validateRange: null,
            validatePosition: null
        };

        fileToUSSFile.mockReset();
        showErrorMessage.mockReset();

        testUSSTree.getChildren.mockReturnValueOnce([sessNode]);
        testResponse.success = true;
        fileToUSSFile.mockResolvedValueOnce(testResponse);

        await extension.saveUSSFile(testDoc3, testUSSTree);
    });

    describe("Add Jobs Session Unit Test", () => {
        const qpItem: vscode.QuickPickItem = new utils.FilterDescriptor("\uFF0B " + "Create a new filter");

        beforeEach(() => {
            Object.defineProperty(profileLoader.Profiles, "getInstance", {
                value: jest.fn(() => {
                    return {
                        allProfiles: [{name: "firstName"}, {name: "secondName"}],
                        defaultProfile: {name: "firstName"},
                        createNewConnection: jest.fn(()=>{
                            return {newprofile: "fake"};
                        }),
                        listProfile: jest.fn(()=>{
                            return {};
                        }),
                    };
                })
            });
            const resolveQuickPickHelper = jest.spyOn(utils, "resolveQuickPickHelper").mockImplementation(
                () => Promise.resolve(qpItem)
            );
        });

        afterEach(() => {
            showQuickPick.mockReset();
            showInputBox.mockReset();
            showInformationMessage.mockReset();
        });

        it("tests the refresh Jobs Server for prompt credentials", async () => {
            showQuickPick.mockReset();
            showInputBox.mockReset();
            const addJobsSession = jest.spyOn(extension, "refreshJobsServer");
            Object.defineProperty(profileLoader.Profiles, "getInstance", {
                value: jest.fn(() => {
                    return {
                        allProfiles: [{name: "firstName", profile: {user:undefined, password: undefined}}, {name: "secondName"}],
                        defaultProfile: {name: "firstName"},
                        promptCredentials: jest.fn(()=> {
                            return [{values: "fake"}, {values: "fake"}, {values: "fake"}];
                        }),
                    };
                })
            });
            const sessionwocred = new brtimperative.Session({
                user: "",
                password: "",
                hostname: "fake",
                protocol: "https",
                type: "basic",
            });
            createBasicZosmfSession.mockReturnValue(sessionwocred);
            const newjobNode = new Job("jobtest", vscode.TreeItemCollapsibleState.Expanded, jobNode, sessionwocred, iJob);
            newjobNode.contextValue = "server";
            newjobNode.contextValue = "server";
            await extension.refreshJobsServer(newjobNode);
            expect(extension.refreshJobsServer).toHaveBeenCalled();
        });

        it("tests the refresh Jobs Server for prompt credentials, favorites route", async () => {
            showQuickPick.mockReset();
            showInputBox.mockReset();
            const addJobsSession = jest.spyOn(extension, "refreshJobsServer");
            Object.defineProperty(profileLoader.Profiles, "getInstance", {
                value: jest.fn(() => {
                    return {
                        allProfiles: [{name: "firstName", profile: {user:undefined, password: undefined}}, {name: "secondName"}],
                        defaultProfile: {name: "firstName"},
                        promptCredentials: jest.fn(()=> {
                            return [{values: "fake"}, {values: "fake"}, {values: "fake"}];
                        }),
                    };
                })
            });
            const sessionwocred = new brtimperative.Session({
                user: "",
                password: "",
                hostname: "fake",
                protocol: "https",
                type: "basic",
            });
            createBasicZosmfSession.mockReturnValue(sessionwocred);
            const newjobNode = new Job("jobtest", vscode.TreeItemCollapsibleState.Expanded, jobNode, sessionwocred, iJob);
            newjobNode.contextValue = extension.JOBS_SESSION_CONTEXT + extension.FAV_SUFFIX;
            await extension.refreshJobsServer(newjobNode);
            expect(extension.refreshJobsServer).toHaveBeenCalled();
        });

        it("tests the refresh Jobs Server", async () => {
            showQuickPick.mockReset();
            showInputBox.mockReset();
            const addJobsSession = jest.spyOn(extension, "refreshJobsServer");
            Object.defineProperty(profileLoader.Profiles, "getInstance", {
                value: jest.fn(() => {
                    return {
                        allProfiles: [{name: "firstName", profile: {user:undefined, password: undefined}}, {name: "secondName"}],
                        defaultProfile: {name: "firstName"},
                        promptCredentials: jest.fn(()=> {
                            return [{values: "fake"}, {values: "fake"}, {values: "fake"}];
                        }),
                    };
                })
            });

            createBasicZosmfSession.mockReturnValue(session);
            const newjobNode = new Job("jobtest", vscode.TreeItemCollapsibleState.Expanded, jobNode, session, iJob);
            newjobNode.contextValue = "server";
            newjobNode.contextValue = "server";
            await extension.refreshJobsServer(newjobNode);
            expect(extension.refreshJobsServer).toHaveBeenCalled();
        });

        it("tests the refresh Jobs Server with invalid prompt credentials", async () => {
            showQuickPick.mockReset();
            showInputBox.mockReset();
            const addJobsSession = jest.spyOn(extension, "refreshJobsServer");
            Object.defineProperty(profileLoader.Profiles, "getInstance", {
                value: jest.fn(() => {
                    return {
                        allProfiles: [{name: "firstName", profile: {user:undefined, password: undefined}}, {name: "secondName"}],
                        defaultProfile: {name: "firstName"},
                    };
                })
            });

            const sessionwocred = new brtimperative.Session({
                user: "",
                password: "",
                hostname: "fake",
                protocol: "https",
                type: "basic",
            });
            createBasicZosmfSession.mockReturnValue(sessionwocred);
            const newjobNode = new Job("jobtest", vscode.TreeItemCollapsibleState.Expanded, jobNode, sessionwocred, iJob);
            newjobNode.contextValue = "server";
            newjobNode.contextValue = "server";
            await extension.refreshJobsServer(newjobNode);
            expect(extension.refreshJobsServer).toHaveBeenCalled();
        });

        it("Testing that addJobsSession will cancel if there is no profile name", async () => {
            const entered = undefined;

            // Assert edge condition user cancels the input path box
            createQuickPick.mockReturnValue({
                placeholder: "Choose \"Create new...\" to define a new profile or select an existing profile to Add to the Data Set Explorer",
                activeItems: [qpItem],
                ignoreFocusOut: true,
                items: [qpItem],
                value: entered,
                show: jest.fn(()=>{
                    return {};
                }),
                hide: jest.fn(()=>{
                    return {};
                }),
                onDidAccept: jest.fn(()=>{
                    return {};
                })
            });

            await extension.addJobsSession(testJobsTree);
            expect(showInformationMessage.mock.calls[0][0]).toEqual("Profile Name was not supplied. Operation Cancelled");
        });

        it("Testing that addJobsSession with supplied profile name", async () => {
            const entered = undefined;
            const addJobsSession = jest.spyOn(extension, "addJobsSession");

            // Assert edge condition user cancels the input path box
            createQuickPick.mockReturnValue({
                placeholder: "Choose \"Create new...\" to define a new profile or select an existing profile to Add to the Data Set Explorer",
                activeItems: [qpItem],
                ignoreFocusOut: true,
                items: [qpItem],
                value: entered,
                show: jest.fn(()=>{
                    return {};
                }),
                hide: jest.fn(()=>{
                    return {};
                }),
                onDidAccept: jest.fn(()=>{
                    return {};
                })
            });

            showInputBox.mockReturnValueOnce("fake");
            await extension.addJobsSession(testJobsTree);
            expect(extension.addJobsSession).toHaveBeenCalled();

        });

        it("Testing that addJobsSession with existing profile", async () => {
            const entered = "";
            const addJobsSession = jest.spyOn(extension, "addJobsSession");

            // Assert edge condition user cancels the input path box
            createQuickPick.mockReturnValue({
                placeholder: "Choose \"Create new...\" to define a new profile or select an existing profile to Add to the Data Set Explorer",
                activeItems: [qpItem],
                ignoreFocusOut: true,
                items: [qpItem],
                value: entered,
                label: "firstName",
                show: jest.fn(()=>{
                    return {};
                }),
                hide: jest.fn(()=>{
                    return {};
                }),
                onDidAccept: jest.fn(()=>{
                    return {};
                })
            });

            const resolveQuickPickHelper = jest.spyOn(utils, "resolveQuickPickHelper").mockImplementation(
                () => Promise.resolve(createQuickPick())
            );

            await extension.addJobsSession(testJobsTree);
            expect(extension.addJobsSession).toHaveBeenCalled();
        });

        it("Testing that addJobsSession with supplied resolveQuickPickHelper", async () => {
            const entered = "fake";
            const addJobsSession = jest.spyOn(extension, "addJobsSession");

            // Assert edge condition user cancels the input path box
            createQuickPick.mockReturnValue({
                placeholder: "Choose \"Create new...\" to define a new profile or select an existing profile to Add to the Data Set Explorer",
                activeItems: [qpItem],
                ignoreFocusOut: true,
                items: [qpItem],
                value: entered,
                show: jest.fn(()=>{
                    return {};
                }),
                hide: jest.fn(()=>{
                    return {};
                }),
                onDidAccept: jest.fn(()=>{
                    return {};
                })
            });

            await extension.addJobsSession(testJobsTree);
            expect(extension.addJobsSession).toHaveBeenCalled();

        });

        it("Testing that addJobsSession with undefined profile", async () => {
            const entered = "";
            const addJobsSession = jest.spyOn(extension, "addJobsSession");

            // Assert edge condition user cancels the input path box
            createQuickPick.mockReturnValue({
                placeholder: "Choose \"Create new...\" to define a new profile or select an existing profile to Add to the Data Set Explorer",
                activeItems: [qpItem],
                ignoreFocusOut: true,
                items: [qpItem],
                value: entered,
                label: undefined,
                show: jest.fn(()=>{
                    return {};
                }),
                hide: jest.fn(()=>{
                    return {};
                }),
                onDidAccept: jest.fn(()=>{
                    return {};
                })
            });

            const resolveQuickPickHelper = jest.spyOn(utils, "resolveQuickPickHelper").mockImplementation(
                () => Promise.resolve(createQuickPick())
            );

            await extension.addJobsSession(testJobsTree);
            expect(extension.addJobsSession).toHaveBeenCalled();

        });


        it("Testing that addJobsSession if createNewConnection is invalid", async () => {
            const entered = "fake";
            const addJobsSession = jest.spyOn(extension, "addJobsSession");

            Object.defineProperty(profileLoader.Profiles, "getInstance", {
                value: jest.fn(() => {
                    return {
                        allProfiles: [{name: "firstName"}, {name: "secondName"}],
                        defaultProfile: {name: "firstName"},
                        listProfile: jest.fn(()=>{
                            return {};
                        }),
                    };
                })
            });

            // Assert edge condition user cancels the input path box
            createQuickPick.mockReturnValue({
                placeholder: "Choose \"Create new...\" to define a new profile or select an existing profile to Add to the Data Set Explorer",
                activeItems: [qpItem],
                ignoreFocusOut: true,
                items: [qpItem],
                value: entered,
                show: jest.fn(()=>{
                    return {};
                }),
                hide: jest.fn(()=>{
                    return {};
                }),
                onDidAccept: jest.fn(()=>{
                    return {};
                })
            });

            await extension.addJobsSession(testJobsTree);
            expect(extension.addJobsSession).toHaveBeenCalled();

        });

        it("Testing that addJobsSession if listProfile is invalid", async () => {
            const entered = "fake";
            const addJobsSession = jest.spyOn(extension, "addJobsSession");

            Object.defineProperty(profileLoader.Profiles, "getInstance", {
                value: jest.fn(() => {
                    return {
                        allProfiles: [{name: "firstName"}, {name: "secondName"}],
                        defaultProfile: {name: "firstName"},
                        createNewConnection: jest.fn(()=>{
                            return {};
                        }),
                    };
                })
            });

            // Assert edge condition user cancels the input path box
            createQuickPick.mockReturnValue({
                placeholder: "Choose \"Create new...\" to define a new profile or select an existing profile to Add to the Data Set Explorer",
                activeItems: [qpItem],
                ignoreFocusOut: true,
                items: [qpItem],
                value: entered,
                show: jest.fn(()=>{
                    return {};
                }),
                hide: jest.fn(()=>{
                    return {};
                }),
                onDidAccept: jest.fn(()=>{
                    return {};
                })
            });

            await extension.addJobsSession(testJobsTree);
            expect(extension.addJobsSession).toHaveBeenCalled();

        });
    });

    it("tests that the prefix is set correctly on the job", async () => {
        showInformationMessage.mockReset();
        showInputBox.mockReset();

        const node = new Job("job", vscode.TreeItemCollapsibleState.None, null, session, null);

        showInputBox.mockReturnValueOnce("*");
        await extension.setPrefix(node, testJobsTree);

        expect(showInputBox.mock.calls.length).toBe(1);
        expect(showInputBox.mock.calls[0][0]).toEqual({
            prompt: "Prefix"
        });
        expect(showInformationMessage.mock.calls.length).toBe(0);
    });

    it("tests that the owner is set correctly on the job", async () => {
        showInformationMessage.mockReset();
        showInputBox.mockReset();

        const node = new Job("job", vscode.TreeItemCollapsibleState.None, null, session, iJob);

        showInputBox.mockReturnValueOnce("OWNER");
        await extension.setOwner(node, testJobsTree);

        expect(showInputBox.mock.calls.length).toBe(1);
        expect(showInputBox.mock.calls[0][0]).toEqual({
            prompt: "Owner",
        });
        expect(showInformationMessage.mock.calls.length).toBe(0);
    });

    it("tests that the spool content is opened in a new document", async () => {
        showTextDocument.mockReset();
        openTextDocument.mockReset();
        await extension.getSpoolContent("sessionName", iJobFile);
        expect(showTextDocument.mock.calls.length).toBe(1);
    });

    it("tests that the spool content is not opened in a new document", async () => {
        showTextDocument.mockReset();
        openTextDocument.mockReset();
        await extension.getSpoolContent(undefined, undefined);
        expect(showErrorMessage.mock.calls.length).toBe(1);
    });

    it("tests that the spool content credentials prompt is executed successfully", async () => {
        showTextDocument.mockReset();
        openTextDocument.mockReset();
        const sessionwocred = new brtimperative.Session({
            user: "",
            password: "",
            hostname: "fake",
            port: 443,
            protocol: "https",
            type: "basic",
        });
        createBasicZosmfSession.mockReturnValue(sessionwocred);
        const newjobNode = new Job("jobtest", vscode.TreeItemCollapsibleState.Expanded, jobNode, sessionwocred, iJob);
        newjobNode.contextValue = extension.JOBS_SESSION_CONTEXT;
        Object.defineProperty(profileLoader.Profiles, "getInstance", {
            value: jest.fn(() => {
                return {
                    allProfiles: [{name: "firstName", profile: {user:undefined, password: undefined}}, {name: "secondName"}],
                    defaultProfile: {name: "firstName"},
                    loadNamedProfile: mockLoadNamedProfile,
                    promptCredentials: jest.fn(()=> {
                        return [{values: "fake"}, {values: "fake"}, {values: "fake"}];
                    }),
                };
            })
        });

        showInputBox.mockReturnValueOnce("fake");
        showInputBox.mockReturnValueOnce("fake");

        await extension.getSpoolContent(newjobNode.label, iJobFile);
        expect(showTextDocument.mock.calls.length).toBe(1);
    });

    it("tests that the spool content credentials prompt ends in error", async () => {
        showTextDocument.mockReset();
        openTextDocument.mockReset();
        const sessionwocred = new brtimperative.Session({
            user: "",
            password: "",
            hostname: "fake",
            port: 443,
            protocol: "https",
            type: "basic",
        });
        createBasicZosmfSession.mockReturnValue(sessionwocred);
        const newjobNode = new Job("jobtest", vscode.TreeItemCollapsibleState.Expanded, jobNode, sessionwocred, iJob);
        newjobNode.contextValue = extension.JOBS_SESSION_CONTEXT;
        Object.defineProperty(profileLoader.Profiles, "getInstance", {
            value: jest.fn(() => {
                return {
                    allProfiles: [{name: "firstName", profile: {user:undefined, password: undefined}}, {name: "secondName"}],
                    defaultProfile: {name: "firstName"},
                    loadNamedProfile: mockLoadNamedProfile
                };
            })
        });

        await extension.getSpoolContent(newjobNode.label, iJobFile);
        expect(showErrorMessage.mock.calls.length).toBe(1);
        showErrorMessage.mockReset();
    });

    it("tests that a stop command is issued", async () => {
        showInformationMessage.mockReset();
        issueSimple.mockReturnValueOnce({commandResponse: "fake response"});
        await extension.stopCommand(jobNode);
        expect(showInformationMessage.mock.calls.length).toBe(1);
        expect(showInformationMessage.mock.calls[0][0]).toEqual(
            "Command response: fake response"
        );
    });

    it("tests that a stop command is not issued", async () => {
        showInformationMessage.mockReset();
        issueSimple.mockReturnValueOnce({commandResponse: "fake response"});
        await extension.stopCommand(undefined);
        expect(showErrorMessage.mock.calls.length).toBe(1);
    });

    it("tests that a modify command is issued", async () => {
        showInformationMessage.mockReset();
        showInputBox.mockReset();
        showInputBox.mockReturnValue("modify");
        issueSimple.mockReturnValueOnce({commandResponse: "fake response"});
        await extension.modifyCommand(jobNode);
        expect(showInformationMessage.mock.calls.length).toBe(1);
        expect(showInformationMessage.mock.calls[0][0]).toEqual(
            "Command response: fake response"
        );
    });

    it("tests that a modify command is not issued", async () => {
        showInformationMessage.mockReset();
        showInputBox.mockReset();
        showInputBox.mockReturnValue("modify");
        issueSimple.mockReturnValueOnce({commandResponse: "fake response"});
        await extension.modifyCommand(undefined);
        expect(showErrorMessage.mock.calls.length).toBe(1);
    });

    it("tests that the spool is downloaded", async () => {
        const fileUri = {fsPath: "/tmp/foo"};
        showOpenDialog.mockReturnValue([fileUri]);
        await extension.downloadSpool(jobNode);
        expect(showOpenDialog).toBeCalled();
        expect(downloadAllSpoolContentCommon).toBeCalled();
        expect(downloadAllSpoolContentCommon.mock.calls[0][0]).toEqual(jobNode.session);
        expect(downloadAllSpoolContentCommon.mock.calls[0][1]).toEqual(
            {
                jobid: jobNode.job.jobid,
                jobname: jobNode.job.jobname,
                outDir: fileUri.fsPath
            }
        );
    });

    it("tests that the spool is not downloaded", async () => {
        const fileUri = {fsPath: "/tmp/foo"};
        showOpenDialog.mockReturnValue([fileUri]);
        await extension.downloadSpool(undefined);
        expect(showErrorMessage.mock.calls.length).toBe(1);
    });

    it("tests that the jcl is downloaded", async () => {
        getJclForJob.mockReset();
        openTextDocument.mockReset();
        showTextDocument.mockReset();
        await extension.downloadJcl(jobNode);
        expect(getJclForJob).toBeCalled();
        expect(openTextDocument).toBeCalled();
        expect(showTextDocument).toBeCalled();
    });

    it("tests that the jcl is not downloaded", async () => {
        getJclForJob.mockReset();
        openTextDocument.mockReset();
        showTextDocument.mockReset();
        await extension.downloadJcl(undefined);
        expect(showErrorMessage.mock.calls.length).toBe(1);
    });

    it("tests that the jcl is submitted", async () => {
        showInformationMessage.mockReset();
        createBasicZosmfSession.mockReturnValue(session);
        submitJcl.mockReturnValue(iJob);
        testTree.getChildren.mockReturnValueOnce([new ZoweNode("node", vscode.TreeItemCollapsibleState.None, sessNode, null), sessNode]);
        await extension.submitJcl(testTree);
        expect(submitJcl).toBeCalled();
        expect(showInformationMessage).toBeCalled();
        expect(showInformationMessage.mock.calls.length).toBe(1);
        expect(showInformationMessage.mock.calls[0][0]).toEqual("Job submitted [JOB1234](command:zowe.setJobSpool?%5Bnull%2C%22JOB1234%22%5D)");
    });

    it("tests that a pds member is submitted", async () => {
        showErrorMessage.mockReset();
        const rootNode = new ZoweNode("sessionRoot", vscode.TreeItemCollapsibleState.Collapsed, null, session);
        rootNode.contextValue = extension.DS_SESSION_CONTEXT;
        const file = new ZoweNode("file", vscode.TreeItemCollapsibleState.Collapsed, rootNode, null);
        file.contextValue = "file";
        const subNode = new ZoweNode(extension.DS_PDS_CONTEXT, vscode.TreeItemCollapsibleState.Collapsed, rootNode, null);
        const member = new ZoweNode(extension.DS_MEMBER_CONTEXT, vscode.TreeItemCollapsibleState.None, subNode, null);
        const favorite = new ZoweNode("Favorites", vscode.TreeItemCollapsibleState.Collapsed, rootNode, null);
        favorite.contextValue = extension.FAVORITE_CONTEXT;
        const favoriteSubNode = new ZoweNode("[test]: TEST.JCL", vscode.TreeItemCollapsibleState.Collapsed, favorite, null);
        favoriteSubNode.contextValue = extension.DS_PDS_CONTEXT + extension.FAV_SUFFIX;
        const favoritemember = new ZoweNode(extension.DS_PDS_CONTEXT, vscode.TreeItemCollapsibleState.Collapsed, favoriteSubNode, null);
        favoritemember.contextValue = extension.DS_MEMBER_CONTEXT;
        const gibberish = new ZoweNode("gibberish", vscode.TreeItemCollapsibleState.Collapsed, rootNode, null);
        gibberish.contextValue = "gibberish";
        const gibberishSubNode = new ZoweNode("gibberishmember", vscode.TreeItemCollapsibleState.Collapsed, gibberish, null);
        submitJob.mockReturnValue(iJob);

        // pds member
        showInformationMessage.mockReset();
        submitJob.mockReset();
        submitJob.mockReturnValue(iJob);
        await extension.submitMember(member);
        expect(submitJob.mock.calls.length).toBe(1);
        expect(submitJob.mock.calls[0][1]).toEqual("pds(member)");
        expect(showInformationMessage.mock.calls.length).toBe(1);
        expect(showInformationMessage.mock.calls[0][0]).toEqual(
            "Job submitted [JOB1234](command:zowe.setJobSpool?%5B%22sessionRoot%22%2C%22JOB1234%22%5D)");

        // file node
        showInformationMessage.mockReset();
        submitJob.mockReset();
        submitJob.mockReturnValue(iJob);
        await extension.submitMember(file);
        expect(submitJob.mock.calls.length).toBe(1);
        expect(submitJob.mock.calls[0][1]).toEqual("file");
        expect(showInformationMessage.mock.calls.length).toBe(1);
        expect(showInformationMessage.mock.calls[0][0]).toEqual(
            "Job submitted [JOB1234](command:zowe.setJobSpool?%5B%22sessionRoot%22%2C%22JOB1234%22%5D)");

        // favorite member
        showInformationMessage.mockReset();
        submitJob.mockReset();
        submitJob.mockReturnValue(iJob);
        favoriteSubNode.contextValue = extension.DS_PDS_CONTEXT + extension.FAV_SUFFIX;
        await extension.submitMember(favoritemember);
        expect(submitJob.mock.calls.length).toBe(1);
        expect(submitJob.mock.calls[0][1]).toEqual("TEST.JCL(pds)");
        expect(showInformationMessage.mock.calls.length).toBe(1);
        expect(showInformationMessage.mock.calls[0][0]).toEqual(
            "Job submitted [JOB1234](command:zowe.setJobSpool?%5B%22test%22%2C%22JOB1234%22%5D)");

        // favorite
        showInformationMessage.mockReset();
        submitJob.mockReset();
        submitJob.mockReturnValue(iJob);
        favoriteSubNode.contextValue = extension.DS_PDS_CONTEXT + extension.FAV_SUFFIX;
        await extension.submitMember(favoriteSubNode);
        expect(submitJob.mock.calls.length).toBe(1);
        expect(submitJob.mock.calls[0][1]).toEqual("TEST.JCL");
        expect(showInformationMessage.mock.calls.length).toBe(1);
        expect(showInformationMessage.mock.calls[0][0]).toEqual(
            "Job submitted [JOB1234](command:zowe.setJobSpool?%5B%22test%22%2C%22JOB1234%22%5D)");

        // gibberish
        showInformationMessage.mockReset();
        submitJob.mockReset();
        submitJob.mockReturnValue(iJob);
        try {
            await extension.submitMember(gibberishSubNode);
        } catch (e) {
            expect(e.message).toEqual("submitMember() called from invalid node.");
        }
        expect(showInformationMessage).not.toBeCalled();
        expect(showErrorMessage.mock.calls.length).toBe(1);
        expect(showErrorMessage.mock.calls[0][0]).toEqual("submitMember() called from invalid node.");
    });

    it("Tests that temp folder handles default preference", () => {
        mkdirSync.mockReset();
        moveSync.mockReset();
        // Possibly remove `existsSync` from here and subsequent tests, when implementing "multiple occurrences"
        existsSync.mockReset();
        existsSync.mockReturnValue(true);

        const originalPreferencePath = "";
        const updatedPreferencePath = "/testing";
        const defaultPreference = extension.BRIGHTTEMPFOLDER;

        extension.moveTempFolder(originalPreferencePath, updatedPreferencePath);
        // tslint:disable-next-line: no-magic-numbers
        expect(mkdirSync.mock.calls.length).toBe(3);
        expect(mkdirSync.mock.calls[0][0]).toBe(extension.BRIGHTTEMPFOLDER);
        expect(moveSync.mock.calls.length).toBe(1);
        expect(moveSync.mock.calls[0][0]).toBe(defaultPreference);
        expect(moveSync.mock.calls[0][1]).toBe(path.join(path.sep, "testing", "temp"));
    });

    it("Tests that temp folder is moved successfully", () => {
        mkdirSync.mockReset();
        moveSync.mockReset();
        existsSync.mockReset();
        existsSync.mockReturnValue(true);

        const originalPreferencePath = "/test/path";
        const updatedPreferencePath = "/new/test/path";

        extension.moveTempFolder(originalPreferencePath, updatedPreferencePath);
        // tslint:disable-next-line: no-magic-numbers
        expect(mkdirSync.mock.calls.length).toBe(3);
        expect(mkdirSync.mock.calls[0][0]).toBe(extension.BRIGHTTEMPFOLDER);
        expect(moveSync.mock.calls.length).toBe(1);
        expect(moveSync.mock.calls[0][0]).toBe(path.join(path.sep, "test", "path", "temp"));
        expect(moveSync.mock.calls[0][1]).toBe(path.join(path.sep, "new", "test", "path", "temp"));
    });

    it("Tests that temp folder does not update on duplicate preference", () => {
        mkdirSync.mockReset();
        moveSync.mockReset();

        const originalPreferencePath = "/test/path";
        const updatedPreferencePath = "/test/path";

        extension.moveTempFolder(originalPreferencePath, updatedPreferencePath);
        // tslint:disable-next-line: no-magic-numbers
        expect(mkdirSync.mock.calls.length).toBe(3);
        expect(mkdirSync.mock.calls[0][0]).toBe(extension.BRIGHTTEMPFOLDER);
        expect(moveSync.mock.calls.length).toBe(0);
    });

    // To Do: When supporting "multiple instances", possibly remove this test
    it("Tests that moving temp folder does not show error, if already moved by another Instance", () => {
        mkdirSync.mockReset();
        moveSync.mockReset();

        existsSync.mockReset();
        // Needs to mock once for each path
        existsSync.mockReturnValue(true);
        existsSync.mockReturnValue(true);
        existsSync.mockReturnValue(false);

        const originalPreferencePath = "/invalid/path";
        const updatedPreferencePath = "/test/path";

        extension.moveTempFolder(originalPreferencePath, updatedPreferencePath);
        // tslint:disable-next-line: no-magic-numbers
        expect(mkdirSync.mock.calls.length).toBe(3);
        expect(moveSync.mock.calls.length).toBe(0);

    });

    it("Testing that the add Suffix for datasets works", async () => {
        extension.defineGlobals("/test/path/");
        let node = new ZoweNode("AUSER.TEST.JCL(member)", vscode.TreeItemCollapsibleState.None, sessNode, null);
        expect(extension.getDocumentFilePath(node.label, node)).toBe(path.join(path.sep,
            "test", "path", "temp", "_D_", "sestest", "AUSER.TEST.JCL(member).jcl"));
        node = new ZoweNode("AUSER.TEST.ASM(member)", vscode.TreeItemCollapsibleState.None, sessNode, null);
        expect(extension.getDocumentFilePath(node.label, node)).toBe(path.join(path.sep,
            "test", "path", "temp", "_D_", "sestest", "AUSER.TEST.ASM(member).asm"));
        node = new ZoweNode("AUSER.COBOL.TEST(member)", vscode.TreeItemCollapsibleState.None, sessNode, null);
        expect(extension.getDocumentFilePath(node.label, node)).toBe(path.join(path.sep,
            "test", "path", "temp", "_D_", "sestest", "AUSER.COBOL.TEST(member).cbl"));
        node = new ZoweNode("AUSER.PROD.PLI(member)", vscode.TreeItemCollapsibleState.None, sessNode, null);
        expect(extension.getDocumentFilePath(node.label, node)).toBe(path.join(path.sep,
            "test", "path", "temp", "_D_", "sestest", "AUSER.PROD.PLI(member).pli"));
        node = new ZoweNode("AUSER.PROD.PLX(member)", vscode.TreeItemCollapsibleState.None, sessNode, null);
        expect(extension.getDocumentFilePath(node.label, node)).toBe(path.join(path.sep,
            "test", "path", "temp", "_D_", "sestest", "AUSER.PROD.PLX(member).pli"));
        node = new ZoweNode("AUSER.PROD.SH(member)", vscode.TreeItemCollapsibleState.None, sessNode, null);
        expect(extension.getDocumentFilePath(node.label, node)).toBe(path.join(path.sep,
            "test", "path", "temp", "_D_", "sestest", "AUSER.PROD.SH(member).sh"));
        node = new ZoweNode("AUSER.REXX.EXEC(member)", vscode.TreeItemCollapsibleState.None, sessNode, null);
        expect(extension.getDocumentFilePath(node.label, node)).toBe(path.join(path.sep,
            "test", "path", "temp", "_D_", "sestest", "AUSER.REXX.EXEC(member).rexx"));
        node = new ZoweNode("AUSER.TEST.XML(member)", vscode.TreeItemCollapsibleState.None, sessNode, null);
        expect(extension.getDocumentFilePath(node.label, node)).toBe(path.join(path.sep,
            "test", "path", "temp", "_D_", "sestest", "AUSER.TEST.XML(member).xml"));

        node = new ZoweNode("AUSER.TEST.XML", vscode.TreeItemCollapsibleState.None, sessNode, null);
        expect(extension.getDocumentFilePath(node.label, node)).toBe(path.join(path.sep,
            "test", "path", "temp", "_D_", "sestest", "AUSER.TEST.XML.xml"));
        node = new ZoweNode("AUSER.TEST.TXML", vscode.TreeItemCollapsibleState.None, sessNode, null);
        expect(extension.getDocumentFilePath(node.label, node)).toBe(path.join(path.sep,
            "test", "path", "temp", "_D_", "sestest", "AUSER.TEST.TXML"));
        node = new ZoweNode("AUSER.XML.TGML", vscode.TreeItemCollapsibleState.None, sessNode, null);
        expect(extension.getDocumentFilePath(node.label, node)).toBe(path.join(path.sep,
            "test", "path", "temp", "_D_", "sestest", "AUSER.XML.TGML.xml"));
        node = new ZoweNode("AUSER.XML.ASM", vscode.TreeItemCollapsibleState.None, sessNode, null);
        expect(extension.getDocumentFilePath(node.label, node)).toBe(path.join(path.sep,
            "test", "path", "temp", "_D_", "sestest", "AUSER.XML.ASM.asm"));
        node = new ZoweNode("AUSER", vscode.TreeItemCollapsibleState.None, sessNode, null);
        expect(extension.getDocumentFilePath(node.label, node)).toBe(path.join(path.sep,
            "test", "path", "temp", "_D_", "sestest", "AUSER"));
        node = new ZoweNode("AUSER.XML.TEST(member)", vscode.TreeItemCollapsibleState.None, sessNode, null);
        expect(extension.getDocumentFilePath(node.label, node)).toBe(path.join(path.sep,
            "test", "path", "temp", "_D_", "sestest", "AUSER.XML.TEST(member).xml"));
        node = new ZoweNode("XML.AUSER.TEST(member)", vscode.TreeItemCollapsibleState.None, sessNode, null);
        expect(extension.getDocumentFilePath(node.label, node)).toBe(path.join(path.sep,
            "test", "path", "temp", "_D_", "sestest", "XML.AUSER.TEST(member)"));
        node = new ZoweNode("AUSER.COBOL.PL1.XML.TEST(member)", vscode.TreeItemCollapsibleState.None, sessNode, null);
        expect(extension.getDocumentFilePath(node.label, node)).toBe(path.join(path.sep,
            "test", "path", "temp", "_D_", "sestest", "AUSER.COBOL.PL1.XML.TEST(member).xml"));
        node = new ZoweNode("AUSER.COBOL.PL1.XML.ASSEMBLER.TEST(member)", vscode.TreeItemCollapsibleState.None, sessNode, null);
        expect(extension.getDocumentFilePath(node.label, node)).toBe(
            path.join(path.sep, "test", "path", "temp", "_D_", "sestest", "AUSER.COBOL.PL1.XML.ASSEMBLER.TEST(member).asm"));
        node = new ZoweNode("AUSER.TEST.COPYBOOK", vscode.TreeItemCollapsibleState.None, sessNode, null);
        expect(extension.getDocumentFilePath(node.label, node)).toBe(path.join(path.sep,
            "test", "path", "temp", "_D_", "sestest", "AUSER.TEST.COPYBOOK.cpy"));
        node = new ZoweNode("AUSER.TEST.PLINC", vscode.TreeItemCollapsibleState.None, sessNode, null);
        expect(extension.getDocumentFilePath(node.label, node)).toBe(path.join(path.sep,
            "test", "path", "temp", "_D_", "sestest", "AUSER.TEST.PLINC.inc"));
        node = new ZoweNode("AUSER.TEST.SPFLOG1", vscode.TreeItemCollapsibleState.None, sessNode, null);
        expect(extension.getDocumentFilePath(node.label, node)).toEqual(path.join(path.sep,
            "test", "path", "temp", "_D_", "sestest", "AUSER.TEST.SPFLOG1.log"));
    });

    it("Tests the showDSAttributes function", async () => {
        dataSetList.mockReset();
        const node = new ZoweNode("AUSER.A1557332.A996850.TEST1", vscode.TreeItemCollapsibleState.None, sessNode, null);
        const testResponse = {
            success: true,
            commandResponse: "",
            apiResponse: {
                items: [{
                    blksz:"6160",
                    catnm:"ICFCAT.MV3B.CATALOGA",
                    cdate:"2019/05/08",
                    dev:"3390",
                    dsname:"AUSER.A1557332.A996850.TEST1",
                    dsntp:extension.DS_PDS_CONTEXT,
                    dsorg:"PO",
                    edate:"***None***",
                    extx:"1",
                    lrecl:"80",
                    migr:"NO",
                    mvol:"N",
                    ovf:"NO",
                    rdate:"2019/07/17",
                    recfm:"FB",
                    sizex:"15",
                    spacu:"CYLINDERS",
                    used:"6",
                    vol:"3BP001",
                    vols:"3BP001"}]
            }
        };
        const emptyResponse = {
            success: true,
            commandResponse: "",
            apiResponse: {
                items: []
            }
        };
        createWebviewPanel.mockReturnValue({
               webview: {
                    html: ""
                }
        });
        dataSetList.mockReturnValueOnce(testResponse);
        await extension.showDSAttributes(node, testTree);
        expect(dataSetList.mock.calls.length).toBe(1);
        expect(dataSetList.mock.calls[0][0]).toBe(node.getSession());
        expect(dataSetList.mock.calls[0][1]).toBe(node.label);
        expect(dataSetList.mock.calls[0][2]).toEqual({attributes: true } );

        // mock a favorite
        dataSetList.mockReset();
        dataSetList.mockReturnValueOnce(testResponse);
        const node1 = new ZoweNode("[session]: AUSER.A1557332.A996850.TEST1", vscode.TreeItemCollapsibleState.None, sessNode, null);
        node1.contextValue = extension.DS_PDS_CONTEXT + extension.FAV_SUFFIX;
        await extension.showDSAttributes(node1, testTree);
        expect(dataSetList.mock.calls.length).toBe(1);

        // mock a response and no attributes
        showErrorMessage.mockReset();
        dataSetList.mockReset();
        dataSetList.mockReturnValueOnce(emptyResponse);
        await expect(extension.showDSAttributes(node1, testTree)).rejects.toEqual(
            Error("No matching data set names found for query: AUSER.A1557332.A996850.TEST1"));
        expect(showErrorMessage.mock.calls.length).toBe(1);
        expect(showErrorMessage.mock.calls[0][0]).toEqual(
            "Unable to list attributes: No matching data set names found for query: AUSER.A1557332.A996850.TEST1");
     });

    it("tests the issueTsoCommand function", async () => {
        Object.defineProperty(profileLoader.Profiles, "getInstance", {
            value: jest.fn(() => {
                return {
                    allProfiles: [{name: "firstName", profile: {user:"firstName", password: "12345"}}, {name: "secondName"}],
                    defaultProfile: {name: "firstName"},
                    zosmfProfile: mockLoadNamedProfile
                };
            })
        });

        showQuickPick.mockReset();
        showInputBox.mockReset();

        showQuickPick.mockReturnValueOnce("firstName");
        showInputBox.mockReturnValueOnce("/d iplinfo");
        issueSimple.mockReturnValueOnce({commandResponse: "fake response"});

        await extension.issueTsoCommand(outputChannel);

        expect(showQuickPick.mock.calls.length).toBe(1);
        expect(showQuickPick.mock.calls[0][0]).toEqual(["firstName", "secondName"]);
        expect(showQuickPick.mock.calls[0][1]).toEqual({
            canPickMany: false,
            ignoreFocusOut: true,
            placeHolder: "Select the Profile to use to submit the command"
        });
        expect(showInputBox.mock.calls.length).toBe(1);
    });

    describe("Renaming Data Sets", () => {
        it("Should rename the node", async () => {
            showInputBox.mockReset();
            renameDataSet.mockReset();

            const child = new ZoweNode("HLQ.TEST.RENAME.NODE", vscode.TreeItemCollapsibleState.None, sessNode, null);

            showInputBox.mockResolvedValueOnce("HLQ.TEST.RENAME.NODE.NEW");
            await extension.renameDataSet(child, testTree);

            expect(renameDataSet.mock.calls.length).toBe(1);
            expect(renameDataSet).toHaveBeenLastCalledWith(child.getSession(), "HLQ.TEST.RENAME.NODE", "HLQ.TEST.RENAME.NODE.NEW");
        });
        it("Should rename a favorited node", async () => {
            showInputBox.mockReset();
            renameDataSet.mockReset();

            const child = new ZoweNode("[sessNode]: HLQ.TEST.RENAME.NODE", vscode.TreeItemCollapsibleState.None, sessNode, null);
            child.contextValue = "ds_fav";
            showInputBox.mockResolvedValueOnce("HLQ.TEST.RENAME.NODE.NEW");
            await extension.renameDataSet(child, testTree);

            expect(renameDataSet.mock.calls.length).toBe(1);
            expect(renameDataSet).toHaveBeenLastCalledWith(child.getSession(), "HLQ.TEST.RENAME.NODE", "HLQ.TEST.RENAME.NODE.NEW");
        });
        it("Should throw an error if zowe.Rename.dataSet throws", async () => {
            let error;
            const defaultError = new Error("Default error message");

            showInputBox.mockReset();
            renameDataSet.mockReset();
            renameDataSet.mockImplementation(() => { throw defaultError; });

            const child = new ZoweNode("[sessNode]: HLQ.TEST.RENAME.NODE", vscode.TreeItemCollapsibleState.None, sessNode, null);
            child.contextValue = "ds_fav";
            showInputBox.mockResolvedValueOnce("HLQ.TEST.RENAME.NODE.NEW");
            try {
                await extension.renameDataSet(child, testTree);
            } catch (err) {
                error = err;
            }

            expect(renameDataSet.mock.calls.length).toBe(1);
            expect(renameDataSet).toHaveBeenLastCalledWith(child.getSession(), "HLQ.TEST.RENAME.NODE", "HLQ.TEST.RENAME.NODE.NEW");
            expect(error).toBe(defaultError);
        });
        it("Should rename the member", async () => {
            showInputBox.mockReset();
            renameDataSet.mockReset();

            const parent = new ZoweNode("HLQ.TEST.RENAME.NODE", vscode.TreeItemCollapsibleState.None, sessNode, null);
            const child = new ZoweNode("mem1", vscode.TreeItemCollapsibleState.None, parent, null);

            showInputBox.mockResolvedValueOnce("mem2");
            await extension.renameDataSetMember(child, testTree);

            expect(renameDataSetMember.mock.calls.length).toBe(1);
            expect(renameDataSetMember).toHaveBeenLastCalledWith(child.getSession(), "HLQ.TEST.RENAME.NODE", "mem1", "mem2");
        });
        it("Should rename a favorited member", async () => {
            showInputBox.mockReset();
            renameDataSet.mockReset();

            const parent = new ZoweNode("[sesstest]: HLQ.TEST.RENAME.NODE", vscode.TreeItemCollapsibleState.None, sessNode, null);
            const child = new ZoweNode("mem1", vscode.TreeItemCollapsibleState.None, parent, null);

            parent.contextValue = extension.DS_PDS_CONTEXT + extension.FAV_SUFFIX;
            child.contextValue = extension.DS_MEMBER_CONTEXT;

            showInputBox.mockResolvedValueOnce("mem2");
            await extension.renameDataSetMember(child, testTree);

            expect(renameDataSetMember.mock.calls.length).toBe(1);
            expect(renameDataSetMember).toHaveBeenLastCalledWith(child.getSession(), "HLQ.TEST.RENAME.NODE", "mem1", "mem2");
        });
        it("Should throw an error if zowe.Rename.dataSetMember throws", async () => {
            let error;
            const defaultError = new Error("Default error message");

            showInputBox.mockReset();
            renameDataSetMember.mockReset();
            renameDataSetMember.mockImplementation(() => { throw defaultError; });

            const parent = new ZoweNode("HLQ.TEST.RENAME.NODE", vscode.TreeItemCollapsibleState.None, sessNode, null);
            const child = new ZoweNode("mem1", vscode.TreeItemCollapsibleState.None, parent, null);

            child.contextValue = extension.DS_MEMBER_CONTEXT;

            showInputBox.mockResolvedValueOnce("mem2");
            try {
                await extension.renameDataSetMember(child, testTree);
            } catch (err) {
                error = err;
            }

            expect(renameDataSetMember.mock.calls.length).toBe(1);
            expect(renameDataSetMember).toHaveBeenLastCalledWith(child.getSession(), "HLQ.TEST.RENAME.NODE", "mem1", "mem2");
            expect(error).toBe(defaultError);
        });
    });
    describe("Copying Data Sets", () => {
        it("Should copy the label of a node to the clipboard", async () => {
            renameDataSet.mockReset();

            const node = new ZoweNode("HLQ.TEST.DELETE.NODE", vscode.TreeItemCollapsibleState.None, sessNode, null);
            node.contextValue = extension.DS_SESSION_CONTEXT;

            await extension.copyDataSet(node);
            expect(clipboard.readText()).toBe(JSON.stringify({ profileName: "sestest", dataSetName: "HLQ.TEST.DELETE.NODE" }));
        });
        it("Should copy the label of a favourited node to the clipboard", async () => {
            renameDataSet.mockReset();

            const node = new ZoweNode("[sestest]: HLQ.TEST.DELETE.NODE", vscode.TreeItemCollapsibleState.None, sessNode, null);
            node.contextValue = "ds_fav";

            await extension.copyDataSet(node);
            expect(clipboard.readText()).toBe(JSON.stringify({ profileName: "sestest", dataSetName: "HLQ.TEST.DELETE.NODE" }));
        });
        it("Should copy the label of a member to the clipboard", async () => {
            renameDataSet.mockReset();

            const parent = new ZoweNode("HLQ.TEST.PARENT.NODE", vscode.TreeItemCollapsibleState.None, sessNode, null);
            const child = new ZoweNode("child", vscode.TreeItemCollapsibleState.None, parent, null);
            parent.contextValue = extension.DS_PDS_CONTEXT;
            child.contextValue = extension.DS_MEMBER_CONTEXT;
            await extension.copyDataSet(child);
            expect(clipboard.readText()).toBe(JSON.stringify({ profileName: "sestest", dataSetName: "HLQ.TEST.PARENT.NODE", memberName: "child" }));
        });
        it("Should copy the label of a favourited member to the clipboard", async () => {
            renameDataSet.mockReset();

            const parent = new ZoweNode("[sestest]: HLQ.TEST.PARENT.NODE", vscode.TreeItemCollapsibleState.None, sessNode, null);
            const child = new ZoweNode("child", vscode.TreeItemCollapsibleState.None, parent, null);
            parent.contextValue = extension.DS_PDS_CONTEXT + extension.FAV_SUFFIX;
            child.contextValue = extension.DS_MEMBER_CONTEXT;
            await extension.copyDataSet(child);
            expect(clipboard.readText()).toBe(JSON.stringify({ profileName: "sestest", dataSetName: "HLQ.TEST.PARENT.NODE", memberName: "child" }));
        });
    });
    describe("Pasting Data Sets", () => {
        it("Should call zowe.Copy.dataSet when pasting to sequential data set", async () => {
            const node = new ZoweNode("HLQ.TEST.TO.NODE", vscode.TreeItemCollapsibleState.None, sessNode, null);
            node.contextValue = extension.DS_SESSION_CONTEXT;

            clipboard.writeText(JSON.stringify({ dataSetName: "HLQ.TEST.BEFORE.NODE", profileName: "sestest" }));
            await extension.pasteDataSet(node, testTree);

            expect(copyDataSet.mock.calls.length).toBe(1);
            expect(copyDataSet).toHaveBeenLastCalledWith(
                node.getSession(),
                { dataSetName: "HLQ.TEST.BEFORE.NODE" },
                { dataSetName: "HLQ.TEST.TO.NODE" },
            );
        });
        it("Should throw an error if invalid clipboard data is supplied when pasting to sequential data set", async () => {
            let error;
            const node = new ZoweNode("HLQ.TEST.TO.NODE", vscode.TreeItemCollapsibleState.None, sessNode, null);
            node.contextValue = extension.DS_SESSION_CONTEXT;
            clipboard.writeText("INVALID");
            try {
                await extension.pasteDataSet(node, testTree);
            } catch(err) {
                error = err;
            }

            expect(error).toBeTruthy();
            expect(error.message).toContain("Invalid clipboard. Copy from data set first");
            expect(copyDataSet.mock.calls.length).toBe(0);
        });
        it("Should not call zowe.Copy.dataSet when pasting to partitioned data set with no member name", async () => {
            dataSetGet.mockImplementation(() => {
                throw Error("Member not found");
            });
            const node = new ZoweNode("HLQ.TEST.TO.NODE", vscode.TreeItemCollapsibleState.None, sessNode, null);
            node.contextValue = extension.DS_PDS_CONTEXT;

            clipboard.writeText(JSON.stringify({ dataSetName: "HLQ.TEST.BEFORE.NODE", profileName: "sestest" }));
            await extension.pasteDataSet(node, testTree);

            expect(copyDataSet.mock.calls.length).toBe(0);
        });
        it("Should call zowe.Copy.dataSet when pasting to partitioned data set", async () => {
            dataSetGet.mockImplementation(() => {
                throw Error("Member not found");
            });
            const node = new ZoweNode("HLQ.TEST.TO.NODE", vscode.TreeItemCollapsibleState.None, sessNode, null);
            node.contextValue = extension.DS_PDS_CONTEXT;
            showInputBox.mockResolvedValueOnce("mem1");

            clipboard.writeText(JSON.stringify({ dataSetName: "HLQ.TEST.BEFORE.NODE", profileName: "sestest" }));
            await extension.pasteDataSet(node, testTree);

            expect(copyDataSet.mock.calls.length).toBe(1);
            expect(findFavoritedNode).toHaveBeenLastCalledWith(
                node,
            );
            expect(copyDataSet).toHaveBeenLastCalledWith(
                node.getSession(),
                { dataSetName: "HLQ.TEST.BEFORE.NODE" },
                { dataSetName: "HLQ.TEST.TO.NODE", memberName: "mem1" },
            );
        });
        it("Should throw an error when pasting to a member that already exists", async () => {
            let error;
            dataSetGet.mockImplementation(() => "DATA");
            const node = new ZoweNode("HLQ.TEST.TO.NODE", vscode.TreeItemCollapsibleState.None, sessNode, null);
            node.contextValue = extension.DS_PDS_CONTEXT;
            showInputBox.mockResolvedValueOnce("mem1");

            clipboard.writeText(JSON.stringify({ dataSetName: "HLQ.TEST.BEFORE.NODE", profileName: "sestest" }));

            try {
                await extension.pasteDataSet(node, testTree);
            } catch(err) {
                error = err;
            }

            expect(error).toBeTruthy();
            expect(error.message).toBe("HLQ.TEST.TO.NODE(mem1) already exists. You cannot replace a member");
            expect(copyDataSet.mock.calls.length).toBe(0);
            dataSetGet.mockReset();
        });
        it("Should call zowe.Copy.dataSet when pasting to a favorited partitioned data set", async () => {
            dataSetGet.mockImplementation(() => {
                throw Error("Member not found");
            });
            const favoritedNode = new ZoweNode("[sestest]: HLQ.TEST.TO.NODE", vscode.TreeItemCollapsibleState.None, sessNode, null);
            favoritedNode.contextValue = extension.DS_PDS_CONTEXT + extension.FAV_SUFFIX;
            const nonFavoritedNode = new ZoweNode("HLQ.TEST.TO.NODE", vscode.TreeItemCollapsibleState.None, sessNode, null);
            findNonFavoritedNode.mockImplementation(() => nonFavoritedNode);

            showInputBox.mockResolvedValueOnce("mem1");
            clipboard.writeText(JSON.stringify({ dataSetName: "HLQ.TEST.BEFORE.NODE", profileName: "sestest" }));
            await extension.pasteDataSet(favoritedNode, testTree);

            expect(copyDataSet.mock.calls.length).toBe(1);
            expect(findNonFavoritedNode).toHaveBeenLastCalledWith(
                favoritedNode,
            );
            expect(mockRefreshElement).toHaveBeenLastCalledWith(
                nonFavoritedNode,
            );
            expect(copyDataSet).toHaveBeenLastCalledWith(
                favoritedNode.getSession(),
                { dataSetName: "HLQ.TEST.BEFORE.NODE" },
                { dataSetName: "HLQ.TEST.TO.NODE", memberName: "mem1" },
            );
        });
    });

    it("tests the issueTsoCommand function", async () => {
        showQuickPick.mockReset();
        showInputBox.mockReset();
        Object.defineProperty(profileLoader.Profiles, "getInstance", {
            value: jest.fn(() => {
                return {
                    allProfiles: [],
                    defaultProfile: undefined,
                };
            })
        });
        await extension.issueTsoCommand(outputChannel);
        expect(expect(showInformationMessage.mock.calls[0][0]).toEqual("No profiles available"));
    });

    it("tests the issueTsoCommand error function", async () => {
        showQuickPick.mockReset();
        showInputBox.mockReset();

        Object.defineProperty(profileLoader.Profiles, "getInstance", {
            value: jest.fn(() => {
                return {
                    allProfiles: [{name: "firstName", profile: {user:"firstName", password: "12345"}}, {name: "secondName"}],
                    defaultProfile: {name: "firstName"},
                    zosmfProfile: mockLoadNamedProfile
                };
            })
        });

        showQuickPick.mockReturnValueOnce("firstName");
        showInputBox.mockReturnValueOnce("/d iplinfo");
        issueSimple.mockReturnValueOnce({commandResponse: "fake response"});

        await extension.issueTsoCommand(undefined);

        expect(showErrorMessage.mock.calls.length).toBe(1);
    });

    it("tests the issueTsoCommand prompt credentials", async () => {
        showQuickPick.mockReset();
        showInputBox.mockReset();

        Object.defineProperty(profileLoader.Profiles, "getInstance", {
            value: jest.fn(() => {
                return {
                    allProfiles: [{name: "firstName", profile: {user:undefined, password: undefined}}, {name: "secondName"}],
                    defaultProfile: {name: "firstName"},
                    promptCredentials: jest.fn(()=> {
                        return [{values: "fake"}, {values: "fake"}, {values: "fake"}];
                    }),
                };
            })
        });

        showQuickPick.mockReturnValueOnce("firstName");
        showInputBox.mockReturnValueOnce("fake");
        showInputBox.mockReturnValueOnce("fake");
        showInputBox.mockReturnValueOnce("/d iplinfo");
        issueSimple.mockReturnValueOnce({commandResponse: "fake response"});

        await extension.issueTsoCommand(outputChannel);

        expect(showQuickPick.mock.calls.length).toBe(1);
        expect(showQuickPick.mock.calls[0][0]).toEqual(["firstName", "secondName"]);
        expect(showQuickPick.mock.calls[0][1]).toEqual({
            canPickMany: false,
            ignoreFocusOut: true,
            placeHolder: "Select the Profile to use to submit the command"
        });
        expect(showInputBox.mock.calls.length).toBe(1);
    });

    it("tests the issueTsoCommand prompt credentials for password only", async () => {
        showQuickPick.mockReset();
        showInputBox.mockReset();

        Object.defineProperty(profileLoader.Profiles, "getInstance", {
            value: jest.fn(() => {
                return {
                    allProfiles: [{name: "firstName", profile: {user:undefined, password: undefined}}, {name: "secondName"}],
                    defaultProfile: {name: "firstName"},
                    promptCredentials: jest.fn(()=> {
                        return [{values: "fake"}, {values: "fake"}, {values: "fake"}];
                    }),
                };
            })
        });

        showQuickPick.mockReturnValueOnce("firstName");
        showInputBox.mockReturnValueOnce("fake");
        showInputBox.mockReturnValueOnce("/d iplinfo");
        issueSimple.mockReturnValueOnce({commandResponse: "fake response"});

        await extension.issueTsoCommand(outputChannel);

        expect(showQuickPick.mock.calls.length).toBe(1);
        expect(showQuickPick.mock.calls[0][0]).toEqual(["firstName", "secondName"]);
        expect(showQuickPick.mock.calls[0][1]).toEqual({
            canPickMany: false,
            ignoreFocusOut: true,
            placeHolder: "Select the Profile to use to submit the command"
        });
        expect(showInputBox.mock.calls.length).toBe(1);
    });

    it("tests the issueTsoCommand error in prompt credentials", async () => {
        showQuickPick.mockReset();
        showInputBox.mockReset();

        Object.defineProperty(profileLoader.Profiles, "getInstance", {
            value: jest.fn(() => {
                return {
                    allProfiles: [{name: "firstName", profile: {user:undefined, password: undefined}}, {name: "secondName"}],
                    defaultProfile: {name: "firstName"},
                };
            })
        });

        showQuickPick.mockReturnValueOnce("firstName");
        showInputBox.mockReturnValueOnce("fake");
        showInputBox.mockReturnValueOnce("/d iplinfo");
        issueSimple.mockReturnValueOnce({commandResponse: "fake response"});

        await extension.issueTsoCommand(outputChannel);

        expect(showErrorMessage.mock.calls.length).toBe(1);
    });
});<|MERGE_RESOLUTION|>--- conflicted
+++ resolved
@@ -327,13 +327,9 @@
     Object.defineProperty(Upload, "fileToUSSFile", {value: fileToUSSFile});
     Object.defineProperty(zowe, "Create", {value: Create});
     Object.defineProperty(Create, "dataSet", {value: dataSetCreate});
-<<<<<<< HEAD
+    Object.defineProperty(zowe, "Get", {value: Get});
+    Object.defineProperty(Get, "dataSet", {value: dataSetGet});
     Object.defineProperty(zowe, "List", {value: List});
-=======
-    Object.defineProperty(brightside, "Get", {value: Get});
-    Object.defineProperty(Get, "dataSet", {value: dataSetGet});
-    Object.defineProperty(brightside, "List", {value: List});
->>>>>>> b778fe82
     Object.defineProperty(List, "dataSet", {value: dataSetList});
     Object.defineProperty(List, "fileList", {value: fileList});
     Object.defineProperty(vscode.workspace, "openTextDocument", {value: openTextDocument});
@@ -369,7 +365,7 @@
     Object.defineProperty(vscode.Uri, "parse", {value: parse});
     Object.defineProperty(zowe, "Rename", {value: Rename});
     Object.defineProperty(Rename, "dataSet", { value: renameDataSet });
-    Object.defineProperty(brightside, "Copy", {value: Copy});
+    Object.defineProperty(zowe, "Copy", {value: Copy});
     Object.defineProperty(Copy, "dataSet", { value: copyDataSet });
     Object.defineProperty(vscode.env, "clipboard", { value: clipboard });
     Object.defineProperty(Rename, "dataSetMember", { value: renameDataSetMember });
@@ -611,14 +607,14 @@
         expect(onDidSaveTextDocument.mock.calls.length).toBe(1);
         // tslint:disable-next-line: no-magic-numbers
         expect(existsSync.mock.calls.length).toBe(3);
-        expect(existsSync.mock.calls[0][0]).toBe(extension.BRIGHTTEMPFOLDER);
+        expect(existsSync.mock.calls[0][0]).toBe(extension.ZOWETEMPFOLDER);
         expect(readdirSync.mock.calls.length).toBe(1);
-        expect(readdirSync.mock.calls[0][0]).toBe(extension.BRIGHTTEMPFOLDER);
+        expect(readdirSync.mock.calls[0][0]).toBe(extension.ZOWETEMPFOLDER);
         expect(unlinkSync.mock.calls.length).toBe(2);
-        expect(unlinkSync.mock.calls[0][0]).toBe(path.join(extension.BRIGHTTEMPFOLDER + "/firstFile.txt"));
-        expect(unlinkSync.mock.calls[1][0]).toBe(path.join(extension.BRIGHTTEMPFOLDER + "/secondFile.txt"));
+        expect(unlinkSync.mock.calls[0][0]).toBe(path.join(extension.ZOWETEMPFOLDER + "/firstFile.txt"));
+        expect(unlinkSync.mock.calls[1][0]).toBe(path.join(extension.ZOWETEMPFOLDER + "/secondFile.txt"));
         expect(rmdirSync.mock.calls.length).toBe(1);
-        expect(rmdirSync.mock.calls[0][0]).toBe(extension.BRIGHTTEMPFOLDER);
+        expect(rmdirSync.mock.calls[0][0]).toBe(extension.ZOWETEMPFOLDER);
 
         existsSync.mockReset();
         readdirSync.mockReset();
@@ -1189,7 +1185,7 @@
                 };
             })
         });
-        const sessionwocred = new brtimperative.Session({
+        const sessionwocred = new imperative.Session({
             user: "",
             password: "",
             hostname: "fake",
@@ -1250,7 +1246,7 @@
                 };
             })
         });
-        const sessionwocred = new brtimperative.Session({
+        const sessionwocred = new imperative.Session({
             user: "",
             password: "",
             hostname: "fake",
@@ -1308,7 +1304,7 @@
                 };
             })
         });
-        const sessionwocred = new brtimperative.Session({
+        const sessionwocred = new imperative.Session({
             user: "",
             password: "",
             hostname: "fake",
@@ -1731,7 +1727,7 @@
         showInputBox.mockReset();
         showTextDocument.mockReset();
         openTextDocument.mockReset();
-        const sessionwocred = new brtimperative.Session({
+        const sessionwocred = new imperative.Session({
             user: "",
             password: "",
             hostname: "fake",
@@ -1766,7 +1762,7 @@
         openTextDocument.mockReset();
         showQuickPick.mockReset();
         showInputBox.mockReset();
-        const sessionwocred = new brtimperative.Session({
+        const sessionwocred = new imperative.Session({
             user: "",
             password: "",
             hostname: "fake",
@@ -1801,7 +1797,7 @@
         openTextDocument.mockReset();
         showQuickPick.mockReset();
         showInputBox.mockReset();
-        const sessionwocred = new brtimperative.Session({
+        const sessionwocred = new imperative.Session({
             user: "",
             password: "",
             hostname: "fake",
@@ -2460,7 +2456,7 @@
         showInputBox.mockReset();
         showTextDocument.mockReset();
         openTextDocument.mockReset();
-        const sessionwocred = new brtimperative.Session({
+        const sessionwocred = new imperative.Session({
             user: "",
             password: "",
             hostname: "fake",
@@ -2495,7 +2491,7 @@
         openTextDocument.mockReset();
         showQuickPick.mockReset();
         showInputBox.mockReset();
-        const sessionwocred = new brtimperative.Session({
+        const sessionwocred = new imperative.Session({
             user: "",
             password: "",
             hostname: "fake",
@@ -2530,7 +2526,7 @@
         openTextDocument.mockReset();
         showQuickPick.mockReset();
         showInputBox.mockReset();
-        const sessionwocred = new brtimperative.Session({
+        const sessionwocred = new imperative.Session({
             user: "",
             password: "",
             hostname: "fake",
@@ -2711,7 +2707,7 @@
                     };
                 })
             });
-            const sessionwocred = new brtimperative.Session({
+            const sessionwocred = new imperative.Session({
                 user: "",
                 password: "",
                 hostname: "fake",
@@ -2741,7 +2737,7 @@
                     };
                 })
             });
-            const sessionwocred = new brtimperative.Session({
+            const sessionwocred = new imperative.Session({
                 user: "",
                 password: "",
                 hostname: "fake",
@@ -2792,7 +2788,7 @@
                 })
             });
 
-            const sessionwocred = new brtimperative.Session({
+            const sessionwocred = new imperative.Session({
                 user: "",
                 password: "",
                 hostname: "fake",
@@ -3079,7 +3075,7 @@
     it("tests that the spool content credentials prompt is executed successfully", async () => {
         showTextDocument.mockReset();
         openTextDocument.mockReset();
-        const sessionwocred = new brtimperative.Session({
+        const sessionwocred = new imperative.Session({
             user: "",
             password: "",
             hostname: "fake",
@@ -3113,7 +3109,7 @@
     it("tests that the spool content credentials prompt ends in error", async () => {
         showTextDocument.mockReset();
         openTextDocument.mockReset();
-        const sessionwocred = new brtimperative.Session({
+        const sessionwocred = new imperative.Session({
             user: "",
             password: "",
             hostname: "fake",
@@ -3318,12 +3314,12 @@
 
         const originalPreferencePath = "";
         const updatedPreferencePath = "/testing";
-        const defaultPreference = extension.BRIGHTTEMPFOLDER;
+        const defaultPreference = extension.ZOWETEMPFOLDER;
 
         extension.moveTempFolder(originalPreferencePath, updatedPreferencePath);
         // tslint:disable-next-line: no-magic-numbers
         expect(mkdirSync.mock.calls.length).toBe(3);
-        expect(mkdirSync.mock.calls[0][0]).toBe(extension.BRIGHTTEMPFOLDER);
+        expect(mkdirSync.mock.calls[0][0]).toBe(extension.ZOWETEMPFOLDER);
         expect(moveSync.mock.calls.length).toBe(1);
         expect(moveSync.mock.calls[0][0]).toBe(defaultPreference);
         expect(moveSync.mock.calls[0][1]).toBe(path.join(path.sep, "testing", "temp"));
@@ -3341,7 +3337,7 @@
         extension.moveTempFolder(originalPreferencePath, updatedPreferencePath);
         // tslint:disable-next-line: no-magic-numbers
         expect(mkdirSync.mock.calls.length).toBe(3);
-        expect(mkdirSync.mock.calls[0][0]).toBe(extension.BRIGHTTEMPFOLDER);
+        expect(mkdirSync.mock.calls[0][0]).toBe(extension.ZOWETEMPFOLDER);
         expect(moveSync.mock.calls.length).toBe(1);
         expect(moveSync.mock.calls[0][0]).toBe(path.join(path.sep, "test", "path", "temp"));
         expect(moveSync.mock.calls[0][1]).toBe(path.join(path.sep, "new", "test", "path", "temp"));
@@ -3357,7 +3353,7 @@
         extension.moveTempFolder(originalPreferencePath, updatedPreferencePath);
         // tslint:disable-next-line: no-magic-numbers
         expect(mkdirSync.mock.calls.length).toBe(3);
-        expect(mkdirSync.mock.calls[0][0]).toBe(extension.BRIGHTTEMPFOLDER);
+        expect(mkdirSync.mock.calls[0][0]).toBe(extension.ZOWETEMPFOLDER);
         expect(moveSync.mock.calls.length).toBe(0);
     });
 
