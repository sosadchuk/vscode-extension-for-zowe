/*
* This program and the accompanying materials are made available under the terms of the *
* Eclipse Public License v2.0 which accompanies this distribution, and is available at *
* https://www.eclipse.org/legal/epl-v20.html                                      *
*                                                                                 *
* SPDX-License-Identifier: EPL-2.0                                                *
*                                                                                 *
* Copyright Contributors to the Zowe Project.                                     *
*                                                                                 *
*/

import * as vscode from "vscode";
import * as treeMock from "../../src/DatasetTree";
import * as treeUSSMock from "../../src/USSTree";
import { ZoweUSSNode } from "../../src/ZoweUSSNode";
import { ZoweNode } from "../../src/ZoweNode";
import * as brtimperative from "@brightside/imperative";
import * as extension from "../../src/extension";
import * as path from "path";
import * as brightside from "@brightside/core";
import * as fs from "fs";
import * as fsextra from "fs-extra";
import * as profileLoader from "../../src/Profiles";
import * as ussNodeActions from "../../src/uss/ussNodeActions";
import { Job } from "../../src/ZoweJobNode";
import * as utils from "../../src/utils";

jest.mock("vscode");
jest.mock("Session");
jest.mock("@brightside/core");
jest.mock("@brightside/imperative");
jest.mock("fs");
jest.mock("fs-extra");
jest.mock("DatasetTree");
jest.mock("USSTree");

describe("Extension Unit Tests", () => {
    // Globals
    const session = new brtimperative.Session({
        user: "fake",
        password: "fake",
        hostname: "fake",
        protocol: "https",
        type: "basic",
    });

    const iJob: brightside.IJob = {
        "jobid": "JOB1234",
        "jobname": "TESTJOB",
        "files-url": "fake/files",
        "job-correlator": "correlator",
        "phase-name": "PHASE",
        "reason-not-running": "",
        "step-data": [{
            "proc-step-name": "",
            "program-name": "",
            "step-name": "",
            "step-number": 1,
            "active": "",
            "smfid": ""

        }],
        "class": "A",
        "owner": "USER",
        "phase": 0,
        "retcode": "",
        "status": "ACTIVE",
        "subsystem": "SYS",
        "type": "JOB",
        "url": "fake/url"
    };

    const iJobFile: brightside.IJobFile = {
        "byte-count": 128,
        "job-correlator": "",
        "record-count": 1,
        "records-url": "fake/records",
        "class": "A",
        "ddname": "STDOUT",
        "id": 100,
        "jobid": "100",
        "jobname": "TESTJOB",
        "lrecl": 80,
        "procstep": "",
        "recfm": "FB",
        "stepname": "",
        "subsystem": ""
    };

    const outputChannel: vscode.OutputChannel = {
        append: jest.fn(),
        name: "fakeChannel",
        appendLine: jest.fn(),
        clear: jest.fn(),
        show: jest.fn(),
        hide: jest.fn(),
        dispose: jest.fn()
    };

    const sessNode = new ZoweNode("sestest", vscode.TreeItemCollapsibleState.Expanded, null, session);
    sessNode.contextValue = extension.DS_SESSION_CONTEXT;
    sessNode.pattern = "test hlq";

    const ussNode = new ZoweUSSNode("usstest", vscode.TreeItemCollapsibleState.Expanded, null, session, null);
    ussNode.contextValue = extension.USS_SESSION_CONTEXT;
    ussNode.fullPath = "/u/myuser";

    const jobNode = new Job("jobtest", vscode.TreeItemCollapsibleState.Expanded, null, session, iJob);

    const mkdirSync = jest.fn();
    const moveSync = jest.fn();
    const getAllProfileNames = jest.fn();
    const createTreeView = jest.fn();
    const createWebviewPanel = jest.fn();
    const pathMock = jest.fn();
    const registerCommand = jest.fn();
    const onDidSaveTextDocument = jest.fn();
    const onDidCollapseElement = jest.fn();
    const onDidExpandElement = jest.fn();
    const existsSync = jest.fn();
    const createReadStream = jest.fn();
    const readdirSync = jest.fn();
    const unlinkSync = jest.fn();
    const rmdirSync = jest.fn();
    const readFileSync = jest.fn();
    const showErrorMessage = jest.fn();
    const showInputBox = jest.fn();
    const showOpenDialog = jest.fn();
    const showQuickBox = jest.fn();
    const ZosmfSession = jest.fn();
    const createBasicZosmfSession = jest.fn();
    const Upload = jest.fn();
    const Delete = jest.fn();
    const bufferToDataSet = jest.fn();
    const pathToDataSet = jest.fn();
    const delDataset = jest.fn();
    const Create = jest.fn();
    const dataSetCreate = jest.fn();
    const Download = jest.fn();
    const Utilities = jest.fn();
    const isFileTagBinOrAscii = jest.fn();
    const dataSet = jest.fn();
    const ussFile = jest.fn();
    const List = jest.fn();
    const fileToUSSFile = jest.fn();
    const dataSetList = jest.fn();
    const fileList = jest.fn();
    const openTextDocument = jest.fn();
    const showTextDocument = jest.fn();
    const showInformationMessage = jest.fn();
    const showQuickPick = jest.fn();
    const mockAddSession = jest.fn();
    const mockAddUSSSession = jest.fn();
    const mockAddHistory = jest.fn();
    const mockRefresh = jest.fn();
    const mockRefreshElement = jest.fn();
    const mockUSSRefresh = jest.fn();
    const mockUSSRefreshElement = jest.fn();
    const mockGetChildren = jest.fn();
    const mockGetUSSChildren = jest.fn();
    const mockRemoveFavorite = jest.fn();
    const getConfiguration = jest.fn();
    const onDidChangeConfiguration = jest.fn();
    const executeCommand = jest.fn();
    const activeTextEditor = jest.fn();
    const document = jest.fn();
    const getText = jest.fn();
    const save = jest.fn();
    const isFile = jest.fn();
    const load = jest.fn();
    const GetJobs = jest.fn();
    const getSpoolContentById = jest.fn();
    const getJclForJob = jest.fn();
    const DownloadJobs = jest.fn();
    const downloadAllSpoolContentCommon = jest.fn();
    const SubmitJobs = jest.fn();
    const submitJcl = jest.fn();
    const submitJob = jest.fn();
    const IssueCommand = jest.fn();
    const issueSimple = jest.fn();
    const createOutputChannel = jest.fn();
    const registerTextDocumentContentProvider = jest.fn();
    const from = jest.fn();
    const Uri = jest.fn();
    const parse = jest.fn();
    const withProgress = jest.fn();
    const downloadDataset = jest.fn();
    const downloadUSSFile = jest.fn();
    const mockInitialize = jest.fn();
    const mockInitializeUSS = jest.fn();
    const ussPattern = jest.fn();
    const mockPattern = jest.fn();
    const Rename = jest.fn();
    const renameDataSet = jest.fn();
    const mockRenameFavorite = jest.fn();
    const mockUpdateFavorites = jest.fn();
    const mockRenameNode = jest.fn();
    const ProgressLocation = jest.fn().mockImplementation(() => {
        return {
            Notification: 15
        };
    });
    const CliProfileManager = jest.fn().mockImplementation(() => {
        return {getAllProfileNames, load};
    });
    const DatasetTree = jest.fn().mockImplementation(() => {
        return {
            mSessionNodes: [],
            mFavorites: [],
            addSession: mockAddSession,
            addHistory: mockAddHistory,
            refresh: mockRefresh,
            refreshElement: mockRefreshElement,
            getChildren: mockGetChildren,
            removeFavorite: mockRemoveFavorite,
            enterPattern: mockPattern,
            initializeFavorites: mockInitialize,
            renameFavorite: mockRenameFavorite,
            updateFavorites: mockUpdateFavorites,
            renameNode: mockRenameNode,
        };
    });
    const USSTree = jest.fn().mockImplementation(() => {
        return {
            mSessionNodes: [],
            addSession: mockAddUSSSession,
            refresh: mockUSSRefresh,
            addHistory: mockAddHistory,
            refreshElement: mockUSSRefreshElement,
            getChildren: mockGetUSSChildren,
            initializeUSSFavorites: mockInitializeUSS,
            ussFilterPrompt: ussPattern
        };
    });
    const JobsTree = jest.fn().mockImplementation(() => {
        return {
            mSessionNodes: [],
            getChildren: jest.fn(),
            addSession: jest.fn(),
            refresh: jest.fn(),
            refreshElement: jest.fn()
        };
    });

    enum CreateDataSetTypeEnum {
        DATA_SET_BINARY = 0,
        DATA_SET_C = 1,
        DATA_SET_CLASSIC = 2,
        DATA_SET_PARTITIONED = 3,
        DATA_SET_SEQUENTIAL = 4,
    }

    const testTree = DatasetTree();
    testTree.mSessionNodes = [];
    testTree.mSessionNodes.push(sessNode);
    Object.defineProperty(testTree, "onDidExpandElement", {value: jest.fn()});
    Object.defineProperty(testTree, "onDidCollapseElement", {value: jest.fn()});

    const testUSSTree = USSTree();
    testUSSTree.mSessionNodes = [];
    testUSSTree.mSessionNodes.push(ussNode);

    const testJobsTree = JobsTree();
    testJobsTree.mSessionNodes = [];
    testJobsTree.mSessionNodes.push(jobNode);

    const mockLoadNamedProfile = jest.fn();
    Object.defineProperty(profileLoader.Profiles, "createInstance", {
        value: jest.fn(() => {
            return {
                allProfiles: [{name: "firstName"}, {name: "secondName"}],
                defaultProfile: {name: "firstName"}
            };
        })
    });

    Object.defineProperty(fs, "mkdirSync", {value: mkdirSync});
    Object.defineProperty(brtimperative, "CliProfileManager", {value: CliProfileManager});
    Object.defineProperty(vscode.window, "createTreeView", {value: createTreeView});
    Object.defineProperty(vscode.window, "createWebviewPanel", {value: createWebviewPanel});
    Object.defineProperty(vscode, "Uri", {value: Uri});
    Object.defineProperty(vscode, "ProgressLocation", {value: ProgressLocation});
    Object.defineProperty(vscode.commands, "registerCommand", {value: registerCommand});
    Object.defineProperty(vscode.workspace, "onDidSaveTextDocument", {value: onDidSaveTextDocument});
    Object.defineProperty(vscode.window, "onDidCollapseElement", {value: onDidCollapseElement});
    Object.defineProperty(vscode.window, "onDidExpandElement", {value: onDidExpandElement});
    Object.defineProperty(vscode.workspace, "getConfiguration", {value: getConfiguration});
    Object.defineProperty(vscode.workspace, "onDidChangeConfiguration", {value: onDidChangeConfiguration});
    Object.defineProperty(fs, "readdirSync", {value: readdirSync});
    Object.defineProperty(fs, "createReadStream", {value: createReadStream});
    Object.defineProperty(fs, "existsSync", {value: existsSync});
    Object.defineProperty(fs, "unlinkSync", {value: unlinkSync});
    Object.defineProperty(fs, "rmdirSync", {value: rmdirSync});
    Object.defineProperty(fs, "readFileSync", {value: readFileSync});
    Object.defineProperty(fsextra, "moveSync", {value: moveSync});
    Object.defineProperty(vscode.window, "showErrorMessage", {value: showErrorMessage});
    Object.defineProperty(vscode.window, "showInputBox", {value: showInputBox});
    Object.defineProperty(vscode.window, "showQuickBox", {value: showQuickBox});
    Object.defineProperty(vscode.window, "activeTextEditor", {value: activeTextEditor});
    Object.defineProperty(activeTextEditor, "document", {value: document});
    Object.defineProperty(document, "save", {value: save});
    Object.defineProperty(document, "getText", {value: getText});
    Object.defineProperty(vscode.commands, "executeCommand", {value: executeCommand});
    Object.defineProperty(brightside, "ZosmfSession", {value: ZosmfSession});
    Object.defineProperty(ZosmfSession, "createBasicZosmfSession", {value: createBasicZosmfSession});
    Object.defineProperty(brightside, "Upload", {value: Upload});
    Object.defineProperty(Upload, "bufferToDataSet", {value: bufferToDataSet});
    Object.defineProperty(Upload, "pathToDataSet", {value: pathToDataSet});
    Object.defineProperty(Upload, "fileToUSSFile", {value: fileToUSSFile});
    Object.defineProperty(brightside, "Create", {value: Create});
    Object.defineProperty(Create, "dataSet", {value: dataSetCreate});
    Object.defineProperty(brightside, "List", {value: List});
    Object.defineProperty(List, "dataSet", {value: dataSetList});
    Object.defineProperty(List, "fileList", {value: fileList});
    Object.defineProperty(vscode.workspace, "openTextDocument", {value: openTextDocument});
    Object.defineProperty(vscode.window, "showInformationMessage", {value: showInformationMessage});
    Object.defineProperty(vscode.window, "showTextDocument", {value: showTextDocument});
    Object.defineProperty(vscode.window, "showErrorMessage", {value: showErrorMessage});
    Object.defineProperty(vscode.window, "showOpenDialog", {value: showOpenDialog});
    Object.defineProperty(vscode.window, "showQuickPick", {value: showQuickPick});
    Object.defineProperty(vscode.window, "withProgress", {value: withProgress});
    Object.defineProperty(vscode.window, "createOutputChannel", {value: createOutputChannel});
    Object.defineProperty(brightside, "Download", {value: Download});
    Object.defineProperty(Download, "dataSet", {value: dataSet});
    Object.defineProperty(treeMock, "DatasetTree", {value: DatasetTree});
    Object.defineProperty(treeUSSMock, "USSTree", {value: USSTree});
    Object.defineProperty(brightside, "Delete", {value: Delete});
    Object.defineProperty(Delete, "dataSet", {value: delDataset});
    Object.defineProperty(brightside, "CreateDataSetTypeEnum", {value: CreateDataSetTypeEnum});
    Object.defineProperty(brightside, "Utilities", {value: Utilities});
    Object.defineProperty(Download, "ussFile", {value: ussFile});
    Object.defineProperty(Utilities, "isFileTagBinOrAscii", {value: isFileTagBinOrAscii});
    Object.defineProperty(brightside, "GetJobs", {value: GetJobs});
    Object.defineProperty(GetJobs, "getSpoolContentById", {value: getSpoolContentById});
    Object.defineProperty(GetJobs, "getJclForJob", {value: getJclForJob});
    Object.defineProperty(brightside, "DownloadJobs", {value: DownloadJobs});
    Object.defineProperty(DownloadJobs, "downloadAllSpoolContentCommon", {value: downloadAllSpoolContentCommon});
    Object.defineProperty(brightside, "SubmitJobs", {value: SubmitJobs});
    Object.defineProperty(SubmitJobs, "submitJcl", {value: submitJcl});
    Object.defineProperty(SubmitJobs, "submitJob", {value: submitJob});
    Object.defineProperty(brightside, "IssueCommand", {value: IssueCommand});
    Object.defineProperty(IssueCommand, "issueSimple", {value: issueSimple});
    Object.defineProperty(vscode.workspace, "registerTextDocumentContentProvider", { value: registerTextDocumentContentProvider});
    Object.defineProperty(vscode.Disposable, "from", {value: from});
    Object.defineProperty(vscode.Uri, "parse", {value: parse});
    Object.defineProperty(brightside, "Rename", {value: Rename});
    Object.defineProperty(Rename, "dataSet", { value: renameDataSet });


    beforeEach(() => {
        mockLoadNamedProfile.mockReturnValue({profile: {name:"aProfile", type:"zosmf"}});
        Object.defineProperty(profileLoader.Profiles, "getInstance", {
            value: jest.fn(() => {
                return {
                    allProfiles: [{name: "firstName"}, {name: "secondName"}],
                    defaultProfile: {name: "firstName"},
                    loadNamedProfile: mockLoadNamedProfile
                };
            })
        });
    });

    afterEach(() => {
        jest.clearAllMocks();
    });

    it("Testing that activate correctly executes", async () => {
        createTreeView.mockReturnValue(testTree);

        existsSync.mockReturnValueOnce(true);
        existsSync.mockReturnValueOnce(true);
        existsSync.mockReturnValueOnce(false);
        readdirSync.mockReturnValueOnce(["firstFile.txt", "secondFile.txt", "firstDir"]);
        isFile.mockReturnValueOnce(true);
        readdirSync.mockReturnValueOnce(["thirdFile.txt"]);
        readdirSync.mockReturnValue([]);
        isFile.mockReturnValueOnce(false);
        createBasicZosmfSession.mockReturnValue(session);
        getConfiguration.mockReturnValueOnce({
            persistence: true,
            get: () => "folderpath",
            update: jest.fn(()=>{
                return {};
            })
        });
        getConfiguration.mockReturnValueOnce({
            persistence: true,
            get: (setting: string) => "vscode",
            update: jest.fn(()=>{
                return {};
            })
        });

        getConfiguration.mockReturnValueOnce({
            persistence: true,
            get: () => "",
            update: jest.fn(()=>{
                return {};
            })
        });

        getConfiguration.mockReturnValueOnce({
            persistence: true,
            get: (setting: string) => [
                "[test]: brtvs99.public.test{pds}",
                "[test]: brtvs99.test{ds}",
                "[test]: brtvs99.fail{fail}",
                "[test]: brtvs99.test.search{session}",
            ],
            update: jest.fn(()=>{
                return {};
            })
        });
        getConfiguration.mockReturnValueOnce({
            persistence: true,
            get: (setting: string) => [
                "[test]: brtvs99.public.test{pds}",
                "[test]: brtvs99.test{ds}",
                "[test]: brtvs99.fail{fail}",
                "[test]: brtvs99.test.search{session}",
            ],
            update: jest.fn(()=>{
                return {};
            })
        });
        getConfiguration.mockReturnValueOnce({
            persistence: true,
            get: (setting: string) => [
                "[test]: brtvs99.public.test{pds}",
                "[test]: brtvs99.test{ds}",
                "[test]: brtvs99.fail{fail}",
                "[test]: brtvs99.test.search{session}",
            ],
            update: jest.fn(()=>{
                return {};
            })
        });
        getConfiguration.mockReturnValueOnce({
            persistence: true,
            get: (setting: string) => [
                "[test]: /u/myUser{directory}",
                "[test]: /u/myUser{directory}",
                "[test]: /u/myUser/file.txt{file}",
                "[test]: /u{session}",
            ],
            update: jest.fn(()=>{
                return {};
            })
        });
        getConfiguration.mockReturnValue({
            persistence: true,
            get: (setting: string) => [
                "[test]: /u/myUser{directory}",
                "[test]: /u/myUser{directory}",
                "[test]: /u/myUser/file.txt{file}",
                "[test]: /u{session}",
            ],
            update: jest.fn(()=>{
                return {};
            })
        });
        const enums = jest.fn().mockImplementation(() => {
            return {
                Global: 1,
                Workspace: 2,
                WorkspaceFolder: 3
            };
        });
        Object.defineProperty(vscode, "ConfigurationTarget", {value: enums});
// tslint:disable-next-line: no-object-literal-type-assertion
        const extensionMock = jest.fn(() => ({
            subscriptions: [],
            extensionPath: path.join(__dirname, "..")
        } as vscode.ExtensionContext));
        const mock = new extensionMock();

        await extension.activate(mock);

        const sampleFavorites = [
            new ZoweNode("[test]: brtvs99.public.test", vscode.TreeItemCollapsibleState.Collapsed, undefined, undefined),
            new ZoweNode("[test]: brtvs99.test", vscode.TreeItemCollapsibleState.None, undefined, undefined),
            new ZoweNode("[test]: brtvs99.test.search", vscode.TreeItemCollapsibleState.None, undefined, null)
        ];
        sampleFavorites[0].contextValue = extension.DS_PDS_CONTEXT + extension.FAV_SUFFIX;
        sampleFavorites[1].contextValue = extension.DS_PDS_CONTEXT + extension.FAV_SUFFIX;
        sampleFavorites[2].contextValue = extension.DS_SESSION_CONTEXT + extension.FAV_SUFFIX;
        sampleFavorites[1].command = {
            command: "zowe.ZoweNode.openPS",
            title: "",
            arguments: [sampleFavorites[1]]
        };
        sampleFavorites[0].iconPath = utils.applyIcons(sampleFavorites[0]);
        sampleFavorites[1].iconPath = utils.applyIcons(sampleFavorites[1]);
        sampleFavorites[2].iconPath = utils.applyIcons(sampleFavorites[2]);
        sampleFavorites[2].command = {command: "zowe.pattern", title: "", arguments: [sampleFavorites[2]]};
        sampleFavorites[2].iconPath = {
            dark: path.join(__dirname, "..", "..", "..", "resources", "dark", "pattern.svg"),
            light: path.join(__dirname, "..", "..", "..", "resources", "light", "pattern.svg")
        };
        // tslint:disable-next-line: no-magic-numbers
        expect(mkdirSync.mock.calls.length).toBe(3);
        // tslint:disable-next-line: no-magic-numbers
        expect(createTreeView.mock.calls.length).toBe(3);
        expect(createTreeView.mock.calls[0][0]).toBe("zowe.explorer");
        expect(createTreeView.mock.calls[1][0]).toBe("zowe.uss.explorer");
        // tslint:disable-next-line: no-magic-numbers
        expect(registerCommand.mock.calls.length).toBe(62);
        registerCommand.mock.calls.forEach((call, i ) => {
            expect(registerCommand.mock.calls[i][1]).toBeInstanceOf(Function);
        });
        const actualCommands = [];
        registerCommand.mock.calls.forEach((call) => {
            actualCommands.push(call[0]);
        });
        const expectedCommands = [
            "zowe.addSession",
            "zowe.addFavorite",
            "zowe.refreshAll",
            "zowe.refreshNode",
            "zowe.pattern",
            "zowe.ZoweNode.openPS",
            "zowe.createDataset",
            "zowe.createMember",
            "zowe.deleteDataset",
            "zowe.deletePDS",
            "zowe.uploadDialog",
            "zowe.deleteMember",
            "zowe.editMember",
            "zowe.removeSession",
            "zowe.removeFavorite",
            "zowe.safeSave",
            "zowe.saveSearch",
            "zowe.removeSavedSearch",
            "zowe.submitJcl",
            "zowe.submitMember",
            "zowe.showDSAttributes",
            "zowe.renameDataSet",
            "zowe.uss.addFavorite",
            "zowe.uss.removeFavorite",
            "zowe.uss.addSession",
            "zowe.uss.refreshAll",
            "zowe.uss.refreshUSS",
            "zowe.uss.safeSaveUSS",
            "zowe.uss.fullPath",
            "zowe.uss.ZoweUSSNode.open",
            "zowe.uss.removeSession",
            "zowe.uss.createFile",
            "zowe.uss.createFolder",
            "zowe.uss.deleteNode",
            "zowe.uss.binary",
            "zowe.uss.text",
            "zowe.uss.renameNode",
            "zowe.uss.uploadDialog",
            "zowe.uss.createNode",
            "zowe.uss.copyPath",
            "zowe.uss.editFile",
            "zowe.uss.saveSearch",
            "zowe.uss.removeSavedSearch",
            "zowe.zosJobsOpenspool",
            "zowe.deleteJob",
            "zowe.runModifyCommand",
            "zowe.runStopCommand",
            "zowe.refreshJobsServer",
            "zowe.refreshAllJobs",
            "zowe.addJobsSession",
            "zowe.setOwner",
            "zowe.setPrefix",
            "zowe.removeJobsSession",
            "zowe.downloadSpool",
            "zowe.getJobJcl",
            "zowe.setJobSpool",
            "zowe.jobs.search",
            "zowe.issueTsoCmd",
            "zowe.jobs.addFavorite",
            "zowe.jobs.removeFavorite",
            "zowe.jobs.saveSearch",
            "zowe.jobs.removeSearchFavorite"
        ];
        expect(actualCommands).toEqual(expectedCommands);
        expect(onDidSaveTextDocument.mock.calls.length).toBe(1);
        // tslint:disable-next-line: no-magic-numbers
        expect(existsSync.mock.calls.length).toBe(3);
        expect(existsSync.mock.calls[0][0]).toBe(extension.BRIGHTTEMPFOLDER);
        expect(readdirSync.mock.calls.length).toBe(1);
        expect(readdirSync.mock.calls[0][0]).toBe(extension.BRIGHTTEMPFOLDER);
        expect(unlinkSync.mock.calls.length).toBe(2);
        expect(unlinkSync.mock.calls[0][0]).toBe(path.join(extension.BRIGHTTEMPFOLDER + "/firstFile.txt"));
        expect(unlinkSync.mock.calls[1][0]).toBe(path.join(extension.BRIGHTTEMPFOLDER + "/secondFile.txt"));
        expect(rmdirSync.mock.calls.length).toBe(1);
        expect(rmdirSync.mock.calls[0][0]).toBe(extension.BRIGHTTEMPFOLDER);

        existsSync.mockReset();
        readdirSync.mockReset();
        existsSync.mockReturnValueOnce(false);
        // tslint:disable-next-line: no-empty
        rmdirSync.mockImplementationOnce(() => {
        });
        readFileSync.mockReturnValue("");
        // .get("Zowe-Temp-Folder-Location")["folderPath"];
        getConfiguration.mockReturnValueOnce({
            get: () => "",
            update: jest.fn(()=>{
                return {};
            })
        });
        // getConfiguration("Zowe-Environment").get("framework");
        getConfiguration.mockReturnValueOnce({
            get: (setting: string) => undefined,
            update: jest.fn(()=>{
                return {};
            })
        });
        getConfiguration.mockReturnValueOnce({
            get: (setting: string) => [
                "[test]: brtvs99.public.test{pds}",
                "[test]: brtvs99.test{ds}",
                "[test]: brtvs99.fail{fail}",
                "[test]: brtvs99.test.search{session}",
            ],
            update: jest.fn(()=>{
                return {};
            })
        });

        getConfiguration.mockReturnValueOnce({
            get: (setting: string) => [
                "",
            ],
            update: jest.fn(()=>{
                return {};
            })
        });
        existsSync.mockReturnValueOnce(true);

        await extension.activate(mock);

        expect(existsSync.mock.calls.length).toBe(1);
        expect(readdirSync.mock.calls.length).toBe(0);

        existsSync.mockReset();
        readdirSync.mockReset();
        existsSync.mockReturnValueOnce(true);
        existsSync.mockReturnValueOnce(true);
        readdirSync.mockReturnValueOnce(["firstFile", "secondFile"]);
        getConfiguration.mockReturnValueOnce({
            get: () => {
                return [""];
            },
            update: jest.fn(()=>{
                return {};
            })
        });
        unlinkSync.mockImplementationOnce(() => {
            return;
        });
        unlinkSync.mockImplementationOnce(() => {
            return;
        });
        unlinkSync.mockImplementationOnce(() => {
            throw (Error("testError"));
        });
        // getConfiguration("Zowe-Environment").get("framework");
        getConfiguration.mockReturnValueOnce({
            get: (setting: string) => "theia",
            update: jest.fn(()=>{
                return {};
            })
        });
        await extension.activate(mock);
    });

    it("should not change the existing context menus", async () => {
        const packageJsonContent = require("../../package.json");
        expect(packageJsonContent.contributes.menus["view/item/context"]).toMatchSnapshot();
    });

    it("Testing that createMember correctly executes", async () => {
        const parent = new ZoweNode("parent", vscode.TreeItemCollapsibleState.Collapsed, sessNode, null);

        showInputBox.mockResolvedValue("testMember");

        await extension.createMember(parent, testTree);

        expect(showInputBox.mock.calls.length).toBe(1);
        expect(showInputBox.mock.calls[0][0]).toEqual({placeHolder: "Name of Member"});
        expect(bufferToDataSet.mock.calls.length).toBe(1);
        expect(bufferToDataSet.mock.calls[0][0]).toBe(session);
        expect(bufferToDataSet.mock.calls[0][1]).toEqual(Buffer.from(""));
        expect(bufferToDataSet.mock.calls[0][2]).toBe(parent.label + "(testMember)");

        bufferToDataSet.mockRejectedValueOnce(Error("test"));
        showErrorMessage.mockReset();
        try {
            await extension.createMember(parent, testTree);
            // tslint:disable-next-line:no-empty
        } catch (err) {
        }

        expect(showErrorMessage.mock.calls.length).toBe(1);
        expect(showErrorMessage.mock.calls[0][0]).toBe("Unable to create member: test");

        bufferToDataSet.mockReset();


        showInputBox.mockResolvedValue("");

        await extension.createMember(parent, testTree);

        expect(bufferToDataSet.mock.calls.length).toBe(0);

        parent.contextValue = extension.DS_PDS_CONTEXT + extension.FAV_SUFFIX;
        await extension.createMember(parent, testTree);
    });

    it("Testing that refreshPS correctly executes with and without error", async () => {
        const node = new ZoweNode("HLQ.TEST.AFILE7", vscode.TreeItemCollapsibleState.None, sessNode, null);
        const parent = new ZoweNode("parent", vscode.TreeItemCollapsibleState.Collapsed, sessNode, null);
        const child = new ZoweNode("child", vscode.TreeItemCollapsibleState.None, parent, null);

        showErrorMessage.mockReset();
        openTextDocument.mockReset();
        openTextDocument.mockResolvedValueOnce({isDirty: true});
        dataSet.mockReset();
        showTextDocument.mockReset();

        await extension.refreshPS(node);

        expect(dataSet.mock.calls.length).toBe(1);
        expect(dataSet.mock.calls[0][0]).toBe(node.getSession());
        expect(dataSet.mock.calls[0][1]).toBe(node.label);
        expect(dataSet.mock.calls[0][2]).toEqual({
            file: path.join(extension.DS_DIR, node.getSessionNode().label, node.label )
        });
        expect(openTextDocument.mock.calls.length).toBe(1);
        expect(openTextDocument.mock.calls[0][0]).toBe(path.join(extension.DS_DIR,
            node.getSessionNode().label, node.label ));
        expect(showTextDocument.mock.calls.length).toBe(2);
        expect(executeCommand.mock.calls.length).toBe(1);


        showInformationMessage.mockReset();
        openTextDocument.mockResolvedValueOnce({isDirty: false});
        executeCommand.mockReset();

        await extension.refreshPS(node);

        expect(executeCommand.mock.calls.length).toBe(0);

        dataSet.mockRejectedValueOnce(Error("not found"));
        showInformationMessage.mockReset();

        await extension.refreshPS(node);

        expect(showInformationMessage.mock.calls.length).toBe(1);
        expect(showInformationMessage.mock.calls[0][0]).toBe("Unable to find file: " + node.label + " was probably deleted.");

        showErrorMessage.mockReset();
        dataSet.mockReset();
        dataSet.mockRejectedValueOnce(Error(""));

        await extension.refreshPS(child);

        expect(dataSet.mock.calls[0][1]).toBe(child.mParent.label + "(" + child.label + ")");
        expect(showErrorMessage.mock.calls.length).toBe(1);
        expect(showErrorMessage.mock.calls[0][0]).toEqual("");

        showErrorMessage.mockReset();
        openTextDocument.mockReset();
        openTextDocument.mockResolvedValueOnce({isDirty: true});
        openTextDocument.mockResolvedValueOnce({isDirty: true});
        dataSet.mockReset();
        showTextDocument.mockReset();

        node.contextValue = extension.DS_PDS_CONTEXT + extension.FAV_SUFFIX;
        await extension.refreshPS(node);
        expect(openTextDocument.mock.calls.length).toBe(1);
        expect(dataSet.mock.calls.length).toBe(1);

        dataSet.mockReset();
        openTextDocument.mockReset();

        parent.contextValue = extension.DS_PDS_CONTEXT + extension.FAV_SUFFIX;
        await extension.refreshPS(child);
        expect(openTextDocument.mock.calls.length).toBe(1);
        expect(dataSet.mock.calls.length).toBe(1);

        dataSet.mockReset();
        openTextDocument.mockReset();

        parent.contextValue = extension.FAVORITE_CONTEXT;
        await extension.refreshPS(child);
        expect(openTextDocument.mock.calls.length).toBe(1);
        expect(dataSet.mock.calls.length).toBe(1);

        showErrorMessage.mockReset();
        dataSet.mockReset();
        openTextDocument.mockReset();
        parent.contextValue = "turnip";
        await extension.safeSave(child);
        expect(openTextDocument.mock.calls.length).toBe(0);
        expect(dataSet.mock.calls.length).toBe(0);
        expect(showErrorMessage.mock.calls.length).toBe(1);
        expect(showErrorMessage.mock.calls[0][0]).toEqual("safeSave() called from invalid node.");

    });

    it("Testing that addSession is executed successfully", async () => {
        showQuickPick.mockReset();
        Object.defineProperty(profileLoader.Profiles, "getInstance", {
            value: jest.fn(() => {
                return {
                    allProfiles: [{name: "firstName"}, {name: "secondName"}],
                    defaultProfile: {name: "firstName"}
                };
            })
        });
        await extension.addSession(testTree);
        expect(showQuickPick.mock.calls[0][0]).toEqual(["Create a New Connection to z/OS", "firstName", "secondName"]);
        // tslint:disable-next-line
        expect(showQuickPick.mock.calls[0][1]).toEqual({
            canPickMany: false,
            ignoreFocusOut: true,
            placeHolder: "Choose \"Create new...\" to define a new profile or select an existing profile to Add to the Data Set Explorer"
        });
    });

    it("Call Change File type", async () => {
        const node = new ZoweUSSNode("node", vscode.TreeItemCollapsibleState.None, ussNode, null, null);
        const res = extension.changeFileType(node, false, testUSSTree);
        expect(res).not.toBeUndefined();
    });

    it("Test Get Profile", async () => {
        const ProfNode = new ZoweNode("[sestest1,sestest2]", vscode.TreeItemCollapsibleState.Expanded, null, session);
        await extension.getProfile(ProfNode);
        expect(ProfNode).not.toBeUndefined();
    });

    it("Testing that addSession is executed successfully", async () => {
        // tslint:disable-next-line: prefer-const
        showQuickPick.mockReset();
        Object.defineProperty(profileLoader.Profiles, "getInstance", {
            value: jest.fn(() => {
                return {
                    allProfiles: [],
                    defaultProfile: undefined
                };
            })
        });

        await extension.addSession(testTree);
        expect(showQuickPick.mock.calls[0][1]).toEqual({
            canPickMany: false,
            ignoreFocusOut: true,
            placeHolder: "Choose \"Create new...\" to define a new profile or select an existing profile to Add to the Data Set Explorer"
        });

    });

    it("Testing that addSession is executed successfully", async () => {
        // tslint:disable-next-line: prefer-const
        showQuickPick.mockReset();
        Object.defineProperty(profileLoader.Profiles, "getInstance", {
            value: jest.fn(() => {
                return {
                    allProfiles: [{name: "firstName"}, {name: "secondName"}],
                    defaultProfile: {name: "firstName"}
                };
            })
        });

        showQuickPick.mockResolvedValueOnce("firstName");
        await extension.addSession(testTree);
    });

    it("Testing that addSession is executed successfully", async () => {
        // tslint:disable-next-line: prefer-const
        showQuickPick.mockReset();
        Object.defineProperty(profileLoader.Profiles, "getInstance", {
            value: jest.fn(() => {
                return {
                    allProfiles: [{name: "firstName"}, {name: "secondName"}],
                    defaultProfile: {name: "firstName"},
                    createNewConnection: "fake"
                };
            })
        });

        showQuickPick.mockResolvedValueOnce("Create a New Connection to z/OS");
        try {
            await extension.addSession(testTree);
        } catch (error) {
            // Do Nothing
        }
    });

    it("Testing that addJobsSession is executed successfully", async () => {
        showQuickPick.mockReset();
        Object.defineProperty(profileLoader.Profiles, "getInstance", {
            value: jest.fn(() => {
                return {
                    allProfiles: [{name: "firstName"}, {name: "secondName"}],
                    defaultProfile: {name: "firstName"}
                };
            })
        });
        await extension.addJobsSession(testJobsTree);
        expect(showQuickPick.mock.calls[0][0]).toEqual(["Create a New Connection to z/OS", "firstName", "secondName"]);
        // tslint:disable-next-line
        expect(showQuickPick.mock.calls[0][1]).toEqual({
            canPickMany: false,
            ignoreFocusOut: true,
            placeHolder: "Choose \"Create new...\" to define a new profile or select an existing profile to Add to the Jobs Explorer"
        });
    });

    it("Testing that addJobsSession is executed successfully", async () => {
        // tslint:disable-next-line: prefer-const
        showQuickPick.mockReset();
        Object.defineProperty(profileLoader.Profiles, "getInstance", {
            value: jest.fn(() => {
                return {
                    allProfiles: [{name: "firstName"}, {name: "secondName"}],
                    defaultProfile: {name: "firstName"}
                };
            })
        });

        showQuickPick.mockResolvedValueOnce("firstName");
        await extension.addJobsSession(testJobsTree);
    });

    it("Testing that addJobsSession is executed successfully", async () => {
        // tslint:disable-next-line: prefer-const
        showQuickPick.mockReset();
        Object.defineProperty(profileLoader.Profiles, "getInstance", {
            value: jest.fn(() => {
                return {
                    allProfiles: [{name: "firstName"}, {name: "secondName"}],
                    defaultProfile: {name: "firstName"}
                };
            })
        });

        showQuickPick.mockResolvedValueOnce("Create a New Connection to z/OS");
        try {
            await extension.addJobsSession(testJobsTree);
        } catch (error) {
            // Do Nothing
        }
    });

    it("Testing that createFile is executed successfully", async () => {
        showQuickPick.mockReset();
        getConfiguration.mockReset();
        showInputBox.mockReset();
        dataSetCreate.mockReset();

        getConfiguration.mockReturnValue("FakeConfig");
        showInputBox.mockReturnValueOnce("FakeName");


        showQuickPick.mockResolvedValueOnce("Data Set Binary");
        await extension.createFile(sessNode, testTree);
        showQuickPick.mockResolvedValueOnce("Data Set C");
        await extension.createFile(sessNode, testTree);
        showQuickPick.mockResolvedValueOnce("Data Set Classic");
        await extension.createFile(sessNode, testTree);
        showQuickPick.mockResolvedValueOnce("Data Set Partitioned");
        await extension.createFile(sessNode, testTree);
        showQuickPick.mockResolvedValueOnce("Data Set Sequential");
        await extension.createFile(sessNode, testTree);

        // tslint:disable-next-line: no-magic-numbers
        expect(showQuickPick.mock.calls.length).toBe(5);
        // tslint:disable-next-line: no-magic-numbers
        expect(getConfiguration.mock.calls.length).toBe(5);
        expect(getConfiguration.mock.calls[0][0]).toBe("Zowe-Default-Datasets-Binary");
        expect(getConfiguration.mock.calls[1][0]).toBe("Zowe-Default-Datasets-C");
        expect(getConfiguration.mock.calls[2][0]).toBe("Zowe-Default-Datasets-Classic");
        // tslint:disable-next-line: no-magic-numbers
        expect(getConfiguration.mock.calls[3][0]).toBe("Zowe-Default-Datasets-PDS");
        // tslint:disable-next-line: no-magic-numbers
        expect(getConfiguration.mock.calls[4][0]).toBe("Zowe-Default-Datasets-PS");
        // tslint:disable-next-line: no-magic-numbers
        expect(showInputBox.mock.calls.length).toBe(5);
        // tslint:disable-next-line: no-magic-numbers
        expect(dataSetCreate.mock.calls.length).toBe(5);
        expect(dataSetCreate.mock.calls[0][0]).toEqual(session);

        showQuickPick.mockReset();
        getConfiguration.mockReset();
        showInputBox.mockReset();
        dataSetCreate.mockReset();
        showInformationMessage.mockReset();
        showErrorMessage.mockReset();

        showQuickPick.mockResolvedValueOnce("Data Set Sequential");
        getConfiguration.mockReturnValue("FakeConfig");
        showInputBox.mockReturnValueOnce("FakeName");
        await extension.createFile(sessNode, testTree);

        showQuickPick.mockResolvedValueOnce("Data Set Sequential");
        getConfiguration.mockReturnValue("FakeConfig");
        showInputBox.mockReturnValueOnce("FakeName");
        dataSetCreate.mockRejectedValueOnce(Error("Generic Error"));
        try {
            await extension.createFile(sessNode, testTree);
        } catch (err) {
            // do nothing
        }

        expect(showErrorMessage.mock.calls.length).toBe(1);
        expect(showErrorMessage.mock.calls[0][0]).toBe("Generic Error");


        showQuickPick.mockReset();
        showErrorMessage.mockReset();

        showQuickPick.mockReturnValueOnce(undefined);
        try {
            await extension.createFile(sessNode, testTree);
            // tslint:disable-next-line:no-empty
        } catch (err) {
        }

        expect(showQuickPick.mock.calls.length).toBe(1);
        expect(showErrorMessage.mock.calls.length).toBe(0);
    });

    it("Testing that deleteDataset is executed successfully", async () => {
        existsSync.mockReset();
        unlinkSync.mockReset();
        showQuickPick.mockReset();

        let node = new ZoweNode("HLQ.TEST.NODE", vscode.TreeItemCollapsibleState.None, sessNode, null);
        const parent = new ZoweNode("parent", vscode.TreeItemCollapsibleState.Collapsed, sessNode, null);
        let child = new ZoweNode("child", vscode.TreeItemCollapsibleState.None, parent, null);

        existsSync.mockReturnValueOnce(true);
        showQuickPick.mockResolvedValueOnce("Yes");
        await extension.deleteDataset(node, testTree);
        expect(delDataset.mock.calls.length).toBe(1);
        expect(delDataset.mock.calls[0][0]).toBe(session);
        expect(delDataset.mock.calls[0][1]).toBe(node.label);
        expect(existsSync.mock.calls.length).toBe(1);
        expect(existsSync.mock.calls[0][0]).toBe(path.join(extension.DS_DIR,
            node.getSessionNode().label, node.label ));
        expect(unlinkSync.mock.calls.length).toBe(1);
        expect(unlinkSync.mock.calls[0][0]).toBe(path.join(extension.DS_DIR,
            node.getSessionNode().label, node.label ));

        unlinkSync.mockReset();
        delDataset.mockReset();
        existsSync.mockReturnValueOnce(false);
        showQuickPick.mockResolvedValueOnce("Yes");
        await extension.deleteDataset(child, testTree);

        expect(unlinkSync.mock.calls.length).toBe(0);
        expect(delDataset.mock.calls[0][1]).toBe(child.mParent.label + "(" + child.label + ")");

        delDataset.mockReset();
        delDataset.mockRejectedValueOnce(Error("not found"));
        showQuickPick.mockResolvedValueOnce("Yes");

        await expect(extension.deleteDataset(node, testTree)).rejects.toEqual(Error("not found"));

        expect(showInformationMessage.mock.calls.length).toBe(1);
        expect(showInformationMessage.mock.calls[0][0]).toBe("Unable to find file: " + node.label + " was probably already deleted.");

        delDataset.mockReset();
        showErrorMessage.mockReset();
        delDataset.mockRejectedValueOnce(Error(""));
        showQuickPick.mockResolvedValueOnce("Yes");

        await expect(extension.deleteDataset(node, testTree)).rejects.toEqual(Error(""));

        expect(showErrorMessage.mock.calls.length).toBe(1);
        expect(showErrorMessage.mock.calls[0][0]).toEqual(Error(""));

        showQuickPick.mockResolvedValueOnce("No");

        await extension.deleteDataset(child, testTree);

        existsSync.mockReturnValueOnce(true);
        node = new ZoweNode("HLQ.TEST.NODE", vscode.TreeItemCollapsibleState.None, sessNode, null);
        node.contextValue = extension.DS_PDS_CONTEXT + extension.FAV_SUFFIX;
        await extension.deleteDataset(node, testTree);

        existsSync.mockReturnValueOnce(true);
        node.contextValue = extension.DS_PDS_CONTEXT + extension.FAV_SUFFIX;
        child = new ZoweNode("child", vscode.TreeItemCollapsibleState.None, node, null);
        await extension.deleteDataset(child, testTree);
    });

    it("Testing that deleteDataset is executed successfully for favorite", async () => {
        existsSync.mockReset();
        unlinkSync.mockReset();
        showQuickPick.mockReset();
        delDataset.mockReset();
        mockRemoveFavorite.mockReset();

        const node = new ZoweNode("[sestest]: HLQ.TEST.DELETE.PARENT", vscode.TreeItemCollapsibleState.None, sessNode, null);
        const child = new ZoweNode("[sestest]: HLQ.TEST.DELETE.NODE", vscode.TreeItemCollapsibleState.None, node, null);
        node.contextValue = extension.FAVORITE_CONTEXT;

        existsSync.mockReturnValueOnce(true);
        showQuickPick.mockResolvedValueOnce("Yes");
        await extension.deleteDataset(child, testTree);

        expect(delDataset.mock.calls.length).toBe(1);
        expect(delDataset.mock.calls[0][0]).toBe(session);
        expect(delDataset.mock.calls[0][1]).toBe("HLQ.TEST.DELETE.NODE");
        expect(mockRemoveFavorite.mock.calls.length).toBe(1);
        expect(mockRemoveFavorite.mock.calls[0][0].label).toBe( "[sestest]: HLQ.TEST.DELETE.NODE" );
        expect(existsSync.mock.calls.length).toBe(1);
        expect(existsSync.mock.calls[0][0]).toBe(path.join(extension.DS_DIR,
            node.getSessionNode().label, "HLQ.TEST.DELETE.NODE" ));
        expect(unlinkSync.mock.calls.length).toBe(1);
        expect(unlinkSync.mock.calls[0][0]).toBe(path.join(extension.DS_DIR,
            node.getSessionNode().label, "HLQ.TEST.DELETE.NODE" ));
    });

    it("Testing that deleteDataset is executed successfully for pdsf", async () => {
        existsSync.mockReset();
        unlinkSync.mockReset();
        showQuickPick.mockReset();
        delDataset.mockReset();
        mockRemoveFavorite.mockReset();

        const node = new ZoweNode("[sestest]: HLQ.TEST.DELETE.PDS", vscode.TreeItemCollapsibleState.None, sessNode, null);
        const child = new ZoweNode("[sestest]: HLQ.TEST.DELETE.PDS(MEMBER)", vscode.TreeItemCollapsibleState.None, node, null);
        node.contextValue = extension.DS_PDS_CONTEXT + extension.FAV_SUFFIX;

        existsSync.mockReturnValueOnce(true);
        showQuickPick.mockResolvedValueOnce("Yes");
        await extension.deleteDataset(child, testTree);

        expect(delDataset.mock.calls.length).toBe(1);
        expect(delDataset.mock.calls[0][0]).toBe(session);
        expect(delDataset.mock.calls[0][1]).toBe("HLQ.TEST.DELETE.PDS([sestest]: HLQ.TEST.DELETE.PDS(MEMBER))");
        expect(mockRemoveFavorite.mock.calls.length).toBe(1);
        expect(mockRemoveFavorite.mock.calls[0][0].label).toBe( "[sestest]: HLQ.TEST.DELETE.PDS(MEMBER)" );
        expect(existsSync.mock.calls.length).toBe(1);
        expect(existsSync.mock.calls[0][0]).toBe(path.join(extension.DS_DIR,
            node.getSessionNode().label, "HLQ.TEST.DELETE.PDS([sestest]: HLQ.TEST.DELETE.PDS(MEMBER))" ));
        expect(unlinkSync.mock.calls.length).toBe(1);
        expect(unlinkSync.mock.calls[0][0]).toBe(path.join(extension.DS_DIR,
            node.getSessionNode().label, "HLQ.TEST.DELETE.PDS([sestest]: HLQ.TEST.DELETE.PDS(MEMBER))" ));
    });

    it("Testing that deleteDataset fails if junk passed", async () => {
        existsSync.mockReset();
        unlinkSync.mockReset();
        showQuickPick.mockReset();
        delDataset.mockReset();
        mockRemoveFavorite.mockReset();
        showErrorMessage.mockReset();

        const node = new ZoweNode("[sestest]: HLQ.TEST.DELETE.PARENT", vscode.TreeItemCollapsibleState.None, sessNode, null);
        const parent = new ZoweNode("sestest", vscode.TreeItemCollapsibleState.Collapsed, sessNode, null);
        const child = new ZoweNode("[sestest]: HLQ.TEST.DELETE.NODE", vscode.TreeItemCollapsibleState.None, node, null);
        node.contextValue = "junk";

        existsSync.mockReturnValueOnce(true);
        showQuickPick.mockResolvedValueOnce("Yes");
        await expect(extension.deleteDataset(child, testTree)).rejects.toEqual(Error("deleteDataSet() called from invalid node."));
        expect(showErrorMessage.mock.calls.length).toBe(1);
        expect(showErrorMessage.mock.calls[0][0].message).toEqual("deleteDataSet() called from invalid node.");
    });

    it("Testing that enterPattern is executed successfully", async () => {
        showInformationMessage.mockReset();
        showInputBox.mockReset();

        const node = new ZoweNode("node", vscode.TreeItemCollapsibleState.None, sessNode, null);
        node.pattern = "TEST";
        node.contextValue = extension.DS_SESSION_CONTEXT;

        showInputBox.mockReturnValueOnce("test");
        await extension.enterPattern(node, testTree);

        expect(showInputBox.mock.calls.length).toBe(1);
        expect(showInputBox.mock.calls[0][0]).toEqual({
            prompt: "Search data sets by entering patterns: use a comma to separate multiple patterns",
            value: node.pattern
        });
        expect(showInformationMessage.mock.calls.length).toBe(0);

        showInputBox.mockReturnValueOnce("");
        showInputBox.mockReset();
        showInformationMessage.mockReset();
        await extension.enterPattern(node, testTree);

        expect(showInformationMessage.mock.calls.length).toBe(1);
        expect(showInformationMessage.mock.calls[0][0]).toBe("You must enter a pattern.");
    });

    it("Testing that enterPattern is executed successfully for search favorite", async () => {
        mockAddSession.mockReset();
        const favoriteSample = new ZoweNode("[sestest]: HLQ.TEST", vscode.TreeItemCollapsibleState.None, undefined, null);

        await extension.enterPattern(favoriteSample, testTree);

        expect(mockAddSession.mock.calls.length).toBe(1);
        expect(mockAddSession.mock.calls[0][0]).toEqual("sestest");
    });

    it("Testing that saveFile is executed successfully", async () => {
        const testDoc: vscode.TextDocument = {
            fileName: path.join(extension.DS_DIR, "/sestest/HLQ.TEST.AFILE"),
            uri: null,
            isUntitled: null,
            languageId: null,
            version: null,
            isDirty: null,
            isClosed: null,
            save: null,
            eol: null,
            lineCount: null,
            lineAt: null,
            offsetAt: null,
            positionAt: null,
            getText: null,
            getWordRangeAtPosition: null,
            validateRange: null,
            validatePosition: null
        };

        const testResponse = {
            success: true,
            commandResponse: "",
            apiResponse: {
                items: []
            }
        };
        testTree.getChildren.mockReturnValueOnce([new ZoweNode("node", vscode.TreeItemCollapsibleState.None, sessNode, null), sessNode]);
        dataSetList.mockReset();
        showErrorMessage.mockReset();

        dataSetList.mockResolvedValueOnce(testResponse);

        await extension.saveFile(testDoc, testTree);

        expect(dataSetList.mock.calls.length).toBe(1);
        expect(dataSetList.mock.calls[0][0]).toEqual(session);
        expect(dataSetList.mock.calls[0][1]).toBe("HLQ.TEST.AFILE");
        expect(showErrorMessage.mock.calls.length).toBe(1);
        expect(showErrorMessage.mock.calls[0][0]).toBe("Data set failed to save. Data set may have been deleted on mainframe.");

        testResponse.apiResponse.items = ["Item1"];
        dataSetList.mockReset();
        pathToDataSet.mockReset();
        showErrorMessage.mockReset();

        testTree.getChildren.mockReturnValueOnce([sessNode]);
        dataSetList.mockResolvedValueOnce(testResponse);
        testResponse.success = true;
        pathToDataSet.mockResolvedValueOnce(testResponse);

        await extension.saveFile(testDoc, testTree);

        testTree.getChildren.mockReturnValueOnce([sessNode]);
        dataSetList.mockResolvedValueOnce(testResponse);
        testResponse.success = false;
        testResponse.commandResponse = "Save failed";
        pathToDataSet.mockResolvedValueOnce(testResponse);

        await extension.saveFile(testDoc, testTree);

        const testDoc2: vscode.TextDocument = {
            fileName: path.normalize("/sestest/HLQ.TEST.AFILE"),
            uri: null,
            isUntitled: null,
            languageId: null,
            version: null,
            isDirty: null,
            isClosed: null,
            save: null,
            eol: null,
            lineCount: null,
            lineAt: null,
            offsetAt: null,
            positionAt: null,
            getText: null,
            getWordRangeAtPosition: null,
            validateRange: null,
            validatePosition: null
        };

        testTree.getChildren.mockReturnValueOnce([sessNode]);
        dataSetList.mockReset();

        await extension.saveFile(testDoc2, testTree);

        expect(dataSetList.mock.calls.length).toBe(0);

        const testDoc3: vscode.TextDocument = {
            fileName: path.join(extension.DS_DIR, "/sestest/HLQ.TEST.AFILE(mem)"),
            uri: null,
            isUntitled: null,
            languageId: null,
            version: null,
            isDirty: null,
            isClosed: null,
            save: null,
            eol: null,
            lineCount: null,
            lineAt: null,
            offsetAt: null,
            positionAt: null,
            getText: null,
            getWordRangeAtPosition: null,
            validateRange: null,
            validatePosition: null
        };

        dataSetList.mockReset();
        showErrorMessage.mockReset();

        testTree.getChildren.mockReturnValueOnce([sessNode]);
        dataSetList.mockResolvedValueOnce(testResponse);
        testResponse.success = true;

        await extension.saveFile(testDoc3, testTree);
        testTree.getChildren.mockReturnValueOnce([new ZoweNode("node", vscode.TreeItemCollapsibleState.None, sessNode, null), sessNode]);
        dataSetList.mockReset();
        showErrorMessage.mockReset();
    });

    it("Testing that refreshAll is executed successfully", async () => {
        extension.refreshAll(testTree);
    });

    it("Testing that openPS is executed successfully", async () => {
        dataSet.mockReset();
        openTextDocument.mockReset();
        showTextDocument.mockReset();
        showErrorMessage.mockReset();
        existsSync.mockReset();
        withProgress.mockReset();

        const node = new ZoweNode("node", vscode.TreeItemCollapsibleState.None, sessNode, null);
        const parent = new ZoweNode("parent", vscode.TreeItemCollapsibleState.Collapsed, sessNode, null);
        const child = new ZoweNode("child", vscode.TreeItemCollapsibleState.None, parent, null);

        existsSync.mockReturnValue(null);
        openTextDocument.mockResolvedValueOnce("test doc");

        await extension.openPS(node, true);

        expect(existsSync.mock.calls.length).toBe(1);
        expect(existsSync.mock.calls[0][0]).toBe(path.join(extension.DS_DIR,
            node.getSessionNode().label.trim(), node.label));
        expect(withProgress).toBeCalledWith(
            {
                location: vscode.ProgressLocation.Notification,
                title: "Opening data set..."
            }, expect.any(Function)
        );
        withProgress(downloadDataset);
        expect(withProgress).toBeCalledWith(downloadDataset);
        // expect(dataSet.mock.calls.length).toBe(1);
        // expect(dataSet.mock.calls[0][0]).toBe(session);
        // expect(dataSet.mock.calls[0][1]).toBe(node.label);
        // expect(dataSet.mock.calls[0][2]).toEqual({file: extension.getDocumentFilePath(node.label, node)});
        expect(openTextDocument.mock.calls.length).toBe(1);
        expect(openTextDocument.mock.calls[0][0]).toBe(extension.getDocumentFilePath(node.label, node));
        expect(showTextDocument.mock.calls.length).toBe(1);
        expect(showTextDocument.mock.calls[0][0]).toBe("test doc");

        openTextDocument.mockResolvedValueOnce("test doc");
        const node2 = new ZoweNode("HLQ.TEST.NODE", vscode.TreeItemCollapsibleState.None, sessNode, null);

        await extension.openPS(node2, true);

        dataSet.mockReset();
        openTextDocument.mockReset();
        showTextDocument.mockReset();
        existsSync.mockReset();

        existsSync.mockReturnValue("exists");
        showTextDocument.mockRejectedValueOnce(Error("testError"));

        try {
            await extension.openPS(child, true);
        } catch (err) {
            // do nothing
        }

        expect(dataSet.mock.calls.length).toBe(0);
        expect(openTextDocument.mock.calls.length).toBe(1);
        expect(openTextDocument.mock.calls[0][0]).toBe(extension.getDocumentFilePath(parent.label + "(" + child.label + ")", node));
        expect(showTextDocument.mock.calls.length).toBe(1);
        expect(showErrorMessage.mock.calls.length).toBe(1);
        expect(showErrorMessage.mock.calls[0][0]).toBe("testError");

        const child2 = new ZoweNode("child", vscode.TreeItemCollapsibleState.None, node2, null);
        try {
            await extension.openPS(child2, true);
        } catch (err) {
            // do nothing
        }

        openTextDocument.mockReset();
        showTextDocument.mockReset();
        parent.contextValue = extension.DS_PDS_CONTEXT + extension.FAV_SUFFIX;
        await extension.openPS(child, true);
        expect(openTextDocument.mock.calls.length).toBe(1);
        expect(showTextDocument.mock.calls.length).toBe(1);

        showTextDocument.mockReset();
        openTextDocument.mockReset();

        parent.contextValue = extension.FAVORITE_CONTEXT;
        await extension.openPS(child, true);
        expect(openTextDocument.mock.calls.length).toBe(1);
        expect(showTextDocument.mock.calls.length).toBe(1);

        showErrorMessage.mockReset();
    });

    it("Testing that safeSave is executed successfully", async () => {
        dataSet.mockReset();
        openTextDocument.mockReset();
        showTextDocument.mockReset();
        showInformationMessage.mockReset();

        const node = new ZoweNode("node", vscode.TreeItemCollapsibleState.None, sessNode, null);
        const parent = new ZoweNode("parent", vscode.TreeItemCollapsibleState.Collapsed, sessNode, null);
        const child = new ZoweNode("child", vscode.TreeItemCollapsibleState.None, parent, null);

        openTextDocument.mockResolvedValueOnce("test");

        await extension.safeSave(node);

        expect(dataSet.mock.calls.length).toBe(1);
        expect(dataSet.mock.calls[0][0]).toBe(session);
        expect(dataSet.mock.calls[0][1]).toBe(node.label);
        expect(dataSet.mock.calls[0][2]).toEqual({file: extension.getDocumentFilePath(node.label, node)});
        expect(openTextDocument.mock.calls.length).toBe(1);
        expect(openTextDocument.mock.calls[0][0]).toBe(path.join(extension.DS_DIR,
            node.getSessionNode().label.trim(), node.label ));
        expect(showTextDocument.mock.calls.length).toBe(1);
        expect(showTextDocument.mock.calls[0][0]).toBe("test");
        expect(save.mock.calls.length).toBe(1);

        dataSet.mockReset();
        dataSet.mockRejectedValueOnce(Error("not found"));

        await extension.safeSave(node);

        expect(showInformationMessage.mock.calls.length).toBe(1);
        expect(showInformationMessage.mock.calls[0][0]).toBe("Unable to find file: " + node.label + " was probably deleted.");

        dataSet.mockReset();
        showErrorMessage.mockReset();
        dataSet.mockRejectedValueOnce(Error(""));

        await extension.safeSave(child);

        expect(showErrorMessage.mock.calls.length).toBe(1);
        expect(showErrorMessage.mock.calls[0][0]).toEqual("");

        openTextDocument.mockResolvedValueOnce("test");
        openTextDocument.mockResolvedValueOnce("test");

        dataSet.mockReset();
        openTextDocument.mockReset();
        node.contextValue = extension.DS_PDS_CONTEXT + extension.FAV_SUFFIX;
        await extension.safeSave(node);
        expect(openTextDocument.mock.calls.length).toBe(1);
        expect(dataSet.mock.calls.length).toBe(1);

        dataSet.mockReset();
        openTextDocument.mockReset();
        parent.contextValue = extension.DS_PDS_CONTEXT + extension.FAV_SUFFIX;
        await extension.safeSave(child);
        expect(openTextDocument.mock.calls.length).toBe(1);
        expect(dataSet.mock.calls.length).toBe(1);

        dataSet.mockReset();
        openTextDocument.mockReset();
        parent.contextValue = extension.FAVORITE_CONTEXT;
        await extension.safeSave(child);
        expect(openTextDocument.mock.calls.length).toBe(1);
        expect(dataSet.mock.calls.length).toBe(1);

        showErrorMessage.mockReset();
        dataSet.mockReset();
        openTextDocument.mockReset();
        parent.contextValue = "turnip";
        await extension.safeSave(child);
        expect(openTextDocument.mock.calls.length).toBe(0);
        expect(dataSet.mock.calls.length).toBe(0);
        expect(showErrorMessage.mock.calls.length).toBe(1);
        expect(showErrorMessage.mock.calls[0][0]).toEqual("safeSave() called from invalid node.");
    });

    it("Testing that safeSaveUSS is executed successfully", async () => {
        ussFile.mockReset();
        openTextDocument.mockReset();
        showTextDocument.mockReset();
        showInformationMessage.mockReset();
        save.mockReset();

        const node = new ZoweUSSNode("node", vscode.TreeItemCollapsibleState.None, ussNode, null, null);
        const parent = new ZoweUSSNode("parent", vscode.TreeItemCollapsibleState.Collapsed, ussNode, null, null);
        const child = new ZoweUSSNode("child", vscode.TreeItemCollapsibleState.None, parent, null, null);

        openTextDocument.mockResolvedValueOnce("test");

        await extension.safeSaveUSS(node);

        expect(ussFile.mock.calls.length).toBe(1);
        expect(ussFile.mock.calls[0][0]).toBe(node.getSession());
        expect(ussFile.mock.calls[0][1]).toBe(node.fullPath);
        expect(ussFile.mock.calls[0][2]).toEqual({file: extension.getUSSDocumentFilePath(node)});
        expect(openTextDocument.mock.calls.length).toBe(1);
        expect(openTextDocument.mock.calls[0][0]).toBe(path.join(extension.getUSSDocumentFilePath(node)));
        expect(showTextDocument.mock.calls.length).toBe(1);
        expect(showTextDocument.mock.calls[0][0]).toBe("test");
        expect(save.mock.calls.length).toBe(1);

        ussFile.mockReset();
        ussFile.mockRejectedValueOnce(Error("not found"));

        await extension.safeSaveUSS(node);

        expect(showInformationMessage.mock.calls.length).toBe(1);
        expect(showInformationMessage.mock.calls[0][0]).toBe("Unable to find file: " + node.fullPath + " was probably deleted.");

        ussFile.mockReset();
        showErrorMessage.mockReset();
        ussFile.mockRejectedValueOnce(Error(""));

        await extension.safeSaveUSS(child);

        expect(showErrorMessage.mock.calls.length).toBe(1);
        expect(showErrorMessage.mock.calls[0][0]).toEqual("");
    });

    it("Testing that refreshUSS correctly executes with and without error", async () => {
        const node = new ZoweUSSNode("test-node", vscode.TreeItemCollapsibleState.None, ussNode, null, "/");
        const parent = new ZoweUSSNode("parent", vscode.TreeItemCollapsibleState.Collapsed, node, null, "/");
        const child = new ZoweUSSNode("child", vscode.TreeItemCollapsibleState.None, parent, null, "/");

        node.contextValue = extension.USS_SESSION_CONTEXT;
        node.fullPath = "/u/myuser";

        showErrorMessage.mockReset();
        openTextDocument.mockReset();
        openTextDocument.mockResolvedValueOnce({isDirty: true});
        ussFile.mockReset();
        showTextDocument.mockReset();
        executeCommand.mockReset();

        await extension.refreshUSS(node);

        expect(ussFile.mock.calls.length).toBe(1);
        expect(ussFile.mock.calls[0][0]).toBe(node.getSession());
        expect(ussFile.mock.calls[0][1]).toBe(node.fullPath);
        expect(ussFile.mock.calls[0][2]).toEqual({
            file: extension.getUSSDocumentFilePath(node)
        });
        expect(openTextDocument.mock.calls.length).toBe(1);
        expect(openTextDocument.mock.calls[0][0]).toBe(path.join(extension.getUSSDocumentFilePath(node)));
        expect(showTextDocument.mock.calls.length).toBe(2);
        expect(executeCommand.mock.calls.length).toBe(1);


        showInformationMessage.mockReset();
        openTextDocument.mockResolvedValueOnce({isDirty: false});
        executeCommand.mockReset();

        await extension.refreshUSS(node);

        expect(executeCommand.mock.calls.length).toBe(0);

        ussFile.mockRejectedValueOnce(Error("not found"));
        showInformationMessage.mockReset();

        await extension.refreshUSS(node);

        expect(showInformationMessage.mock.calls.length).toBe(1);
        expect(showInformationMessage.mock.calls[0][0]).toBe("Unable to find file: " + node.label + " was probably deleted.");

        showErrorMessage.mockReset();
        ussFile.mockReset();
        ussFile.mockRejectedValueOnce(Error(""));

        await extension.refreshUSS(child);

        expect(ussFile.mock.calls[0][1]).toBe(child.fullPath);
        expect(showErrorMessage.mock.calls.length).toBe(1);
        expect(showErrorMessage.mock.calls[0][0]).toEqual(Error(""));

        showErrorMessage.mockReset();
        openTextDocument.mockReset();
        openTextDocument.mockResolvedValueOnce({isDirty: true});
        openTextDocument.mockResolvedValueOnce({isDirty: true});
        ussFile.mockReset();
        showTextDocument.mockReset();

        ussFile.mockReset();
        node.contextValue = "file";
        await extension.refreshUSS(node);
        expect(ussFile.mock.calls[0][1]).toEqual("/u/myuser");

        ussFile.mockReset();
        node.contextValue = extension.USS_DIR_CONTEXT;
        await extension.refreshUSS(child);
        expect(ussFile.mock.calls[0][1]).toBe("/child");

        ussFile.mockReset();
        parent.contextValue = extension.USS_DIR_CONTEXT + extension.FAV_SUFFIX;
        await extension.refreshUSS(child);
        expect(ussFile.mock.calls[0][1]).toBe("/child");

        ussFile.mockReset();
        openTextDocument.mockReset();
        showTextDocument.mockReset();
        existsSync.mockReset();
        showErrorMessage.mockReset();

        const badparent = new ZoweUSSNode("parent", vscode.TreeItemCollapsibleState.Collapsed, ussNode, null, null);
        badparent.contextValue = "turnip";
        const brat = new ZoweUSSNode("brat", vscode.TreeItemCollapsibleState.None, badparent, null, null);
        try {
            await extension.refreshUSS(brat);
        } catch (err) {
            expect(err.message).toEqual("refreshPS() called from invalid node.");
        }
        expect(ussFile.mock.calls.length).toBe(0);
        expect(showErrorMessage.mock.calls.length).toBe(1);
        expect(showErrorMessage.mock.calls[0][0]).toBe("refreshUSS() called from invalid node.");
    });

    it("Testing that addSession is executed correctly for a USS explorer", async () => {
        showQuickPick.mockReset();

        await extension.addUSSSession(testUSSTree);
        expect(showQuickPick.mock.calls.length).toBe(1);
        expect(showQuickPick.mock.calls[0][0]).toEqual(["Create a New Connection to z/OS", "firstName","secondName"]);
        expect(showQuickPick.mock.calls[0][1]).toEqual({
            canPickMany: false,
            ignoreFocusOut: true,
            placeHolder: "Choose \"Create new...\" to define a new profile or select an existing profile to Add to the USS Explorer"
        });
    });

    it("Testing that addUSSSession is executed successfully", async () => {
        // tslint:disable-next-line: prefer-const
        showQuickPick.mockReset();
        Object.defineProperty(profileLoader.Profiles, "getInstance", {
            value: jest.fn(() => {
                return {
                    allProfiles: [{name: "firstName"}, {name: "secondName"}],
                    defaultProfile: {name: "firstName"}
                };
            })
        });

        showQuickPick.mockResolvedValueOnce("firstName");
        await extension.addUSSSession(testUSSTree);
    });

    it("Testing that addUSSSession is executed successfully", async () => {
        // tslint:disable-next-line: prefer-const
        showQuickPick.mockReset();
        Object.defineProperty(profileLoader.Profiles, "getInstance", {
            value: jest.fn(() => {
                return {
                    allProfiles: [{name: "firstName"}, {name: "secondName"}],
                    defaultProfile: {name: "firstName"}
                };
            })
        });

        showQuickPick.mockResolvedValueOnce("Create a New Connection to z/OS");
        try {
            await extension.addUSSSession(testUSSTree);
        } catch (error) {
            // Do Nothing
        }
    });


    it("Testing that refreshAllUSS is executed successfully", async () => {
        const spy = jest.fn(testTree.refresh);
        ussNodeActions.refreshAllUSS(testTree);
        expect(testTree.refresh).toHaveBeenCalled();
    });

    it("Testing that open is executed successfully", async () => {
        ussFile.mockReset();
        openTextDocument.mockReset();
        showTextDocument.mockReset();
        showErrorMessage.mockReset();
        existsSync.mockReset();
        withProgress.mockReset();

        const node = new ZoweUSSNode("node", vscode.TreeItemCollapsibleState.None, ussNode, null, "/");
        const parent = new ZoweUSSNode("parent", vscode.TreeItemCollapsibleState.Collapsed, ussNode, null, "/");
        const child = new ZoweUSSNode("child", vscode.TreeItemCollapsibleState.None, parent, null, "/parent");

        isFileTagBinOrAscii.mockReturnValue(false);
        existsSync.mockReturnValue(null);
        openTextDocument.mockResolvedValueOnce("test.doc");

        await extension.openUSS(node, false, true);

        expect(existsSync.mock.calls.length).toBe(1);
        expect(existsSync.mock.calls[0][0]).toBe(path.join(extension.USS_DIR, "/" + node.getSessionNode().mProfileName + "/", node.fullPath));
        expect(isFileTagBinOrAscii.mock.calls.length).toBe(1);
        expect(isFileTagBinOrAscii.mock.calls[0][0]).toBe(session);
        expect(isFileTagBinOrAscii.mock.calls[0][1]).toBe(node.fullPath);
        expect(withProgress).toBeCalledWith(
            {
                location: vscode.ProgressLocation.Notification,
                title: "Opening USS file..."
            }, expect.any(Function)
        );
        withProgress(downloadUSSFile);
        expect(withProgress).toBeCalledWith(downloadUSSFile);
        expect(openTextDocument.mock.calls.length).toBe(1);
        expect(openTextDocument.mock.calls[0][0]).toBe(extension.getUSSDocumentFilePath(node));
        expect(showTextDocument.mock.calls.length).toBe(1);
        expect(showTextDocument.mock.calls[0][0]).toBe("test.doc");

        openTextDocument.mockResolvedValueOnce("test.doc");
        const node2 = new ZoweUSSNode("usstest", vscode.TreeItemCollapsibleState.None, ussNode, null, null);

        await extension.openUSS(node2, false, true);

        ussFile.mockReset();
        openTextDocument.mockReset();
        showTextDocument.mockReset();
        existsSync.mockReset();

        existsSync.mockReturnValue("exists");
        showTextDocument.mockRejectedValueOnce(Error("testError"));

        try {
            await extension.openUSS(child, false, true);
        } catch (err) {
            // do nothing
        }

        expect(ussFile.mock.calls.length).toBe(0);
        expect(openTextDocument.mock.calls.length).toBe(1);
        expect(openTextDocument.mock.calls[0][0]).toBe(extension.getUSSDocumentFilePath(child));
        expect(showTextDocument.mock.calls.length).toBe(1);
        expect(showErrorMessage.mock.calls.length).toBe(1);
        expect(showErrorMessage.mock.calls[0][0]).toBe("testError");

        const child2 = new ZoweUSSNode("child", vscode.TreeItemCollapsibleState.None, node2, null, null);
        try {
            await extension.openUSS(child2, false, true);
        } catch (err) {
            // do nothing
        }

        ussFile.mockReset();
        openTextDocument.mockReset();
        showTextDocument.mockReset();
        existsSync.mockReset();
        showErrorMessage.mockReset();

        const badparent = new ZoweUSSNode("parent", vscode.TreeItemCollapsibleState.Collapsed, ussNode, null, null);
        badparent.contextValue = "turnip";
        const brat = new ZoweUSSNode("brat", vscode.TreeItemCollapsibleState.None, badparent, null, null);
        try {
            await extension.openUSS(brat, false, true);
// tslint:disable-next-line: no-empty
        } catch (err) {
        }
        expect(ussFile.mock.calls.length).toBe(0);
        expect(showErrorMessage.mock.calls.length).toBe(2);
        expect(showErrorMessage.mock.calls[0][0]).toBe("open() called from invalid node.");
        expect(showErrorMessage.mock.calls[1][0]).toBe("open() called from invalid node.");
    });

    it("Tests that openUSS executes successfully with favorited files", async () => {
        ussFile.mockReset();
        openTextDocument.mockReset();
        showTextDocument.mockReset();

        openTextDocument.mockResolvedValueOnce("test.doc");

        // Set up mock favorite session
        const favoriteSession = new ZoweUSSNode("Favorites", vscode.TreeItemCollapsibleState.Collapsed, null, session, null);
        favoriteSession.contextValue = extension.FAVORITE_CONTEXT;

        // Set up favorited nodes (directly under Favorites)
        const favoriteFile = new ZoweUSSNode("favFile", vscode.TreeItemCollapsibleState.None, favoriteSession, null, "/");
        favoriteFile.contextValue = extension.DS_TEXT_FILE_CONTEXT + extension.FAV_SUFFIX;
        const favoriteParent = new ZoweUSSNode("favParent", vscode.TreeItemCollapsibleState.Collapsed, favoriteSession, null, "/");
        favoriteParent.contextValue = extension.USS_DIR_CONTEXT + extension.FAV_SUFFIX;
        // Set up child of favoriteDir - make sure we can open the child of a favorited directory
        const child = new ZoweUSSNode("favChild", vscode.TreeItemCollapsibleState.Collapsed, favoriteParent, null, "/favDir");
        child.contextValue = extension.DS_TEXT_FILE_CONTEXT;

        // For each node, make sure that code below the log.debug statement is execute
        await extension.openUSS(favoriteFile, false, true);
        expect(showTextDocument.mock.calls.length).toBe(1);
        showTextDocument.mockReset();

        await extension.openUSS(child, false, true);
        expect(showTextDocument.mock.calls.length).toBe(1);
        showTextDocument.mockReset();
    });

    it("Testing that open is executed successfully when chtag says binary", async () => {
        ussFile.mockReset();
        openTextDocument.mockReset();
        showTextDocument.mockReset();
        showErrorMessage.mockReset();
        existsSync.mockReset();
        withProgress.mockReset();

        const node = new ZoweUSSNode("node", vscode.TreeItemCollapsibleState.None, ussNode, null, "/");
        const parent = new ZoweUSSNode("parent", vscode.TreeItemCollapsibleState.Collapsed, ussNode, null, "/");
        const child = new ZoweUSSNode("child", vscode.TreeItemCollapsibleState.None, parent, null, "/parent");

        isFileTagBinOrAscii.mockReturnValue(true);
        existsSync.mockReturnValue(null);
        openTextDocument.mockResolvedValueOnce("test.doc");

        await extension.openUSS(node, false, true);

        expect(existsSync.mock.calls.length).toBe(1);
        expect(existsSync.mock.calls[0][0]).toBe(path.join(extension.USS_DIR, "/" + node.getSessionNode().mProfileName + "/", node.fullPath));
        expect(withProgress).toBeCalledWith(
            {
                location: vscode.ProgressLocation.Notification,
                title: "Opening USS file..."
            }, expect.any(Function)
        );
        withProgress(downloadUSSFile);
        expect(withProgress).toBeCalledWith(downloadUSSFile);
        expect(openTextDocument.mock.calls.length).toBe(1);
        expect(openTextDocument.mock.calls[0][0]).toBe(extension.getUSSDocumentFilePath(node));
        expect(showTextDocument.mock.calls.length).toBe(1);
        expect(showTextDocument.mock.calls[0][0]).toBe("test.doc");
    });

    it("Testing that saveUSSFile is executed successfully", async () => {
        const testDoc: vscode.TextDocument = {
            fileName: path.join(extension.USS_DIR, ussNode.label, "testFile"),
            uri: null,
            isUntitled: null,
            languageId: null,
            version: null,
            isDirty: null,
            isClosed: null,
            save: null,
            eol: null,
            lineCount: null,
            lineAt: null,
            offsetAt: null,
            positionAt: null,
            getText: null,
            getWordRangeAtPosition: null,
            validateRange: null,
            validatePosition: null
        };

        const testResponse = {
            success: true,
            commandResponse: "",
            apiResponse: {
                items: []
            }
        };
        testUSSTree.getChildren.mockReturnValueOnce([
            new ZoweUSSNode("testFile", vscode.TreeItemCollapsibleState.None, ussNode, null, "/"), sessNode]);

        testResponse.apiResponse.items = ["Item1"];
        fileToUSSFile.mockReset();
        showErrorMessage.mockReset();

        testResponse.success = true;
        fileToUSSFile.mockResolvedValueOnce(testResponse);
        withProgress.mockReturnValueOnce(testResponse);

        await extension.saveUSSFile(testDoc, testUSSTree);

        testResponse.success = false;
        testResponse.commandResponse = "Save failed";
        fileToUSSFile.mockResolvedValueOnce(testResponse);
        withProgress.mockReturnValueOnce(testResponse);

        await extension.saveUSSFile(testDoc, testUSSTree);

        showErrorMessage.mockReset();
        withProgress.mockRejectedValueOnce(Error("Test Error"));

        await extension.saveUSSFile(testDoc, testUSSTree);
        expect(showErrorMessage.mock.calls.length).toBe(1);
        expect(showErrorMessage.mock.calls[0][0]).toBe("Test Error");

        const testDoc2: vscode.TextDocument = {
            fileName: path.normalize("/sestest/HLQ.TEST.AFILE"),
            uri: null,
            isUntitled: null,
            languageId: null,
            version: null,
            isDirty: null,
            isClosed: null,
            save: null,
            eol: null,
            lineCount: null,
            lineAt: null,
            offsetAt: null,
            positionAt: null,
            getText: null,
            getWordRangeAtPosition: null,
            validateRange: null,
            validatePosition: null
        };

        testUSSTree.getChildren.mockReturnValueOnce([sessNode]);

        await extension.saveUSSFile(testDoc2, testUSSTree);

        const testDoc3: vscode.TextDocument = {
            fileName: path.join(extension.DS_DIR, "/sestest/HLQ.TEST.AFILE(mem)"),
            uri: null,
            isUntitled: null,
            languageId: null,
            version: null,
            isDirty: null,
            isClosed: null,
            save: null,
            eol: null,
            lineCount: null,
            lineAt: null,
            offsetAt: null,
            positionAt: null,
            getText: null,
            getWordRangeAtPosition: null,
            validateRange: null,
            validatePosition: null
        };

        fileToUSSFile.mockReset();
        showErrorMessage.mockReset();

        testUSSTree.getChildren.mockReturnValueOnce([sessNode]);
        testResponse.success = true;
        fileToUSSFile.mockResolvedValueOnce(testResponse);

        await extension.saveUSSFile(testDoc3, testUSSTree);
    });

    it("tests that the prefix is set correctly on the job", async () => {
        showInformationMessage.mockReset();
        showInputBox.mockReset();

        const node = new Job("job", vscode.TreeItemCollapsibleState.None, null, session, null);

        showInputBox.mockReturnValueOnce("*");
        await extension.setPrefix(node, testJobsTree);

        expect(showInputBox.mock.calls.length).toBe(1);
        expect(showInputBox.mock.calls[0][0]).toEqual({
            prompt: "Prefix"
        });
        expect(showInformationMessage.mock.calls.length).toBe(0);
    });

    it("tests that the owner is set correctly on the job", async () => {
        showInformationMessage.mockReset();
        showInputBox.mockReset();

        const node = new Job("job", vscode.TreeItemCollapsibleState.None, null, session, iJob);

        showInputBox.mockReturnValueOnce("OWNER");
        await extension.setOwner(node, testJobsTree);

        expect(showInputBox.mock.calls.length).toBe(1);
        expect(showInputBox.mock.calls[0][0]).toEqual({
            prompt: "Owner",
        });
        expect(showInformationMessage.mock.calls.length).toBe(0);
    });

    it("tests that the spool content is opened in a new document", async () => {
        showTextDocument.mockReset();
        openTextDocument.mockReset();
        await extension.getSpoolContent("sessionName", iJobFile);
        expect(showTextDocument.mock.calls.length).toBe(1);
    });

    it("tests that the spool content is not opened in a new document", async () => {
        showTextDocument.mockReset();
        openTextDocument.mockReset();
        await extension.getSpoolContent(undefined, undefined);
        expect(showErrorMessage.mock.calls.length).toBe(1);
    });

    it("tests that a stop command is issued", async () => {
        showInformationMessage.mockReset();
        issueSimple.mockReturnValueOnce({commandResponse: "fake response"});
        await extension.stopCommand(jobNode);
        expect(showInformationMessage.mock.calls.length).toBe(1);
        expect(showInformationMessage.mock.calls[0][0]).toEqual(
            "Command response: fake response"
        );
    });

    it("tests that a stop command is not issued", async () => {
        showInformationMessage.mockReset();
        issueSimple.mockReturnValueOnce({commandResponse: "fake response"});
        await extension.stopCommand(undefined);
        expect(showErrorMessage.mock.calls.length).toBe(1);
    });

    it("tests that a modify command is issued", async () => {
        showInformationMessage.mockReset();
        showInputBox.mockReset();
        showInputBox.mockReturnValue("modify");
        issueSimple.mockReturnValueOnce({commandResponse: "fake response"});
        await extension.modifyCommand(jobNode);
        expect(showInformationMessage.mock.calls.length).toBe(1);
        expect(showInformationMessage.mock.calls[0][0]).toEqual(
            "Command response: fake response"
        );
    });

    it("tests that a modify command is not issued", async () => {
        showInformationMessage.mockReset();
        showInputBox.mockReset();
        showInputBox.mockReturnValue("modify");
        issueSimple.mockReturnValueOnce({commandResponse: "fake response"});
        await extension.modifyCommand(undefined);
        expect(showErrorMessage.mock.calls.length).toBe(1);
    });

    it("tests that the spool is downloaded", async () => {
        const fileUri = {fsPath: "/tmp/foo"};
        showOpenDialog.mockReturnValue([fileUri]);
        await extension.downloadSpool(jobNode);
        expect(showOpenDialog).toBeCalled();
        expect(downloadAllSpoolContentCommon).toBeCalled();
        expect(downloadAllSpoolContentCommon.mock.calls[0][0]).toEqual(jobNode.session);
        expect(downloadAllSpoolContentCommon.mock.calls[0][1]).toEqual(
            {
                jobid: jobNode.job.jobid,
                jobname: jobNode.job.jobname,
                outDir: fileUri.fsPath
            }
        );
    });

    it("tests that the spool is not downloaded", async () => {
        const fileUri = {fsPath: "/tmp/foo"};
        showOpenDialog.mockReturnValue([fileUri]);
        await extension.downloadSpool(undefined);
        expect(showErrorMessage.mock.calls.length).toBe(1);
    });

    it("tests that the jcl is downloaded", async () => {
        getJclForJob.mockReset();
        openTextDocument.mockReset();
        showTextDocument.mockReset();
        await extension.downloadJcl(jobNode);
        expect(getJclForJob).toBeCalled();
        expect(openTextDocument).toBeCalled();
        expect(showTextDocument).toBeCalled();
    });

    it("tests that the jcl is not downloaded", async () => {
        getJclForJob.mockReset();
        openTextDocument.mockReset();
        showTextDocument.mockReset();
        await extension.downloadJcl(undefined);
        expect(showErrorMessage.mock.calls.length).toBe(1);
    });

    it("tests that the jcl is submitted", async () => {
        showInformationMessage.mockReset();
        createBasicZosmfSession.mockReturnValue(session);
        submitJcl.mockReturnValue(iJob);
        testTree.getChildren.mockReturnValueOnce([new ZoweNode("node", vscode.TreeItemCollapsibleState.None, sessNode, null), sessNode]);
        await extension.submitJcl(testTree);
        expect(submitJcl).toBeCalled();
        expect(showInformationMessage).toBeCalled();
        expect(showInformationMessage.mock.calls.length).toBe(1);
        expect(showInformationMessage.mock.calls[0][0]).toEqual("Job submitted [JOB1234](command:zowe.setJobSpool?%5Bnull%2C%22JOB1234%22%5D)");
    });

    it("tests that a pds member is submitted", async () => {
        showErrorMessage.mockReset();
        const rootNode = new ZoweNode("sessionRoot", vscode.TreeItemCollapsibleState.Collapsed, null, session);
        rootNode.contextValue = extension.DS_SESSION_CONTEXT;
        const file = new ZoweNode("file", vscode.TreeItemCollapsibleState.Collapsed, rootNode, null);
        file.contextValue = "file";
        const subNode = new ZoweNode(extension.DS_PDS_CONTEXT, vscode.TreeItemCollapsibleState.Collapsed, rootNode, null);
        const member = new ZoweNode(extension.DS_MEMBER_CONTEXT, vscode.TreeItemCollapsibleState.None, subNode, null);
        const favorite = new ZoweNode("Favorites", vscode.TreeItemCollapsibleState.Collapsed, rootNode, null);
        favorite.contextValue = extension.FAVORITE_CONTEXT;
        const favoriteSubNode = new ZoweNode("[test]: TEST.JCL", vscode.TreeItemCollapsibleState.Collapsed, favorite, null);
        favoriteSubNode.contextValue = extension.DS_PDS_CONTEXT + extension.FAV_SUFFIX;
        const favoritemember = new ZoweNode(extension.DS_PDS_CONTEXT, vscode.TreeItemCollapsibleState.Collapsed, favoriteSubNode, null);
        favoritemember.contextValue = extension.DS_MEMBER_CONTEXT;
        const gibberish = new ZoweNode("gibberish", vscode.TreeItemCollapsibleState.Collapsed, rootNode, null);
        gibberish.contextValue = "gibberish";
        const gibberishSubNode = new ZoweNode("gibberishmember", vscode.TreeItemCollapsibleState.Collapsed, gibberish, null);
        submitJob.mockReturnValue(iJob);

        // pds member
        showInformationMessage.mockReset();
        submitJob.mockReset();
        submitJob.mockReturnValue(iJob);
        await extension.submitMember(member);
        expect(submitJob.mock.calls.length).toBe(1);
        expect(submitJob.mock.calls[0][1]).toEqual("pds(member)");
        expect(showInformationMessage.mock.calls.length).toBe(1);
        expect(showInformationMessage.mock.calls[0][0]).toEqual(
            "Job submitted [JOB1234](command:zowe.setJobSpool?%5B%22sessionRoot%22%2C%22JOB1234%22%5D)");

        // file node
        showInformationMessage.mockReset();
        submitJob.mockReset();
        submitJob.mockReturnValue(iJob);
        await extension.submitMember(file);
        expect(submitJob.mock.calls.length).toBe(1);
        expect(submitJob.mock.calls[0][1]).toEqual("file");
        expect(showInformationMessage.mock.calls.length).toBe(1);
        expect(showInformationMessage.mock.calls[0][0]).toEqual(
            "Job submitted [JOB1234](command:zowe.setJobSpool?%5B%22sessionRoot%22%2C%22JOB1234%22%5D)");

        // favorite member
        showInformationMessage.mockReset();
        submitJob.mockReset();
        submitJob.mockReturnValue(iJob);
        favoriteSubNode.contextValue = extension.DS_PDS_CONTEXT + extension.FAV_SUFFIX;
        await extension.submitMember(favoritemember);
        expect(submitJob.mock.calls.length).toBe(1);
        expect(submitJob.mock.calls[0][1]).toEqual("TEST.JCL(pds)");
        expect(showInformationMessage.mock.calls.length).toBe(1);
        expect(showInformationMessage.mock.calls[0][0]).toEqual(
            "Job submitted [JOB1234](command:zowe.setJobSpool?%5B%22test%22%2C%22JOB1234%22%5D)");

        // favorite
        showInformationMessage.mockReset();
        submitJob.mockReset();
        submitJob.mockReturnValue(iJob);
        favoriteSubNode.contextValue = extension.DS_PDS_CONTEXT + extension.FAV_SUFFIX;
        await extension.submitMember(favoriteSubNode);
        expect(submitJob.mock.calls.length).toBe(1);
        expect(submitJob.mock.calls[0][1]).toEqual("TEST.JCL");
        expect(showInformationMessage.mock.calls.length).toBe(1);
        expect(showInformationMessage.mock.calls[0][0]).toEqual(
            "Job submitted [JOB1234](command:zowe.setJobSpool?%5B%22test%22%2C%22JOB1234%22%5D)");

        // gibberish
        showInformationMessage.mockReset();
        submitJob.mockReset();
        submitJob.mockReturnValue(iJob);
        try {
            await extension.submitMember(gibberishSubNode);
        } catch (e) {
            expect(e.message).toEqual("submitMember() called from invalid node.");
        }
        expect(showInformationMessage).not.toBeCalled();
        expect(showErrorMessage.mock.calls.length).toBe(1);
        expect(showErrorMessage.mock.calls[0][0]).toEqual("submitMember() called from invalid node.");
    });

    it("Tests that temp folder handles default preference", () => {
        mkdirSync.mockReset();
        moveSync.mockReset();
        // Possibly remove `existsSync` from here and subsequent tests, when implementing "multiple occurrences"
        existsSync.mockReset();
        existsSync.mockReturnValue(true);

        const originalPreferencePath = "";
        const updatedPreferencePath = "/testing";
        const defaultPreference = extension.BRIGHTTEMPFOLDER;

        extension.moveTempFolder(originalPreferencePath, updatedPreferencePath);
        // tslint:disable-next-line: no-magic-numbers
        expect(mkdirSync.mock.calls.length).toBe(3);
        expect(mkdirSync.mock.calls[0][0]).toBe(extension.BRIGHTTEMPFOLDER);
        expect(moveSync.mock.calls.length).toBe(1);
        expect(moveSync.mock.calls[0][0]).toBe(defaultPreference);
        expect(moveSync.mock.calls[0][1]).toBe(path.join(path.sep, "testing", "temp"));
    });

    it("Tests that temp folder is moved successfully", () => {
        mkdirSync.mockReset();
        moveSync.mockReset();
        existsSync.mockReset();
        existsSync.mockReturnValue(true);

        const originalPreferencePath = "/test/path";
        const updatedPreferencePath = "/new/test/path";

        extension.moveTempFolder(originalPreferencePath, updatedPreferencePath);
        // tslint:disable-next-line: no-magic-numbers
        expect(mkdirSync.mock.calls.length).toBe(3);
        expect(mkdirSync.mock.calls[0][0]).toBe(extension.BRIGHTTEMPFOLDER);
        expect(moveSync.mock.calls.length).toBe(1);
        expect(moveSync.mock.calls[0][0]).toBe(path.join(path.sep, "test", "path", "temp"));
        expect(moveSync.mock.calls[0][1]).toBe(path.join(path.sep, "new", "test", "path", "temp"));
    });

    it("Tests that temp folder does not update on duplicate preference", () => {
        mkdirSync.mockReset();
        moveSync.mockReset();

        const originalPreferencePath = "/test/path";
        const updatedPreferencePath = "/test/path";

        extension.moveTempFolder(originalPreferencePath, updatedPreferencePath);
        // tslint:disable-next-line: no-magic-numbers
        expect(mkdirSync.mock.calls.length).toBe(3);
        expect(mkdirSync.mock.calls[0][0]).toBe(extension.BRIGHTTEMPFOLDER);
        expect(moveSync.mock.calls.length).toBe(0);
    });

    // To Do: When supporting "multiple instances", possibly remove this test
    it("Tests that moving temp folder does not show error, if already moved by another Instance", () => {
        mkdirSync.mockReset();
        moveSync.mockReset();

        existsSync.mockReset();
        // Needs to mock once for each path
        existsSync.mockReturnValue(true);
        existsSync.mockReturnValue(true);
        existsSync.mockReturnValue(false);

        const originalPreferencePath = "/invalid/path";
        const updatedPreferencePath = "/test/path";

        extension.moveTempFolder(originalPreferencePath, updatedPreferencePath);
        // tslint:disable-next-line: no-magic-numbers
        expect(mkdirSync.mock.calls.length).toBe(3);
        expect(moveSync.mock.calls.length).toBe(0);

    });

    it("Testing that the add Suffix for datasets works", async () => {
        extension.defineGlobals("/test/path/");
        let node = new ZoweNode("AUSER.TEST.JCL(member)", vscode.TreeItemCollapsibleState.None, sessNode, null);
        expect(extension.getDocumentFilePath(node.label, node)).toBe(path.join(path.sep,
            "test", "path", "temp", "_D_", "sestest", "AUSER.TEST.JCL(member).jcl"));
        node = new ZoweNode("AUSER.TEST.ASM(member)", vscode.TreeItemCollapsibleState.None, sessNode, null);
        expect(extension.getDocumentFilePath(node.label, node)).toBe(path.join(path.sep,
            "test", "path", "temp", "_D_", "sestest", "AUSER.TEST.ASM(member).asm"));
        node = new ZoweNode("AUSER.COBOL.TEST(member)", vscode.TreeItemCollapsibleState.None, sessNode, null);
        expect(extension.getDocumentFilePath(node.label, node)).toBe(path.join(path.sep,
            "test", "path", "temp", "_D_", "sestest", "AUSER.COBOL.TEST(member).cbl"));
        node = new ZoweNode("AUSER.PROD.PLI(member)", vscode.TreeItemCollapsibleState.None, sessNode, null);
        expect(extension.getDocumentFilePath(node.label, node)).toBe(path.join(path.sep,
            "test", "path", "temp", "_D_", "sestest", "AUSER.PROD.PLI(member).pli"));
        node = new ZoweNode("AUSER.PROD.PLX(member)", vscode.TreeItemCollapsibleState.None, sessNode, null);
        expect(extension.getDocumentFilePath(node.label, node)).toBe(path.join(path.sep,
            "test", "path", "temp", "_D_", "sestest", "AUSER.PROD.PLX(member).pli"));
        node = new ZoweNode("AUSER.PROD.SH(member)", vscode.TreeItemCollapsibleState.None, sessNode, null);
        expect(extension.getDocumentFilePath(node.label, node)).toBe(path.join(path.sep,
            "test", "path", "temp", "_D_", "sestest", "AUSER.PROD.SH(member).sh"));
        node = new ZoweNode("AUSER.REXX.EXEC(member)", vscode.TreeItemCollapsibleState.None, sessNode, null);
        expect(extension.getDocumentFilePath(node.label, node)).toBe(path.join(path.sep,
            "test", "path", "temp", "_D_", "sestest", "AUSER.REXX.EXEC(member).rexx"));
        node = new ZoweNode("AUSER.TEST.XML(member)", vscode.TreeItemCollapsibleState.None, sessNode, null);
        expect(extension.getDocumentFilePath(node.label, node)).toBe(path.join(path.sep,
            "test", "path", "temp", "_D_", "sestest", "AUSER.TEST.XML(member).xml"));

        node = new ZoweNode("AUSER.TEST.XML", vscode.TreeItemCollapsibleState.None, sessNode, null);
        expect(extension.getDocumentFilePath(node.label, node)).toBe(path.join(path.sep,
            "test", "path", "temp", "_D_", "sestest", "AUSER.TEST.XML.xml"));
        node = new ZoweNode("AUSER.TEST.TXML", vscode.TreeItemCollapsibleState.None, sessNode, null);
        expect(extension.getDocumentFilePath(node.label, node)).toBe(path.join(path.sep,
            "test", "path", "temp", "_D_", "sestest", "AUSER.TEST.TXML"));
        node = new ZoweNode("AUSER.XML.TGML", vscode.TreeItemCollapsibleState.None, sessNode, null);
        expect(extension.getDocumentFilePath(node.label, node)).toBe(path.join(path.sep,
            "test", "path", "temp", "_D_", "sestest", "AUSER.XML.TGML.xml"));
        node = new ZoweNode("AUSER.XML.ASM", vscode.TreeItemCollapsibleState.None, sessNode, null);
        expect(extension.getDocumentFilePath(node.label, node)).toBe(path.join(path.sep,
            "test", "path", "temp", "_D_", "sestest", "AUSER.XML.ASM.asm"));
        node = new ZoweNode("AUSER", vscode.TreeItemCollapsibleState.None, sessNode, null);
        expect(extension.getDocumentFilePath(node.label, node)).toBe(path.join(path.sep,
            "test", "path", "temp", "_D_", "sestest", "AUSER"));
        node = new ZoweNode("AUSER.XML.TEST(member)", vscode.TreeItemCollapsibleState.None, sessNode, null);
        expect(extension.getDocumentFilePath(node.label, node)).toBe(path.join(path.sep,
            "test", "path", "temp", "_D_", "sestest", "AUSER.XML.TEST(member).xml"));
        node = new ZoweNode("XML.AUSER.TEST(member)", vscode.TreeItemCollapsibleState.None, sessNode, null);
        expect(extension.getDocumentFilePath(node.label, node)).toBe(path.join(path.sep,
            "test", "path", "temp", "_D_", "sestest", "XML.AUSER.TEST(member)"));
        node = new ZoweNode("AUSER.COBOL.PL1.XML.TEST(member)", vscode.TreeItemCollapsibleState.None, sessNode, null);
        expect(extension.getDocumentFilePath(node.label, node)).toBe(path.join(path.sep,
            "test", "path", "temp", "_D_", "sestest", "AUSER.COBOL.PL1.XML.TEST(member).xml"));
        node = new ZoweNode("AUSER.COBOL.PL1.XML.ASSEMBLER.TEST(member)", vscode.TreeItemCollapsibleState.None, sessNode, null);
        expect(extension.getDocumentFilePath(node.label, node)).toBe(
            path.join(path.sep, "test", "path", "temp", "_D_", "sestest", "AUSER.COBOL.PL1.XML.ASSEMBLER.TEST(member).asm"));
        node = new ZoweNode("AUSER.TEST.COPYBOOK", vscode.TreeItemCollapsibleState.None, sessNode, null);
        expect(extension.getDocumentFilePath(node.label, node)).toBe(path.join(path.sep,
            "test", "path", "temp", "_D_", "sestest", "AUSER.TEST.COPYBOOK.cpy"));
        node = new ZoweNode("AUSER.TEST.PLINC", vscode.TreeItemCollapsibleState.None, sessNode, null);
        expect(extension.getDocumentFilePath(node.label, node)).toBe(path.join(path.sep,
            "test", "path", "temp", "_D_", "sestest", "AUSER.TEST.PLINC.inc"));
        node = new ZoweNode("AUSER.TEST.SPFLOG1", vscode.TreeItemCollapsibleState.None, sessNode, null);
        expect(extension.getDocumentFilePath(node.label, node)).toEqual(path.join(path.sep,
            "test", "path", "temp", "_D_", "sestest", "AUSER.TEST.SPFLOG1.log"));
    });

    it("Tests the showDSAttributes function", async () => {
        dataSetList.mockReset();
        const node = new ZoweNode("AUSER.A1557332.A996850.TEST1", vscode.TreeItemCollapsibleState.None, sessNode, null);
        const testResponse = {
            success: true,
            commandResponse: "",
            apiResponse: {
                items: [{
                    blksz:"6160",
                    catnm:"ICFCAT.MV3B.CATALOGA",
                    cdate:"2019/05/08",
                    dev:"3390",
                    dsname:"AUSER.A1557332.A996850.TEST1",
                    dsntp:extension.DS_PDS_CONTEXT,
                    dsorg:"PO",
                    edate:"***None***",
                    extx:"1",
                    lrecl:"80",
                    migr:"NO",
                    mvol:"N",
                    ovf:"NO",
                    rdate:"2019/07/17",
                    recfm:"FB",
                    sizex:"15",
                    spacu:"CYLINDERS",
                    used:"6",
                    vol:"3BP001",
                    vols:"3BP001"}]
            }
        };
        const emptyResponse = {
            success: true,
            commandResponse: "",
            apiResponse: {
                items: []
            }
        };
        createWebviewPanel.mockReturnValue({
               webview: {
                    html: ""
                }
        });
        dataSetList.mockReturnValueOnce(testResponse);
        await extension.showDSAttributes(node, testTree);
        expect(dataSetList.mock.calls.length).toBe(1);
        expect(dataSetList.mock.calls[0][0]).toBe(node.getSession());
        expect(dataSetList.mock.calls[0][1]).toBe(node.label);
        expect(dataSetList.mock.calls[0][2]).toEqual({attributes: true } );

        // mock a favorite
        dataSetList.mockReset();
        dataSetList.mockReturnValueOnce(testResponse);
        const node1 = new ZoweNode("[session]: AUSER.A1557332.A996850.TEST1", vscode.TreeItemCollapsibleState.None, sessNode, null);
        node1.contextValue = extension.DS_PDS_CONTEXT + extension.FAV_SUFFIX;
        await extension.showDSAttributes(node1, testTree);
        expect(dataSetList.mock.calls.length).toBe(1);

        // mock a response and no attributes
        showErrorMessage.mockReset();
        dataSetList.mockReset();
        dataSetList.mockReturnValueOnce(emptyResponse);
        await expect(extension.showDSAttributes(node1, testTree)).rejects.toEqual(
            Error("No matching data set names found for query: AUSER.A1557332.A996850.TEST1"));
        expect(showErrorMessage.mock.calls.length).toBe(1);
        expect(showErrorMessage.mock.calls[0][0]).toEqual(
            "Unable to list attributes: No matching data set names found for query: AUSER.A1557332.A996850.TEST1");
     });

    it("tests the issueTsoCommand function", async () => {
        showQuickPick.mockReset();
        showInputBox.mockReset();

        showQuickPick.mockReturnValueOnce("firstName");
        showInputBox.mockReturnValueOnce("/d iplinfo");
        issueSimple.mockReturnValueOnce({commandResponse: "fake response"});

        await extension.issueTsoCommand(outputChannel);

        expect(showQuickPick.mock.calls.length).toBe(1);
        expect(showQuickPick.mock.calls[0][0]).toEqual(["firstName", "secondName"]);
        expect(showQuickPick.mock.calls[0][1]).toEqual({
            canPickMany: false,
            ignoreFocusOut: true,
            placeHolder: "Select the Profile to use to submit the command"
        });
        expect(showInputBox.mock.calls.length).toBe(1);
    });

<<<<<<< HEAD
    describe("Renaming Data Sets", () => {
        it("Should rename the node", async () => {
            showInputBox.mockReset();
            renameDataSet.mockReset();

            const child = new ZoweNode("HLQ.TEST.DELETE.NODE", vscode.TreeItemCollapsibleState.None, sessNode, null);

            showInputBox.mockResolvedValueOnce("HLQ.TEST.DELETE.NODE.NEW");
            await extension.renameDataSet(child, testTree);

            expect(renameDataSet.mock.calls.length).toBe(1);
            expect(renameDataSet).toHaveBeenLastCalledWith(child.getSession(), "HLQ.TEST.DELETE.NODE", "HLQ.TEST.DELETE.NODE.NEW");
        });
        it("Should rename a favorited node", async () => {
            showInputBox.mockReset();
            renameDataSet.mockReset();

            const child = new ZoweNode("[sessNode]: HLQ.TEST.DELETE.NODE", vscode.TreeItemCollapsibleState.None, sessNode, null);
            child.contextValue = "ds_fav";
            showInputBox.mockResolvedValueOnce("HLQ.TEST.DELETE.NODE.NEW");
            await extension.renameDataSet(child, testTree);

            expect(renameDataSet.mock.calls.length).toBe(1);
            expect(renameDataSet).toHaveBeenLastCalledWith(child.getSession(), "HLQ.TEST.DELETE.NODE", "HLQ.TEST.DELETE.NODE.NEW");
        });
        it("Should throw an error if zowe.Rename.dataSet throws", async () => {
            let error;
            const defaultError = new Error("Default error message");

            showInputBox.mockReset();
            renameDataSet.mockReset();
            renameDataSet.mockImplementation(() => { throw defaultError; });

            const child = new ZoweNode("[sessNode]: HLQ.TEST.DELETE.NODE", vscode.TreeItemCollapsibleState.None, sessNode, null);
            child.contextValue = "ds_fav";
            showInputBox.mockResolvedValueOnce("HLQ.TEST.DELETE.NODE.NEW");
            try {
                await extension.renameDataSet(child, testTree);
            } catch (err) {
                error = err;
            }

            expect(renameDataSet.mock.calls.length).toBe(1);
            expect(renameDataSet).toHaveBeenLastCalledWith(child.getSession(), "HLQ.TEST.DELETE.NODE", "HLQ.TEST.DELETE.NODE.NEW");
            expect(error).toBe(defaultError);
        });
=======
    it("tests the issueTsoCommand function", async () => {
        showQuickPick.mockReset();
        showInputBox.mockReset();
        Object.defineProperty(profileLoader.Profiles, "getInstance", {
            value: jest.fn(() => {
                return {
                    allProfiles: [],
                    defaultProfile: undefined,
                };
            })
        });
        await extension.issueTsoCommand(outputChannel);
        expect(expect(showInformationMessage.mock.calls[0][0]).toEqual("No profiles available"));
    });

    it("tests the issueTsoCommand error function", async () => {
        showQuickPick.mockReset();
        showInputBox.mockReset();

        showQuickPick.mockReturnValueOnce("firstName");
        showInputBox.mockReturnValueOnce("/d iplinfo");
        issueSimple.mockReturnValueOnce({commandResponse: "fake response"});

        await extension.issueTsoCommand(undefined);

        expect(showErrorMessage.mock.calls.length).toBe(1);
>>>>>>> 694083e3
    });
});<|MERGE_RESOLUTION|>--- conflicted
+++ resolved
@@ -2396,7 +2396,6 @@
         expect(showInputBox.mock.calls.length).toBe(1);
     });
 
-<<<<<<< HEAD
     describe("Renaming Data Sets", () => {
         it("Should rename the node", async () => {
             showInputBox.mockReset();
@@ -2443,7 +2442,7 @@
             expect(renameDataSet).toHaveBeenLastCalledWith(child.getSession(), "HLQ.TEST.DELETE.NODE", "HLQ.TEST.DELETE.NODE.NEW");
             expect(error).toBe(defaultError);
         });
-=======
+
     it("tests the issueTsoCommand function", async () => {
         showQuickPick.mockReset();
         showInputBox.mockReset();
@@ -2470,6 +2469,5 @@
         await extension.issueTsoCommand(undefined);
 
         expect(showErrorMessage.mock.calls.length).toBe(1);
->>>>>>> 694083e3
     });
 });