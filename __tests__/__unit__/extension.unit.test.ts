--- conflicted
+++ resolved
@@ -879,7 +879,6 @@
         expect(packageJsonContent.contributes.menus["view/item/context"]).toMatchSnapshot();
     });
 
-<<<<<<< HEAD
     it("Testing that refreshPS correctly executes with and without error", async () => {
         const node = new ZoweDatasetNode("HLQ.TEST.AFILE7", vscode.TreeItemCollapsibleState.None, sessNode, null);
         const parent = new ZoweDatasetNode("parent", vscode.TreeItemCollapsibleState.Collapsed, sessNode, null);
@@ -968,270 +967,6 @@
         showErrorMessage.mockReset();
         dataSet.mockReset();
         openTextDocument.mockReset();
-=======
-    it("Test Get Profile", async () => {
-        const ProfNode = new ZoweDatasetNode("[sestest1,sestest2]", vscode.TreeItemCollapsibleState.Expanded, null, session);
-        await ProfNode.getProfile();
-        expect(ProfNode).not.toBeUndefined();
-    });
-
-    describe("Add Session Unit Test", () => {
-        const qpItem: vscode.QuickPickItem = new utils.FilterDescriptor("\uFF0B " + "Create a new filter");
-
-        beforeEach(() => {
-            Object.defineProperty(Profiles, "getInstance", {
-                value: jest.fn(() => {
-                    return {
-                        allProfiles: [profileOne, {name: "secondName"}],
-                        defaultProfile: profileOne,
-                        validProfile: ValidProfileEnum.VALID,
-                        checkCurrentProfile: jest.fn(),
-                        createNewConnection: jest.fn(()=>{
-                            return {newprofile: "fake"};
-                        }),
-                        listProfile: jest.fn(()=>{
-                            return {};
-                        }),
-                        loadNamedProfile: mockLoadNamedProfile
-                    };
-                })
-            });
-            const resolveQuickPickHelper = jest.spyOn(utils, "resolveQuickPickHelper").mockImplementation(
-                () => Promise.resolve(qpItem)
-            );
-        });
-
-        afterEach(() => {
-            showQuickPick.mockReset();
-            showInputBox.mockReset();
-            showInformationMessage.mockReset();
-        });
-
-        it("Testing that addSession will cancel if there is no profile name", async () => {
-            const entered = undefined;
-            showInputBox.mockResolvedValueOnce(entered);
-
-            // Assert edge condition user cancels the input path box
-            createQuickPick.mockReturnValue({
-                placeholder: "Choose \"Create new...\" to define a new profile or select an existing profile to Add to the Data Set Explorer",
-                activeItems: [qpItem],
-                ignoreFocusOut: true,
-                items: [qpItem],
-                value: entered,
-                show: jest.fn(()=>{
-                    return {};
-                }),
-                hide: jest.fn(()=>{
-                    return {};
-                }),
-                onDidAccept: jest.fn(()=>{
-                    return {};
-                })
-            });
-
-            await extension.addZoweSession(testTree);
-            expect(showInformationMessage.mock.calls[0][0]).toEqual("Profile Name was not supplied. Operation Cancelled");
-        });
-
-        it("Testing that addSession with supplied profile name", async () => {
-            const entered = undefined;
-            const addSession = jest.spyOn(extension, "addZoweSession");
-
-            // Assert edge condition user cancels the input path box
-            createQuickPick.mockReturnValue({
-                placeholder: "Choose \"Create new...\" to define a new profile or select an existing profile to Add to the Data Set Explorer",
-                activeItems: [qpItem],
-                ignoreFocusOut: true,
-                items: [qpItem],
-                value: entered,
-                show: jest.fn(()=>{
-                    return {};
-                }),
-                hide: jest.fn(()=>{
-                    return {};
-                }),
-                onDidAccept: jest.fn(()=>{
-                    return {};
-                })
-            });
-
-            showInputBox.mockReturnValueOnce("fake");
-            await extension.addZoweSession(testTree);
-            expect(extension.addZoweSession).toHaveBeenCalled();
-
-        });
-
-        it("Testing that addSession with existing profile", async () => {
-            const entered = "";
-            const addSession = jest.spyOn(extension, "addZoweSession");
-
-            // Assert edge condition user cancels the input path box
-            createQuickPick.mockReturnValue({
-                placeholder: "Choose \"Create new...\" to define a new profile or select an existing profile to Add to the Data Set Explorer",
-                activeItems: [qpItem],
-                ignoreFocusOut: true,
-                items: [qpItem],
-                value: entered,
-                label: "firstName",
-                show: jest.fn(()=>{
-                    return {};
-                }),
-                hide: jest.fn(()=>{
-                    return {};
-                }),
-                onDidAccept: jest.fn(()=>{
-                    return {};
-                })
-            });
-
-            const resolveQuickPickHelper = jest.spyOn(utils, "resolveQuickPickHelper").mockImplementation(
-                () => Promise.resolve(createQuickPick())
-            );
-
-            await extension.addZoweSession(testTree);
-            expect(extension.addZoweSession).toHaveBeenCalled();
-        });
-
-        it("Testing that addSession with supplied resolveQuickPickHelper", async () => {
-            const entered = "fake";
-            const addSession = jest.spyOn(extension, "addZoweSession");
-
-            // Assert edge condition user cancels the input path box
-            createQuickPick.mockReturnValue({
-                placeholder: "Choose \"Create new...\" to define a new profile or select an existing profile to Add to the Data Set Explorer",
-                activeItems: [qpItem],
-                ignoreFocusOut: true,
-                items: [qpItem],
-                value: entered,
-                show: jest.fn(()=>{
-                    return {};
-                }),
-                hide: jest.fn(()=>{
-                    return {};
-                }),
-                onDidAccept: jest.fn(()=>{
-                    return {};
-                })
-            });
-
-            await extension.addZoweSession(testTree);
-            expect(extension.addZoweSession).toHaveBeenCalled();
-
-        });
-
-        it("Testing that addSession with undefined profile", async () => {
-            const entered = "";
-            const addSession = jest.spyOn(extension, "addZoweSession");
-
-            // Assert edge condition user cancels the input path box
-            createQuickPick.mockReturnValue({
-                placeholder: "Choose \"Create new...\" to define a new profile or select an existing profile to Add to the Data Set Explorer",
-                activeItems: [qpItem],
-                ignoreFocusOut: true,
-                items: [qpItem],
-                value: entered,
-                label: undefined,
-                show: jest.fn(()=>{
-                    return {};
-                }),
-                hide: jest.fn(()=>{
-                    return {};
-                }),
-                onDidAccept: jest.fn(()=>{
-                    return {};
-                })
-            });
-
-            const resolveQuickPickHelper = jest.spyOn(utils, "resolveQuickPickHelper").mockImplementation(
-                () => Promise.resolve(createQuickPick())
-            );
-
-            await extension.addZoweSession(testTree);
-            expect(extension.addZoweSession).toHaveBeenCalled();
-
-        });
-
-
-        it("Testing that addSession if createNewConnection is invalid", async () => {
-            const entered = "fake";
-            const addSession = jest.spyOn(extension, "addZoweSession");
-
-            Object.defineProperty(Profiles, "getInstance", {
-                value: jest.fn(() => {
-                    return {
-                        allProfiles: [{name: "firstName"}, {name: "secondName"}],
-                        defaultProfile: {name: "firstName"},
-                        listProfile: jest.fn(()=>{
-                            return {};
-                        }),
-                        loadNamedProfile: mockLoadNamedProfile
-                    };
-                })
-            });
-
-            // Assert edge condition user cancels the input path box
-            createQuickPick.mockReturnValue({
-                placeholder: "Choose \"Create new...\" to define a new profile or select an existing profile to Add to the Data Set Explorer",
-                activeItems: [qpItem],
-                ignoreFocusOut: true,
-                items: [qpItem],
-                value: entered,
-                show: jest.fn(()=>{
-                    return {};
-                }),
-                hide: jest.fn(()=>{
-                    return {};
-                }),
-                onDidAccept: jest.fn(()=>{
-                    return {};
-                })
-            });
-
-            await extension.addZoweSession(testTree);
-            expect(extension.addZoweSession).toHaveBeenCalled();
-
-        });
-
-        it("Testing that addSession if listProfile is invalid", async () => {
-            const entered = "fake";
-            const addSession = jest.spyOn(extension, "addZoweSession");
-
-            Object.defineProperty(Profiles, "getInstance", {
-                value: jest.fn(() => {
-                    return {
-                        allProfiles: [{name: "firstName"}, {name: "secondName"}],
-                        defaultProfile: {name: "firstName"},
-                        createNewConnection: jest.fn(()=>{
-                            return {};
-                        }),
-                        loadNamedProfile: mockLoadNamedProfile
-                    };
-                })
-            });
-
-            // Assert edge condition user cancels the input path box
-            createQuickPick.mockReturnValue({
-                placeholder: "Choose \"Create new...\" to define a new profile or select an existing profile to Add to the Data Set Explorer",
-                activeItems: [qpItem],
-                ignoreFocusOut: true,
-                items: [qpItem],
-                value: entered,
-                show: jest.fn(()=>{
-                    return {};
-                }),
-                hide: jest.fn(()=>{
-                    return {};
-                }),
-                onDidAccept: jest.fn(()=>{
-                    return {};
-                })
-            });
-
-            await extension.addZoweSession(testTree);
-            expect(extension.addZoweSession).toHaveBeenCalled();
-
-        });
->>>>>>> d60544ef
     });
 
     it("Testing that createFile is executed successfully", async () => {
