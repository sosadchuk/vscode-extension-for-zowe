/*
* This program and the accompanying materials are made available under the terms of the *
* Eclipse Public License v2.0 which accompanies this distribution, and is available at *
* https://www.eclipse.org/legal/epl-v20.html                                      *
*                                                                                 *
* SPDX-License-Identifier: EPL-2.0                                                *
*                                                                                 *
* Copyright Contributors to the Zowe Project.                                     *
*                                                                                 *
*/

import * as vscode from "vscode";
import * as utils from "../../src/utils";
import * as path from "path";
import * as zowe from "@zowe/cli";
import * as os from "os";
import * as fs from "fs";
import * as fsextra from "fs-extra";
import * as imperative from "@zowe/imperative";
import * as extension from "../../src/extension";
import * as globals from "../../src/globals";
import * as dsActions from "../../src/dataset/actions";
import * as jobActions from "../../src/job/actions";
import * as ussActions from "../../src/uss/actions";
import * as sharedActions from "../../src/shared/actions";
import * as sharedUtils from "../../src/shared/utils";
import { Profiles, ValidProfileEnum } from "../../src/Profiles";
import * as treeMock from "../../src/__mocks__/DatasetTree";
import * as treeUSSMock from "../../src/__mocks__/USSTree";
import { ZoweExplorerApiRegister } from "../../src/api/ZoweExplorerApiRegister";
import { getIconByNode } from "../../src/generators/icons";
import { Job } from "../../src/job/ZoweJobNode";
import { ZoweUSSNode } from "../../src/uss/ZoweUSSNode";
import { ZoweDatasetNode } from "../../src/dataset/ZoweDatasetNode";

jest.mock("vscode");
jest.mock("Session");
jest.mock("@zowe/cli");
jest.mock("@zowe/imperative");
jest.mock("fs");
jest.mock("fs-extra");
jest.mock("util");
jest.mock("DatasetTree");
jest.mock("USSTree");

describe("Extension Unit Tests", () => {
    // Globals
    const session = new imperative.Session({
        user: "fake",
        password: "fake",
        hostname: "fake",
        protocol: "https",
        type: "basic",
    });

    const defaultUploadResponse: zowe.IZosFilesResponse = {
        success: true,
        commandResponse: "success",
        apiResponse: {
            items: []
        }
    };

    const iJob: zowe.IJob = {
        "jobid": "JOB1234",
        "jobname": "TESTJOB",
        "files-url": "fake/files",
        "job-correlator": "correlator",
        "phase-name": "PHASE",
        "reason-not-running": "",
        "step-data": [{
            "proc-step-name": "",
            "program-name": "",
            "step-name": "",
            "step-number": 1,
            "active": "",
            "smfid": ""

        }],
        "class": "A",
        "owner": "USER",
        "phase": 0,
        "retcode": "",
        "status": "ACTIVE",
        "subsystem": "SYS",
        "type": "JOB",
        "url": "fake/url"
    };

    const iJobFile: zowe.IJobFile = {
        "byte-count": 128,
        "job-correlator": "",
        "record-count": 1,
        "records-url": "fake/records",
        "class": "A",
        "ddname": "STDOUT",
        "id": 100,
        "jobid": "100",
        "jobname": "TESTJOB",
        "lrecl": 80,
        "procstep": "",
        "recfm": "FB",
        "stepname": "",
        "subsystem": ""
    };

    const profileOne: imperative.IProfileLoaded = {
        name: "sestest",
        profile: {
            user: undefined,
            password: undefined
        },
        type: "zosmf",
        message: "",
        failNotFound: false
    };
    let mockLoadNamedProfile = jest.fn();
    mockLoadNamedProfile.mockReturnValue(profileOne);
    const profileOps = {
        allProfiles: [{name: "firstName"}, {name: "secondName"}],
        defaultProfile: {name: "firstName"},
        getDefaultProfile: mockLoadNamedProfile,
        loadNamedProfile: mockLoadNamedProfile,
        validProfile: ValidProfileEnum.VALID,
        checkCurrentProfile: jest.fn(),
        usesSecurity: jest.fn().mockReturnValue(true)
    };
    Object.defineProperty(Profiles, "createInstance", {
        value: jest.fn(() => {
            return profileOps;
        })
    });
    Object.defineProperty(Profiles, "getInstance", {
        value: jest.fn(() => {
            return profileOps;
        })
    });

    const mvsApi = ZoweExplorerApiRegister.getMvsApi(profileOne);
    const getMvsApiMock = jest.fn();
    getMvsApiMock.mockReturnValue(mvsApi);
    ZoweExplorerApiRegister.getMvsApi = getMvsApiMock.bind(ZoweExplorerApiRegister);

    const ussApi = ZoweExplorerApiRegister.getUssApi(profileOne);
    const getUssApiMock = jest.fn();
    getUssApiMock.mockReturnValue(ussApi);
    ZoweExplorerApiRegister.getUssApi = getUssApiMock.bind(ZoweExplorerApiRegister);

    const jesApi = ZoweExplorerApiRegister.getJesApi(profileOne);
    const getJesApiMock = jest.fn();
    getJesApiMock.mockReturnValue(jesApi);
    ZoweExplorerApiRegister.getJesApi = getJesApiMock.bind(ZoweExplorerApiRegister);

    const sessNode = new ZoweDatasetNode("sestest", vscode.TreeItemCollapsibleState.Expanded, null, session, undefined, undefined, profileOne);
    sessNode.contextValue = globals.DS_SESSION_CONTEXT;
    sessNode.pattern = "test hlq";

    const ussNode = new ZoweUSSNode("usstest", vscode.TreeItemCollapsibleState.Expanded, null, session, null, null, profileOne.name, "123");
    ussNode.contextValue = globals.USS_SESSION_CONTEXT;
    ussNode.fullPath = "/u/myuser";

    const jobNode = new Job("jobtest", vscode.TreeItemCollapsibleState.Expanded, null, session, iJob, profileOne);
    jobNode.contextValue = globals.JOBS_SESSION_CONTEXT;

    const mkdirSync = jest.fn();
    const moveSync = jest.fn();
    const getAllProfileNames = jest.fn();
    const mockReveal = jest.fn();
    const createWebviewPanel = jest.fn();
    const createTreeView = jest.fn();
    const pathMock = jest.fn();
    const registerCommand = jest.fn();
    const onDidSaveTextDocument = jest.fn();
    const onDidChangeSelection = jest.fn();
    const onDidChangeVisibility = jest.fn();
    const onDidCollapseElement = jest.fn();
    const onDidExpandElement = jest.fn();
    const existsSync = jest.fn();
    const createReadStream = jest.fn();
    const readdirSync = jest.fn();
    const unlinkSync = jest.fn();
    const rmdirSync = jest.fn();
    const readFileSync = jest.fn();
    const showErrorMessage = jest.fn();
    const showWarningMessage = jest.fn();
    const showInputBox = jest.fn();
    const showOpenDialog = jest.fn();
    const showQuickBox = jest.fn();
    const ZosmfSession = jest.fn();
    const createBasicZosmfSession = jest.fn();
    const Upload = jest.fn();
    const Delete = jest.fn();
    const bufferToDataSet = jest.fn();
    const pathToDataSet = jest.fn();
    const delDataset = jest.fn();
    const Create = jest.fn();
    const dataSetCreate = jest.fn();
    const Download = jest.fn();
    const Utilities = jest.fn();
    const isFileTagBinOrAscii = jest.fn();
    const dataSet = jest.fn();
    const ussFile = jest.fn();
    const List = jest.fn();
    const Get = jest.fn();
    const dataSetGet = jest.fn();
    const fileToUSSFile = jest.fn();
    const dataSetList = jest.fn();
    const fileList = jest.fn();
    const allMembers = jest.fn();
    const openTextDocument = jest.fn();
    const showTextDocument = jest.fn();
    const showInformationMessage = jest.fn();
    const showQuickPick = jest.fn();
    const mockCheckCurrentProfile = jest.fn();
    const createQuickPick = jest.fn();
    const mockAddZoweSession = jest.fn();
    const mockAddHistory = jest.fn();
    const mockGetHistory = jest.fn();
    const mockGetRecall = jest.fn();
    const mockUSSGetRecall = jest.fn();
    const mockRefresh = jest.fn();
    const mockRefreshElement = jest.fn();
    const mockUSSRefresh = jest.fn();
    const mockUSSRefreshElement = jest.fn();
    const mockGetChildren = jest.fn();
    const mockGetUSSChildren = jest.fn();
    const mockRemoveFavorite = jest.fn();
    const getConfiguration = jest.fn();
    const mockRemoveRecall = jest.fn();
    const onDidChangeConfiguration = jest.fn();
    const executeCommand = jest.fn();
    const activeTextEditor = jest.fn();
    const document = jest.fn();
    const getText = jest.fn();
    const save = jest.fn();
    const isFile = jest.fn();
    const load = jest.fn();
    const GetJobs = jest.fn();
    const getTreeView = jest.fn();
    const getSpoolContentById = jest.fn();
    const getJclForJob = jest.fn();
    const DownloadJobs = jest.fn();
    const downloadAllSpoolContentCommon = jest.fn();
    const SubmitJobs = jest.fn();
    const submitJcl = jest.fn();
    const submitJob = jest.fn();
    const IssueCommand = jest.fn();
    const issueSimple = jest.fn();
    const registerTextDocumentContentProvider = jest.fn();
    const from = jest.fn();
    const Uri = jest.fn();
    const parse = jest.fn();
    const mockCreateFilterString = jest.fn();
    const withProgress = jest.fn();
    const downloadDataset = jest.fn();
    const downloadUSSFile = jest.fn();
    const mockInitialize = jest.fn();
    const mockInitializeUSS = jest.fn();
    const mockOpenItemFromPath = jest.fn();
    const mockUSSOpenItemFromPath = jest.fn();
    const ussPattern = jest.fn();
    const mockPattern = jest.fn();
    const Rename = jest.fn();
    const renameDataSet = jest.fn();
    const renameDataSetMember = jest.fn();
    const mockRenameFavorite = jest.fn();
    const mockAddRecall = jest.fn();
    const mockRemoveUSSRecall = jest.fn();
    const mockUpdateFavorites = jest.fn();
    const mockRenameNode = jest.fn();
    const Copy = jest.fn();
    const copyDataSet = jest.fn();
    const findFavoritedNode = jest.fn();
    const findNonFavoritedNode = jest.fn();
    const concatChildNodes = jest.fn();
    const getProfileName = jest.fn();
    const HMigrate = jest.fn();
    const hMigrateDataSet = jest.fn();
    const closeOpenedTextFile = jest.fn();
    let mockClipboardData: string;
    const fileResponse: zowe.IZosFilesResponse = {
        success: true,
        commandResponse: null,
        apiResponse: {
            etag: "123"
        }
    };
    const cliHome = jest.fn().mockReturnValue(path.join(os.homedir(), ".zowe"));
    const icInstance = jest.fn();
    const ImperativeConfig = jest.fn();
    const clipboard = {
        writeText: jest.fn().mockImplementation((value) => mockClipboardData = value),
        readText: jest.fn().mockImplementation(() => mockClipboardData),
    };
    const initialize = jest.fn();
    const getImperativeConfig = jest.fn().mockReturnValue({profiles: []});

    const ProgressLocation = jest.fn().mockImplementation(() => {
        return {
            Notification: 15
        };
    });
    const CliProfileManager = jest.fn().mockImplementation(() => {
        return { getAllProfileNames, load };
    });
    const TreeView = jest.fn().mockImplementation(() => {
        return {
            reveal: mockReveal,
            onDidExpandElement,
            onDidCollapseElement,
            selection: [],
            onDidChangeSelection,
            visible: true,
            onDidChangeVisibility
        };
    });
    const DatasetTree = jest.fn().mockImplementation(() => {
        return {
            mSessionNodes: [],
            mFavorites: [],
            treeView: new TreeView(),
            addSession: mockAddZoweSession,
            addHistory: mockAddHistory,
            addRecall: mockAddRecall,
            getHistory: mockGetHistory,
            getRecall: mockGetRecall,
            refresh: mockRefresh,
            refreshElement: mockRefreshElement,
            checkCurrentProfile: mockCheckCurrentProfile,
            getChildren: mockGetChildren,
            createFilterString: mockCreateFilterString,
            setItem: jest.fn(),
            getTreeView,
            searchInLoadedItems: jest.fn(),
            removeFavorite: mockRemoveFavorite,
            removeRecall: mockRemoveRecall,
            enterPattern: mockPattern,
            initializeFavorites: mockInitialize,
            openItemFromPath: mockOpenItemFromPath,
            renameFavorite: mockRenameFavorite,
            updateFavorites: mockUpdateFavorites,
            renameNode: mockRenameNode,
            findFavoritedNode,
            findNonFavoritedNode,
            getProfileName: jest.fn(),
            getSession: jest.fn(),
            getProfiles: jest.fn()
        };
    });
    const USSTree = jest.fn().mockImplementation(() => {
        return {
            mSessionNodes: [],
            addSession: mockAddZoweSession,
            refresh: mockUSSRefresh,
            addHistory: mockAddHistory,
            getHistory: mockGetHistory,
            addRecall: mockAddRecall,
            getRecall: mockUSSGetRecall,
            checkCurrentProfile: mockCheckCurrentProfile,
            removeRecall: mockRemoveUSSRecall,
            openItemFromPath: mockUSSOpenItemFromPath,
            searchInLoadedItems: jest.fn(),
            setItem: jest.fn(),
            getTreeView,
            treeView: new TreeView(),
            refreshElement: mockUSSRefreshElement,
            getChildren: mockGetUSSChildren,
            initializeUSSFavorites: mockInitializeUSS,
            ussFilterPrompt: ussPattern,
            getProfiles: jest.fn(),
            getProfileName: jest.fn(),
            getSession: jest.fn(),
            filterPrompt: ussPattern,
        };
    });
    const JobsTree = jest.fn().mockImplementation(() => {
        return {
            mSessionNodes: [],
            getChildren: jest.fn(),
            addSession: jest.fn(),
            refresh: jest.fn(),
            getTreeView,
            treeView: new TreeView(),
            checkCurrentProfile: mockCheckCurrentProfile,
            refreshElement: jest.fn(),
            getProfiles: jest.fn(),
            getProfileName: jest.fn(),
            getSession: jest.fn()
        };
    });

    enum CreateDataSetTypeEnum {
        DATA_SET_BINARY = 0,
        DATA_SET_C = 1,
        DATA_SET_CLASSIC = 2,
        DATA_SET_PARTITIONED = 3,
        DATA_SET_SEQUENTIAL = 4,
    }

    const testTree = DatasetTree();
    testTree.mSessionNodes = [];
    testTree.mSessionNodes.push(sessNode);
    Object.defineProperty(testTree, "onDidExpandElement", {value: jest.fn()});
    Object.defineProperty(testTree, "onDidCollapseElement", {value: jest.fn()});
    Object.defineProperty(vscode.window, "createQuickPick", {value: createQuickPick});

    const testUSSTree = USSTree();
    testUSSTree.mSessionNodes = [];
    testUSSTree.mSessionNodes.push(ussNode);

    const testJobsTree = JobsTree();
    testJobsTree.mSessionNodes = [];
    testJobsTree.mSessionNodes.push(jobNode);

    mockLoadNamedProfile = jest.fn();
    Object.defineProperty(sharedUtils, "concatChildNodes", {value: concatChildNodes});
    Object.defineProperty(fs, "mkdirSync", {value: mkdirSync});
    Object.defineProperty(imperative, "CliProfileManager", {value: CliProfileManager});
    Object.defineProperty(vscode.window, "createTreeView", {value: createTreeView});
    Object.defineProperty(vscode.window, "createWebviewPanel", {value: createWebviewPanel});
    Object.defineProperty(vscode, "Uri", {value: Uri});
    Object.defineProperty(vscode, "ProgressLocation", {value: ProgressLocation});
    Object.defineProperty(vscode.commands, "registerCommand", {value: registerCommand});
    Object.defineProperty(vscode.workspace, "onDidSaveTextDocument", {value: onDidSaveTextDocument});
    Object.defineProperty(vscode.window, "onDidCollapseElement", {value: onDidCollapseElement});
    Object.defineProperty(vscode.window, "onDidExpandElement", {value: onDidExpandElement});
    Object.defineProperty(vscode.workspace, "getConfiguration", {value: getConfiguration});
    Object.defineProperty(vscode.workspace, "onDidChangeConfiguration", {value: onDidChangeConfiguration});
    Object.defineProperty(fs, "readdirSync", {value: readdirSync});
    Object.defineProperty(fs, "createReadStream", {value: createReadStream});
    Object.defineProperty(fs, "existsSync", {value: existsSync});
    Object.defineProperty(fs, "unlinkSync", {value: unlinkSync});
    Object.defineProperty(fs, "rmdirSync", {value: rmdirSync});
    Object.defineProperty(fs, "readFileSync", {value: readFileSync});
    Object.defineProperty(fsextra, "moveSync", {value: moveSync});
    Object.defineProperty(vscode.window, "showErrorMessage", {value: showErrorMessage});
    Object.defineProperty(vscode.window, "showWarningMessage", {value: showWarningMessage});
    Object.defineProperty(vscode.window, "showInputBox", {value: showInputBox});
    Object.defineProperty(vscode.window, "showQuickBox", {value: showQuickBox});
    Object.defineProperty(vscode.window, "activeTextEditor", {value: activeTextEditor});
    Object.defineProperty(activeTextEditor, "document", {value: document});
    Object.defineProperty(document, "save", {value: save});
    Object.defineProperty(document, "getText", {value: getText});
    Object.defineProperty(vscode.commands, "executeCommand", {value: executeCommand});
    Object.defineProperty(zowe, "ZosmfSession", {value: ZosmfSession});
    Object.defineProperty(ZosmfSession, "createBasicZosmfSession", {value: createBasicZosmfSession});
    Object.defineProperty(zowe, "Upload", {value: Upload});
    Object.defineProperty(Upload, "bufferToDataSet", {value: bufferToDataSet});
    Object.defineProperty(Upload, "pathToDataSet", {value: pathToDataSet});
    Object.defineProperty(Upload, "fileToUSSFile", {value: fileToUSSFile});
    Object.defineProperty(zowe, "Create", {value: Create});
    Object.defineProperty(Create, "dataSet", {value: dataSetCreate});
    Object.defineProperty(zowe, "Get", {value: Get});
    Object.defineProperty(Get, "dataSet", {value: dataSetGet});
    Object.defineProperty(zowe, "List", {value: List});
    Object.defineProperty(List, "dataSet", {value: dataSetList});
    Object.defineProperty(List, "fileList", {value: fileList});
    Object.defineProperty(List, "allMembers", {value: allMembers});
    Object.defineProperty(vscode.workspace, "openTextDocument", {value: openTextDocument});
    Object.defineProperty(vscode.window, "showInformationMessage", {value: showInformationMessage});
    Object.defineProperty(vscode.window, "showTextDocument", {value: showTextDocument});
    Object.defineProperty(vscode.window, "showOpenDialog", {value: showOpenDialog});
    Object.defineProperty(vscode.window, "showQuickPick", {value: showQuickPick});
    Object.defineProperty(vscode.window, "withProgress", {value: withProgress});
    Object.defineProperty(zowe, "Download", {value: Download});
    Object.defineProperty(Download, "dataSet", {value: dataSet});
    Object.defineProperty(treeMock, "DatasetTree", {value: DatasetTree});
    Object.defineProperty(treeUSSMock, "USSTree", {value: USSTree});
    Object.defineProperty(zowe, "Delete", {value: Delete});
    Object.defineProperty(Delete, "dataSet", {value: delDataset});
    Object.defineProperty(zowe, "CreateDataSetTypeEnum", {value: CreateDataSetTypeEnum});
    Object.defineProperty(zowe, "Utilities", {value: Utilities});
    Object.defineProperty(Download, "ussFile", {value: ussFile});
    Object.defineProperty(Utilities, "isFileTagBinOrAscii", {value: isFileTagBinOrAscii});
    Object.defineProperty(zowe, "GetJobs", {value: GetJobs});
    Object.defineProperty(GetJobs, "getSpoolContentById", {value: getSpoolContentById});
    Object.defineProperty(GetJobs, "getJclForJob", {value: getJclForJob});
    Object.defineProperty(zowe, "DownloadJobs", {value: DownloadJobs});
    Object.defineProperty(DownloadJobs, "downloadAllSpoolContentCommon", {value: downloadAllSpoolContentCommon});
    Object.defineProperty(zowe, "SubmitJobs", {value: SubmitJobs});
    Object.defineProperty(SubmitJobs, "submitJcl", {value: submitJcl});
    Object.defineProperty(SubmitJobs, "submitJob", {value: submitJob});
    Object.defineProperty(zowe, "IssueCommand", {value: IssueCommand});
    Object.defineProperty(IssueCommand, "issueSimple", {value: issueSimple});
    Object.defineProperty(vscode.workspace, "registerTextDocumentContentProvider", { value: registerTextDocumentContentProvider});
    Object.defineProperty(vscode.Disposable, "from", {value: from});
    Object.defineProperty(vscode.Uri, "parse", {value: parse});
    Object.defineProperty(zowe, "Rename", {value: Rename});
    Object.defineProperty(Rename, "dataSet", { value: renameDataSet });
    Object.defineProperty(zowe, "Copy", {value: Copy});
    Object.defineProperty(Copy, "dataSet", { value: copyDataSet });
    Object.defineProperty(zowe, "HMigrate", { value: HMigrate });
    Object.defineProperty(HMigrate, "dataSet", { value: hMigrateDataSet });
    Object.defineProperty(vscode.env, "clipboard", { value: clipboard });
    Object.defineProperty(Rename, "dataSetMember", { value: renameDataSetMember });
    Object.defineProperty(ZoweDatasetNode, "getProfileName", { value: getProfileName });
    Object.defineProperty(CliProfileManager, "initialize", { value: initialize });
    Object.defineProperty(zowe, "getImperativeConfig", { value: getImperativeConfig });
    Object.defineProperty(imperative, "ImperativeConfig", { value: ImperativeConfig });
    Object.defineProperty(ImperativeConfig, "instance", { value: icInstance });
    Object.defineProperty(icInstance, "cliHome", { get: cliHome });
    Object.defineProperty(utils, "closeOpenedTextFile", {value: closeOpenedTextFile});

    beforeEach(() => {
        mockLoadNamedProfile.mockReturnValue(profileOne);

        Object.defineProperty(Profiles, "getInstance", {
            value: jest.fn(() => {
                return {
                    allProfiles: [{name: "firstName"}, {name: "secondName"}],
                    defaultProfile: {name: "firstName"},
                    validProfile: ValidProfileEnum.VALID,
                    getDefaultProfile: mockLoadNamedProfile,
                    loadNamedProfile: mockLoadNamedProfile,
                    promptCredentials: jest.fn(),
                    usesSecurity: true,
                    getProfiles: jest.fn(),
                    checkCurrentProfile: jest.fn(),
                    refresh: jest.fn(),
                };
            })
        });

        withProgress.mockImplementation((progLocation, callback) => {
            return callback();
        });
    });

    afterEach(() => {
        jest.clearAllMocks();
    });

    it("Testing that activate correctly executes", async () => {
        createTreeView.mockReturnValue(new TreeView());

        existsSync.mockReturnValueOnce(true);
        existsSync.mockReturnValueOnce(true);
        existsSync.mockReturnValueOnce(false);
        existsSync.mockReturnValueOnce(true);
        readdirSync.mockReturnValueOnce(["firstFile.txt", "secondFile.txt", "firstDir"]);
        isFile.mockReturnValueOnce(true);
        readdirSync.mockReturnValueOnce(["thirdFile.txt"]);
        readdirSync.mockReturnValue([]);
        isFile.mockReturnValueOnce(false);
        createBasicZosmfSession.mockReturnValue(session);
        getConfiguration.mockReturnValueOnce({
            persistence: true,
            get: () => "folderpath",
            update: jest.fn(()=>{
                return {};
            })
        });
        getConfiguration.mockReturnValueOnce({
            persistence: true,
            get: (setting: string) => "vscode",
            update: jest.fn(()=>{
                return {};
            })
        });

        getConfiguration.mockReturnValueOnce({
            persistence: true,
            get: () => "",
            update: jest.fn(()=>{
                return {};
            })
        });

        getConfiguration.mockReturnValueOnce({
            persistence: true,
            get: (setting: string) => [
                "[test]: brtvs99.public.test{pds}",
                "[test]: brtvs99.test{ds}",
                "[test]: brtvs99.fail{fail}",
                "[test]: brtvs99.test.search{session}",
            ],
            update: jest.fn(()=>{
                return {};
            })
        });
        getConfiguration.mockReturnValueOnce({
            persistence: true,
            get: (setting: string) => [
                "[test]: brtvs99.public.test{pds}",
                "[test]: brtvs99.test{ds}",
                "[test]: brtvs99.fail{fail}",
                "[test]: brtvs99.test.search{session}",
            ],
            update: jest.fn(()=>{
                return {};
            })
        });
        getConfiguration.mockReturnValueOnce({
            persistence: true,
            get: (setting: string) => [
                "[test]: brtvs99.public.test{pds}",
                "[test]: brtvs99.test{ds}",
                "[test]: brtvs99.fail{fail}",
                "[test]: brtvs99.test.search{session}",
            ],
            update: jest.fn(()=>{
                return {};
            })
        });
        getConfiguration.mockReturnValueOnce({
            persistence: true,
            get: (setting: string) => [
                "[test]: /u/myUser{directory}",
                "[test]: /u/myUser{directory}",
                "[test]: /u/myUser/file.txt{file}",
                "[test]: /u{session}",
            ],
            update: jest.fn(()=>{
                return {};
            })
        });
        getConfiguration.mockReturnValue({
            persistence: true,
            get: (setting: string) => [
                "[test]: /u/myUser{directory}",
                "[test]: /u/myUser{directory}",
                "[test]: /u/myUser/file.txt{file}",
                "[test]: /u{session}",
            ],
            update: jest.fn(()=>{
                return {};
            })
        });
        const enums = jest.fn().mockImplementation(() => {
            return {
                Global: 1,
                Workspace: 2,
                WorkspaceFolder: 3
            };
        });
        Object.defineProperty(vscode, "ConfigurationTarget", {value: enums});
        // tslint:disable-next-line: no-object-literal-type-assertion
        const extensionMock = jest.fn(() => ({
            subscriptions: [],
            extensionPath: path.join(__dirname, "..")
        } as vscode.ExtensionContext));
        const mock = new extensionMock();
        readFileSync.mockReturnValueOnce('{ "overrides": { "CredentialManager": "Managed by ANO" }}');

        await extension.activate(mock);

        const sampleFavorites = [
            new ZoweDatasetNode("[test]: brtvs99.public.test", vscode.TreeItemCollapsibleState.Collapsed,
                undefined, undefined, undefined, undefined, profileOne),
            new ZoweDatasetNode("[test]: brtvs99.test", vscode.TreeItemCollapsibleState.None,
                undefined, undefined, undefined, undefined, profileOne),
            new ZoweDatasetNode("[test]: brtvs99.test.search", vscode.TreeItemCollapsibleState.None,
                undefined, null, undefined, undefined, profileOne)
        ];
        sampleFavorites[0].contextValue = globals.DS_PDS_CONTEXT + globals.FAV_SUFFIX;
        sampleFavorites[1].contextValue = globals.DS_PDS_CONTEXT + globals.FAV_SUFFIX;
        sampleFavorites[2].contextValue = globals.DS_SESSION_CONTEXT + globals.FAV_SUFFIX;
        sampleFavorites[1].command = {
            command: "zowe.ZoweNode.openPS",
            title: "",
            arguments: [sampleFavorites[1]]
        };
        let targetIcon = getIconByNode(sampleFavorites[0]);
        if (targetIcon) {
            sampleFavorites[0].iconPath = targetIcon.path;
        }
        targetIcon = getIconByNode(sampleFavorites[1]);
        if (targetIcon) {
            sampleFavorites[1].iconPath = targetIcon.path;
        }
        targetIcon = getIconByNode(sampleFavorites[2]);
        if (targetIcon) {
            sampleFavorites[2].iconPath = targetIcon.path;
        }
        sampleFavorites[2].command = {command: "zowe.pattern", title: "", arguments: [sampleFavorites[2]]};
        sampleFavorites[2].iconPath = {
            dark: path.join(__dirname, "..", "..", "..", "resources", "dark", "pattern.svg"),
            light: path.join(__dirname, "..", "..", "..", "resources", "light", "pattern.svg")
        };
        // tslint:disable-next-line: no-magic-numbers
        expect(mkdirSync.mock.calls.length).toBe(4);
        // tslint:disable-next-line: no-magic-numbers
        expect(createTreeView.mock.calls.length).toBe(3);
        expect(createTreeView.mock.calls[0][0]).toBe("zowe.explorer");
        expect(createTreeView.mock.calls[1][0]).toBe("zowe.uss.explorer");
        // tslint:disable-next-line: no-magic-numbers
        expect(registerCommand.mock.calls.length).toBe(76);
        registerCommand.mock.calls.forEach((call, i ) => {
            expect(registerCommand.mock.calls[i][1]).toBeInstanceOf(Function);
        });
        const actualCommands = [];
        registerCommand.mock.calls.forEach((call) => {
            actualCommands.push(call[0]);
        });
        const expectedCommands = [
            "zowe.addSession",
            "zowe.addFavorite",
            "zowe.refreshAll",
            "zowe.refreshNode",
            "zowe.pattern",
            "zowe.editSession",
            "zowe.ZoweNode.openPS",
            "zowe.createDataset",
            "zowe.all.profilelink",
            "zowe.createMember",
            "zowe.deleteDataset",
            "zowe.deletePDS",
            "zowe.uploadDialog",
            "zowe.deleteMember",
            "zowe.editMember",
            "zowe.removeSession",
            "zowe.removeFavorite",
            "zowe.saveSearch",
            "zowe.removeSavedSearch",
            "zowe.submitJcl",
            "zowe.submitMember",
            "zowe.showDSAttributes",
            "zowe.renameDataSet",
            "zowe.copyDataSet",
            "zowe.pasteDataSet",
            "zowe.renameDataSetMember",
            "zowe.hMigrateDataSet",
            "zowe.uss.addFavorite",
            "zowe.uss.removeFavorite",
            "zowe.uss.addSession",
            "zowe.uss.refreshAll",
            "zowe.uss.refreshUSS",
            "zowe.uss.refreshUSSInTree",
            "zowe.uss.fullPath",
            "zowe.uss.editSession",
            "zowe.uss.ZoweUSSNode.open",
            "zowe.uss.removeSession",
            "zowe.uss.createFile",
            "zowe.uss.createFolder",
            "zowe.uss.deleteNode",
            "zowe.uss.binary",
            "zowe.uss.text",
            "zowe.uss.renameNode",
            "zowe.uss.uploadDialog",
            "zowe.uss.createNode",
            "zowe.uss.copyPath",
            "zowe.uss.editFile",
            "zowe.uss.saveSearch",
            "zowe.uss.removeSavedSearch",
            "zowe.zosJobsOpenspool",
            "zowe.deleteJob",
            "zowe.runModifyCommand",
            "zowe.runStopCommand",
            "zowe.refreshJobsServer",
            "zowe.refreshAllJobs",
            "zowe.addJobsSession",
            "zowe.setOwner",
            "zowe.setPrefix",
            "zowe.removeJobsSession",
            "zowe.downloadSpool",
            "zowe.getJobJcl",
            "zowe.setJobSpool",
            "zowe.jobs.search",
            "zowe.jobs.editSession",
            "zowe.issueTsoCmd",
            "zowe.issueMvsCmd",
            "zowe.jobs.addFavorite",
            "zowe.jobs.removeFavorite",
            "zowe.jobs.saveSearch",
            "zowe.jobs.removeSearchFavorite",
            "zowe.openRecentMember",
            "zowe.searchInAllLoadedItems",
            "zowe.deleteProfile",
            "zowe.cmd.deleteProfile",
            "zowe.uss.deleteProfile",
            "zowe.jobs.deleteProfile"
        ];
        expect(actualCommands).toEqual(expectedCommands);
        expect(onDidSaveTextDocument.mock.calls.length).toBe(1);
        // tslint:disable-next-line: no-magic-numbers
        expect(existsSync.mock.calls.length).toBe(4);
        expect(existsSync.mock.calls[0][0]).toBe(globals.ZOWETEMPFOLDER);
        expect(readdirSync.mock.calls.length).toBe(1);
        expect(readdirSync.mock.calls[0][0]).toBe(globals.ZOWETEMPFOLDER);
        expect(unlinkSync.mock.calls.length).toBe(2);
        expect(unlinkSync.mock.calls[0][0]).toBe(path.join(globals.ZOWETEMPFOLDER + "/firstFile.txt"));
        expect(unlinkSync.mock.calls[1][0]).toBe(path.join(globals.ZOWETEMPFOLDER + "/secondFile.txt"));
        expect(rmdirSync.mock.calls.length).toBe(1);
        expect(rmdirSync.mock.calls[0][0]).toBe(globals.ZOWETEMPFOLDER);
        expect(initialize.mock.calls.length).toBe(1);
        expect(initialize.mock.calls[0][0]).toStrictEqual({
            configuration: [],
            profileRootDirectory: path.join(cliHome(), "profiles")
        });

        existsSync.mockReset();
        readdirSync.mockReset();
        existsSync.mockReturnValueOnce(false);
        // tslint:disable-next-line: no-empty
        rmdirSync.mockImplementationOnce(() => {
        });
        readFileSync.mockReturnValue("");
        // .get("Zowe-Temp-Folder-Location")["folderPath"];
        getConfiguration.mockReturnValueOnce({
            get: () => "",
            update: jest.fn(()=>{
                return {};
            })
        });
        // getConfiguration("Zowe-Environment").get("framework");
        getConfiguration.mockReturnValueOnce({
            get: (setting: string) => undefined,
            update: jest.fn(()=>{
                return {};
            })
        });
        getConfiguration.mockReturnValueOnce({
            get: (setting: string) => [
                "[test]: brtvs99.public.test{pds}",
                "[test]: brtvs99.test{ds}",
                "[test]: brtvs99.fail{fail}",
                "[test]: brtvs99.test.search{session}",
            ],
            update: jest.fn(()=>{
                return {};
            })
        });

        getConfiguration.mockReturnValueOnce({
            get: (setting: string) => [
                "",
            ],
            update: jest.fn(()=>{
                return {};
            })
        });
        existsSync.mockReturnValueOnce(true);
        existsSync.mockReturnValueOnce(true);

        await extension.activate(mock);

        expect(existsSync.mock.calls.length).toBe(2);
        expect(readdirSync.mock.calls.length).toBe(0);

        existsSync.mockReset();
        readdirSync.mockReset();
        existsSync.mockReturnValueOnce(true);
        existsSync.mockReturnValueOnce(true);
        readdirSync.mockReturnValueOnce(["firstFile", "secondFile"]);
        getConfiguration.mockReturnValueOnce({
            get: () => {
                return [""];
            },
            update: jest.fn(()=>{
                return {};
            })
        });
        unlinkSync.mockImplementationOnce(() => {
            return;
        });
        unlinkSync.mockImplementationOnce(() => {
            return;
        });
        unlinkSync.mockImplementationOnce(() => {
            throw (Error("testError"));
        });
        // getConfiguration("Zowe-Environment").get("framework");
        getConfiguration.mockReturnValueOnce({
            get: (setting: string) => "theia",
            update: jest.fn(()=>{
                return {};
            })
        });
        await extension.activate(mock);
    });

    it("should not change the existing context menus", async () => {
        const packageJsonContent = require("../../package.json");
        expect(packageJsonContent.contributes.menus["view/item/context"]).toMatchSnapshot();
    });

<<<<<<< HEAD
    it("Testing that refreshPS correctly executes with and without error", async () => {
        const node = new ZoweDatasetNode("HLQ.TEST.AFILE7", vscode.TreeItemCollapsibleState.None, sessNode, null);
        const parent = new ZoweDatasetNode("parent", vscode.TreeItemCollapsibleState.Collapsed, sessNode, null);
        const child = new ZoweDatasetNode("child", vscode.TreeItemCollapsibleState.None, parent, null);

        showErrorMessage.mockReset();
        openTextDocument.mockReset();
        openTextDocument.mockResolvedValueOnce({isDirty: true});
        dataSet.mockReset();
        showTextDocument.mockReset();

        dataSet.mockReturnValueOnce(fileResponse);
        await dsActions.refreshPS(node);

        expect(dataSet.mock.calls.length).toBe(1);
        expect(dataSet.mock.calls[0][0]).toBe(node.getSession());
        expect(dataSet.mock.calls[0][1]).toBe(node.label);
        expect(dataSet.mock.calls[0][2]).toEqual({
            file: path.join(globals.DS_DIR, node.getSessionNode().label, node.label),
            returnEtag: true
        });
        expect(openTextDocument.mock.calls.length).toBe(1);
        expect(openTextDocument.mock.calls[0][0]).toBe(path.join(globals.DS_DIR,
            node.getSessionNode().label, node.label ));
        expect(showTextDocument.mock.calls.length).toBe(2);
        expect(executeCommand.mock.calls.length).toBe(1);


        showInformationMessage.mockReset();
        openTextDocument.mockResolvedValueOnce({isDirty: false});
        executeCommand.mockReset();

        await dsActions.refreshPS(node);

        expect(executeCommand.mock.calls.length).toBe(0);

        dataSet.mockRejectedValueOnce(Error("not found"));
        showInformationMessage.mockReset();

        await dsActions.refreshPS(node);

        expect(showInformationMessage.mock.calls.length).toBe(1);
        expect(showInformationMessage.mock.calls[0][0]).toBe("Unable to find file: " + node.label + " was probably deleted.");

        showErrorMessage.mockReset();
        dataSet.mockReset();
        dataSet.mockRejectedValueOnce(Error(""));

        await dsActions.refreshPS(child);

        expect(dataSet.mock.calls[0][1]).toBe(child.getParent().getLabel() + "(" + child.label + ")");
        expect(showErrorMessage.mock.calls.length).toBe(1);
        expect(showErrorMessage.mock.calls[0][0]).toEqual(" Error");

        showErrorMessage.mockReset();
        openTextDocument.mockReset();
        openTextDocument.mockResolvedValueOnce({isDirty: true});
        openTextDocument.mockResolvedValueOnce({isDirty: true});
        dataSet.mockReset();
        showTextDocument.mockReset();
        dataSet.mockReturnValueOnce(fileResponse);

        node.contextValue = globals.DS_PDS_CONTEXT + globals.FAV_SUFFIX;
        await dsActions.refreshPS(node);
        expect(openTextDocument.mock.calls.length).toBe(1);
        expect(dataSet.mock.calls.length).toBe(1);

        dataSet.mockReset();
        openTextDocument.mockReset();
        dataSet.mockReturnValueOnce(fileResponse);

        parent.contextValue = globals.DS_PDS_CONTEXT + globals.FAV_SUFFIX;
        await dsActions.refreshPS(child);
        expect(openTextDocument.mock.calls.length).toBe(1);
        expect(dataSet.mock.calls.length).toBe(1);

        dataSet.mockReset();
        openTextDocument.mockReset();
        dataSet.mockReturnValueOnce(fileResponse);

        parent.contextValue = globals.FAVORITE_CONTEXT;
        await dsActions.refreshPS(child);
        expect(openTextDocument.mock.calls.length).toBe(1);
        expect(dataSet.mock.calls.length).toBe(1);

        showErrorMessage.mockReset();
        dataSet.mockReset();
        openTextDocument.mockReset();

=======
    it("Call Change File type", async () => {
        const node = new ZoweUSSNode("node", vscode.TreeItemCollapsibleState.None, ussNode, null, null);
        const response: zowe.IZosFilesResponse = {
            success: true,
            commandResponse: null,
            apiResponse: {
                etag: "132"
            }
        };
        ussFile.mockResolvedValueOnce(response);
        const res = ussActions.changeFileType(node, false, testUSSTree);
        expect(res).not.toBeUndefined();
>>>>>>> ff76f709
    });

    it("Test Get Profile", async () => {
        const ProfNode = new ZoweDatasetNode("[sestest1,sestest2]", vscode.TreeItemCollapsibleState.Expanded, null, session);
        await ProfNode.getProfile();
        expect(ProfNode).not.toBeUndefined();
    });

    describe("Add Session Unit Test", () => {
        const qpItem: vscode.QuickPickItem = new utils.FilterDescriptor("\uFF0B " + "Create a new filter");

        beforeEach(() => {
            Object.defineProperty(Profiles, "getInstance", {
                value: jest.fn(() => {
                    return {
                        allProfiles: [profileOne, {name: "secondName"}],
                        defaultProfile: profileOne,
                        validProfile: ValidProfileEnum.VALID,
                        checkCurrentProfile: jest.fn(),
                        createNewConnection: jest.fn(()=>{
                            return {newprofile: "fake"};
                        }),
                        listProfile: jest.fn(()=>{
                            return {};
                        }),
                        loadNamedProfile: mockLoadNamedProfile
                    };
                })
            });
            const resolveQuickPickHelper = jest.spyOn(utils, "resolveQuickPickHelper").mockImplementation(
                () => Promise.resolve(qpItem)
            );
        });

        afterEach(() => {
            showQuickPick.mockReset();
            showInputBox.mockReset();
            showInformationMessage.mockReset();
        });

        it("Testing that addSession will cancel if there is no profile name", async () => {
            const entered = undefined;
            showInputBox.mockResolvedValueOnce(entered);

            // Assert edge condition user cancels the input path box
            createQuickPick.mockReturnValue({
                placeholder: "Choose \"Create new...\" to define a new profile or select an existing profile to Add to the Data Set Explorer",
                activeItems: [qpItem],
                ignoreFocusOut: true,
                items: [qpItem],
                value: entered,
                show: jest.fn(()=>{
                    return {};
                }),
                hide: jest.fn(()=>{
                    return {};
                }),
                onDidAccept: jest.fn(()=>{
                    return {};
                })
            });

            await extension.addZoweSession(testTree);
            expect(showInformationMessage.mock.calls[0][0]).toEqual("Profile Name was not supplied. Operation Cancelled");
        });

        it("Testing that addSession with supplied profile name", async () => {
            const entered = undefined;
            const addSession = jest.spyOn(extension, "addZoweSession");

            // Assert edge condition user cancels the input path box
            createQuickPick.mockReturnValue({
                placeholder: "Choose \"Create new...\" to define a new profile or select an existing profile to Add to the Data Set Explorer",
                activeItems: [qpItem],
                ignoreFocusOut: true,
                items: [qpItem],
                value: entered,
                show: jest.fn(()=>{
                    return {};
                }),
                hide: jest.fn(()=>{
                    return {};
                }),
                onDidAccept: jest.fn(()=>{
                    return {};
                })
            });

            showInputBox.mockReturnValueOnce("fake");
            await extension.addZoweSession(testTree);
            expect(extension.addZoweSession).toHaveBeenCalled();

        });

        it("Testing that addSession with existing profile", async () => {
            const entered = "";
            const addSession = jest.spyOn(extension, "addZoweSession");

            // Assert edge condition user cancels the input path box
            createQuickPick.mockReturnValue({
                placeholder: "Choose \"Create new...\" to define a new profile or select an existing profile to Add to the Data Set Explorer",
                activeItems: [qpItem],
                ignoreFocusOut: true,
                items: [qpItem],
                value: entered,
                label: "firstName",
                show: jest.fn(()=>{
                    return {};
                }),
                hide: jest.fn(()=>{
                    return {};
                }),
                onDidAccept: jest.fn(()=>{
                    return {};
                })
            });

            const resolveQuickPickHelper = jest.spyOn(utils, "resolveQuickPickHelper").mockImplementation(
                () => Promise.resolve(createQuickPick())
            );

            await extension.addZoweSession(testTree);
            expect(extension.addZoweSession).toHaveBeenCalled();
        });

        it("Testing that addSession with supplied resolveQuickPickHelper", async () => {
            const entered = "fake";
            const addSession = jest.spyOn(extension, "addZoweSession");

            // Assert edge condition user cancels the input path box
            createQuickPick.mockReturnValue({
                placeholder: "Choose \"Create new...\" to define a new profile or select an existing profile to Add to the Data Set Explorer",
                activeItems: [qpItem],
                ignoreFocusOut: true,
                items: [qpItem],
                value: entered,
                show: jest.fn(()=>{
                    return {};
                }),
                hide: jest.fn(()=>{
                    return {};
                }),
                onDidAccept: jest.fn(()=>{
                    return {};
                })
            });

            await extension.addZoweSession(testTree);
            expect(extension.addZoweSession).toHaveBeenCalled();

        });

        it("Testing that addSession with undefined profile", async () => {
            const entered = "";
            const addSession = jest.spyOn(extension, "addZoweSession");

            // Assert edge condition user cancels the input path box
            createQuickPick.mockReturnValue({
                placeholder: "Choose \"Create new...\" to define a new profile or select an existing profile to Add to the Data Set Explorer",
                activeItems: [qpItem],
                ignoreFocusOut: true,
                items: [qpItem],
                value: entered,
                label: undefined,
                show: jest.fn(()=>{
                    return {};
                }),
                hide: jest.fn(()=>{
                    return {};
                }),
                onDidAccept: jest.fn(()=>{
                    return {};
                })
            });

            const resolveQuickPickHelper = jest.spyOn(utils, "resolveQuickPickHelper").mockImplementation(
                () => Promise.resolve(createQuickPick())
            );

            await extension.addZoweSession(testTree);
            expect(extension.addZoweSession).toHaveBeenCalled();

        });


        it("Testing that addSession if createNewConnection is invalid", async () => {
            const entered = "fake";
            const addSession = jest.spyOn(extension, "addZoweSession");

            Object.defineProperty(Profiles, "getInstance", {
                value: jest.fn(() => {
                    return {
                        allProfiles: [{name: "firstName"}, {name: "secondName"}],
                        defaultProfile: {name: "firstName"},
                        listProfile: jest.fn(()=>{
                            return {};
                        }),
                        loadNamedProfile: mockLoadNamedProfile
                    };
                })
            });

            // Assert edge condition user cancels the input path box
            createQuickPick.mockReturnValue({
                placeholder: "Choose \"Create new...\" to define a new profile or select an existing profile to Add to the Data Set Explorer",
                activeItems: [qpItem],
                ignoreFocusOut: true,
                items: [qpItem],
                value: entered,
                show: jest.fn(()=>{
                    return {};
                }),
                hide: jest.fn(()=>{
                    return {};
                }),
                onDidAccept: jest.fn(()=>{
                    return {};
                })
            });

            await extension.addZoweSession(testTree);
            expect(extension.addZoweSession).toHaveBeenCalled();

        });

        it("Testing that addSession if listProfile is invalid", async () => {
            const entered = "fake";
            const addSession = jest.spyOn(extension, "addZoweSession");

            Object.defineProperty(Profiles, "getInstance", {
                value: jest.fn(() => {
                    return {
                        allProfiles: [{name: "firstName"}, {name: "secondName"}],
                        defaultProfile: {name: "firstName"},
                        createNewConnection: jest.fn(()=>{
                            return {};
                        }),
                        loadNamedProfile: mockLoadNamedProfile
                    };
                })
            });

            // Assert edge condition user cancels the input path box
            createQuickPick.mockReturnValue({
                placeholder: "Choose \"Create new...\" to define a new profile or select an existing profile to Add to the Data Set Explorer",
                activeItems: [qpItem],
                ignoreFocusOut: true,
                items: [qpItem],
                value: entered,
                show: jest.fn(()=>{
                    return {};
                }),
                hide: jest.fn(()=>{
                    return {};
                }),
                onDidAccept: jest.fn(()=>{
                    return {};
                })
            });

            await extension.addZoweSession(testTree);
            expect(extension.addZoweSession).toHaveBeenCalled();

        });
    });

    it("Testing that createFile is executed successfully", async () => {
        const sessNode2 = new ZoweDatasetNode("sestest", vscode.TreeItemCollapsibleState.Expanded, null, session, undefined, undefined, profileOne);
        sessNode2.contextValue = globals.DS_SESSION_CONTEXT;
        sessNode2.pattern = "test hlq";
        const childNode = new ZoweDatasetNode("NODE", vscode.TreeItemCollapsibleState.None, sessNode2, null, undefined, undefined, profileOne);
        sessNode2.children.push(childNode);

        const uploadResponse: zowe.IZosFilesResponse = {
            success: true,
            commandResponse: "success",
            apiResponse: {
                items: [{name: "NODE", dsname: "NODE"}]
            }
        };

        showQuickPick.mockReset();
        getConfiguration.mockReset();
        showInputBox.mockReset();
        dataSetCreate.mockReset();
        allMembers.mockReset();
        dataSetList.mockReset();
        mockGetHistory.mockReset();

        getConfiguration.mockReturnValue("FakeConfig");
        mockCreateFilterString.mockReturnValue("NODE");
        createTreeView.mockReturnValue(new TreeView());
        showInputBox.mockReturnValue("NODE");
        allMembers.mockReturnValue(uploadResponse);
        dataSetList.mockReturnValue(uploadResponse);
        mockGetHistory.mockReturnValue([]);
        testTree.getTreeView.mockReturnValue(new TreeView());

        showQuickPick.mockResolvedValueOnce("Data Set Binary");
        await dsActions.createFile(sessNode2, testTree);
        showQuickPick.mockResolvedValueOnce("Data Set C");
        await dsActions.createFile(sessNode2, testTree);
        showQuickPick.mockResolvedValueOnce("Data Set Classic");
        await dsActions.createFile(sessNode2, testTree);
        showQuickPick.mockResolvedValueOnce("Data Set Partitioned");
        await dsActions.createFile(sessNode2, testTree);
        showQuickPick.mockResolvedValueOnce("Data Set Sequential");
        await dsActions.createFile(sessNode2, testTree);

        // tslint:disable-next-line: no-magic-numbers
        expect(showQuickPick.mock.calls.length).toBe(5);
        // tslint:disable-next-line: no-magic-numbers
        expect(getConfiguration.mock.calls.length).toBe(5);
        expect(getConfiguration.mock.calls[0][0]).toBe("Zowe-Default-Datasets-Binary");
        expect(getConfiguration.mock.calls[1][0]).toBe("Zowe-Default-Datasets-C");
        expect(getConfiguration.mock.calls[2][0]).toBe("Zowe-Default-Datasets-Classic");
        // tslint:disable-next-line: no-magic-numbers
        expect(getConfiguration.mock.calls[3][0]).toBe("Zowe-Default-Datasets-PDS");
        // tslint:disable-next-line: no-magic-numbers
        expect(getConfiguration.mock.calls[4][0]).toBe("Zowe-Default-Datasets-PS");
        // tslint:disable-next-line: no-magic-numbers
        expect(showInputBox.mock.calls.length).toBe(5);
        // tslint:disable-next-line: no-magic-numbers
        expect(dataSetCreate.mock.calls.length).toBe(5);
        expect(dataSetCreate.mock.calls[0][0]).toEqual(session);

        showInformationMessage.mockReset();
        showErrorMessage.mockReset();

        showQuickPick.mockResolvedValueOnce("Data Set Sequential");
        await dsActions.createFile(sessNode2, testTree);

        showQuickPick.mockResolvedValueOnce("Data Set Sequential");
        dataSetCreate.mockRejectedValueOnce(Error("Generic Error"));
        try {
            await dsActions.createFile(sessNode2, testTree);
        } catch (err) {
            // do nothing
        }
        expect(showErrorMessage.mock.calls.length).toBe(1);
        expect(showErrorMessage.mock.calls[0][0]).toBe("Error encountered when creating data set! Generic Error Error: Generic Error");

        showQuickPick.mockReset();
        showErrorMessage.mockReset();

        showQuickPick.mockReturnValueOnce(undefined);
        try {
            await dsActions.createFile(sessNode, testTree);
            // tslint:disable-next-line:no-empty
        } catch (err) {
        }

        expect(showQuickPick.mock.calls.length).toBe(1);
        expect(showErrorMessage.mock.calls.length).toBe(0);

        mockGetHistory.mockReset();
        testTree.treeView.reveal.mockReset();
        mockCreateFilterString.mockReset();
        mockCreateFilterString.mockReturnValue("NODE1,NODE.*");

        // Testing the addition of new node to tree view
        mockGetHistory.mockReturnValueOnce(["NODE1"]);
        showQuickPick.mockResolvedValueOnce("Data Set Sequential");
        await dsActions.createFile(sessNode2, testTree);
        expect(testTree.addHistory).toHaveBeenCalledWith("NODE1,NODE.*");
        expect(testTree.treeView.reveal.mock.calls.length).toBe(1);

        testTree.addHistory.mockReset();

        mockGetHistory.mockReturnValueOnce(["NODE"]);
        showQuickPick.mockResolvedValueOnce("Data Set Sequential");
        await dsActions.createFile(sessNode2, testTree);
        expect(testTree.addHistory.mock.calls.length).toBe(1);

        mockCreateFilterString.mockReset();

        mockGetHistory.mockReturnValueOnce([null]);
        mockCreateFilterString.mockReturnValueOnce("NODE");
        showQuickPick.mockResolvedValueOnce("Data Set Sequential");
        await dsActions.createFile(sessNode2, testTree);
        expect(testTree.addHistory).toHaveBeenCalledWith("NODE");

        allMembers.mockReset();
        dataSetList.mockReset();
        getConfiguration.mockReset();
        showInputBox.mockReset();
    });

    it("tests the createFile for prompt credentials", async () => {
        Object.defineProperty(Profiles, "getInstance", {
            value: jest.fn(() => {
                return {
                    allProfiles: [profileOne, {name: "secondName"}],
                    defaultProfile: profileOne,
                    validProfile: ValidProfileEnum.VALID,
                    checkCurrentProfile: jest.fn(),
                    promptCredentials: jest.fn(()=> {
                        return ["fake", "fake", "fake"];
                    }),
                    loadNamedProfile: mockLoadNamedProfile
                };

            })
        });
        const sessionwocred = new imperative.Session({
            user: "",
            password: "",
            hostname: "fake",
            protocol: "https",
            type: "basic",
        });
        const uploadResponse: zowe.IZosFilesResponse = {
            success: true,
            commandResponse: "success",
            apiResponse: {
                items: []
            }
        };

        createBasicZosmfSession.mockReturnValue(sessionwocred);
        const newsessNode = new ZoweDatasetNode("sestest", vscode.TreeItemCollapsibleState.Expanded,
                                                null, sessionwocred, undefined, undefined, profileOne);
        newsessNode.contextValue = globals.DS_SESSION_CONTEXT;

        showQuickPick.mockReset();
        getConfiguration.mockReset();
        showInputBox.mockReset();
        dataSetCreate.mockReset();
        dataSetList.mockReset();
        mockGetHistory.mockReset();
        allMembers.mockReset();

        getConfiguration.mockReturnValue("FakeConfig");
        mockCreateFilterString.mockReturnValue("NODE");
        createTreeView.mockReturnValue(new TreeView());
        showInputBox.mockReturnValue("FakeName");
        mockGetHistory.mockReturnValue(["mockHistory"]);
        dataSetList.mockReturnValue(uploadResponse);
        allMembers.mockReturnValue(uploadResponse);
        testTree.getTreeView.mockReturnValue(new TreeView());

        showQuickPick.mockResolvedValueOnce("Data Set Binary");
        await dsActions.createFile(newsessNode, testTree);
        showQuickPick.mockResolvedValueOnce("Data Set C");
        await dsActions.createFile(newsessNode, testTree);
        showQuickPick.mockResolvedValueOnce("Data Set Classic");
        await dsActions.createFile(newsessNode, testTree);
        showQuickPick.mockResolvedValueOnce("Data Set Partitioned");
        await dsActions.createFile(newsessNode, testTree);
        showQuickPick.mockResolvedValueOnce("Data Set Sequential");
        await dsActions.createFile(newsessNode, testTree);

        // tslint:disable-next-line: no-magic-numbers
        expect(showQuickPick.mock.calls.length).toBe(5);
        // tslint:disable-next-line: no-magic-numbers
        expect(getConfiguration.mock.calls.length).toBe(5);
        expect(getConfiguration.mock.calls[0][0]).toBe("Zowe-Default-Datasets-Binary");
        expect(getConfiguration.mock.calls[1][0]).toBe("Zowe-Default-Datasets-C");
        expect(getConfiguration.mock.calls[2][0]).toBe("Zowe-Default-Datasets-Classic");
        // tslint:disable-next-line: no-magic-numbers
        expect(getConfiguration.mock.calls[3][0]).toBe("Zowe-Default-Datasets-PDS");
        // tslint:disable-next-line: no-magic-numbers
        expect(getConfiguration.mock.calls[4][0]).toBe("Zowe-Default-Datasets-PS");
        // tslint:disable-next-line: no-magic-numbers
        expect(showInputBox.mock.calls.length).toBe(5);
        // tslint:disable-next-line: no-magic-numbers
        expect(dataSetCreate.mock.calls.length).toBe(5);

        getConfiguration.mockReset();
        showInputBox.mockReset();
        dataSetCreate.mockReset();
        dataSetList.mockReset();
        mockGetHistory.mockReset();
        allMembers.mockReset();
    });

    it("tests the createFile for prompt credentials, favorite route", async () => {
        Object.defineProperty(Profiles, "getInstance", {
            value: jest.fn(() => {
                return {
                    allProfiles: [profileOne, {name: "secondName"}],
                    defaultProfile: profileOne,
                    validProfile: ValidProfileEnum.VALID,
                    checkCurrentProfile: jest.fn(),
                    promptCredentials: jest.fn(()=> {
                        return ["fake", "fake", "fake"];
                    }),
                    loadNamedProfile: mockLoadNamedProfile
                };
            })
        });
        const sessionwocred = new imperative.Session({
            user: "",
            password: "",
            hostname: "fake",
            protocol: "https",
            type: "basic",
        });

        createBasicZosmfSession.mockReturnValue(sessionwocred);
        const newsessNode = new ZoweDatasetNode("sestest", vscode.TreeItemCollapsibleState.Expanded,
                                                null, sessionwocred, undefined, undefined, profileOne);
        newsessNode.contextValue = globals.DS_SESSION_CONTEXT + globals.FAV_SUFFIX;

        showQuickPick.mockReset();
        getConfiguration.mockReset();
        showInputBox.mockReset();
        dataSetCreate.mockReset();
        testTree.getChildren.mockReset();
        allMembers.mockReset();
        dataSet.mockReset();
        mockGetHistory.mockReset();

        getConfiguration.mockReturnValue("FakeConfig");
        mockCreateFilterString.mockReturnValue("NODE");
        showInputBox.mockReturnValue("FakeName");
        createTreeView.mockReturnValue(new TreeView());
        testTree.getChildren.mockReturnValue([new ZoweDatasetNode("node", vscode.TreeItemCollapsibleState.None, sessNode,
                                                                  null, undefined, undefined, profileOne), sessNode]);
        allMembers.mockReturnValue(defaultUploadResponse);
        dataSet.mockReturnValue(defaultUploadResponse);
        mockGetHistory.mockReturnValue(["mockHistory1"]);
        testTree.getTreeView.mockReturnValue(new TreeView());

        showQuickPick.mockResolvedValueOnce("Data Set Binary");
        await dsActions.createFile(newsessNode, testTree);
        showQuickPick.mockResolvedValueOnce("Data Set C");
        await dsActions.createFile(newsessNode, testTree);
        showQuickPick.mockResolvedValueOnce("Data Set Classic");
        await dsActions.createFile(newsessNode, testTree);
        showQuickPick.mockResolvedValueOnce("Data Set Partitioned");
        await dsActions.createFile(newsessNode, testTree);
        showQuickPick.mockResolvedValueOnce("Data Set Sequential");
        await dsActions.createFile(newsessNode, testTree);

        // tslint:disable-next-line: no-magic-numbers
        expect(showQuickPick.mock.calls.length).toBe(5);
        // tslint:disable-next-line: no-magic-numbers
        expect(getConfiguration.mock.calls.length).toBe(5);
        expect(getConfiguration.mock.calls[0][0]).toBe("Zowe-Default-Datasets-Binary");
        expect(getConfiguration.mock.calls[1][0]).toBe("Zowe-Default-Datasets-C");
        expect(getConfiguration.mock.calls[2][0]).toBe("Zowe-Default-Datasets-Classic");
        // tslint:disable-next-line: no-magic-numbers
        expect(getConfiguration.mock.calls[3][0]).toBe("Zowe-Default-Datasets-PDS");
        // tslint:disable-next-line: no-magic-numbers
        expect(getConfiguration.mock.calls[4][0]).toBe("Zowe-Default-Datasets-PS");
        // tslint:disable-next-line: no-magic-numbers
        expect(showInputBox.mock.calls.length).toBe(5);
        // tslint:disable-next-line: no-magic-numbers
        expect(dataSetCreate.mock.calls.length).toBe(5);

        getConfiguration.mockReset();
        showInputBox.mockReset();
        testTree.getChildren.mockReset();
        allMembers.mockReset();
        dataSet.mockReset();
        mockGetHistory.mockReset();
    });

    it("tests the createFile for prompt credentials error", async () => {
        Object.defineProperty(Profiles, "getInstance", {
            value: jest.fn(() => {
                return {
                    allProfiles: [profileOne, {name: "secondName"}],
                    defaultProfile: profileOne,
                    loadNamedProfile: mockLoadNamedProfile,
                    validProfile: ValidProfileEnum.VALID,
                    checkCurrentProfile: jest.fn(),
                };
            })
        });
        const sessionwocred = new imperative.Session({
            user: "",
            password: "",
            hostname: "fake",
            protocol: "https",
            type: "basic",
        });
        const createFileSpy = jest.spyOn(dsActions, "createFile");
        createBasicZosmfSession.mockReturnValue(sessionwocred);
        const newsessNode = new ZoweDatasetNode("sestest", vscode.TreeItemCollapsibleState.Expanded,
                                                null, sessionwocred, undefined, undefined, profileOne);
        newsessNode.contextValue = globals.DS_SESSION_CONTEXT;
        newsessNode.pattern = "sestest";

        showQuickPick.mockReset();
        getConfiguration.mockReset();
        showInputBox.mockReset();
        dataSetCreate.mockReset();
        mockGetHistory.mockReset();
        allMembers.mockReset();
        dataSetList.mockReset();

        getConfiguration.mockReturnValueOnce("FakeConfig");
        mockCreateFilterString.mockReturnValue("NODE");
        showInputBox.mockReturnValueOnce("sestest");
        mockGetHistory.mockReturnValueOnce(["mockHistory"]);
        allMembers.mockReturnValueOnce(defaultUploadResponse);
        dataSetList.mockReturnValue(defaultUploadResponse);
        testTree.getTreeView.mockReturnValue(new TreeView());

        showQuickPick.mockResolvedValueOnce("Data Set Binary");
        await dsActions.createFile(newsessNode, testTree);
        expect(createFileSpy).toHaveBeenCalled();

        dataSetList.mockReset();
    });

    it("Testing that openPS is executed successfully", async () => {
        dataSet.mockReset();
        openTextDocument.mockReset();
        showTextDocument.mockReset();
        showErrorMessage.mockReset();
        existsSync.mockReset();
        withProgress.mockReset();

        const node = new ZoweDatasetNode("node", vscode.TreeItemCollapsibleState.None, sessNode, null);
        const parent = new ZoweDatasetNode("parent", vscode.TreeItemCollapsibleState.Collapsed, sessNode, null);
        const child = new ZoweDatasetNode("child", vscode.TreeItemCollapsibleState.None, parent, null);

        existsSync.mockReturnValue(null);

        withProgress.mockReturnValue(fileResponse);
        openTextDocument.mockResolvedValueOnce("test doc");

        await dsActions.openPS(node, true, testTree);

        expect(existsSync.mock.calls.length).toBe(1);
        expect(existsSync.mock.calls[0][0]).toBe(path.join(globals.DS_DIR,
            node.getSessionNode().label.trim(), node.label));
        expect(withProgress).toBeCalledWith(
            {
                location: vscode.ProgressLocation.Notification,
                title: "Opening data set..."
            }, expect.any(Function)
        );
        withProgress(downloadDataset);
        expect(withProgress).toBeCalledWith(downloadDataset);
        // expect(dataSet.mock.calls.length).toBe(1);
        // expect(dataSet.mock.calls[0][0]).toBe(session);
        // expect(dataSet.mock.calls[0][1]).toBe(node.label);
        // expect(dataSet.mock.calls[0][2]).toEqual({file: sharedUtils.getDocumentFilePath(node.label, node)});
        expect(openTextDocument.mock.calls.length).toBe(1);
        expect(openTextDocument.mock.calls[0][0]).toBe(sharedUtils.getDocumentFilePath(node.label, node));
        expect(showTextDocument.mock.calls.length).toBe(1);
        expect(showTextDocument.mock.calls[0][0]).toBe("test doc");

        openTextDocument.mockResolvedValueOnce("test doc");
        const node2 = new ZoweDatasetNode("HLQ.TEST.NODE", vscode.TreeItemCollapsibleState.None, sessNode, null);

        await dsActions.openPS(node2, true, testTree);

        dataSet.mockReset();
        openTextDocument.mockReset();
        showTextDocument.mockReset();
        existsSync.mockReset();

        existsSync.mockReturnValue("exists");
        showTextDocument.mockRejectedValueOnce(Error("testError"));

        try {
            await dsActions.openPS(child, true);
        } catch (err) {
            // do nothing
        }

        expect(dataSet.mock.calls.length).toBe(0);
        expect(openTextDocument.mock.calls.length).toBe(1);
        expect(openTextDocument.mock.calls[0][0]).toBe(sharedUtils.getDocumentFilePath(parent.label + "(" + child.label + ")", node));
        expect(showTextDocument.mock.calls.length).toBe(1);
        expect(showErrorMessage.mock.calls.length).toBe(1);
        expect(showErrorMessage.mock.calls[0][0]).toBe("testError Error: testError");

        const child2 = new ZoweDatasetNode("child", vscode.TreeItemCollapsibleState.None, node2, null);
        try {
            await dsActions.openPS(child2, true, testTree);
        } catch (err) {
            // do nothing
        }

        openTextDocument.mockReset();
        showTextDocument.mockReset();
        parent.contextValue = globals.DS_PDS_CONTEXT + globals.FAV_SUFFIX;
        await dsActions.openPS(child, true, testTree);
        expect(openTextDocument.mock.calls.length).toBe(1);
        expect(showTextDocument.mock.calls.length).toBe(1);

        showTextDocument.mockReset();
        openTextDocument.mockReset();

        parent.contextValue = globals.FAVORITE_CONTEXT;
        await dsActions.openPS(child, true, testTree);
        expect(openTextDocument.mock.calls.length).toBe(1);
        expect(showTextDocument.mock.calls.length).toBe(1);

        showErrorMessage.mockReset();
    });

    /*************************************************************************************************************
     * Recent Member Prompts
     *************************************************************************************************************/
    it("Testing that openRecentMemberPrompt (opening a recent member) is executed successfully on a PDS", async () => {
        const sessNode2 = new ZoweDatasetNode("sessNode2", vscode.TreeItemCollapsibleState.Expanded, null, session);
        sessNode2.contextValue = globals.DS_SESSION_CONTEXT;
        sessNode2.pattern = "node";
        const parent = new ZoweDatasetNode("node", vscode.TreeItemCollapsibleState.Collapsed, sessNode2, null);
        const child = new ZoweDatasetNode("child", vscode.TreeItemCollapsibleState.None, parent, session);
        child.contextValue = globals.DS_MEMBER_CONTEXT;
        child.pattern = child.label;
        sessNode2.children.push(parent);
        testTree.mSessionNodes.push(sessNode2);

        const qpItem: vscode.QuickPickItem = new utils.FilterDescriptor("\uFF0B " + "Create a new filter");
        const resolveQuickPickHelper = jest.spyOn(utils, "resolveQuickPickHelper").mockImplementation(
            () => Promise.resolve(qpItem)
        );
        createQuickPick.mockReturnValue({
            activeItems: [child.label],
            ignoreFocusOut: true,
            items: [child.label],
            value: "[sessNode2]: node(child)",
            show: jest.fn(() => {
                return {};
            }),
            hide: jest.fn(() => {
                return {};
            }),
            onDidAccept: jest.fn(() => {
                return {};
            })
        });

        showQuickPick.mockReset();
        showInputBox.mockReset();

        mockGetRecall.mockReturnValueOnce([`[sessNode]: node(child)`]);
        mockUSSGetRecall.mockReturnValueOnce([]);

        await sharedActions.openRecentMemberPrompt(testTree, testUSSTree);
        expect(testTree.openItemFromPath).toBeCalledWith(`[sessNode2]: node(child)`, sessNode2);

        testTree.mSessionNodes.pop();
        showQuickPick.mockReset();
        showInputBox.mockReset();
    });

    it("Testing that openRecentMemberPrompt (opening a recent member) is executed successfully on a DS", async () => {
        const sessNode2 = new ZoweDatasetNode("sessNode2", vscode.TreeItemCollapsibleState.Expanded, null, session);
        sessNode2.contextValue = globals.DS_SESSION_CONTEXT;
        sessNode2.pattern = "node";
        const node = new ZoweDatasetNode("node", vscode.TreeItemCollapsibleState.Collapsed, sessNode2, null);
        node.contextValue = globals.DS_DS_CONTEXT;
        sessNode2.children.push(node);
        testTree.mSessionNodes.push(sessNode2);

        const qpItem: vscode.QuickPickItem = new utils.FilterDescriptor("\uFF0B " + "Create a new filter");
        const resolveQuickPickHelper = jest.spyOn(utils, "resolveQuickPickHelper").mockImplementation(
            () => Promise.resolve(qpItem)
        );
        createQuickPick.mockReturnValue({
            activeItems: [node.label],
            ignoreFocusOut: true,
            items: [node.label],
            value: "[sessNode2]: node",
            show: jest.fn(() => {
                return {};
            }),
            hide: jest.fn(() => {
                return {};
            }),
            onDidAccept: jest.fn(() => {
                return {};
            })
        });

        showQuickPick.mockReset();
        showInputBox.mockReset();

        mockGetRecall.mockReturnValueOnce([`[sessNode2]: node`]);
        mockUSSGetRecall.mockReturnValueOnce([]);

        await sharedActions.openRecentMemberPrompt(testTree, testUSSTree);
        expect(testTree.openItemFromPath).toBeCalledWith(`[sessNode2]: node`, sessNode2);

        testTree.mSessionNodes.pop();
        showQuickPick.mockReset();
        showInputBox.mockReset();
    });

    it("Testing that openRecentMemberPrompt (opening a recent member) is executed successfully on a USS file", async () => {
        const sessNode2 = new ZoweUSSNode("sessNode2", vscode.TreeItemCollapsibleState.Expanded, null, session, "", false, "testProf");
        sessNode2.contextValue = globals.DS_SESSION_CONTEXT;
        sessNode2.fullPath = "";
        const node = new ZoweUSSNode("node3.txt", vscode.TreeItemCollapsibleState.None, sessNode2, null, "/node1/node2");
        node.contextValue = globals.DS_DS_CONTEXT;
        sessNode2.children.push(node);
        testUSSTree.mSessionNodes.push(sessNode2);

        const qpItem: vscode.QuickPickItem = new utils.FilterDescriptor("\uFF0B " + "Create a new filter");
        const resolveQuickPickHelper = jest.spyOn(utils, "resolveQuickPickHelper").mockImplementation(
            () => Promise.resolve(qpItem)
        );
        createQuickPick.mockReturnValue({
            activeItems: [node.label],
            ignoreFocusOut: true,
            items: [node.label],
            value: "[testProf]: /node1/node2/node3.txt",
            show: jest.fn(() => {
                return {};
            }),
            hide: jest.fn(() => {
                return {};
            }),
            onDidAccept: jest.fn(() => {
                return {};
            })
        });

        showQuickPick.mockReset();
        showInputBox.mockReset();

        mockGetRecall.mockReturnValueOnce([]);
        mockUSSGetRecall.mockReturnValueOnce([`[testProf]: /node1/node2/node3.txt`]);

        await sharedActions.openRecentMemberPrompt(testTree, testUSSTree);
        expect(testUSSTree.openItemFromPath).toBeCalledWith(`/node1/node2/node3.txt`, sessNode2);

        testTree.mSessionNodes.pop();
        showQuickPick.mockReset();
        showInputBox.mockReset();
    });

    it("Testing that that openPS credentials prompt is executed successfully", async () => {
        showQuickPick.mockReset();
        showInputBox.mockReset();
        showTextDocument.mockReset();
        openTextDocument.mockReset();
        dataSet.mockReturnValueOnce(fileResponse);

        const sessionwocred = new imperative.Session({
            user: "",
            password: "",
            hostname: "fake",
            port: 443,
            protocol: "https",
            type: "basic",
        });
        const dsNode = new ZoweDatasetNode("testSess", vscode.TreeItemCollapsibleState.Expanded, sessNode, sessionwocred);
        dsNode.contextValue = globals.DS_SESSION_CONTEXT;
        Object.defineProperty(Profiles, "getInstance", {
            value: jest.fn(() => {
                return {
                    allProfiles: [{name: "firstName", profile: {user:undefined, password: undefined}}, {name: "secondName"}],
                    defaultProfile: {name: "firstName"},
                    promptCredentials: jest.fn(()=> {
                        return ["fake", "fake", "fake"];
                    }),
                    getProfiles: jest.fn(),
                    validProfile: ValidProfileEnum.VALID,
                    checkCurrentProfile: jest.fn(),
                    loadNamedProfile: mockLoadNamedProfile
                };
            })
        });

        showInputBox.mockReturnValueOnce("fake");
        showInputBox.mockReturnValueOnce("fake");

        await dsActions.openPS(dsNode, true, testTree);
        expect(openTextDocument.mock.calls.length).toBe(1);
        expect(showTextDocument.mock.calls.length).toBe(1);
    });

    it("Testing that that openPS credentials prompt works with favorites", async () => {
        showTextDocument.mockReset();
        openTextDocument.mockReset();
        showQuickPick.mockReset();
        showInputBox.mockReset();
        const sessionwocred = new imperative.Session({
            user: "",
            password: "",
            hostname: "fake",
            port: 443,
            protocol: "https",
            type: "basic",
        });
        const dsNode = new ZoweDatasetNode("[test]: TEST.JCL", vscode.TreeItemCollapsibleState.Expanded, sessNode, sessionwocred);
        dsNode.contextValue = globals.DS_PDS_CONTEXT + globals.FAV_SUFFIX;
        Object.defineProperty(Profiles, "getInstance", {
            value: jest.fn(() => {
                return {
                    allProfiles: [{name: "firstName", profile: {user:undefined, password: undefined}}, {name: "secondName"}],
                    defaultProfile: {name: "firstName"},
                    promptCredentials: jest.fn(()=> {
                        return ["fake", "fake", "fake"];
                    }),
                    loadNamedProfile: mockLoadNamedProfile,
                    validProfile: ValidProfileEnum.VALID,
                    checkCurrentProfile: jest.fn(),
                };
            })
        });

        showInputBox.mockReturnValueOnce("fake");
        showInputBox.mockReturnValueOnce("fake");

        await dsActions.openPS(dsNode, true, testTree);
        expect(openTextDocument.mock.calls.length).toBe(1);
        expect(showTextDocument.mock.calls.length).toBe(1);
    });

    it("Testing that that openPS credentials prompt ends in error", async () => {
        showTextDocument.mockReset();
        openTextDocument.mockReset();
        showQuickPick.mockReset();
        showInputBox.mockReset();
        const sessionwocred = new imperative.Session({
            user: "",
            password: "",
            hostname: "fake",
            port: 443,
            protocol: "https",
            type: "basic",
        });
        const dsNode = new ZoweDatasetNode("testSess", vscode.TreeItemCollapsibleState.Expanded, sessNode, sessionwocred);
        dsNode.contextValue = globals.DS_SESSION_CONTEXT;
        Object.defineProperty(Profiles, "getInstance", {
            value: jest.fn(() => {
                return {
                    allProfiles: [{name: "firstName", profile: {user:undefined, password: undefined}}, {name: "secondName"}],
                    defaultProfile: {name: "firstName"},
                    validProfile: ValidProfileEnum.INVALID,
                    checkCurrentProfile: jest.fn(),
                    loadNamedProfile: mockLoadNamedProfile
                };
            })
        });

        await dsActions.openPS(dsNode, true, testTree);
        expect(Profiles.getInstance().validProfile).toBe(ValidProfileEnum.INVALID);
        showQuickPick.mockReset();
        showInputBox.mockReset();
        showInformationMessage.mockReset();
        showErrorMessage.mockReset();
    });

    it("Testing that that openPS credentials with favorites ends in error", async () => {
        showTextDocument.mockReset();
        openTextDocument.mockReset();
        showQuickPick.mockReset();
        showInputBox.mockReset();
        const sessionwocred = new imperative.Session({
            user: "",
            password: "",
            hostname: "fake",
            port: 443,
            protocol: "https",
            type: "basic",
        });
        const dsNode = new ZoweDatasetNode("[test]: TEST.JCL", vscode.TreeItemCollapsibleState.Expanded, sessNode, sessionwocred);
        dsNode.contextValue = globals.DS_PDS_CONTEXT + globals.FAV_SUFFIX;
        Object.defineProperty(Profiles, "getInstance", {
            value: jest.fn(() => {
                return {
                    allProfiles: [{name: "firstName", profile: {user:undefined, password: undefined}}, {name: "secondName"}],
                    defaultProfile: {name: "firstName"},
                    validProfile: ValidProfileEnum.VALID,
                    checkCurrentProfile: jest.fn(),
                    promptCredentials: jest.fn(()=> {
                        return [undefined, undefined, undefined];
                    }),
                    loadNamedProfile: mockLoadNamedProfile
                };
            })
        });

        showInputBox.mockReturnValueOnce("fake");
        showInputBox.mockReturnValueOnce("fake");
        const spyopenPS = jest.spyOn(dsActions, "openPS");
        await dsActions.openPS(dsNode, true, testTree);
        expect(spyopenPS).toHaveBeenCalled();
    });

    describe("refresh USS checking", () => {
        const isDirtyInEditor = jest.fn();
        const openedDocumentInstance = jest.fn();

        const setMocksForNode = (node: ZoweUSSNode) => {
            Object.defineProperty(node, "isDirtyInEditor", {
                get: isDirtyInEditor
            });
            Object.defineProperty(node, "openedDocumentInstance", {
                get: openedDocumentInstance
            });

            node.contextValue = globals.USS_SESSION_CONTEXT;
            node.fullPath = "/u/myuser";
        };
        const resetMocks = () => {
            showErrorMessage.mockReset();
            showTextDocument.mockReset();
            ussFile.mockReset();
            executeCommand.mockReset();
            isDirtyInEditor.mockReset();
            openedDocumentInstance.mockReset();
        };

        it("refreshUSS works correctly for dirty file state, when user didn't cancel file save", async () => {
            const node = new ZoweUSSNode("test-node", vscode.TreeItemCollapsibleState.None, ussNode, null, "/");

            resetMocks();
            setMocksForNode(node);

            const response: zowe.IZosFilesResponse = {
                success: true,
                commandResponse: null,
                apiResponse: {
                    etag: "132"
                }
            };
            ussFile.mockResolvedValue(response);
            isDirtyInEditor.mockReturnValueOnce(true);
            isDirtyInEditor.mockReturnValueOnce(false);
            await node.refreshUSS();

            expect(ussFile.mock.calls.length).toBe(1);
            expect(showTextDocument.mock.calls.length).toBe(2);
            expect(executeCommand.mock.calls.length).toBe(2);
            expect(node.downloaded).toBe(true);
        });
        it("refreshUSS works correctly for dirty file state, when user cancelled file save", async () => {
            const node = new ZoweUSSNode("test-node", vscode.TreeItemCollapsibleState.None, ussNode, null, "/");

            resetMocks();
            setMocksForNode(node);

            const response: zowe.IZosFilesResponse = {
                success: true,
                commandResponse: null,
                apiResponse: {
                    etag: "132"
                }
            };
            ussFile.mockResolvedValueOnce(response);
            isDirtyInEditor.mockReturnValueOnce(true);
            isDirtyInEditor.mockReturnValueOnce(true);
            await node.refreshUSS();

            expect(ussFile.mock.calls.length).toBe(0);
            expect(showTextDocument.mock.calls.length).toBe(1);
            expect(executeCommand.mock.calls.length).toBe(1);
            expect(node.downloaded).toBe(false);
        });
        it("refreshUSS works correctly for not dirty file state", async () => {
            const node = new ZoweUSSNode("test-node", vscode.TreeItemCollapsibleState.None, ussNode, null, "/");

            resetMocks();
            setMocksForNode(node);

            const response: zowe.IZosFilesResponse = {
                success: true,
                commandResponse: null,
                apiResponse: {
                    etag: "132"
                }
            };
            ussFile.mockResolvedValueOnce(response);
            isDirtyInEditor.mockReturnValueOnce(false);
            isDirtyInEditor.mockReturnValueOnce(false);
            await node.refreshUSS();

            expect(ussFile.mock.calls.length).toBe(1);
            expect(showTextDocument.mock.calls.length).toBe(0);
            expect(executeCommand.mock.calls.length).toBe(1);
            expect(node.downloaded).toBe(true);
        });
        it("refreshUSS works correctly with exception thrown in process", async () => {
            const node = new ZoweUSSNode("test-node", vscode.TreeItemCollapsibleState.None, ussNode, null, "/");

            resetMocks();
            setMocksForNode(node);

            ussFile.mockRejectedValueOnce(Error(""));
            isDirtyInEditor.mockReturnValueOnce(true);
            isDirtyInEditor.mockReturnValueOnce(false);
            await node.refreshUSS();

            expect(ussFile.mock.calls.length).toBe(1);
            expect(showTextDocument.mock.calls.length).toBe(1);
            expect(executeCommand.mock.calls.length).toBe(1);
            expect(node.downloaded).toBe(false);
        });
    });

    describe("Add searchForLoadedItems Tests", () => {
        it("Testing that filterTreeByString returns the correct array", async () => {
            const qpItems = [
                new utils.FilterItem("[sestest]: HLQ.PROD2.STUFF1"),
                new utils.FilterItem("[sestest]: HLQ.PROD3.STUFF2(TESTMEMB)"),
                new utils.FilterItem("[sestest]: /test/tree/abc"),
            ];

            let filteredValues = await sharedUtils.filterTreeByString("testmemb", qpItems);
            expect(filteredValues).toStrictEqual([qpItems[1]]);
            filteredValues = await sharedUtils.filterTreeByString("sestest", qpItems);
            expect(filteredValues).toStrictEqual(qpItems);
            filteredValues = await sharedUtils.filterTreeByString("HLQ.PROD2.STUFF1", qpItems);
            expect(filteredValues).toStrictEqual([qpItems[0]]);
            filteredValues = await sharedUtils.filterTreeByString("HLQ.*.STUFF*", qpItems);
            expect(filteredValues).toStrictEqual([qpItems[0],qpItems[1]]);
            filteredValues = await sharedUtils.filterTreeByString("/test/tree/abc", qpItems);
            expect(filteredValues).toStrictEqual([qpItems[2]]);
            filteredValues = await sharedUtils.filterTreeByString("*/abc", qpItems);
            expect(filteredValues).toStrictEqual([qpItems[2]]);
        });

        it("Testing that searchForLoadedItems works for a PDS", async () => {
            showQuickPick.mockReset();
            testTree.getChildren.mockReset();
            mockAddHistory.mockReset();

            const testNode = new ZoweDatasetNode("HLQ.PROD2.STUFF", null, sessNode, session, globals.DS_PDS_CONTEXT);
            testNode.collapsibleState = vscode.TreeItemCollapsibleState.Collapsed;
            testTree.getChildren.mockReturnValue([sessNode]);
            jest.spyOn(utils, "resolveQuickPickHelper").mockImplementationOnce(() => Promise.resolve(qpItem));
            jest.spyOn(testTree, "searchInLoadedItems").mockImplementationOnce(() => Promise.resolve([testNode]));
            jest.spyOn(testUSSTree, "searchInLoadedItems").mockImplementationOnce(() => Promise.resolve([]));
            jest.spyOn(testTree, "getChildren").mockImplementation((arg) => {
                if (arg) {
                    return Promise.resolve([testNode]);
                } else {
                    return Promise.resolve([sessNode]);
                }
            });

            const qpItem = new utils.FilterItem("[sestest]: HLQ.PROD2.STUFF");
            createQuickPick.mockReturnValueOnce({
                placeholder: "Select a filter",
                activeItems: [qpItem],
                ignoreFocusOut: true,
                items: [qpItem],
                value: qpItem,
                show: jest.fn(() => {
                    return {};
                }),
                onDidChangeValue: jest.fn(() => {
                    return {};
                }),
                dispose: jest.fn(() => {
                    return {};
                })
            });

            await sharedActions.searchInAllLoadedItems(testTree, testUSSTree);

            expect(mockAddHistory).toBeCalledTimes(0);
        });

        it("Testing that searchForLoadedItems works for a member", async () => {
            showQuickPick.mockReset();
            testTree.getChildren.mockReset();
            mockAddHistory.mockReset();

            const testNode = new ZoweDatasetNode("HLQ.PROD2.STUFF", null, sessNode, session, globals.DS_DS_CONTEXT);
            testNode.collapsibleState = vscode.TreeItemCollapsibleState.Collapsed;
            const testMember = new ZoweDatasetNode("TESTMEMB", null, testNode, session, globals.DS_MEMBER_CONTEXT);
            testMember.collapsibleState = vscode.TreeItemCollapsibleState.Collapsed;
            testNode.children.push(testMember);
            testTree.getChildren.mockReturnValue([sessNode]);
            jest.spyOn(utils, "resolveQuickPickHelper").mockImplementationOnce(() => Promise.resolve(qpItem));
            jest.spyOn(dsActions, "openPS").mockImplementationOnce(() => Promise.resolve(null));
            jest.spyOn(testTree, "searchInLoadedItems").mockImplementationOnce(() => Promise.resolve([testMember]));
            jest.spyOn(testUSSTree, "searchInLoadedItems").mockImplementationOnce(() => Promise.resolve([]));
            jest.spyOn(testTree, "getChildren").mockImplementation((arg) => {
                if (arg === testNode) {
                    return Promise.resolve([testMember]);
                } else if (arg) {
                    return Promise.resolve([testNode]);
                } else {
                    return Promise.resolve([sessNode]);
                }
            });
            const qpItem = new utils.FilterItem("[sestest]: HLQ.PROD2.STUFF(TESTMEMB)");
            createQuickPick.mockReturnValueOnce({
                placeholder: "Select a filter",
                activeItems: [qpItem],
                ignoreFocusOut: true,
                items: [qpItem],
                value: qpItem,
                show: jest.fn(() => {
                    return {};
                }),
                onDidChangeValue: jest.fn(() => {
                    return {};
                }),
                dispose: jest.fn(() => {
                    return {};
                })
            });

            await sharedActions.searchInAllLoadedItems(testTree, testUSSTree);

            expect(mockAddHistory).toBeCalledWith("HLQ.PROD2.STUFF(TESTMEMB)");
        });

        it("Testing that searchForLoadedItems works for a USS folder", async () => {
            showQuickPick.mockReset();
            testUSSTree.getChildren.mockReset();

            const folder = new ZoweUSSNode("folder", vscode.TreeItemCollapsibleState.Collapsed, sessNode, null, "/");
            testUSSTree.getChildren.mockReturnValue([testUSSTree.mSessionNodes[0]]);
            jest.spyOn(utils, "resolveQuickPickHelper").mockImplementationOnce(() => Promise.resolve(qpItem));
            jest.spyOn(testTree, "searchInLoadedItems").mockImplementationOnce(() => Promise.resolve([]));
            jest.spyOn(testUSSTree, "searchInLoadedItems").mockImplementationOnce(() => Promise.resolve([folder]));
            jest.spyOn(folder, "getProfileName").mockImplementationOnce(() => "sestest");
            jest.spyOn(testUSSTree.mSessionNodes[0], "getChildren").mockImplementationOnce(() => Promise.resolve([folder]));
            const qpItem = new utils.FilterItem("[sestest]: /folder");
            createQuickPick.mockReturnValueOnce({
                placeholder: "Select a filter",
                activeItems: [qpItem],
                ignoreFocusOut: true,
                items: [qpItem],
                value: qpItem,
                show: jest.fn(()=>{
                    return {};
                }),
                onDidChangeValue: jest.fn(()=>{
                    return {};
                }),
                dispose: jest.fn(()=>{
                    return {};
                })
            });

            const openNode = jest.spyOn(folder, "openUSS");
            await sharedActions.searchInAllLoadedItems(testTree, testUSSTree);

            expect(openNode).toHaveBeenCalledTimes(0);
        });

        it("Testing that searchForLoadedItems works for a USS file", async () => {
            showQuickPick.mockReset();
            testUSSTree.getChildren.mockReset();

            const folder = new ZoweUSSNode("folder", vscode.TreeItemCollapsibleState.Collapsed, testUSSTree.mSessionNodes[0], null, "/");
            const file = new ZoweUSSNode("file", vscode.TreeItemCollapsibleState.None, folder, null, "/folder");
            testUSSTree.getChildren.mockReturnValue([testUSSTree.mSessionNodes[0]]);
            jest.spyOn(utils, "resolveQuickPickHelper").mockImplementationOnce(() => Promise.resolve(qpItem));
            jest.spyOn(testTree, "searchInLoadedItems").mockImplementationOnce(() => Promise.resolve([]));
            jest.spyOn(testUSSTree, "searchInLoadedItems").mockImplementationOnce(() => Promise.resolve([file]));
            jest.spyOn(testUSSTree.mSessionNodes[0], "getChildren").mockImplementationOnce(() => Promise.resolve([folder]));
            jest.spyOn(folder, "getChildren").mockImplementationOnce(() => Promise.resolve([file]));
            const qpItem = new utils.FilterItem("[sestest]: /folder/file");
            createQuickPick.mockReturnValueOnce({
                placeholder: "Select a filter",
                activeItems: [qpItem],
                ignoreFocusOut: true,
                items: [qpItem],
                value: qpItem,
                show: jest.fn(()=>{
                    return {};
                }),
                onDidChangeValue: jest.fn(()=>{
                    return {};
                }),
                dispose: jest.fn(()=>{
                    return {};
                })
            });

            const openNode = jest.spyOn(file, "openUSS");
            await sharedActions.searchInAllLoadedItems(testTree, testUSSTree);

            expect(mockAddHistory).toBeCalledWith("/folder/file");
            expect(openNode).toHaveBeenCalledWith(false, true, testUSSTree);
        });

        it("Testing that searchForLoadedItems fails when no pattern is entered", async () => {
            showQuickPick.mockReset();
            testTree.getChildren.mockReset();

            jest.spyOn(testTree, "searchInLoadedItems").mockImplementationOnce(() => Promise.resolve([]));
            jest.spyOn(testUSSTree, "searchInLoadedItems").mockImplementationOnce(() => Promise.resolve([]));
            jest.spyOn(utils, "resolveQuickPickHelper").mockImplementation(() => Promise.resolve(null));
            createQuickPick.mockReturnValueOnce({
                placeholder: "Select a filter",
                activeItems: null,
                ignoreFocusOut: true,
                items: null,
                value: null,
                show: jest.fn(()=>{
                    return {};
                }),
                onDidChangeValue: jest.fn(()=>{
                    return {};
                }),
                dispose: jest.fn(()=>{
                    return {};
                })
            });

            await sharedActions.searchInAllLoadedItems(testTree, testUSSTree);

            expect(mockAddHistory).toBeCalledTimes(0);
            mockAddHistory.mockReset();
        });
        showQuickPick.mockReset();
        showInputBox.mockReset();
        showInformationMessage.mockReset();
    });

    describe("Add USS Session Unit Test", () => {
        const qpItem: vscode.QuickPickItem = new utils.FilterDescriptor("\uFF0B " + "Create a new filter");

        beforeEach(() => {
            Object.defineProperty(Profiles, "getInstance", {
                value: jest.fn(() => {
                    return {
                        allProfiles: [{name: "firstName"}, {name: "secondName"}],
                        defaultProfile: {name: "firstName"},
                        createNewConnection: jest.fn(()=>{
                            return {newprofile: "fake"};
                        }),
                        listProfile: jest.fn(()=>{
                            return {};
                        }),
                        loadNamedProfile: mockLoadNamedProfile
                    };
                })
            });
            const resolveQuickPickHelper = jest.spyOn(utils, "resolveQuickPickHelper").mockImplementation(
                () => Promise.resolve(qpItem)
            );
        });

        afterEach(() => {
            showQuickPick.mockReset();
            showInputBox.mockReset();
            showInformationMessage.mockReset();
        });

        it("Testing that addZoweSession will cancel if there is no profile name", async () => {
            showQuickPick.mockReset();
            showInputBox.mockReset();
            showInformationMessage.mockReset();
            const entered = undefined;
            // Assert edge condition user cancels the input path box
            createQuickPick.mockReturnValue({
                placeholder: "Choose \"Create new...\" to define a new profile or select an existing profile to Add to the Data Set Explorer",
                activeItems: [qpItem],
                ignoreFocusOut: true,
                items: [qpItem],
                value: entered,
                show: jest.fn(()=>{
                    return {};
                }),
                hide: jest.fn(()=>{
                    return {};
                }),
                onDidAccept: jest.fn(()=>{
                    return {};
                })
            });

            await extension.addZoweSession(testTree);
            expect(showInformationMessage.mock.calls[0][0]).toEqual("Profile Name was not supplied. Operation Cancelled");
        });

        it("Testing that addZoweSession with supplied profile name", async () => {
            const entered = undefined;
            const addZoweSession = jest.spyOn(extension, "addZoweSession");

            // Assert edge condition user cancels the input path box
            createQuickPick.mockReturnValue({
                placeholder: "Choose \"Create new...\" to define a new profile or select an existing profile to Add to the Data Set Explorer",
                activeItems: [qpItem],
                ignoreFocusOut: true,
                items: [qpItem],
                value: entered,
                show: jest.fn(()=>{
                    return {};
                }),
                hide: jest.fn(()=>{
                    return {};
                }),
                onDidAccept: jest.fn(()=>{
                    return {};
                })
            });

            showInputBox.mockReturnValueOnce("fake");
            await extension.addZoweSession(testUSSTree);
            expect(extension.addZoweSession).toHaveBeenCalled();

        });

        it("Testing that addZoweSession with theia", async () => {
            const entered = "";
            const addZoweSession = jest.spyOn(extension, "addZoweSession");
            Object.defineProperty(globals, "ISTHEIA", { get: () => true });

            // Assert edge condition user cancels the input path box
            createQuickPick.mockReturnValue({
                placeholder: "Choose \"Create new...\" to define a new profile or select an existing profile to Add to the Data Set Explorer",
                activeItems: [qpItem],
                ignoreFocusOut: true,
                items: [qpItem],
                value: entered,
                label: "firstName",
                show: jest.fn(()=>{
                    return {};
                }),
                hide: jest.fn(()=>{
                    return {};
                }),
                onDidAccept: jest.fn(()=>{
                    return {};
                })
            });

            const resolveQuickPickHelper = jest.spyOn(utils, "resolveQuickPickHelper").mockImplementation(
                () => Promise.resolve(createQuickPick())
            );

            await extension.addZoweSession(testUSSTree);
            expect(extension.addZoweSession).toHaveBeenCalled();

            Object.defineProperty(globals, "ISTHEIA", { get: () => false });
        });

        it("Testing that addZoweSession with theia fails if no choice", async () => {
            const entered = null;
            const addZoweSession = jest.spyOn(extension, "addZoweSession");
            Object.defineProperty(globals, "ISTHEIA", { get: () => true });

            // Assert edge condition user cancels the input path box
            createQuickPick.mockReturnValue({
                placeholder: "Choose \"Create new...\" to define a new profile or select an existing profile to Add to the Data Set Explorer",
                activeItems: [],
                ignoreFocusOut: true,
                items: [],
                value: null,
                label: "firstName",
                show: jest.fn(()=>{
                    return {};
                }),
                hide: jest.fn(()=>{
                    return {};
                }),
                onDidAccept: jest.fn(()=>{
                    return {};
                })
            });

            const resolveQuickPickHelper = jest.spyOn(utils, "resolveQuickPickHelper").mockImplementation(
                () => Promise.resolve(createQuickPick())
            );

            await extension.addZoweSession(testUSSTree);
            expect(extension.addZoweSession).toHaveBeenCalled();
            expect(showInformationMessage).toHaveBeenCalled();

            Object.defineProperty(globals, "ISTHEIA", { get: () => false });
        });

        it("Testing that addZoweSession with existing profile", async () => {
            const entered = "";
            const addZoweSession = jest.spyOn(extension, "addZoweSession");

            // Assert edge condition user cancels the input path box
            createQuickPick.mockReturnValue({
                placeholder: "Choose \"Create new...\" to define a new profile or select an existing profile to Add to the Data Set Explorer",
                activeItems: [qpItem],
                ignoreFocusOut: true,
                items: [qpItem],
                value: entered,
                label: "firstName",
                show: jest.fn(()=>{
                    return {};
                }),
                hide: jest.fn(()=>{
                    return {};
                }),
                onDidAccept: jest.fn(()=>{
                    return {};
                })
            });

            const resolveQuickPickHelper = jest.spyOn(utils, "resolveQuickPickHelper").mockImplementation(
                () => Promise.resolve(createQuickPick())
            );

            await extension.addZoweSession(testUSSTree);
            expect(extension.addZoweSession).toHaveBeenCalled();
        });

        it("Testing that addZoweSession with supplied resolveQuickPickHelper", async () => {
            const entered = "fake";
            const addZoweSession = jest.spyOn(extension, "addZoweSession");

            // Assert edge condition user cancels the input path box
            createQuickPick.mockReturnValue({
                placeholder: "Choose \"Create new...\" to define a new profile or select an existing profile to Add to the Data Set Explorer",
                activeItems: [qpItem],
                ignoreFocusOut: true,
                items: [qpItem],
                value: entered,
                show: jest.fn(()=>{
                    return {};
                }),
                hide: jest.fn(()=>{
                    return {};
                }),
                onDidAccept: jest.fn(()=>{
                    return {};
                })
            });

            await extension.addZoweSession(testUSSTree);
            expect(extension.addZoweSession).toHaveBeenCalled();

        });

        it("Testing that addZoweSession with undefined profile", async () => {
            const entered = "";
            const addZoweSession = jest.spyOn(extension, "addZoweSession");

            // Assert edge condition user cancels the input path box
            createQuickPick.mockReturnValue({
                placeholder: "Choose \"Create new...\" to define a new profile or select an existing profile to Add to the Data Set Explorer",
                activeItems: [qpItem],
                ignoreFocusOut: true,
                items: [qpItem],
                value: entered,
                label: undefined,
                show: jest.fn(()=>{
                    return {};
                }),
                hide: jest.fn(()=>{
                    return {};
                }),
                onDidAccept: jest.fn(()=>{
                    return {};
                })
            });

            const resolveQuickPickHelper = jest.spyOn(utils, "resolveQuickPickHelper").mockImplementation(
                () => Promise.resolve(createQuickPick())
            );

            await extension.addZoweSession(testUSSTree);
            expect(extension.addZoweSession).toHaveBeenCalled();

        });


        it("Testing that addZoweSession if createNewConnection is invalid", async () => {
            const entered = "fake";
            const addZoweSession = jest.spyOn(extension, "addZoweSession");

            Object.defineProperty(Profiles, "getInstance", {
                value: jest.fn(() => {
                    return {
                        allProfiles: [{name: "firstName"}, {name: "secondName"}],
                        defaultProfile: {name: "firstName"},
                        listProfile: jest.fn(()=>{
                            return {};
                        }),
                        loadNamedProfile: mockLoadNamedProfile
                    };
                })
            });

            // Assert edge condition user cancels the input path box
            createQuickPick.mockReturnValue({
                placeholder: "Choose \"Create new...\" to define a new profile or select an existing profile to Add to the Data Set Explorer",
                activeItems: [qpItem],
                ignoreFocusOut: true,
                items: [qpItem],
                value: entered,
                show: jest.fn(()=>{
                    return {};
                }),
                hide: jest.fn(()=>{
                    return {};
                }),
                onDidAccept: jest.fn(()=>{
                    return {};
                })
            });

            await extension.addZoweSession(testUSSTree);
            expect(extension.addZoweSession).toHaveBeenCalled();

        });

        it("Testing that addZoweSession if listProfile is invalid", async () => {
            const entered = "fake";
            const addZoweSession = jest.spyOn(extension, "addZoweSession");

            Object.defineProperty(Profiles, "getInstance", {
                value: jest.fn(() => {
                    return {
                        allProfiles: [{name: "firstName"}, {name: "secondName"}],
                        defaultProfile: {name: "firstName"},
                        createNewConnection: jest.fn(()=>{
                            return {};
                        }),
                        loadNamedProfile: mockLoadNamedProfile
                    };
                })
            });

            // Assert edge condition user cancels the input path box
            createQuickPick.mockReturnValue({
                placeholder: "Choose \"Create new...\" to define a new profile or select an existing profile to Add to the Data Set Explorer",
                activeItems: [qpItem],
                ignoreFocusOut: true,
                items: [qpItem],
                value: entered,
                show: jest.fn(()=>{
                    return {};
                }),
                hide: jest.fn(()=>{
                    return {};
                }),
                onDidAccept: jest.fn(()=>{
                    return {};
                })
            });

            await extension.addZoweSession(testUSSTree);
            expect(extension.addZoweSession).toHaveBeenCalled();

        });
    });

  // TODO Node tests
    it("Testing that open is executed successfully", async () => {
        ussFile.mockReset();
        openTextDocument.mockReset();
        showTextDocument.mockReset();
        showErrorMessage.mockReset();
        existsSync.mockReset();
        withProgress.mockReset();

        Object.defineProperty(Profiles, "getInstance", {
            value: jest.fn(() => {
                return {
                    allProfiles: [{name: "firstName"}, {name: "secondName"}],
                    defaultProfile: {name: "firstName"},
                    getDefaultProfile: mockLoadNamedProfile,
                    promptCredentials: jest.fn(()=> {
                        return ["fake", "fake", "fake"];
                    }),
                    loadNamedProfile: mockLoadNamedProfile,
                    usesSecurity: true,
                    validProfile: ValidProfileEnum.VALID,
                    checkCurrentProfile: jest.fn(),
                    getProfiles: jest.fn(() => {
                        return [{name: profileOne.name, profile: profileOne}, {name: profileOne.name, profile: profileOne}];
                    }),
                    refresh: jest.fn(),
                };
            })
        });

        const node = new ZoweUSSNode("node", vscode.TreeItemCollapsibleState.None, ussNode, session, "/", false, profileOne.name);
        const parent = new ZoweUSSNode("parent", vscode.TreeItemCollapsibleState.Collapsed, ussNode, null, "/", false, profileOne.name);
        const child = new ZoweUSSNode("child", vscode.TreeItemCollapsibleState.None, parent, null, "/parent", false, profileOne.name);

        const isBinSpy = jest.spyOn(ussApi, "isFileTagBinOrAscii");
        existsSync.mockReturnValue(null);
        openTextDocument.mockResolvedValueOnce("test.doc");

        ussFile.mockReturnValueOnce(fileResponse);
        withProgress.mockReturnValue(fileResponse);

        await node.openUSS(false, true, testUSSTree);

        expect(existsSync.mock.calls.length).toBe(1);
        expect(existsSync.mock.calls[0][0]).toBe(path.join(globals.USS_DIR, "/" + node.mProfileName + "/", node.fullPath));
        expect(isFileTagBinOrAscii.mock.calls.length).toBe(1);
        expect(isFileTagBinOrAscii.mock.calls[0][0]).toBe(session);
        expect(isFileTagBinOrAscii.mock.calls[0][1]).toBe(node.fullPath);
        expect(withProgress).toBeCalledWith(
            {
                location: vscode.ProgressLocation.Notification,
                title: "Opening USS file..."
            }, expect.any(Function)
        );
        withProgress(downloadUSSFile);
        expect(withProgress).toBeCalledWith(downloadUSSFile);
        expect(openTextDocument.mock.calls.length).toBe(1);
        expect(openTextDocument.mock.calls[0][0]).toBe(node.getUSSDocumentFilePath());
        expect(showTextDocument.mock.calls.length).toBe(1);
        expect(showTextDocument.mock.calls[0][0]).toBe("test.doc");

        openTextDocument.mockResolvedValueOnce("test.doc");
        const node2 = new ZoweUSSNode("usstest", vscode.TreeItemCollapsibleState.None, ussNode, null, null);

        await node2.openUSS(false, true, testUSSTree);

        ussFile.mockReset();
        openTextDocument.mockReset();
        showTextDocument.mockReset();
        existsSync.mockReset();

        existsSync.mockReturnValue("exists");
        showTextDocument.mockRejectedValueOnce(Error("testError"));

        try {
            await child.openUSS(false, true, testUSSTree);
        } catch (err) {
            // do nothing
        }

        expect(ussFile.mock.calls.length).toBe(0);
        expect(openTextDocument.mock.calls.length).toBe(1);
        expect(openTextDocument.mock.calls[0][0]).toBe(child.getUSSDocumentFilePath());
        expect(showTextDocument.mock.calls.length).toBe(1);
        expect(showErrorMessage.mock.calls.length).toBe(1);
        expect(showErrorMessage.mock.calls[0][0]).toBe("testError Error: testError");

        const child2 = new ZoweUSSNode("child", vscode.TreeItemCollapsibleState.None, node2, null, null);
        try {
            await child2.openUSS(false, true, testUSSTree);
        } catch (err) {
            // do nothing
        }

        ussFile.mockReset();
        openTextDocument.mockReset();
        showTextDocument.mockReset();
        existsSync.mockReset();
        showErrorMessage.mockReset();

        const badparent = new ZoweUSSNode("parent", vscode.TreeItemCollapsibleState.Collapsed, ussNode, null, null);
        badparent.contextValue = "turnip";
        const brat = new ZoweUSSNode("brat", vscode.TreeItemCollapsibleState.None, badparent, null, null);
        try {
            await brat.openUSS(false, true, testUSSTree);
// tslint:disable-next-line: no-empty
        } catch (err) {
        }
        expect(ussFile.mock.calls.length).toBe(0);
        expect(showErrorMessage.mock.calls.length).toBe(2);
        expect(showErrorMessage.mock.calls[0][0]).toBe("open() called from invalid node.");
        expect(showErrorMessage.mock.calls[1][0]).toBe("open() called from invalid node. Error: open() called from invalid node.");
    });

    // TODO Node tests
    it("Tests that openUSS executes successfully with favored files", async () => {
        ussFile.mockReset();
        openTextDocument.mockReset();
        showTextDocument.mockReset();

        ussFile.mockReturnValueOnce(fileResponse);

        openTextDocument.mockResolvedValueOnce("test.doc");

        Object.defineProperty(Profiles, "getInstance", {
            value: jest.fn(() => {
                return {
                    allProfiles: [{name: "firstName"}, {name: "secondName"}],
                    defaultProfile: {name: "firstName"},
                    getDefaultProfile: mockLoadNamedProfile,
                    promptCredentials: jest.fn(()=> {
                        return ["fake", "fake", "fake"];
                    }),
                    loadNamedProfile: mockLoadNamedProfile,
                    usesSecurity: true,
                    validProfile: ValidProfileEnum.VALID,
                    checkCurrentProfile: jest.fn(),
                    getProfiles: jest.fn(() => {
                        return [{name: profileOne.name, profile: profileOne}, {name: profileOne.name, profile: profileOne}];
                    }),
                    refresh: jest.fn(),
                };
            })
        });

        // Set up mock favorite session
        const favoriteSession = new ZoweUSSNode("Favorites", vscode.TreeItemCollapsibleState.Collapsed, null, session, null, false, profileOne.name);
        favoriteSession.contextValue = globals.FAVORITE_CONTEXT;

        // Set up favorited nodes (directly under Favorites)
        const favoriteFile = new ZoweUSSNode("favFile", vscode.TreeItemCollapsibleState.None, favoriteSession, session, "/", false, profileOne.name);
        favoriteFile.contextValue = globals.DS_TEXT_FILE_CONTEXT + globals.FAV_SUFFIX;
        const favoriteParent = new ZoweUSSNode("favParent", vscode.TreeItemCollapsibleState.Collapsed, favoriteSession, null, "/",
            false, profileOne.name);
        favoriteParent.contextValue = globals.USS_DIR_CONTEXT + globals.FAV_SUFFIX;
        // Set up child of favoriteDir - make sure we can open the child of a favored directory
        const child = new ZoweUSSNode("favChild", vscode.TreeItemCollapsibleState.Collapsed, favoriteParent, null, "/favDir", false, profileOne.name);
        child.contextValue = globals.DS_TEXT_FILE_CONTEXT;

        // For each node, make sure that code below the log.debug statement is execute
        await favoriteFile.openUSS(false, true, testUSSTree);
        expect(showTextDocument.mock.calls.length).toBe(1);
        showTextDocument.mockReset();
        ussFile.mockReturnValueOnce(fileResponse);
        await child.openUSS(false, true, testUSSTree);
        expect(showTextDocument.mock.calls.length).toBe(1);
        showTextDocument.mockReset();
    });

    // TODO Node tests
    it("Testing that open is executed successfully when chtag says binary", async () => {
        ussFile.mockReset();
        openTextDocument.mockReset();
        showTextDocument.mockReset();
        showErrorMessage.mockReset();
        existsSync.mockReset();
        withProgress.mockReset();

        Object.defineProperty(Profiles, "getInstance", {
            value: jest.fn(() => {
                return {
                    allProfiles: [{name: "firstName"}, {name: "secondName"}],
                    defaultProfile: {name: "firstName"},
                    getDefaultProfile: mockLoadNamedProfile,
                    promptCredentials: jest.fn(()=> {
                        return ["fake", "fake", "fake"];
                    }),
                    loadNamedProfile: mockLoadNamedProfile,
                    usesSecurity: true,
                    validProfile: ValidProfileEnum.VALID,
                    checkCurrentProfile: jest.fn(),
                    getProfiles: jest.fn(() => {
                        return [{name: profileOne.name, profile: profileOne}, {name: profileOne.name, profile: profileOne}];
                    }),
                    refresh: jest.fn(),
                };
            })
        });

        const node = new ZoweUSSNode("node", vscode.TreeItemCollapsibleState.None, ussNode, session, "/", false, ussNode.getProfileName());
        const parent = new ZoweUSSNode("parent", vscode.TreeItemCollapsibleState.Collapsed, ussNode, null, "/");
        const child = new ZoweUSSNode("child", vscode.TreeItemCollapsibleState.None, parent, null, "/parent");

        isFileTagBinOrAscii.mockReturnValue(true);
        existsSync.mockReturnValue(null);
        openTextDocument.mockResolvedValueOnce("test.doc");

        withProgress.mockReturnValue(fileResponse);

        await node.openUSS(false, true, testUSSTree);

        expect(existsSync.mock.calls.length).toBe(1);
        expect(existsSync.mock.calls[0][0]).toBe(path.join(globals.USS_DIR, "/" + node.getProfileName() + "/", node.fullPath));
        expect(withProgress).toBeCalledWith(
            {
                location: vscode.ProgressLocation.Notification,
                title: "Opening USS file..."
            }, expect.any(Function)
        );
        withProgress(downloadUSSFile);
        expect(withProgress).toBeCalledWith(downloadUSSFile);
        expect(openTextDocument.mock.calls.length).toBe(1);
        expect(openTextDocument.mock.calls[0][0]).toBe(node.getUSSDocumentFilePath());
        expect(showTextDocument.mock.calls.length).toBe(1);
        expect(showTextDocument.mock.calls[0][0]).toBe("test.doc");
    });

        // TODO Node tests
    it("Testing that that openUSS credentials prompt is executed successfully", async () => {
        showQuickPick.mockReset();
        showInputBox.mockReset();
        showTextDocument.mockReset();
        openTextDocument.mockReset();
        const sessionwocred = new imperative.Session({
            user: "",
            password: "",
            hostname: "fake",
            port: 443,
            protocol: "https",
            type: "basic",
        });

        ussFile.mockReturnValueOnce(fileResponse);
        const dsNode = new ZoweUSSNode("testSess", vscode.TreeItemCollapsibleState.Expanded, ussNode, sessionwocred, null);
        dsNode.contextValue = globals.USS_SESSION_CONTEXT;
        Object.defineProperty(Profiles, "getInstance", {
            value: jest.fn(() => {
                return {
                    allProfiles: [{name: "firstName", profile: {user:undefined, password: undefined}}, {name: "secondName"}],
                    defaultProfile: {name: "firstName"},
                    promptCredentials: jest.fn(()=> {
                        return ["fake", "fake", "fake"];
                    }),
                    loadNamedProfile: mockLoadNamedProfile,
                    validProfile: ValidProfileEnum.VALID,
                    checkCurrentProfile: jest.fn(),
                };
            })
        });

        showInputBox.mockReturnValueOnce("fake");
        showInputBox.mockReturnValueOnce("fake");

        await dsNode.openUSS(false, true, testUSSTree);
        expect(openTextDocument.mock.calls.length).toBe(1);
        expect(showTextDocument.mock.calls.length).toBe(1);
    });

    it("Testing that that openUSS credentials prompt works with favorites", async () => {
        showTextDocument.mockReset();
        openTextDocument.mockReset();
        showQuickPick.mockReset();
        showInputBox.mockReset();
        const sessionwocred = new imperative.Session({
            user: "",
            password: "",
            hostname: "fake",
            port: 443,
            protocol: "https",
            type: "basic",
        });
        const dsNode = new ZoweUSSNode("testSess", vscode.TreeItemCollapsibleState.Expanded, ussNode, sessionwocred, null);
        dsNode.contextValue = globals.USS_DIR_CONTEXT + globals.FAV_SUFFIX;
        Object.defineProperty(Profiles, "getInstance", {
            value: jest.fn(() => {
                return {
                    allProfiles: [{name: "firstName", profile: {user:undefined, password: undefined}}, {name: "secondName"}],
                    defaultProfile: {name: "firstName"},
                    promptCredentials: jest.fn(()=> {
                        return ["fake", "fake", "fake"];
                    }),
                    loadNamedProfile: mockLoadNamedProfile,
                    validProfile: ValidProfileEnum.VALID,
                    checkCurrentProfile: jest.fn(),
                };
            })
        });

        showInputBox.mockReturnValueOnce("fake");
        showInputBox.mockReturnValueOnce("fake");

        ussFile.mockReturnValueOnce(fileResponse);

        await dsNode.openUSS(false, true, testUSSTree);
        expect(openTextDocument.mock.calls.length).toBe(1);
        expect(showTextDocument.mock.calls.length).toBe(1);
    });

    it("Testing that that openUSS credentials prompt with favorites ends in error", async () => {
        showTextDocument.mockReset();
        openTextDocument.mockReset();
        showQuickPick.mockReset();
        showInputBox.mockReset();
        const sessionwocred = new imperative.Session({
            user: "",
            password: "",
            hostname: "fake",
            port: 443,
            protocol: "https",
            type: "basic",
        });
        const dsNode = new ZoweUSSNode("testSess", vscode.TreeItemCollapsibleState.Expanded, ussNode, sessionwocred, null);
        dsNode.contextValue = globals.USS_DIR_CONTEXT + globals.FAV_SUFFIX;
        Object.defineProperty(Profiles, "getInstance", {
            value: jest.fn(() => {
                return {
                    allProfiles: [{name: "firstName", profile: {user:undefined, password: undefined}}, {name: "secondName"}],
                    defaultProfile: {name: "firstName"},
                    validProfile: ValidProfileEnum.INVALID,
                    checkCurrentProfile: jest.fn(),
                    promptCredentials: jest.fn(()=> {
                        return [undefined, undefined, undefined];
                    }),
                    loadNamedProfile: mockLoadNamedProfile
                };
            })
        });

        showInputBox.mockReturnValueOnce("fake");
        showInputBox.mockReturnValueOnce("fake");
        const spyopenUSS = jest.spyOn(dsNode, "openUSS");
        await dsNode.openUSS(false, true, testUSSTree);
        expect(Profiles.getInstance().validProfile).toBe(ValidProfileEnum.INVALID);
    });

    it("Testing that that openUSS credentials prompt ends in error", async () => {
        showTextDocument.mockReset();
        openTextDocument.mockReset();
        showQuickPick.mockReset();
        showInputBox.mockReset();
        const sessionwocred = new imperative.Session({
            user: "",
            password: "",
            hostname: "fake",
            port: 443,
            protocol: "https",
            type: "basic",
        });
        const dsNode = new ZoweUSSNode("testSess", vscode.TreeItemCollapsibleState.Expanded, ussNode, sessionwocred, null);
        dsNode.contextValue = globals.USS_SESSION_CONTEXT;
        Object.defineProperty(Profiles, "getInstance", {
            value: jest.fn(() => {
                return {
                    allProfiles: [{name: "firstName", profile: {user:undefined, password: undefined}}, {name: "secondName"}],
                    defaultProfile: {name: "firstName"},
                    validProfile: ValidProfileEnum.INVALID,
                    checkCurrentProfile: jest.fn(),
                    loadNamedProfile: mockLoadNamedProfile
                };
            })
        });

        await dsNode.openUSS(false, true, testUSSTree);
        expect(Profiles.getInstance().validProfile).toBe(ValidProfileEnum.INVALID);
        showQuickPick.mockReset();
        showInputBox.mockReset();
        showInformationMessage.mockReset();
        showErrorMessage.mockReset();
    });

    it("Testing that saveUSSFile is executed successfully", async () => {
        withProgress.mockReset();

        const testDoc: vscode.TextDocument = {
            fileName: path.join(globals.USS_DIR, "usstest", "/u/myuser/testFile"),
            uri: null,
            isUntitled: null,
            languageId: null,
            version: null,
            isDirty: null,
            isClosed: null,
            save: null,
            eol: null,
            lineCount: null,
            lineAt: null,
            offsetAt: null,
            positionAt: null,
            getText: null,
            getWordRangeAtPosition: null,
            validateRange: null,
            validatePosition: null
        };

        const testResponse = {
            success: true,
            commandResponse: "",
            apiResponse: {
                items: []
            }
        };

        fileList.mockResolvedValueOnce(testResponse);
        ussNode.mProfileName = "usstest";
        ussNode.dirty = true;
        const node = new ZoweUSSNode("u/myuser/testFile", vscode.TreeItemCollapsibleState.None, ussNode, null, "/");
        ussNode.children.push(node);
        testUSSTree.getChildren.mockReturnValueOnce([
            new ZoweUSSNode("testFile", vscode.TreeItemCollapsibleState.None, ussNode, null, "/"), sessNode]);
        testResponse.apiResponse.items = [{name: "testFile", mode: "-rwxrwx"}];
        fileToUSSFile.mockReset();
        showErrorMessage.mockReset();
        concatChildNodes.mockReset();
        const mockGetEtag = jest.spyOn(node, "getEtag").mockImplementation(() => "123");
        testResponse.success = true;
        fileToUSSFile.mockResolvedValue(testResponse);
        withProgress.mockReturnValueOnce(testResponse);
        concatChildNodes.mockReturnValueOnce([ussNode.children[0]]);
        await ussActions.saveUSSFile(testDoc, testUSSTree);

        expect(concatChildNodes.mock.calls.length).toBe(1);
        expect(mockGetEtag).toBeCalledTimes(1);
        expect(mockGetEtag).toReturnWith("123");

        concatChildNodes.mockReset();
        concatChildNodes.mockReturnValueOnce([ussNode.children[0]]);
        testResponse.success = false;
        testResponse.commandResponse = "Save failed";
        fileToUSSFile.mockResolvedValueOnce(testResponse);
        withProgress.mockReturnValueOnce(testResponse);

        await ussActions.saveUSSFile(testDoc, testUSSTree);

        expect(showErrorMessage.mock.calls.length).toBe(1);
        expect(showErrorMessage.mock.calls[0][0]).toBe("Save failed");

        concatChildNodes.mockReset();
        concatChildNodes.mockReturnValueOnce([ussNode.children[0]]);
        showErrorMessage.mockReset();
        withProgress.mockRejectedValueOnce(Error("Test Error"));

        await ussActions.saveUSSFile(testDoc, testUSSTree);
        expect(showErrorMessage.mock.calls.length).toBe(1);
        expect(showErrorMessage.mock.calls[0][0]).toBe("Test Error Error: Test Error");

        concatChildNodes.mockReset();
        concatChildNodes.mockReturnValueOnce([ussNode.children[0]]);
        showWarningMessage.mockReset();
        testResponse.success = false;
        testResponse.commandResponse = "Rest API failure with HTTP(S) status 412";
        testDoc.getText = jest.fn();
        ussFile.mockReset();
        withProgress.mockRejectedValueOnce(Error("Rest API failure with HTTP(S) status 412"));
        const downloadResponse = {
            success: true,
            commandResponse: "",
            apiResponse: {
                etag: ""
            }
        };
        ussFile.mockResolvedValueOnce(downloadResponse);
        try {
            await ussActions.saveUSSFile(testDoc, testUSSTree);
        } catch (e) {
            // this is OK. We are interested in the next expect (showWarninMessage) to fullfil
            expect(e.message).toBe("vscode.Position is not a constructor");
        }
        expect(showWarningMessage.mock.calls[0][0]).toBe("Remote file has been modified in the meantime.\nSelect 'Compare' to resolve the conflict.");
    });

    describe("Add Jobs Session Unit Test", () => {
        const qpItem: vscode.QuickPickItem = new utils.FilterDescriptor("\uFF0B " + "Create a new filter");

        beforeEach(() => {
            Object.defineProperty(Profiles, "getInstance", {
                value: jest.fn(() => {
                    return {
                        allProfiles: [{name: "firstName"}, {name: "secondName"}],
                        defaultProfile: {name: "firstName"},
                        createNewConnection: jest.fn(()=>{
                            return {newprofile: "fake"};
                        }),
                        listProfile: jest.fn(()=>{
                            return {};
                        }),
                        loadNamedProfile: mockLoadNamedProfile
                    };
                })
            });
            const resolveQuickPickHelper = jest.spyOn(utils, "resolveQuickPickHelper").mockImplementation(
                () => Promise.resolve(qpItem)
            );
        });

        afterEach(() => {
            showQuickPick.mockReset();
            showInputBox.mockReset();
            showInformationMessage.mockReset();
        });

        it("tests the refresh Jobs Server for prompt credentials", async () => {
            showQuickPick.mockReset();
            showInputBox.mockReset();
            const addJobsSession = jest.spyOn(jobActions, "refreshJobsServer");
            Object.defineProperty(Profiles, "getInstance", {
                value: jest.fn(() => {
                    return {
                        allProfiles: [{name: "firstName", profile: {user:undefined, password: undefined}}, {name: "secondName"}],
                        defaultProfile: {name: "firstName"},
                        validProfile: ValidProfileEnum.VALID,
                        checkCurrentProfile: jest.fn(),
                        promptCredentials: jest.fn(()=> {
                            return ["fake", "fake", "fake"];
                        }),
                    };
                })
            });
            const sessionwocred = new imperative.Session({
                user: "",
                password: "",
                hostname: "fake",
                protocol: "https",
                type: "basic",
            });
            createBasicZosmfSession.mockReturnValue(sessionwocred);
            const newjobNode = new Job("jobtest", vscode.TreeItemCollapsibleState.Expanded, jobNode, sessionwocred, iJob, jobNode.getProfile());
            newjobNode.contextValue = "server";
            newjobNode.contextValue = "server";
            await jobActions.refreshJobsServer(newjobNode, testJobsTree);
            expect(jobActions.refreshJobsServer).toHaveBeenCalled();
        });

        it("tests the refresh Jobs Server for prompt credentials, favorites route", async () => {
            showQuickPick.mockReset();
            showInputBox.mockReset();
            const addJobsSession = jest.spyOn(jobActions, "refreshJobsServer");
            Object.defineProperty(Profiles, "getInstance", {
                value: jest.fn(() => {
                    return {
                        allProfiles: [{name: "firstName", profile: {user:undefined, password: undefined}}, {name: "secondName"}],
                        defaultProfile: {name: "firstName"},
                        validProfile: ValidProfileEnum.VALID,
                        checkCurrentProfile: jest.fn(),
                        promptCredentials: jest.fn(()=> {
                            return ["fake", "fake", "fake"];
                        }),
                    };
                })
            });
            const sessionwocred = new imperative.Session({
                user: "",
                password: "",
                hostname: "fake",
                protocol: "https",
                type: "basic",
            });
            createBasicZosmfSession.mockReturnValue(sessionwocred);
            const newjobNode = new Job("jobtest", vscode.TreeItemCollapsibleState.Expanded, jobNode, sessionwocred, iJob, jobNode.getProfile());
            newjobNode.contextValue = globals.JOBS_SESSION_CONTEXT + globals.FAV_SUFFIX;
            await jobActions.refreshJobsServer(newjobNode, testJobsTree);
            expect(jobActions.refreshJobsServer).toHaveBeenCalled();
        });

        it("tests the refresh Jobs Server for prompt credentials with favorites that ends in error", async () => {
            showQuickPick.mockReset();
            showInputBox.mockReset();
            const addJobsSession = jest.spyOn(jobActions, "refreshJobsServer");
            Object.defineProperty(Profiles, "getInstance", {
                value: jest.fn(() => {
                    return {
                        allProfiles: [{name: "firstName", profile: {user:undefined, password: undefined}}, {name: "secondName"}],
                        defaultProfile: {name: "firstName"},
                        validProfile: ValidProfileEnum.VALID,
                        checkCurrentProfile: jest.fn(),
                        promptCredentials: jest.fn(()=> {
                            return [undefined, undefined, undefined];
                        }),
                    };
                })
            });
            const sessionwocred = new imperative.Session({
                user: "",
                password: "",
                hostname: "fake",
                protocol: "https",
                type: "basic",
            });
            createBasicZosmfSession.mockReturnValue(sessionwocred);
            const newjobNode = new Job("jobtest", vscode.TreeItemCollapsibleState.Expanded, jobNode, sessionwocred, iJob, jobNode.getProfile());
            newjobNode.contextValue = globals.JOBS_SESSION_CONTEXT + globals.FAV_SUFFIX;
            const spyopenPS = jest.spyOn(jobActions, "refreshJobsServer");
            await jobActions.refreshJobsServer(newjobNode, testJobsTree);
            expect(jobActions.refreshJobsServer).toHaveBeenCalled();
        });

        it("tests the refresh Jobs Server", async () => {
            showQuickPick.mockReset();
            showInputBox.mockReset();
            const addJobsSession = jest.spyOn(jobActions, "refreshJobsServer");
            Object.defineProperty(Profiles, "getInstance", {
                value: jest.fn(() => {
                    return {
                        allProfiles: [{name: "firstName", profile: {user:undefined, password: undefined}}, {name: "secondName"}],
                        defaultProfile: {name: "firstName"},
                        validProfile: ValidProfileEnum.VALID,
                        checkCurrentProfile: jest.fn(),
                        promptCredentials: jest.fn(()=> {
                            return ["fake", "fake", "fake"];
                        }),
                    };
                })
            });

            createBasicZosmfSession.mockReturnValue(session);
            const newjobNode = new Job("jobtest", vscode.TreeItemCollapsibleState.Expanded, jobNode, session, iJob, jobNode.getProfile());
            newjobNode.contextValue = "server";
            newjobNode.contextValue = "server";
            await jobActions.refreshJobsServer(newjobNode, testJobsTree);
            expect(jobActions.refreshJobsServer).toHaveBeenCalled();
        });

        it("tests the refresh Jobs Server with invalid prompt credentials", async () => {
            showQuickPick.mockReset();
            showInputBox.mockReset();
            const addJobsSession = jest.spyOn(jobActions, "refreshJobsServer");
            Object.defineProperty(Profiles, "getInstance", {
                value: jest.fn(() => {
                    return {
                        allProfiles: [{name: "firstName", profile: {user:undefined, password: undefined}}, {name: "secondName"}],
                        defaultProfile: {name: "firstName"},
                        validProfile: ValidProfileEnum.VALID,
                        checkCurrentProfile: jest.fn(),
                    };
                })
            });

            const sessionwocred = new imperative.Session({
                user: "",
                password: "",
                hostname: "fake",
                protocol: "https",
                type: "basic",
            });
            createBasicZosmfSession.mockReturnValue(sessionwocred);
            const newjobNode = new Job("jobtest", vscode.TreeItemCollapsibleState.Expanded, jobNode, sessionwocred, iJob, jobNode.getProfile());
            newjobNode.contextValue = "server";
            newjobNode.contextValue = "server";
            await jobActions.refreshJobsServer(newjobNode, testJobsTree);
            expect(jobActions.refreshJobsServer).toHaveBeenCalled();
        });

        it("Testing that addJobsSession will cancel if there is no profile name", async () => {
            const entered = undefined;

            // Assert edge condition user cancels the input path box
            createQuickPick.mockReturnValue({
                placeholder: "Choose \"Create new...\" to define a new profile or select an existing profile to Add to the Data Set Explorer",
                activeItems: [qpItem],
                ignoreFocusOut: true,
                items: [qpItem],
                value: entered,
                show: jest.fn(()=>{
                    return {};
                }),
                hide: jest.fn(()=>{
                    return {};
                }),
                onDidAccept: jest.fn(()=>{
                    return {};
                })
            });

            await extension.addZoweSession(testJobsTree);
            expect(showInformationMessage.mock.calls[0][0]).toEqual("Profile Name was not supplied. Operation Cancelled");
        });

        it("Testing that addJobsSession with supplied profile name", async () => {
            const entered = undefined;
            const addJobsSession = jest.spyOn(extension, "addZoweSession");

            // Assert edge condition user cancels the input path box
            createQuickPick.mockReturnValue({
                placeholder: "Choose \"Create new...\" to define a new profile or select an existing profile to Add to the Data Set Explorer",
                activeItems: [qpItem],
                ignoreFocusOut: true,
                items: [qpItem],
                value: entered,
                show: jest.fn(()=>{
                    return {};
                }),
                hide: jest.fn(()=>{
                    return {};
                }),
                onDidAccept: jest.fn(()=>{
                    return {};
                })
            });

            showInputBox.mockReturnValueOnce("fake");
            await extension.addZoweSession(testJobsTree);
            expect(extension.addZoweSession).toHaveBeenCalled();

        });

        it("Testing that addJobsSession with existing profile", async () => {
            const entered = "";
            const addJobsSession = jest.spyOn(extension, "addZoweSession");

            // Assert edge condition user cancels the input path box
            createQuickPick.mockReturnValue({
                placeholder: "Choose \"Create new...\" to define a new profile or select an existing profile to Add to the Data Set Explorer",
                activeItems: [qpItem],
                ignoreFocusOut: true,
                items: [qpItem],
                value: entered,
                label: "firstName",
                show: jest.fn(()=>{
                    return {};
                }),
                hide: jest.fn(()=>{
                    return {};
                }),
                onDidAccept: jest.fn(()=>{
                    return {};
                })
            });

            const resolveQuickPickHelper = jest.spyOn(utils, "resolveQuickPickHelper").mockImplementation(
                () => Promise.resolve(createQuickPick())
            );

            await extension.addZoweSession(testJobsTree);
            expect(extension.addZoweSession).toHaveBeenCalled();
        });

        it("Testing that addJobsSession with supplied resolveQuickPickHelper", async () => {
            const entered = "fake";
            const addJobsSession = jest.spyOn(extension, "addZoweSession");

            // Assert edge condition user cancels the input path box
            createQuickPick.mockReturnValue({
                placeholder: "Choose \"Create new...\" to define a new profile or select an existing profile to Add to the Data Set Explorer",
                activeItems: [qpItem],
                ignoreFocusOut: true,
                items: [qpItem],
                value: entered,
                show: jest.fn(()=>{
                    return {};
                }),
                hide: jest.fn(()=>{
                    return {};
                }),
                onDidAccept: jest.fn(()=>{
                    return {};
                })
            });

            await extension.addZoweSession(testJobsTree);
            expect(extension.addZoweSession).toHaveBeenCalled();

        });

        it("Testing that addJobsSession with undefined profile", async () => {
            const entered = "";
            const addJobsSession = jest.spyOn(extension, "addZoweSession");

            // Assert edge condition user cancels the input path box
            createQuickPick.mockReturnValue({
                placeholder: "Choose \"Create new...\" to define a new profile or select an existing profile to Add to the Data Set Explorer",
                activeItems: [qpItem],
                ignoreFocusOut: true,
                items: [qpItem],
                value: entered,
                label: undefined,
                show: jest.fn(()=>{
                    return {};
                }),
                hide: jest.fn(()=>{
                    return {};
                }),
                onDidAccept: jest.fn(()=>{
                    return {};
                })
            });

            const resolveQuickPickHelper = jest.spyOn(utils, "resolveQuickPickHelper").mockImplementation(
                () => Promise.resolve(createQuickPick())
            );

            await extension.addZoweSession(testJobsTree);
            expect(extension.addZoweSession).toHaveBeenCalled();

        });


        it("Testing that addJobsSession if createNewConnection is invalid", async () => {
            const entered = "fake";
            const addJobsSession = jest.spyOn(extension, "addZoweSession");

            Object.defineProperty(Profiles, "getInstance", {
                value: jest.fn(() => {
                    return {
                        allProfiles: [{name: "firstName"}, {name: "secondName"}],
                        defaultProfile: {name: "firstName"},
                        listProfile: jest.fn(()=>{
                            return {};
                        }),
                        loadNamedProfile: mockLoadNamedProfile
                    };
                })
            });

            // Assert edge condition user cancels the input path box
            createQuickPick.mockReturnValue({
                placeholder: "Choose \"Create new...\" to define a new profile or select an existing profile to Add to the Data Set Explorer",
                activeItems: [qpItem],
                ignoreFocusOut: true,
                items: [qpItem],
                value: entered,
                show: jest.fn(()=>{
                    return {};
                }),
                hide: jest.fn(()=>{
                    return {};
                }),
                onDidAccept: jest.fn(()=>{
                    return {};
                })
            });

            await extension.addZoweSession(testJobsTree);
            expect(extension.addZoweSession).toHaveBeenCalled();

        });

        it("Testing that addJobsSession if listProfile is invalid", async () => {
            const entered = "fake";
            const addJobsSession = jest.spyOn(extension, "addZoweSession");

            Object.defineProperty(Profiles, "getInstance", {
                value: jest.fn(() => {
                    return {
                        allProfiles: [{name: "firstName"}, {name: "secondName"}],
                        defaultProfile: {name: "firstName"},
                        createNewConnection: jest.fn(()=>{
                            return {};
                        }),
                        loadNamedProfile: mockLoadNamedProfile
                    };
                })
            });

            // Assert edge condition user cancels the input path box
            createQuickPick.mockReturnValue({
                placeholder: "Choose \"Create new...\" to define a new profile or select an existing profile to Add to the Data Set Explorer",
                activeItems: [qpItem],
                ignoreFocusOut: true,
                items: [qpItem],
                value: entered,
                show: jest.fn(()=>{
                    return {};
                }),
                hide: jest.fn(()=>{
                    return {};
                }),
                onDidAccept: jest.fn(()=>{
                    return {};
                })
            });

            await extension.addZoweSession(testJobsTree);
            expect(extension.addZoweSession).toHaveBeenCalled();

        });
    });

    it("tests that the prefix is set correctly on the job", async () => {
        showInformationMessage.mockReset();
        showInputBox.mockReset();

        const node = new Job("job", vscode.TreeItemCollapsibleState.None, null, session, null, null);

        showInputBox.mockReturnValueOnce("*");
        await jobActions.setPrefix(node, testJobsTree);

        expect(showInputBox.mock.calls.length).toBe(1);
        expect(showInputBox.mock.calls[0][0]).toEqual({
            prompt: "Prefix"
        });
        expect(showInformationMessage.mock.calls.length).toBe(0);
    });

    it("tests that the owner is set correctly on the job", async () => {
        showInformationMessage.mockReset();
        showInputBox.mockReset();

        const node = new Job("job", vscode.TreeItemCollapsibleState.None, null, session, iJob, profileOne);

        showInputBox.mockReturnValueOnce("OWNER");
        await jobActions.setOwner(node, testJobsTree);

        expect(showInputBox.mock.calls.length).toBe(1);
        expect(showInputBox.mock.calls[0][0]).toEqual({
            prompt: "Owner",
        });
        expect(showInformationMessage.mock.calls.length).toBe(0);
    });

    it("tests that the spool content is opened in a new document", async () => {
        Object.defineProperty(Profiles, "getInstance", {
            value: jest.fn(() => {
                return {
                    validProfile: ValidProfileEnum.VALID,
                    loadNamedProfile: mockLoadNamedProfile,
                    checkCurrentProfile: jest.fn(),
                };
            })
        });
        showTextDocument.mockReset();
        openTextDocument.mockReset();
        await jobActions.getSpoolContent(testJobsTree, "sessionName", iJobFile);
        expect(showTextDocument.mock.calls.length).toBe(1);
    });

    it("tests that the spool content is not opened in a new document", async () => {
        Object.defineProperty(Profiles, "getInstance", {
            value: jest.fn(() => {
                return {
                    allProfiles: [{name: "firstName", profile: {user:undefined, password: undefined}}, {name: "secondName"}],
                    defaultProfile: {name: "firstName"},
                    loadNamedProfile: mockLoadNamedProfile,
                    validProfile: ValidProfileEnum.VALID,
                    checkCurrentProfile: jest.fn(),
                    promptCredentials: jest.fn(()=> {
                        return ["fake", "fake", "fake"];
                    }),
                };
            })
        });
        showErrorMessage.mockReset();
        showTextDocument.mockReset();
        openTextDocument.mockReset();
        await jobActions.getSpoolContent(testJobsTree, undefined, undefined);
        expect(showErrorMessage.mock.calls.length).toBe(1);
    });

    it("tests that the spool content credentials prompt is executed successfully", async () => {
        showTextDocument.mockReset();
        openTextDocument.mockReset();
        const sessionwocred = new imperative.Session({
            user: "",
            password: "",
            hostname: "fake",
            port: 443,
            protocol: "https",
            type: "basic",
        });
        createBasicZosmfSession.mockReturnValue(sessionwocred);
        const newjobNode = new Job("jobtest", vscode.TreeItemCollapsibleState.Expanded, jobNode, sessionwocred, iJob, jobNode.getProfile());
        newjobNode.contextValue = globals.JOBS_SESSION_CONTEXT;
        Object.defineProperty(Profiles, "getInstance", {
            value: jest.fn(() => {
                return {
                    loadNamedProfile: mockLoadNamedProfile,
                    validProfile: ValidProfileEnum.VALID,
                    checkCurrentProfile: jest.fn(),
                    promptCredentials: jest.fn(()=> {
                        return ["fake", "fake", "fake"];
                    }),
                };
            })
        });

        showInputBox.mockReturnValueOnce("fake");
        showInputBox.mockReturnValueOnce("fake");

        await jobActions.getSpoolContent(testJobsTree, newjobNode.label, iJobFile);
        expect(showTextDocument.mock.calls.length).toBe(1);
    });

    it("tests that the spool content credentials prompt ends in error", async () => {
        showTextDocument.mockReset();
        openTextDocument.mockReset();
        const sessionwocred = new imperative.Session({
            user: "",
            password: "",
            hostname: "fake",
            port: 443,
            protocol: "https",
            type: "basic",
        });
        createBasicZosmfSession.mockReturnValue(sessionwocred);
        const newjobNode = new Job("jobtest", vscode.TreeItemCollapsibleState.Expanded, jobNode, sessionwocred, iJob, jobNode.getProfile());
        newjobNode.contextValue = globals.JOBS_SESSION_CONTEXT;
        Object.defineProperty(Profiles, "getInstance", {
            value: jest.fn(() => {
                return {
                    allProfiles: [{name: "firstName", profile: {user:undefined, password: undefined}}, {name: "secondName"}],
                    defaultProfile: {name: "firstName"},
                    validProfile: ValidProfileEnum.INVALID,
                    checkCurrentProfile: jest.fn(),
                    loadNamedProfile: mockLoadNamedProfile
                };
            })
        });

        await jobActions.getSpoolContent(testJobsTree, newjobNode.label, iJobFile);
        expect(Profiles.getInstance().validProfile).toBe(ValidProfileEnum.INVALID);
        showErrorMessage.mockReset();
    });

    it("tests that a stop command is issued", async () => {
        showInformationMessage.mockReset();
        issueSimple.mockReturnValueOnce({commandResponse: "fake response"});
        await jobActions.stopCommand(jobNode);
        expect(showInformationMessage.mock.calls.length).toBe(1);
        expect(showInformationMessage.mock.calls[0][0]).toEqual(
            "Command response: fake response"
        );
    });

    it("tests that a stop command is not issued", async () => {
        showInformationMessage.mockReset();
        issueSimple.mockReturnValueOnce({commandResponse: "fake response"});
        await jobActions.stopCommand(undefined);
        expect(showErrorMessage.mock.calls.length).toBe(1);
    });

    it("tests that a modify command is issued", async () => {
        showInformationMessage.mockReset();
        showInputBox.mockReset();
        showInputBox.mockReturnValue("modify");
        issueSimple.mockReturnValueOnce({commandResponse: "fake response"});
        await jobActions.modifyCommand(jobNode);
        expect(showInformationMessage.mock.calls.length).toBe(1);
        expect(showInformationMessage.mock.calls[0][0]).toEqual(
            "Command response: fake response"
        );
    });

    it("tests that a modify command is not issued", async () => {
        showInformationMessage.mockReset();
        showInputBox.mockReset();
        showInputBox.mockReturnValue("modify");
        issueSimple.mockReturnValueOnce({commandResponse: "fake response"});
        await jobActions.modifyCommand(undefined);
        expect(showErrorMessage.mock.calls.length).toBe(1);
    });

    it("tests that the spool is downloaded", async () => {
        const fileUri = {fsPath: "/tmp/foo"};
        showOpenDialog.mockReturnValue([fileUri]);
        const downloadFileSpy = jest.spyOn(jesApi, "downloadSpoolContent");
        await jobActions.downloadSpool(jobNode);
        expect(showOpenDialog).toBeCalled();
        expect(downloadFileSpy).toBeCalled();
        expect(downloadFileSpy.mock.calls[0][0]).toEqual(
            {
                jobid: jobNode.job.jobid,
                jobname: jobNode.job.jobname,
                outDir: fileUri.fsPath
            }
        );
    });

    it("tests that the spool is not downloaded", async () => {
        const fileUri = {fsPath: "/tmp/foo"};
        showOpenDialog.mockReturnValue([fileUri]);
        await jobActions.downloadSpool(undefined);
        expect(showErrorMessage.mock.calls.length).toBe(1);
    });

    it("tests that the jcl is downloaded", async () => {
        getJclForJob.mockReset();
        openTextDocument.mockReset();
        showTextDocument.mockReset();
        await jobActions.downloadJcl(jobNode);
        expect(getJclForJob).toBeCalled();
        expect(openTextDocument).toBeCalled();
        expect(showTextDocument).toBeCalled();
    });

    it("tests that the jcl is not downloaded", async () => {
        getJclForJob.mockReset();
        openTextDocument.mockReset();
        showTextDocument.mockReset();
        await jobActions.downloadJcl(undefined);
        expect(showErrorMessage.mock.calls.length).toBe(1);
    });

    it("tests that the jcl is submitted", async () => {
        showInformationMessage.mockReset();
        createBasicZosmfSession.mockReturnValue(session);
        submitJcl.mockReturnValue(iJob);
        testTree.getChildren.mockReturnValueOnce([new ZoweDatasetNode("node", vscode.TreeItemCollapsibleState.None, sessNode, null), sessNode]);
        await dsActions.submitJcl(testTree);
        expect(submitJcl).toBeCalled();
        expect(showInformationMessage).toBeCalled();
        expect(showInformationMessage.mock.calls.length).toBe(1);
        expect(showInformationMessage.mock.calls[0][0]).toEqual("Job submitted [JOB1234](command:zowe.setJobSpool?%5Bnull%2C%22JOB1234%22%5D)");
    });

    it("tests that a pds member is submitted", async () => {
        showErrorMessage.mockReset();
        const rootNode = new ZoweDatasetNode("sessionRoot", vscode.TreeItemCollapsibleState.Collapsed, null, session);
        rootNode.contextValue = globals.DS_SESSION_CONTEXT;
        const file = new ZoweDatasetNode("file", vscode.TreeItemCollapsibleState.Collapsed, rootNode, null);
        file.contextValue = "file";
        const subNode = new ZoweDatasetNode(globals.DS_PDS_CONTEXT, vscode.TreeItemCollapsibleState.Collapsed, rootNode, null);
        const member = new ZoweDatasetNode(globals.DS_MEMBER_CONTEXT, vscode.TreeItemCollapsibleState.None, subNode, null);
        const favorite = new ZoweDatasetNode("Favorites", vscode.TreeItemCollapsibleState.Collapsed, rootNode, null);
        favorite.contextValue = globals.FAVORITE_CONTEXT;
        const favoriteSubNode = new ZoweDatasetNode("[test]: TEST.JCL", vscode.TreeItemCollapsibleState.Collapsed, favorite, null);
        favoriteSubNode.contextValue = globals.DS_PDS_CONTEXT + globals.FAV_SUFFIX;
        const favoritemember = new ZoweDatasetNode(globals.DS_PDS_CONTEXT, vscode.TreeItemCollapsibleState.Collapsed, favoriteSubNode, null);
        favoritemember.contextValue = globals.DS_MEMBER_CONTEXT;
        const gibberish = new ZoweDatasetNode("gibberish", vscode.TreeItemCollapsibleState.Collapsed, rootNode, null);
        gibberish.contextValue = "gibberish";
        const gibberishSubNode = new ZoweDatasetNode("gibberishmember", vscode.TreeItemCollapsibleState.Collapsed, gibberish, null);
        submitJob.mockReturnValue(iJob);

        // pds member
        showInformationMessage.mockReset();
        submitJob.mockReset();
        submitJob.mockReturnValue(iJob);
        await dsActions.submitMember(member);
        expect(submitJob.mock.calls.length).toBe(1);
        expect(submitJob.mock.calls[0][1]).toEqual("pds(member)");
        expect(showInformationMessage.mock.calls.length).toBe(1);
        expect(showInformationMessage.mock.calls[0][0]).toEqual(
            "Job submitted [JOB1234](command:zowe.setJobSpool?%5B%22sessionRoot%22%2C%22JOB1234%22%5D)");

        // file node
        showInformationMessage.mockReset();
        submitJob.mockReset();
        submitJob.mockReturnValue(iJob);
        await dsActions.submitMember(file);
        expect(submitJob.mock.calls.length).toBe(1);
        expect(submitJob.mock.calls[0][1]).toEqual("file");
        expect(showInformationMessage.mock.calls.length).toBe(1);
        expect(showInformationMessage.mock.calls[0][0]).toEqual(
            "Job submitted [JOB1234](command:zowe.setJobSpool?%5B%22sessionRoot%22%2C%22JOB1234%22%5D)");

        // favorite member
        showInformationMessage.mockReset();
        submitJob.mockReset();
        submitJob.mockReturnValue(iJob);
        favoriteSubNode.contextValue = globals.DS_PDS_CONTEXT + globals.FAV_SUFFIX;
        await dsActions.submitMember(favoritemember);
        expect(submitJob.mock.calls.length).toBe(1);
        expect(submitJob.mock.calls[0][1]).toEqual("TEST.JCL(pds)");
        expect(showInformationMessage.mock.calls.length).toBe(1);
        expect(showInformationMessage.mock.calls[0][0]).toEqual(
            "Job submitted [JOB1234](command:zowe.setJobSpool?%5B%22test%22%2C%22JOB1234%22%5D)");

        // favorite
        showInformationMessage.mockReset();
        submitJob.mockReset();
        submitJob.mockReturnValue(iJob);
        favoriteSubNode.contextValue = globals.DS_PDS_CONTEXT + globals.FAV_SUFFIX;
        await dsActions.submitMember(favoriteSubNode);
        expect(submitJob.mock.calls.length).toBe(1);
        expect(submitJob.mock.calls[0][1]).toEqual("TEST.JCL");
        expect(showInformationMessage.mock.calls.length).toBe(1);
        expect(showInformationMessage.mock.calls[0][0]).toEqual(
            "Job submitted [JOB1234](command:zowe.setJobSpool?%5B%22test%22%2C%22JOB1234%22%5D)");

        // gibberish
        showInformationMessage.mockReset();
        submitJob.mockReset();
        submitJob.mockReturnValue(iJob);
        try {
            await dsActions.submitMember(gibberishSubNode);
        } catch (e) {
            expect(e.message).toEqual("submitMember() called from invalid node.");
        }
        expect(showInformationMessage).not.toBeCalled();
        expect(showErrorMessage.mock.calls.length).toBe(1);
        expect(showErrorMessage.mock.calls[0][0]).toEqual("submitMember() called from invalid node.");
    });

    it("Tests that temp folder handles default preference", () => {
        mkdirSync.mockReset();
        moveSync.mockReset();
        // Possibly remove `existsSync` from here and subsequent tests, when implementing "multiple occurrences"
        existsSync.mockReset();
        existsSync.mockReturnValue(true);

        const originalPreferencePath = "";
        const updatedPreferencePath = "/testing";
        const defaultPreference = globals.ZOWETEMPFOLDER;

        extension.moveTempFolder(originalPreferencePath, updatedPreferencePath);
        // tslint:disable-next-line: no-magic-numbers
        expect(mkdirSync.mock.calls.length).toBe(4);
        expect(mkdirSync.mock.calls[0][0]).toBe(globals.ZOWETEMPFOLDER);
        expect(moveSync.mock.calls.length).toBe(1);
        expect(moveSync.mock.calls[0][0]).toBe(defaultPreference);
        expect(moveSync.mock.calls[0][1]).toBe(path.join(path.sep, "testing", "temp"));
    });

    it("Tests that temp folder is moved successfully", () => {
        mkdirSync.mockReset();
        moveSync.mockReset();
        existsSync.mockReset();
        existsSync.mockReturnValue(true);

        const originalPreferencePath = "/test/path";
        const updatedPreferencePath = "/new/test/path";

        extension.moveTempFolder(originalPreferencePath, updatedPreferencePath);
        // tslint:disable-next-line: no-magic-numbers
        expect(mkdirSync.mock.calls.length).toBe(4);
        expect(mkdirSync.mock.calls[0][0]).toBe(globals.ZOWETEMPFOLDER);
        expect(moveSync.mock.calls.length).toBe(1);
        expect(moveSync.mock.calls[0][0]).toBe(path.join(path.sep, "test", "path", "temp"));
        expect(moveSync.mock.calls[0][1]).toBe(path.join(path.sep, "new", "test", "path", "temp"));
    });

    it("Tests that temp folder error thrown 1", () => {
        mkdirSync.mockReset();
        moveSync.mockReset();
        existsSync.mockReset();
        showErrorMessage.mockReset();
        existsSync.mockReturnValueOnce(false);

        const originalPreferencePath = "/err/path";
        const updatedPreferencePath = "/err/test/path";
        mkdirSync.mockImplementationOnce(() => {
            throw (Error("testAsError 1"));
        });
        extension.moveTempFolder(originalPreferencePath, updatedPreferencePath);
        expect(showErrorMessage.mock.calls.length).toBe(1);
        expect(showErrorMessage.mock.calls[0][0]).toEqual("Error encountered when creating temporary folder! testAsError 1 Error: testAsError 1");
    });

    it("Tests that temp folder error thrown 2", () => {
        mkdirSync.mockReset();
        moveSync.mockReset();
        existsSync.mockReset();
        showErrorMessage.mockReset();
        existsSync.mockReturnValueOnce(true);
        existsSync.mockReturnValueOnce(false);
        existsSync.mockReturnValueOnce(true);

        const originalPreferencePath = "/err2/path";
        const updatedPreferencePath = "/err2/test/path";
        moveSync.mockImplementationOnce(() => {
            throw (Error("testAsError 2"));
        });
        extension.moveTempFolder(originalPreferencePath, updatedPreferencePath);
        expect(showErrorMessage.mock.calls.length).toBe(1);
        expect(showErrorMessage.mock.calls[0][0]).toEqual("testAsError 2");
    });

    it("Tests that temp folder does not update on duplicate preference", () => {
        mkdirSync.mockReset();
        moveSync.mockReset();

        const originalPreferencePath = "/test/path";
        const updatedPreferencePath = "/test/path";

        extension.moveTempFolder(originalPreferencePath, updatedPreferencePath);
        // tslint:disable-next-line: no-magic-numbers
        expect(mkdirSync.mock.calls.length).toBe(4);
        expect(mkdirSync.mock.calls[0][0]).toBe(globals.ZOWETEMPFOLDER);
        expect(moveSync.mock.calls.length).toBe(0);
    });

    // To Do: When supporting "multiple instances", possibly remove this test
    it("Tests that moving temp folder does not show error, if already moved by another Instance", () => {
        mkdirSync.mockReset();
        moveSync.mockReset();

        existsSync.mockReset();
        // Needs to mock once for each path
        existsSync.mockReturnValue(true);
        existsSync.mockReturnValue(true);
        existsSync.mockReturnValue(false);

        const originalPreferencePath = "/invalid/path";
        const updatedPreferencePath = "/test/path";

        extension.moveTempFolder(originalPreferencePath, updatedPreferencePath);
        // tslint:disable-next-line: no-magic-numbers
        expect(mkdirSync.mock.calls.length).toBe(4);
        expect(moveSync.mock.calls.length).toBe(0);

    });

    it("Testing that the add Suffix for datasets works", async () => {
        globals.defineGlobals("/test/path/");
        let node = new ZoweDatasetNode("AUSER.TEST.JCL(member)", vscode.TreeItemCollapsibleState.None, sessNode, null);
        expect(sharedUtils.getDocumentFilePath(node.label, node)).toBe(path.join(path.sep,
            "test", "path", "temp", "_D_", "sestest", "AUSER.TEST.JCL(member).jcl"));
        node = new ZoweDatasetNode("AUSER.TEST.ASM(member)", vscode.TreeItemCollapsibleState.None, sessNode, null);
        expect(sharedUtils.getDocumentFilePath(node.label, node)).toBe(path.join(path.sep,
            "test", "path", "temp", "_D_", "sestest", "AUSER.TEST.ASM(member).asm"));
        node = new ZoweDatasetNode("AUSER.COBOL.TEST(member)", vscode.TreeItemCollapsibleState.None, sessNode, null);
        expect(sharedUtils.getDocumentFilePath(node.label, node)).toBe(path.join(path.sep,
            "test", "path", "temp", "_D_", "sestest", "AUSER.COBOL.TEST(member).cbl"));
        node = new ZoweDatasetNode("AUSER.PROD.PLI(member)", vscode.TreeItemCollapsibleState.None, sessNode, null);
        expect(sharedUtils.getDocumentFilePath(node.label, node)).toBe(path.join(path.sep,
            "test", "path", "temp", "_D_", "sestest", "AUSER.PROD.PLI(member).pli"));
        node = new ZoweDatasetNode("AUSER.PROD.PLX(member)", vscode.TreeItemCollapsibleState.None, sessNode, null);
        expect(sharedUtils.getDocumentFilePath(node.label, node)).toBe(path.join(path.sep,
            "test", "path", "temp", "_D_", "sestest", "AUSER.PROD.PLX(member).pli"));
        node = new ZoweDatasetNode("AUSER.PROD.SH(member)", vscode.TreeItemCollapsibleState.None, sessNode, null);
        expect(sharedUtils.getDocumentFilePath(node.label, node)).toBe(path.join(path.sep,
            "test", "path", "temp", "_D_", "sestest", "AUSER.PROD.SH(member).sh"));
        node = new ZoweDatasetNode("AUSER.REXX.EXEC(member)", vscode.TreeItemCollapsibleState.None, sessNode, null);
        expect(sharedUtils.getDocumentFilePath(node.label, node)).toBe(path.join(path.sep,
            "test", "path", "temp", "_D_", "sestest", "AUSER.REXX.EXEC(member).rexx"));
        node = new ZoweDatasetNode("AUSER.TEST.XML(member)", vscode.TreeItemCollapsibleState.None, sessNode, null);
        expect(sharedUtils.getDocumentFilePath(node.label, node)).toBe(path.join(path.sep,
            "test", "path", "temp", "_D_", "sestest", "AUSER.TEST.XML(member).xml"));

        node = new ZoweDatasetNode("AUSER.TEST.XML", vscode.TreeItemCollapsibleState.None, sessNode, null);
        expect(sharedUtils.getDocumentFilePath(node.label, node)).toBe(path.join(path.sep,
            "test", "path", "temp", "_D_", "sestest", "AUSER.TEST.XML.xml"));
        node = new ZoweDatasetNode("AUSER.TEST.TXML", vscode.TreeItemCollapsibleState.None, sessNode, null);
        expect(sharedUtils.getDocumentFilePath(node.label, node)).toBe(path.join(path.sep,
            "test", "path", "temp", "_D_", "sestest", "AUSER.TEST.TXML"));
        node = new ZoweDatasetNode("AUSER.XML.TGML", vscode.TreeItemCollapsibleState.None, sessNode, null);
        expect(sharedUtils.getDocumentFilePath(node.label, node)).toBe(path.join(path.sep,
            "test", "path", "temp", "_D_", "sestest", "AUSER.XML.TGML.xml"));
        node = new ZoweDatasetNode("AUSER.XML.ASM", vscode.TreeItemCollapsibleState.None, sessNode, null);
        expect(sharedUtils.getDocumentFilePath(node.label, node)).toBe(path.join(path.sep,
            "test", "path", "temp", "_D_", "sestest", "AUSER.XML.ASM.asm"));
        node = new ZoweDatasetNode("AUSER", vscode.TreeItemCollapsibleState.None, sessNode, null);
        expect(sharedUtils.getDocumentFilePath(node.label, node)).toBe(path.join(path.sep,
            "test", "path", "temp", "_D_", "sestest", "AUSER"));
        node = new ZoweDatasetNode("AUSER.XML.TEST(member)", vscode.TreeItemCollapsibleState.None, sessNode, null);
        expect(sharedUtils.getDocumentFilePath(node.label, node)).toBe(path.join(path.sep,
            "test", "path", "temp", "_D_", "sestest", "AUSER.XML.TEST(member).xml"));
        node = new ZoweDatasetNode("XML.AUSER.TEST(member)", vscode.TreeItemCollapsibleState.None, sessNode, null);
        expect(sharedUtils.getDocumentFilePath(node.label, node)).toBe(path.join(path.sep,
            "test", "path", "temp", "_D_", "sestest", "XML.AUSER.TEST(member)"));
        node = new ZoweDatasetNode("AUSER.COBOL.PL1.XML.TEST(member)", vscode.TreeItemCollapsibleState.None, sessNode, null);
        expect(sharedUtils.getDocumentFilePath(node.label, node)).toBe(path.join(path.sep,
            "test", "path", "temp", "_D_", "sestest", "AUSER.COBOL.PL1.XML.TEST(member).xml"));
        node = new ZoweDatasetNode("AUSER.COBOL.PL1.XML.ASSEMBLER.TEST(member)", vscode.TreeItemCollapsibleState.None, sessNode, null);
        expect(sharedUtils.getDocumentFilePath(node.label, node)).toBe(
            path.join(path.sep, "test", "path", "temp", "_D_", "sestest", "AUSER.COBOL.PL1.XML.ASSEMBLER.TEST(member).asm"));
        node = new ZoweDatasetNode("AUSER.TEST.COPYBOOK", vscode.TreeItemCollapsibleState.None, sessNode, null);
        expect(sharedUtils.getDocumentFilePath(node.label, node)).toBe(path.join(path.sep,
            "test", "path", "temp", "_D_", "sestest", "AUSER.TEST.COPYBOOK.cpy"));
        node = new ZoweDatasetNode("AUSER.TEST.PLINC", vscode.TreeItemCollapsibleState.None, sessNode, null);
        expect(sharedUtils.getDocumentFilePath(node.label, node)).toBe(path.join(path.sep,
            "test", "path", "temp", "_D_", "sestest", "AUSER.TEST.PLINC.inc"));
        node = new ZoweDatasetNode("AUSER.TEST.SPFLOG1", vscode.TreeItemCollapsibleState.None, sessNode, null);
        expect(sharedUtils.getDocumentFilePath(node.label, node)).toEqual(path.join(path.sep,
            "test", "path", "temp", "_D_", "sestest", "AUSER.TEST.SPFLOG1.log"));
    });
});<|MERGE_RESOLUTION|>--- conflicted
+++ resolved
@@ -874,7 +874,6 @@
         expect(packageJsonContent.contributes.menus["view/item/context"]).toMatchSnapshot();
     });
 
-<<<<<<< HEAD
     it("Testing that refreshPS correctly executes with and without error", async () => {
         const node = new ZoweDatasetNode("HLQ.TEST.AFILE7", vscode.TreeItemCollapsibleState.None, sessNode, null);
         const parent = new ZoweDatasetNode("parent", vscode.TreeItemCollapsibleState.Collapsed, sessNode, null);
@@ -963,21 +962,6 @@
         showErrorMessage.mockReset();
         dataSet.mockReset();
         openTextDocument.mockReset();
-
-=======
-    it("Call Change File type", async () => {
-        const node = new ZoweUSSNode("node", vscode.TreeItemCollapsibleState.None, ussNode, null, null);
-        const response: zowe.IZosFilesResponse = {
-            success: true,
-            commandResponse: null,
-            apiResponse: {
-                etag: "132"
-            }
-        };
-        ussFile.mockResolvedValueOnce(response);
-        const res = ussActions.changeFileType(node, false, testUSSTree);
-        expect(res).not.toBeUndefined();
->>>>>>> ff76f709
     });
 
     it("Test Get Profile", async () => {
