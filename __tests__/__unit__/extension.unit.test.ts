/*
* This program and the accompanying materials are made available under the terms of the *
* Eclipse Public License v2.0 which accompanies this distribution, and is available at *
* https://www.eclipse.org/legal/epl-v20.html                                      *
*                                                                                 *
* SPDX-License-Identifier: EPL-2.0                                                *
*                                                                                 *
* Copyright Contributors to the Zowe Project.                                     *
*                                                                                 *
*/

import * as vscode from "vscode";
import * as treeMock from "../../src/DatasetTree";
import * as treeUSSMock from "../../src/USSTree";
import { ZoweUSSNode } from "../../src/ZoweUSSNode";
import { ZoweNode } from "../../src/ZoweNode";
import * as imperative from "@zowe/imperative";
import * as extension from "../../src/extension";
import * as path from "path";
import * as zowe from "@zowe/cli";
import * as fs from "fs";
import * as fsextra from "fs-extra";
import * as profileLoader from "../../src/Profiles";
import * as ussNodeActions from "../../src/uss/ussNodeActions";
import { Job } from "../../src/ZoweJobNode";
import * as utils from "../../src/utils";

jest.mock("vscode");
jest.mock("Session");
jest.mock("@zowe/cli");
jest.mock("@zowe/imperative");
jest.mock("fs");
jest.mock("fs-extra");
jest.mock("util");
jest.mock("isbinaryfile");
jest.mock("DatasetTree");
jest.mock("USSTree");

describe("Extension Unit Tests", () => {
    // Globals
    const session = new imperative.Session({
        user: "fake",
        password: "fake",
        hostname: "fake",
        protocol: "https",
        type: "basic",
    });

    const iJob: zowe.IJob = {
        "jobid": "JOB1234",
        "jobname": "TESTJOB",
        "files-url": "fake/files",
        "job-correlator": "correlator",
        "phase-name": "PHASE",
        "reason-not-running": "",
        "step-data": [{
            "proc-step-name": "",
            "program-name": "",
            "step-name": "",
            "step-number": 1,
            "active": "",
            "smfid": ""

        }],
        "class": "A",
        "owner": "USER",
        "phase": 0,
        "retcode": "",
        "status": "ACTIVE",
        "subsystem": "SYS",
        "type": "JOB",
        "url": "fake/url"
    };

    const iJobFile: zowe.IJobFile = {
        "byte-count": 128,
        "job-correlator": "",
        "record-count": 1,
        "records-url": "fake/records",
        "class": "A",
        "ddname": "STDOUT",
        "id": 100,
        "jobid": "100",
        "jobname": "TESTJOB",
        "lrecl": 80,
        "procstep": "",
        "recfm": "FB",
        "stepname": "",
        "subsystem": ""
    };

    const sessNode = new ZoweNode("sestest", vscode.TreeItemCollapsibleState.Expanded, null, session);
    sessNode.contextValue = extension.DS_SESSION_CONTEXT;
    sessNode.pattern = "test hlq";

    const ussNode = new ZoweUSSNode("usstest", vscode.TreeItemCollapsibleState.Expanded, null, session, null, null, null, "123");
    ussNode.contextValue = extension.USS_SESSION_CONTEXT;
    ussNode.fullPath = "/u/myuser";

    const jobNode = new Job("jobtest", vscode.TreeItemCollapsibleState.Expanded, null, session, iJob);

    const mkdirSync = jest.fn();
    const moveSync = jest.fn();
    const getAllProfileNames = jest.fn();
    const createTreeView = jest.fn();
    const reveal = jest.fn();
    const createWebviewPanel = jest.fn();
    const pathMock = jest.fn();
    const registerCommand = jest.fn();
    const onDidSaveTextDocument = jest.fn();
    const onDidCollapseElement = jest.fn();
    const onDidExpandElement = jest.fn();
    const existsSync = jest.fn();
    const createReadStream = jest.fn();
    const readdirSync = jest.fn();
    const unlinkSync = jest.fn();
    const rmdirSync = jest.fn();
    const readFileSync = jest.fn();
    const showErrorMessage = jest.fn();
    const showWarningMessage = jest.fn();
    const showInputBox = jest.fn();
    const showOpenDialog = jest.fn();
    const showQuickBox = jest.fn();
    const ZosmfSession = jest.fn();
    const createBasicZosmfSession = jest.fn();
    const Upload = jest.fn();
    const Delete = jest.fn();
    const bufferToDataSet = jest.fn();
    const pathToDataSet = jest.fn();
    const delDataset = jest.fn();
    const Create = jest.fn();
    const dataSetCreate = jest.fn();
    const Download = jest.fn();
    const Utilities = jest.fn();
    const isFileTagBinOrAscii = jest.fn();
    const dataSet = jest.fn();
    const ussFile = jest.fn();
    const List = jest.fn();
    const Get = jest.fn();
    const dataSetGet = jest.fn();
    const fileToUSSFile = jest.fn();
    const dataSetList = jest.fn();
    const fileList = jest.fn();
    const allMembers = jest.fn();
    const openTextDocument = jest.fn();
    const showTextDocument = jest.fn();
    const showInformationMessage = jest.fn();
    const showQuickPick = jest.fn();
    const createQuickPick = jest.fn();
    const mockAddZoweSession = jest.fn();
    const mockAddHistory = jest.fn();
    const mockGetHistory = jest.fn();
    const mockRefresh = jest.fn();
    const mockRefreshElement = jest.fn();
    const mockUSSRefresh = jest.fn();
    const mockUSSRefreshElement = jest.fn();
    const mockGetChildren = jest.fn();
    const mockGetUSSChildren = jest.fn();
    const mockRemoveFavorite = jest.fn();
    const getConfiguration = jest.fn();
    const onDidChangeConfiguration = jest.fn();
    const executeCommand = jest.fn();
    const activeTextEditor = jest.fn();
    const document = jest.fn();
    const getText = jest.fn();
    const save = jest.fn();
    const isFile = jest.fn();
    const load = jest.fn();
    const GetJobs = jest.fn();
    const getSpoolContentById = jest.fn();
    const getJclForJob = jest.fn();
    const DownloadJobs = jest.fn();
    const downloadAllSpoolContentCommon = jest.fn();
    const SubmitJobs = jest.fn();
    const submitJcl = jest.fn();
    const submitJob = jest.fn();
    const IssueCommand = jest.fn();
    const issueSimple = jest.fn();
    const registerTextDocumentContentProvider = jest.fn();
    const from = jest.fn();
    const Uri = jest.fn();
    const parse = jest.fn();
    const withProgress = jest.fn();
    const downloadDataset = jest.fn();
    const downloadUSSFile = jest.fn();
    const mockInitialize = jest.fn();
    const mockInitializeUSS = jest.fn();
    const ussPattern = jest.fn();
    const mockPattern = jest.fn();
    const Rename = jest.fn();
    const renameDataSet = jest.fn();
    const renameDataSetMember = jest.fn();
    const mockRenameFavorite = jest.fn();
    const mockUpdateFavorites = jest.fn();
    const mockRenameNode = jest.fn();
    const Copy = jest.fn();
    const copyDataSet = jest.fn();
    const findFavoritedNode = jest.fn();
    const findNonFavoritedNode = jest.fn();
    const concatChildNodes = jest.fn();
    const concatUSSChildNodes = jest.fn();
    let mockClipboardData: string;
    const clipboard = {
        writeText: jest.fn().mockImplementation((value) => mockClipboardData = value),
        readText: jest.fn().mockImplementation(() => mockClipboardData),
    };

    const ProgressLocation = jest.fn().mockImplementation(() => {
        return {
            Notification: 15
        };
    });
    const CliProfileManager = jest.fn().mockImplementation(() => {
        return {getAllProfileNames, load};
    });
    const DatasetTree = jest.fn().mockImplementation(() => {
        return {
            mSessionNodes: [],
            mFavorites: [],
            addSession: mockAddZoweSession,
            addHistory: mockAddHistory,
            getHistory: mockGetHistory,
            refresh: mockRefresh,
            refreshElement: mockRefreshElement,
            getChildren: mockGetChildren,
            removeFavorite: mockRemoveFavorite,
            enterPattern: mockPattern,
            initializeFavorites: mockInitialize,
            renameFavorite: mockRenameFavorite,
            updateFavorites: mockUpdateFavorites,
            renameNode: mockRenameNode,
            findFavoritedNode,
            findNonFavoritedNode,
        };
    });
    const USSTree = jest.fn().mockImplementation(() => {
        return {
            mSessionNodes: [],
            addSession: mockAddZoweSession,
            refresh: mockUSSRefresh,
            addHistory: mockAddHistory,
            getHistory: mockGetHistory,
            refreshElement: mockUSSRefreshElement,
            getChildren: mockGetUSSChildren,
            initializeUSSFavorites: mockInitializeUSS,
            ussFilterPrompt: ussPattern,
        };
    });
    const JobsTree = jest.fn().mockImplementation(() => {
        return {
            mSessionNodes: [],
            getChildren: jest.fn(),
            addSession: jest.fn(),
            refresh: jest.fn(),
            refreshElement: jest.fn()
        };
    });

    enum CreateDataSetTypeEnum {
        DATA_SET_BINARY = 0,
        DATA_SET_C = 1,
        DATA_SET_CLASSIC = 2,
        DATA_SET_PARTITIONED = 3,
        DATA_SET_SEQUENTIAL = 4,
    }

    const testTree = DatasetTree();
    testTree.mSessionNodes = [];
    testTree.mSessionNodes.push(sessNode);
    Object.defineProperty(testTree, "onDidExpandElement", {value: jest.fn()});
    Object.defineProperty(testTree, "onDidCollapseElement", {value: jest.fn()});
    Object.defineProperty(testTree, "reveal", {value: jest.fn()});
    Object.defineProperty(vscode.window, "createQuickPick", {value: createQuickPick});

    const testUSSTree = USSTree();
    testUSSTree.mSessionNodes = [];
    testUSSTree.mSessionNodes.push(ussNode);

    const testJobsTree = JobsTree();
    testJobsTree.mSessionNodes = [];
    testJobsTree.mSessionNodes.push(jobNode);

    const mockLoadNamedProfile = jest.fn();
    Object.defineProperty(profileLoader.Profiles, "createInstance", {
        value: jest.fn(() => {
            return {
                allProfiles: [{name: "firstName"}, {name: "secondName"}],
                defaultProfile: {name: "firstName"}
            };
        })
    });
    Object.defineProperty(utils, "concatChildNodes", {value: concatChildNodes});
    Object.defineProperty(utils, "concatUSSChildNodes", {value: concatUSSChildNodes});
    Object.defineProperty(fs, "mkdirSync", {value: mkdirSync});
    Object.defineProperty(imperative, "CliProfileManager", {value: CliProfileManager});
    Object.defineProperty(vscode.window, "createTreeView", {value: createTreeView});
    Object.defineProperty(vscode.window, "createWebviewPanel", {value: createWebviewPanel});
    Object.defineProperty(vscode, "Uri", {value: Uri});
    Object.defineProperty(vscode, "ProgressLocation", {value: ProgressLocation});
    Object.defineProperty(vscode.commands, "registerCommand", {value: registerCommand});
    Object.defineProperty(vscode.workspace, "onDidSaveTextDocument", {value: onDidSaveTextDocument});
    Object.defineProperty(vscode.window, "onDidCollapseElement", {value: onDidCollapseElement});
    Object.defineProperty(vscode.window, "onDidExpandElement", {value: onDidExpandElement});
    Object.defineProperty(vscode.window, "reveal", {value: reveal});
    Object.defineProperty(vscode.workspace, "getConfiguration", {value: getConfiguration});
    Object.defineProperty(vscode.workspace, "onDidChangeConfiguration", {value: onDidChangeConfiguration});
    Object.defineProperty(fs, "readdirSync", {value: readdirSync});
    Object.defineProperty(fs, "createReadStream", {value: createReadStream});
    Object.defineProperty(fs, "existsSync", {value: existsSync});
    Object.defineProperty(fs, "unlinkSync", {value: unlinkSync});
    Object.defineProperty(fs, "rmdirSync", {value: rmdirSync});
    Object.defineProperty(fs, "readFileSync", {value: readFileSync});
    Object.defineProperty(fsextra, "moveSync", {value: moveSync});
    Object.defineProperty(vscode.window, "showErrorMessage", {value: showErrorMessage});
    Object.defineProperty(vscode.window, "showWarningMessage", {value: showWarningMessage});
    Object.defineProperty(vscode.window, "showInputBox", {value: showInputBox});
    Object.defineProperty(vscode.window, "showQuickBox", {value: showQuickBox});
    Object.defineProperty(vscode.window, "activeTextEditor", {value: activeTextEditor});
    Object.defineProperty(activeTextEditor, "document", {value: document});
    Object.defineProperty(document, "save", {value: save});
    Object.defineProperty(document, "getText", {value: getText});
    Object.defineProperty(vscode.commands, "executeCommand", {value: executeCommand});
    Object.defineProperty(zowe, "ZosmfSession", {value: ZosmfSession});
    Object.defineProperty(ZosmfSession, "createBasicZosmfSession", {value: createBasicZosmfSession});
    Object.defineProperty(zowe, "Upload", {value: Upload});
    Object.defineProperty(Upload, "bufferToDataSet", {value: bufferToDataSet});
    Object.defineProperty(Upload, "pathToDataSet", {value: pathToDataSet});
    Object.defineProperty(Upload, "fileToUSSFile", {value: fileToUSSFile});
    Object.defineProperty(zowe, "Create", {value: Create});
    Object.defineProperty(Create, "dataSet", {value: dataSetCreate});
    Object.defineProperty(zowe, "Get", {value: Get});
    Object.defineProperty(Get, "dataSet", {value: dataSetGet});
    Object.defineProperty(zowe, "List", {value: List});
    Object.defineProperty(List, "dataSet", {value: dataSetList});
    Object.defineProperty(List, "fileList", {value: fileList});
    Object.defineProperty(List, "allMembers", {value: allMembers});
    Object.defineProperty(vscode.workspace, "openTextDocument", {value: openTextDocument});
    Object.defineProperty(vscode.window, "showInformationMessage", {value: showInformationMessage});
    Object.defineProperty(vscode.window, "showTextDocument", {value: showTextDocument});
    Object.defineProperty(vscode.window, "showOpenDialog", {value: showOpenDialog});
    Object.defineProperty(vscode.window, "showQuickPick", {value: showQuickPick});
    Object.defineProperty(vscode.window, "withProgress", {value: withProgress});
<<<<<<< HEAD
    Object.defineProperty(vscode.window, "createOutputChannel", {value: createOutputChannel});
    Object.defineProperty(zowe, "Download", {value: Download});
=======
    Object.defineProperty(brightside, "Download", {value: Download});
>>>>>>> 2bfffc87
    Object.defineProperty(Download, "dataSet", {value: dataSet});
    Object.defineProperty(treeMock, "DatasetTree", {value: DatasetTree});
    Object.defineProperty(treeUSSMock, "USSTree", {value: USSTree});
    Object.defineProperty(zowe, "Delete", {value: Delete});
    Object.defineProperty(Delete, "dataSet", {value: delDataset});
    Object.defineProperty(zowe, "CreateDataSetTypeEnum", {value: CreateDataSetTypeEnum});
    Object.defineProperty(zowe, "Utilities", {value: Utilities});
    Object.defineProperty(Download, "ussFile", {value: ussFile});
    Object.defineProperty(Utilities, "isFileTagBinOrAscii", {value: isFileTagBinOrAscii});
    Object.defineProperty(zowe, "GetJobs", {value: GetJobs});
    Object.defineProperty(GetJobs, "getSpoolContentById", {value: getSpoolContentById});
    Object.defineProperty(GetJobs, "getJclForJob", {value: getJclForJob});
    Object.defineProperty(zowe, "DownloadJobs", {value: DownloadJobs});
    Object.defineProperty(DownloadJobs, "downloadAllSpoolContentCommon", {value: downloadAllSpoolContentCommon});
    Object.defineProperty(zowe, "SubmitJobs", {value: SubmitJobs});
    Object.defineProperty(SubmitJobs, "submitJcl", {value: submitJcl});
    Object.defineProperty(SubmitJobs, "submitJob", {value: submitJob});
    Object.defineProperty(zowe, "IssueCommand", {value: IssueCommand});
    Object.defineProperty(IssueCommand, "issueSimple", {value: issueSimple});
    Object.defineProperty(vscode.workspace, "registerTextDocumentContentProvider", { value: registerTextDocumentContentProvider});
    Object.defineProperty(vscode.Disposable, "from", {value: from});
    Object.defineProperty(vscode.Uri, "parse", {value: parse});
    Object.defineProperty(zowe, "Rename", {value: Rename});
    Object.defineProperty(Rename, "dataSet", { value: renameDataSet });
    Object.defineProperty(zowe, "Copy", {value: Copy});
    Object.defineProperty(Copy, "dataSet", { value: copyDataSet });
    Object.defineProperty(vscode.env, "clipboard", { value: clipboard });
    Object.defineProperty(Rename, "dataSetMember", { value: renameDataSetMember });

    beforeEach(() => {
        mockLoadNamedProfile.mockReturnValue({profile: {name:"aProfile", type:"zosmf"}});
        Object.defineProperty(profileLoader.Profiles, "getInstance", {
            value: jest.fn(() => {
                return {
                    allProfiles: [{name: "firstName"}, {name: "secondName"}],
                    defaultProfile: {name: "firstName"},
                    loadNamedProfile: mockLoadNamedProfile
                };
            })
        });
    });

    afterEach(() => {
        jest.clearAllMocks();
    });

    it("Testing that activate correctly executes", async () => {
        createTreeView.mockReturnValue(testTree);

        existsSync.mockReturnValueOnce(true);
        existsSync.mockReturnValueOnce(true);
        existsSync.mockReturnValueOnce(false);
        readdirSync.mockReturnValueOnce(["firstFile.txt", "secondFile.txt", "firstDir"]);
        isFile.mockReturnValueOnce(true);
        readdirSync.mockReturnValueOnce(["thirdFile.txt"]);
        readdirSync.mockReturnValue([]);
        isFile.mockReturnValueOnce(false);
        createBasicZosmfSession.mockReturnValue(session);
        getConfiguration.mockReturnValueOnce({
            persistence: true,
            get: () => "folderpath",
            update: jest.fn(()=>{
                return {};
            })
        });
        getConfiguration.mockReturnValueOnce({
            persistence: true,
            get: (setting: string) => "vscode",
            update: jest.fn(()=>{
                return {};
            })
        });

        getConfiguration.mockReturnValueOnce({
            persistence: true,
            get: () => "",
            update: jest.fn(()=>{
                return {};
            })
        });

        getConfiguration.mockReturnValueOnce({
            persistence: true,
            get: (setting: string) => [
                "[test]: brtvs99.public.test{pds}",
                "[test]: brtvs99.test{ds}",
                "[test]: brtvs99.fail{fail}",
                "[test]: brtvs99.test.search{session}",
            ],
            update: jest.fn(()=>{
                return {};
            })
        });
        getConfiguration.mockReturnValueOnce({
            persistence: true,
            get: (setting: string) => [
                "[test]: brtvs99.public.test{pds}",
                "[test]: brtvs99.test{ds}",
                "[test]: brtvs99.fail{fail}",
                "[test]: brtvs99.test.search{session}",
            ],
            update: jest.fn(()=>{
                return {};
            })
        });
        getConfiguration.mockReturnValueOnce({
            persistence: true,
            get: (setting: string) => [
                "[test]: brtvs99.public.test{pds}",
                "[test]: brtvs99.test{ds}",
                "[test]: brtvs99.fail{fail}",
                "[test]: brtvs99.test.search{session}",
            ],
            update: jest.fn(()=>{
                return {};
            })
        });
        getConfiguration.mockReturnValueOnce({
            persistence: true,
            get: (setting: string) => [
                "[test]: /u/myUser{directory}",
                "[test]: /u/myUser{directory}",
                "[test]: /u/myUser/file.txt{file}",
                "[test]: /u{session}",
            ],
            update: jest.fn(()=>{
                return {};
            })
        });
        getConfiguration.mockReturnValue({
            persistence: true,
            get: (setting: string) => [
                "[test]: /u/myUser{directory}",
                "[test]: /u/myUser{directory}",
                "[test]: /u/myUser/file.txt{file}",
                "[test]: /u{session}",
            ],
            update: jest.fn(()=>{
                return {};
            })
        });
        const enums = jest.fn().mockImplementation(() => {
            return {
                Global: 1,
                Workspace: 2,
                WorkspaceFolder: 3
            };
        });
        Object.defineProperty(vscode, "ConfigurationTarget", {value: enums});
// tslint:disable-next-line: no-object-literal-type-assertion
        const extensionMock = jest.fn(() => ({
            subscriptions: [],
            extensionPath: path.join(__dirname, "..")
        } as vscode.ExtensionContext));
        const mock = new extensionMock();

        await extension.activate(mock);

        const sampleFavorites = [
            new ZoweNode("[test]: brtvs99.public.test", vscode.TreeItemCollapsibleState.Collapsed, undefined, undefined),
            new ZoweNode("[test]: brtvs99.test", vscode.TreeItemCollapsibleState.None, undefined, undefined),
            new ZoweNode("[test]: brtvs99.test.search", vscode.TreeItemCollapsibleState.None, undefined, null)
        ];
        sampleFavorites[0].contextValue = extension.DS_PDS_CONTEXT + extension.FAV_SUFFIX;
        sampleFavorites[1].contextValue = extension.DS_PDS_CONTEXT + extension.FAV_SUFFIX;
        sampleFavorites[2].contextValue = extension.DS_SESSION_CONTEXT + extension.FAV_SUFFIX;
        sampleFavorites[1].command = {
            command: "zowe.ZoweNode.openPS",
            title: "",
            arguments: [sampleFavorites[1]]
        };
        sampleFavorites[0].iconPath = utils.applyIcons(sampleFavorites[0]);
        sampleFavorites[1].iconPath = utils.applyIcons(sampleFavorites[1]);
        sampleFavorites[2].iconPath = utils.applyIcons(sampleFavorites[2]);
        sampleFavorites[2].command = {command: "zowe.pattern", title: "", arguments: [sampleFavorites[2]]};
        sampleFavorites[2].iconPath = {
            dark: path.join(__dirname, "..", "..", "..", "resources", "dark", "pattern.svg"),
            light: path.join(__dirname, "..", "..", "..", "resources", "light", "pattern.svg")
        };
        // tslint:disable-next-line: no-magic-numbers
        expect(mkdirSync.mock.calls.length).toBe(3);
        // tslint:disable-next-line: no-magic-numbers
        expect(createTreeView.mock.calls.length).toBe(3);
        expect(createTreeView.mock.calls[0][0]).toBe("zowe.explorer");
        expect(createTreeView.mock.calls[1][0]).toBe("zowe.uss.explorer");
        // tslint:disable-next-line: no-magic-numbers
        expect(registerCommand.mock.calls.length).toBe(64);
        registerCommand.mock.calls.forEach((call, i ) => {
            expect(registerCommand.mock.calls[i][1]).toBeInstanceOf(Function);
        });
        const actualCommands = [];
        registerCommand.mock.calls.forEach((call) => {
            actualCommands.push(call[0]);
        });
        const expectedCommands = [
            "zowe.addSession",
            "zowe.addFavorite",
            "zowe.refreshAll",
            "zowe.refreshNode",
            "zowe.pattern",
            "zowe.ZoweNode.openPS",
            "zowe.createDataset",
            "zowe.createMember",
            "zowe.deleteDataset",
            "zowe.deletePDS",
            "zowe.uploadDialog",
            "zowe.deleteMember",
            "zowe.editMember",
            "zowe.removeSession",
            "zowe.removeFavorite",
            "zowe.saveSearch",
            "zowe.removeSavedSearch",
            "zowe.submitJcl",
            "zowe.submitMember",
            "zowe.showDSAttributes",
            "zowe.renameDataSet",
            "zowe.copyDataSet",
            "zowe.pasteDataSet",
            "zowe.renameDataSetMember",
            "zowe.uss.addFavorite",
            "zowe.uss.removeFavorite",
            "zowe.uss.addSession",
            "zowe.uss.refreshAll",
            "zowe.uss.refreshUSS",
            "zowe.uss.fullPath",
            "zowe.uss.ZoweUSSNode.open",
            "zowe.uss.removeSession",
            "zowe.uss.createFile",
            "zowe.uss.createFolder",
            "zowe.uss.deleteNode",
            "zowe.uss.binary",
            "zowe.uss.text",
            "zowe.uss.renameNode",
            "zowe.uss.uploadDialog",
            "zowe.uss.createNode",
            "zowe.uss.copyPath",
            "zowe.uss.editFile",
            "zowe.uss.saveSearch",
            "zowe.uss.removeSavedSearch",
            "zowe.zosJobsOpenspool",
            "zowe.deleteJob",
            "zowe.runModifyCommand",
            "zowe.runStopCommand",
            "zowe.refreshJobsServer",
            "zowe.refreshAllJobs",
            "zowe.addJobsSession",
            "zowe.setOwner",
            "zowe.setPrefix",
            "zowe.removeJobsSession",
            "zowe.downloadSpool",
            "zowe.getJobJcl",
            "zowe.setJobSpool",
            "zowe.jobs.search",
            "zowe.issueTsoCmd",
            "zowe.issueMvsCmd",
            "zowe.jobs.addFavorite",
            "zowe.jobs.removeFavorite",
            "zowe.jobs.saveSearch",
            "zowe.jobs.removeSearchFavorite"
        ];
        expect(actualCommands).toEqual(expectedCommands);
        expect(onDidSaveTextDocument.mock.calls.length).toBe(1);
        // tslint:disable-next-line: no-magic-numbers
        expect(existsSync.mock.calls.length).toBe(3);
        expect(existsSync.mock.calls[0][0]).toBe(extension.ZOWETEMPFOLDER);
        expect(readdirSync.mock.calls.length).toBe(1);
        expect(readdirSync.mock.calls[0][0]).toBe(extension.ZOWETEMPFOLDER);
        expect(unlinkSync.mock.calls.length).toBe(2);
        expect(unlinkSync.mock.calls[0][0]).toBe(path.join(extension.ZOWETEMPFOLDER + "/firstFile.txt"));
        expect(unlinkSync.mock.calls[1][0]).toBe(path.join(extension.ZOWETEMPFOLDER + "/secondFile.txt"));
        expect(rmdirSync.mock.calls.length).toBe(1);
        expect(rmdirSync.mock.calls[0][0]).toBe(extension.ZOWETEMPFOLDER);

        existsSync.mockReset();
        readdirSync.mockReset();
        existsSync.mockReturnValueOnce(false);
        // tslint:disable-next-line: no-empty
        rmdirSync.mockImplementationOnce(() => {
        });
        readFileSync.mockReturnValue("");
        // .get("Zowe-Temp-Folder-Location")["folderPath"];
        getConfiguration.mockReturnValueOnce({
            get: () => "",
            update: jest.fn(()=>{
                return {};
            })
        });
        // getConfiguration("Zowe-Environment").get("framework");
        getConfiguration.mockReturnValueOnce({
            get: (setting: string) => undefined,
            update: jest.fn(()=>{
                return {};
            })
        });
        getConfiguration.mockReturnValueOnce({
            get: (setting: string) => [
                "[test]: brtvs99.public.test{pds}",
                "[test]: brtvs99.test{ds}",
                "[test]: brtvs99.fail{fail}",
                "[test]: brtvs99.test.search{session}",
            ],
            update: jest.fn(()=>{
                return {};
            })
        });

        getConfiguration.mockReturnValueOnce({
            get: (setting: string) => [
                "",
            ],
            update: jest.fn(()=>{
                return {};
            })
        });
        existsSync.mockReturnValueOnce(true);

        await extension.activate(mock);

        expect(existsSync.mock.calls.length).toBe(1);
        expect(readdirSync.mock.calls.length).toBe(0);

        existsSync.mockReset();
        readdirSync.mockReset();
        existsSync.mockReturnValueOnce(true);
        existsSync.mockReturnValueOnce(true);
        readdirSync.mockReturnValueOnce(["firstFile", "secondFile"]);
        getConfiguration.mockReturnValueOnce({
            get: () => {
                return [""];
            },
            update: jest.fn(()=>{
                return {};
            })
        });
        unlinkSync.mockImplementationOnce(() => {
            return;
        });
        unlinkSync.mockImplementationOnce(() => {
            return;
        });
        unlinkSync.mockImplementationOnce(() => {
            throw (Error("testError"));
        });
        // getConfiguration("Zowe-Environment").get("framework");
        getConfiguration.mockReturnValueOnce({
            get: (setting: string) => "theia",
            update: jest.fn(()=>{
                return {};
            })
        });
        await extension.activate(mock);
    });

    it("should not change the existing context menus", async () => {
        const packageJsonContent = require("../../package.json");
        expect(packageJsonContent.contributes.menus["view/item/context"]).toMatchSnapshot();
    });

    it("Testing that createMember correctly executes", async () => {
        const parent = new ZoweNode("parent", vscode.TreeItemCollapsibleState.Collapsed, sessNode, null);

        showInputBox.mockResolvedValue("testMember");

        await extension.createMember(parent, testTree);

        expect(showInputBox.mock.calls.length).toBe(1);
        expect(showInputBox.mock.calls[0][0]).toEqual({placeHolder: "Name of Member"});
        expect(bufferToDataSet.mock.calls.length).toBe(1);
        expect(bufferToDataSet.mock.calls[0][0]).toBe(session);
        expect(bufferToDataSet.mock.calls[0][1]).toEqual(Buffer.from(""));
        expect(bufferToDataSet.mock.calls[0][2]).toBe(parent.label + "(testMember)");

        bufferToDataSet.mockRejectedValueOnce(Error("test"));
        showErrorMessage.mockReset();
        try {
            await extension.createMember(parent, testTree);
            // tslint:disable-next-line:no-empty
        } catch (err) {
        }

        expect(showErrorMessage.mock.calls.length).toBe(1);
        expect(showErrorMessage.mock.calls[0][0]).toBe("Unable to create member: test");

        bufferToDataSet.mockReset();


        showInputBox.mockResolvedValue("");

        await extension.createMember(parent, testTree);

        expect(bufferToDataSet.mock.calls.length).toBe(0);

        parent.contextValue = extension.DS_PDS_CONTEXT + extension.FAV_SUFFIX;
        await extension.createMember(parent, testTree);
    });

    it("Testing that refreshPS correctly executes with and without error", async () => {
        const node = new ZoweNode("HLQ.TEST.AFILE7", vscode.TreeItemCollapsibleState.None, sessNode, null);
        const parent = new ZoweNode("parent", vscode.TreeItemCollapsibleState.Collapsed, sessNode, null);
        const child = new ZoweNode("child", vscode.TreeItemCollapsibleState.None, parent, null);

        showErrorMessage.mockReset();
        openTextDocument.mockReset();
        openTextDocument.mockResolvedValueOnce({isDirty: true});
        dataSet.mockReset();
        showTextDocument.mockReset();

        const response: brightside.IZosFilesResponse = {
            success: true,
            commandResponse: null,
            apiResponse: {
                etag: "123"
            }
        };
        dataSet.mockReturnValueOnce(response);
        await extension.refreshPS(node);

        expect(dataSet.mock.calls.length).toBe(1);
        expect(dataSet.mock.calls[0][0]).toBe(node.getSession());
        expect(dataSet.mock.calls[0][1]).toBe(node.label);
        expect(dataSet.mock.calls[0][2]).toEqual({
            file: path.join(extension.DS_DIR, node.getSessionNode().label, node.label),
            returnEtag: true
        });
        expect(openTextDocument.mock.calls.length).toBe(1);
        expect(openTextDocument.mock.calls[0][0]).toBe(path.join(extension.DS_DIR,
            node.getSessionNode().label, node.label ));
        expect(showTextDocument.mock.calls.length).toBe(2);
        expect(executeCommand.mock.calls.length).toBe(1);


        showInformationMessage.mockReset();
        openTextDocument.mockResolvedValueOnce({isDirty: false});
        executeCommand.mockReset();

        await extension.refreshPS(node);

        expect(executeCommand.mock.calls.length).toBe(0);

        dataSet.mockRejectedValueOnce(Error("not found"));
        showInformationMessage.mockReset();

        await extension.refreshPS(node);

        expect(showInformationMessage.mock.calls.length).toBe(1);
        expect(showInformationMessage.mock.calls[0][0]).toBe("Unable to find file: " + node.label + " was probably deleted.");

        showErrorMessage.mockReset();
        dataSet.mockReset();
        dataSet.mockRejectedValueOnce(Error(""));

        await extension.refreshPS(child);

        expect(dataSet.mock.calls[0][1]).toBe(child.mParent.label + "(" + child.label + ")");
        expect(showErrorMessage.mock.calls.length).toBe(1);
        expect(showErrorMessage.mock.calls[0][0]).toEqual("");

        showErrorMessage.mockReset();
        openTextDocument.mockReset();
        openTextDocument.mockResolvedValueOnce({isDirty: true});
        openTextDocument.mockResolvedValueOnce({isDirty: true});
        dataSet.mockReset();
        showTextDocument.mockReset();
        dataSet.mockReturnValueOnce(response);

        node.contextValue = extension.DS_PDS_CONTEXT + extension.FAV_SUFFIX;
        await extension.refreshPS(node);
        expect(openTextDocument.mock.calls.length).toBe(1);
        expect(dataSet.mock.calls.length).toBe(1);

        dataSet.mockReset();
        openTextDocument.mockReset();
        dataSet.mockReturnValueOnce(response);

        parent.contextValue = extension.DS_PDS_CONTEXT + extension.FAV_SUFFIX;
        await extension.refreshPS(child);
        expect(openTextDocument.mock.calls.length).toBe(1);
        expect(dataSet.mock.calls.length).toBe(1);

        dataSet.mockReset();
        openTextDocument.mockReset();
        dataSet.mockReturnValueOnce(response);

        parent.contextValue = extension.FAVORITE_CONTEXT;
        await extension.refreshPS(child);
        expect(openTextDocument.mock.calls.length).toBe(1);
        expect(dataSet.mock.calls.length).toBe(1);

        showErrorMessage.mockReset();
        dataSet.mockReset();
        openTextDocument.mockReset();

    });

    it("Call Change File type", async () => {
        const node = new ZoweUSSNode("node", vscode.TreeItemCollapsibleState.None, ussNode, null, null);
        const res = extension.changeFileType(node, false, testUSSTree);
        expect(res).not.toBeUndefined();
    });

    it("Test Get Profile", async () => {
        const ProfNode = new ZoweNode("[sestest1,sestest2]", vscode.TreeItemCollapsibleState.Expanded, null, session);
        await extension.getProfile(ProfNode);
        expect(ProfNode).not.toBeUndefined();
    });

    describe("Add Session Unit Test", () => {
        const qpItem: vscode.QuickPickItem = new utils.FilterDescriptor("\uFF0B " + "Create a new filter");

        beforeEach(() => {
            Object.defineProperty(profileLoader.Profiles, "getInstance", {
                value: jest.fn(() => {
                    return {
                        allProfiles: [{name: "firstName"}, {name: "secondName"}],
                        defaultProfile: {name: "firstName"},
                        createNewConnection: jest.fn(()=>{
                            return {newprofile: "fake"};
                        }),
                        listProfile: jest.fn(()=>{
                            return {};
                        }),
                    };
                })
            });
            const resolveQuickPickHelper = jest.spyOn(utils, "resolveQuickPickHelper").mockImplementation(
                () => Promise.resolve(qpItem)
            );
        });

        afterEach(() => {
            showQuickPick.mockReset();
            showInputBox.mockReset();
            showInformationMessage.mockReset();
        });

        it("Testing that addSession will cancel if there is no profile name", async () => {
            const entered = undefined;

            // Assert edge condition user cancels the input path box
            createQuickPick.mockReturnValue({
                placeholder: "Choose \"Create new...\" to define a new profile or select an existing profile to Add to the Data Set Explorer",
                activeItems: [qpItem],
                ignoreFocusOut: true,
                items: [qpItem],
                value: entered,
                show: jest.fn(()=>{
                    return {};
                }),
                hide: jest.fn(()=>{
                    return {};
                }),
                onDidAccept: jest.fn(()=>{
                    return {};
                })
            });

            await extension.addZoweSession(testTree);
            expect(showInformationMessage.mock.calls[0][0]).toEqual("Profile Name was not supplied. Operation Cancelled");
        });

        it("Testing that addSession with supplied profile name", async () => {
            const entered = undefined;
            const addSession = jest.spyOn(extension, "addZoweSession");

            // Assert edge condition user cancels the input path box
            createQuickPick.mockReturnValue({
                placeholder: "Choose \"Create new...\" to define a new profile or select an existing profile to Add to the Data Set Explorer",
                activeItems: [qpItem],
                ignoreFocusOut: true,
                items: [qpItem],
                value: entered,
                show: jest.fn(()=>{
                    return {};
                }),
                hide: jest.fn(()=>{
                    return {};
                }),
                onDidAccept: jest.fn(()=>{
                    return {};
                })
            });

            showInputBox.mockReturnValueOnce("fake");
            await extension.addZoweSession(testTree);
            expect(extension.addZoweSession).toHaveBeenCalled();

        });

        it("Testing that addSession with existing profile", async () => {
            const entered = "";
            const addSession = jest.spyOn(extension, "addZoweSession");

            // Assert edge condition user cancels the input path box
            createQuickPick.mockReturnValue({
                placeholder: "Choose \"Create new...\" to define a new profile or select an existing profile to Add to the Data Set Explorer",
                activeItems: [qpItem],
                ignoreFocusOut: true,
                items: [qpItem],
                value: entered,
                label: "firstName",
                show: jest.fn(()=>{
                    return {};
                }),
                hide: jest.fn(()=>{
                    return {};
                }),
                onDidAccept: jest.fn(()=>{
                    return {};
                })
            });

            const resolveQuickPickHelper = jest.spyOn(utils, "resolveQuickPickHelper").mockImplementation(
                () => Promise.resolve(createQuickPick())
            );

            await extension.addZoweSession(testTree);
            expect(extension.addZoweSession).toHaveBeenCalled();
        });

        it("Testing that addSession with supplied resolveQuickPickHelper", async () => {
            const entered = "fake";
            const addSession = jest.spyOn(extension, "addZoweSession");

            // Assert edge condition user cancels the input path box
            createQuickPick.mockReturnValue({
                placeholder: "Choose \"Create new...\" to define a new profile or select an existing profile to Add to the Data Set Explorer",
                activeItems: [qpItem],
                ignoreFocusOut: true,
                items: [qpItem],
                value: entered,
                show: jest.fn(()=>{
                    return {};
                }),
                hide: jest.fn(()=>{
                    return {};
                }),
                onDidAccept: jest.fn(()=>{
                    return {};
                })
            });

            await extension.addZoweSession(testTree);
            expect(extension.addZoweSession).toHaveBeenCalled();

        });

        it("Testing that addSession with undefined profile", async () => {
            const entered = "";
            const addSession = jest.spyOn(extension, "addZoweSession");

            // Assert edge condition user cancels the input path box
            createQuickPick.mockReturnValue({
                placeholder: "Choose \"Create new...\" to define a new profile or select an existing profile to Add to the Data Set Explorer",
                activeItems: [qpItem],
                ignoreFocusOut: true,
                items: [qpItem],
                value: entered,
                label: undefined,
                show: jest.fn(()=>{
                    return {};
                }),
                hide: jest.fn(()=>{
                    return {};
                }),
                onDidAccept: jest.fn(()=>{
                    return {};
                })
            });

            const resolveQuickPickHelper = jest.spyOn(utils, "resolveQuickPickHelper").mockImplementation(
                () => Promise.resolve(createQuickPick())
            );

            await extension.addZoweSession(testTree);
            expect(extension.addZoweSession).toHaveBeenCalled();

        });


        it("Testing that addSession if createNewConnection is invalid", async () => {
            const entered = "fake";
            const addSession = jest.spyOn(extension, "addZoweSession");

            Object.defineProperty(profileLoader.Profiles, "getInstance", {
                value: jest.fn(() => {
                    return {
                        allProfiles: [{name: "firstName"}, {name: "secondName"}],
                        defaultProfile: {name: "firstName"},
                        listProfile: jest.fn(()=>{
                            return {};
                        }),
                    };
                })
            });

            // Assert edge condition user cancels the input path box
            createQuickPick.mockReturnValue({
                placeholder: "Choose \"Create new...\" to define a new profile or select an existing profile to Add to the Data Set Explorer",
                activeItems: [qpItem],
                ignoreFocusOut: true,
                items: [qpItem],
                value: entered,
                show: jest.fn(()=>{
                    return {};
                }),
                hide: jest.fn(()=>{
                    return {};
                }),
                onDidAccept: jest.fn(()=>{
                    return {};
                })
            });

            await extension.addZoweSession(testTree);
            expect(extension.addZoweSession).toHaveBeenCalled();

        });

        it("Testing that addSession if listProfile is invalid", async () => {
            const entered = "fake";
            const addSession = jest.spyOn(extension, "addZoweSession");

            Object.defineProperty(profileLoader.Profiles, "getInstance", {
                value: jest.fn(() => {
                    return {
                        allProfiles: [{name: "firstName"}, {name: "secondName"}],
                        defaultProfile: {name: "firstName"},
                        createNewConnection: jest.fn(()=>{
                            return {};
                        }),
                    };
                })
            });

            // Assert edge condition user cancels the input path box
            createQuickPick.mockReturnValue({
                placeholder: "Choose \"Create new...\" to define a new profile or select an existing profile to Add to the Data Set Explorer",
                activeItems: [qpItem],
                ignoreFocusOut: true,
                items: [qpItem],
                value: entered,
                show: jest.fn(()=>{
                    return {};
                }),
                hide: jest.fn(()=>{
                    return {};
                }),
                onDidAccept: jest.fn(()=>{
                    return {};
                })
            });

            await extension.addZoweSession(testTree);
            expect(extension.addZoweSession).toHaveBeenCalled();

        });
    });

    it("Testing that createFile is executed successfully", async () => {
        const sessNode2 = new ZoweNode("sestest", vscode.TreeItemCollapsibleState.Expanded, null, session);
        sessNode2.contextValue = extension.DS_SESSION_CONTEXT;
        sessNode2.pattern = "test hlq";
        const childNode = new ZoweNode("NODE", vscode.TreeItemCollapsibleState.None, sessNode2, null);
        sessNode2.children.push(childNode);

        const uploadResponse: brightside.IZosFilesResponse = {
            success: true,
            commandResponse: "success",
            apiResponse: {
                items: [{name: "NODE", dsname: "NODE"}]
            }
        };

        showQuickPick.mockReset();
        getConfiguration.mockReset();
        showInputBox.mockReset();
        dataSetCreate.mockReset();
        allMembers.mockReset();
        dataSetList.mockReset();
        mockGetHistory.mockReset();

        getConfiguration.mockReturnValue("FakeConfig");
        showInputBox.mockReturnValue("node");
        allMembers.mockReturnValue(uploadResponse);
        dataSetList.mockReturnValue(uploadResponse);
        mockGetHistory.mockReturnValue([]);

        showQuickPick.mockResolvedValueOnce("Data Set Binary");
        await extension.createFile(sessNode2, testTree);
        showQuickPick.mockResolvedValueOnce("Data Set C");
        await extension.createFile(sessNode2, testTree);
        showQuickPick.mockResolvedValueOnce("Data Set Classic");
        await extension.createFile(sessNode2, testTree);
        showQuickPick.mockResolvedValueOnce("Data Set Partitioned");
        await extension.createFile(sessNode2, testTree);
        showQuickPick.mockResolvedValueOnce("Data Set Sequential");
        await extension.createFile(sessNode2, testTree);

        // tslint:disable-next-line: no-magic-numbers
        expect(showQuickPick.mock.calls.length).toBe(5);
        // tslint:disable-next-line: no-magic-numbers
        expect(getConfiguration.mock.calls.length).toBe(5);
        expect(getConfiguration.mock.calls[0][0]).toBe("Zowe-Default-Datasets-Binary");
        expect(getConfiguration.mock.calls[1][0]).toBe("Zowe-Default-Datasets-C");
        expect(getConfiguration.mock.calls[2][0]).toBe("Zowe-Default-Datasets-Classic");
        // tslint:disable-next-line: no-magic-numbers
        expect(getConfiguration.mock.calls[3][0]).toBe("Zowe-Default-Datasets-PDS");
        // tslint:disable-next-line: no-magic-numbers
        expect(getConfiguration.mock.calls[4][0]).toBe("Zowe-Default-Datasets-PS");
        // tslint:disable-next-line: no-magic-numbers
        expect(showInputBox.mock.calls.length).toBe(5);
        // tslint:disable-next-line: no-magic-numbers
        expect(dataSetCreate.mock.calls.length).toBe(5);
        expect(dataSetCreate.mock.calls[0][0]).toEqual(session);

        showInformationMessage.mockReset();
        showErrorMessage.mockReset();

        showQuickPick.mockResolvedValueOnce("Data Set Sequential");
        await extension.createFile(sessNode2, testTree);

        showQuickPick.mockResolvedValueOnce("Data Set Sequential");
        dataSetCreate.mockRejectedValueOnce(Error("Generic Error"));
        try {
            await extension.createFile(sessNode2, testTree);
        } catch (err) {
            // do nothing
        }

        expect(showErrorMessage.mock.calls.length).toBe(1);
        expect(showErrorMessage.mock.calls[0][0]).toBe("Generic Error");

        showQuickPick.mockReset();
        showErrorMessage.mockReset();

        showQuickPick.mockReturnValueOnce(undefined);
        try {
            await extension.createFile(sessNode, testTree);
            // tslint:disable-next-line:no-empty
        } catch (err) {
        }

        expect(showQuickPick.mock.calls.length).toBe(1);
        expect(showErrorMessage.mock.calls.length).toBe(0);

        mockGetHistory.mockReset();
        testTree.reveal.mockReset();

        // Testing the addition of new node to tree view
        mockGetHistory.mockReturnValueOnce(["NODE1"]);
        showQuickPick.mockResolvedValueOnce("Data Set Sequential");
        await extension.createFile(sessNode2, testTree);
        expect(testTree.addHistory).toHaveBeenCalledWith("NODE1, NODE");
        expect(testTree.reveal.mock.calls.length).toBe(1);

        testTree.addHistory.mockReset();

        mockGetHistory.mockReturnValueOnce(["NODE"]);
        showQuickPick.mockResolvedValueOnce("Data Set Sequential");
        await extension.createFile(sessNode2, testTree);
        expect(testTree.addHistory.mock.calls.length).toBe(0);

        mockGetHistory.mockReturnValueOnce([null]);
        showQuickPick.mockResolvedValueOnce("Data Set Sequential");
        await extension.createFile(sessNode2, testTree);
        expect(testTree.addHistory).toHaveBeenCalledWith("NODE");

        allMembers.mockReset();
        dataSetList.mockReset();
        getConfiguration.mockReset();
        showInputBox.mockReset();
    });

    it("tests the createFile for prompt credentials", async () => {
        Object.defineProperty(profileLoader.Profiles, "getInstance", {
            value: jest.fn(() => {
                return {
                    allProfiles: [{name: "firstName", profile: {user:undefined, password: undefined}}, {name: "secondName"}],
                    defaultProfile: {name: "firstName"},
                    promptCredentials: jest.fn(()=> {
                        return ["fake", "fake", "fake"];
                    }),
                };

            })
        });
        const sessionwocred = new imperative.Session({
            user: "",
            password: "",
            hostname: "fake",
            protocol: "https",
            type: "basic",
        });
        const uploadResponse: brightside.IZosFilesResponse = {
            success: true,
            commandResponse: "success",
            apiResponse: {
                items: []
            }
        };

        createBasicZosmfSession.mockReturnValue(sessionwocred);
        const newsessNode = new ZoweNode("sestest", vscode.TreeItemCollapsibleState.Expanded, null, sessionwocred);
        newsessNode.contextValue = extension.DS_SESSION_CONTEXT;

        showQuickPick.mockReset();
        getConfiguration.mockReset();
        showInputBox.mockReset();
        dataSetCreate.mockReset();
        dataSetList.mockReset();
        mockGetHistory.mockReset();
        allMembers.mockReset();

        getConfiguration.mockReturnValue("FakeConfig");
        showInputBox.mockReturnValue("FakeName");
        mockGetHistory.mockReturnValue(["mockHistory"]);
        dataSetList.mockReturnValue(uploadResponse);
        allMembers.mockReturnValue(uploadResponse);

        showQuickPick.mockResolvedValueOnce("Data Set Binary");
        await extension.createFile(newsessNode, testTree);
        showQuickPick.mockResolvedValueOnce("Data Set C");
        await extension.createFile(newsessNode, testTree);
        showQuickPick.mockResolvedValueOnce("Data Set Classic");
        await extension.createFile(newsessNode, testTree);
        showQuickPick.mockResolvedValueOnce("Data Set Partitioned");
        await extension.createFile(newsessNode, testTree);
        showQuickPick.mockResolvedValueOnce("Data Set Sequential");
        await extension.createFile(newsessNode, testTree);

        // tslint:disable-next-line: no-magic-numbers
        expect(showQuickPick.mock.calls.length).toBe(5);
        // tslint:disable-next-line: no-magic-numbers
        expect(getConfiguration.mock.calls.length).toBe(5);
        expect(getConfiguration.mock.calls[0][0]).toBe("Zowe-Default-Datasets-Binary");
        expect(getConfiguration.mock.calls[1][0]).toBe("Zowe-Default-Datasets-C");
        expect(getConfiguration.mock.calls[2][0]).toBe("Zowe-Default-Datasets-Classic");
        // tslint:disable-next-line: no-magic-numbers
        expect(getConfiguration.mock.calls[3][0]).toBe("Zowe-Default-Datasets-PDS");
        // tslint:disable-next-line: no-magic-numbers
        expect(getConfiguration.mock.calls[4][0]).toBe("Zowe-Default-Datasets-PS");
        // tslint:disable-next-line: no-magic-numbers
        expect(showInputBox.mock.calls.length).toBe(5);
        // tslint:disable-next-line: no-magic-numbers
        expect(dataSetCreate.mock.calls.length).toBe(5);

        getConfiguration.mockReset();
        showInputBox.mockReset();
        dataSetCreate.mockReset();
        dataSetList.mockReset();
        mockGetHistory.mockReset();
        allMembers.mockReset();
    });

    it("tests the createFile for prompt credentials, favorite route", async () => {
        Object.defineProperty(profileLoader.Profiles, "getInstance", {
            value: jest.fn(() => {
                return {
                    allProfiles: [{name: "firstName", profile: {user:undefined, password: undefined}}, {name: "secondName"}],
                    defaultProfile: {name: "firstName"},
                    promptCredentials: jest.fn(()=> {
                        return ["fake", "fake", "fake"];
                    }),
                };
            })
        });
        const sessionwocred = new imperative.Session({
            user: "",
            password: "",
            hostname: "fake",
            protocol: "https",
            type: "basic",
        });
        const uploadResponse: brightside.IZosFilesResponse = {
            success: true,
            commandResponse: "success",
            apiResponse: {
                items: []
            }
        };

        createBasicZosmfSession.mockReturnValue(sessionwocred);
        const newsessNode = new ZoweNode("sestest", vscode.TreeItemCollapsibleState.Expanded, null, sessionwocred);
        newsessNode.contextValue = extension.DS_SESSION_CONTEXT + extension.FAV_SUFFIX;

        showQuickPick.mockReset();
        getConfiguration.mockReset();
        showInputBox.mockReset();
        dataSetCreate.mockReset();
        testTree.getChildren.mockReset();
        allMembers.mockReset();
        dataSet.mockReset();
        mockGetHistory.mockReset();

        getConfiguration.mockReturnValue("FakeConfig");
        showInputBox.mockReturnValue("FakeName");
        testTree.getChildren.mockReturnValue([new ZoweNode("node", vscode.TreeItemCollapsibleState.None, sessNode, null), sessNode]);
        allMembers.mockReturnValue(uploadResponse);
        dataSet.mockReturnValue(uploadResponse);
        mockGetHistory.mockReturnValue(["mockHistory1"]);

        showQuickPick.mockResolvedValueOnce("Data Set Binary");
        await extension.createFile(newsessNode, testTree);
        showQuickPick.mockResolvedValueOnce("Data Set C");
        await extension.createFile(newsessNode, testTree);
        showQuickPick.mockResolvedValueOnce("Data Set Classic");
        await extension.createFile(newsessNode, testTree);
        showQuickPick.mockResolvedValueOnce("Data Set Partitioned");
        await extension.createFile(newsessNode, testTree);
        showQuickPick.mockResolvedValueOnce("Data Set Sequential");
        await extension.createFile(newsessNode, testTree);

        // tslint:disable-next-line: no-magic-numbers
        expect(showQuickPick.mock.calls.length).toBe(5);
        // tslint:disable-next-line: no-magic-numbers
        expect(getConfiguration.mock.calls.length).toBe(5);
        expect(getConfiguration.mock.calls[0][0]).toBe("Zowe-Default-Datasets-Binary");
        expect(getConfiguration.mock.calls[1][0]).toBe("Zowe-Default-Datasets-C");
        expect(getConfiguration.mock.calls[2][0]).toBe("Zowe-Default-Datasets-Classic");
        // tslint:disable-next-line: no-magic-numbers
        expect(getConfiguration.mock.calls[3][0]).toBe("Zowe-Default-Datasets-PDS");
        // tslint:disable-next-line: no-magic-numbers
        expect(getConfiguration.mock.calls[4][0]).toBe("Zowe-Default-Datasets-PS");
        // tslint:disable-next-line: no-magic-numbers
        expect(showInputBox.mock.calls.length).toBe(5);
        // tslint:disable-next-line: no-magic-numbers
        expect(dataSetCreate.mock.calls.length).toBe(5);

        getConfiguration.mockReset();
        showInputBox.mockReset();
        testTree.getChildren.mockReset();
        allMembers.mockReset();
        dataSet.mockReset();
        mockGetHistory.mockReset();
    });

    it("tests the createFile for prompt credentials error", async () => {
        Object.defineProperty(profileLoader.Profiles, "getInstance", {
            value: jest.fn(() => {
                return {
                    allProfiles: [{name: "firstName", profile: {user:undefined, password: undefined}}, {name: "secondName"}],
                    defaultProfile: {name: "firstName"},
                };
            })
        });
<<<<<<< HEAD
        const sessionwocred = new imperative.Session({
=======
        const uploadResponse: brightside.IZosFilesResponse = {
            success: true,
            commandResponse: "success",
            apiResponse: {
                items: []
            }
        };
        const sessionwocred = new brtimperative.Session({
>>>>>>> 2bfffc87
            user: "",
            password: "",
            hostname: "fake",
            protocol: "https",
            type: "basic",
        });
        const createFile = jest.spyOn(extension, "createFile");
        createBasicZosmfSession.mockReturnValue(sessionwocred);
        const newsessNode = new ZoweNode("sestest", vscode.TreeItemCollapsibleState.Expanded, null, sessionwocred);
        newsessNode.contextValue = extension.DS_SESSION_CONTEXT;
        newsessNode.pattern = "sestest";

        showQuickPick.mockReset();
        getConfiguration.mockReset();
        showInputBox.mockReset();
        dataSetCreate.mockReset();
        mockGetHistory.mockReset();
        allMembers.mockReset();
        dataSetList.mockReset();

        getConfiguration.mockReturnValueOnce("FakeConfig");
        showInputBox.mockReturnValueOnce("sestest");
        mockGetHistory.mockReturnValueOnce(["mockHistory"]);
        allMembers.mockReturnValueOnce(uploadResponse);
        dataSetList.mockReturnValue(uploadResponse);

        showQuickPick.mockResolvedValueOnce("Data Set Binary");
        await extension.createFile(newsessNode, testTree);
        expect(extension.createFile).toHaveBeenCalled();

        dataSetList.mockReset();
    });

    it("Testing that deleteDataset is executed successfully", async () => {
        existsSync.mockReset();
        unlinkSync.mockReset();
        showQuickPick.mockReset();

        let node = new ZoweNode("HLQ.TEST.NODE", vscode.TreeItemCollapsibleState.None, sessNode, null);
        const parent = new ZoweNode("parent", vscode.TreeItemCollapsibleState.Collapsed, sessNode, null);
        let child = new ZoweNode("child", vscode.TreeItemCollapsibleState.None, parent, null);

        existsSync.mockReturnValueOnce(true);
        showQuickPick.mockResolvedValueOnce("Yes");
        await extension.deleteDataset(node, testTree);
        expect(delDataset.mock.calls.length).toBe(1);
        expect(delDataset.mock.calls[0][0]).toBe(session);
        expect(delDataset.mock.calls[0][1]).toBe(node.label);
        expect(existsSync.mock.calls.length).toBe(1);
        expect(existsSync.mock.calls[0][0]).toBe(path.join(extension.DS_DIR,
            node.getSessionNode().label, node.label ));
        expect(unlinkSync.mock.calls.length).toBe(1);
        expect(unlinkSync.mock.calls[0][0]).toBe(path.join(extension.DS_DIR,
            node.getSessionNode().label, node.label ));

        unlinkSync.mockReset();
        delDataset.mockReset();
        existsSync.mockReturnValueOnce(false);
        showQuickPick.mockResolvedValueOnce("Yes");
        await extension.deleteDataset(child, testTree);

        expect(unlinkSync.mock.calls.length).toBe(0);
        expect(delDataset.mock.calls[0][1]).toBe(child.mParent.label + "(" + child.label + ")");

        delDataset.mockReset();
        delDataset.mockRejectedValueOnce(Error("not found"));
        showQuickPick.mockResolvedValueOnce("Yes");

        await expect(extension.deleteDataset(node, testTree)).rejects.toEqual(Error("not found"));

        expect(showInformationMessage.mock.calls.length).toBe(1);
        expect(showInformationMessage.mock.calls[0][0]).toBe("Unable to find file: " + node.label + " was probably already deleted.");

        delDataset.mockReset();
        showErrorMessage.mockReset();
        delDataset.mockRejectedValueOnce(Error(""));
        showQuickPick.mockResolvedValueOnce("Yes");

        await expect(extension.deleteDataset(node, testTree)).rejects.toEqual(Error(""));

        expect(showErrorMessage.mock.calls.length).toBe(1);
        expect(showErrorMessage.mock.calls[0][0]).toEqual(Error(""));

        showQuickPick.mockResolvedValueOnce("No");

        await extension.deleteDataset(child, testTree);

        existsSync.mockReturnValueOnce(true);
        node = new ZoweNode("HLQ.TEST.NODE", vscode.TreeItemCollapsibleState.None, sessNode, null);
        node.contextValue = extension.DS_PDS_CONTEXT + extension.FAV_SUFFIX;
        await extension.deleteDataset(node, testTree);

        existsSync.mockReturnValueOnce(true);
        node.contextValue = extension.DS_PDS_CONTEXT + extension.FAV_SUFFIX;
        child = new ZoweNode("child", vscode.TreeItemCollapsibleState.None, node, null);
        await extension.deleteDataset(child, testTree);
    });

    it("Testing that deleteDataset is executed successfully for favorite", async () => {
        existsSync.mockReset();
        unlinkSync.mockReset();
        showQuickPick.mockReset();
        delDataset.mockReset();
        mockRemoveFavorite.mockReset();

        const node = new ZoweNode("[sestest]: HLQ.TEST.DELETE.PARENT", vscode.TreeItemCollapsibleState.None, sessNode, null);
        const child = new ZoweNode("[sestest]: HLQ.TEST.DELETE.NODE", vscode.TreeItemCollapsibleState.None, node, null);
        node.contextValue = extension.FAVORITE_CONTEXT;

        existsSync.mockReturnValueOnce(true);
        showQuickPick.mockResolvedValueOnce("Yes");
        await extension.deleteDataset(child, testTree);

        expect(delDataset.mock.calls.length).toBe(1);
        expect(delDataset.mock.calls[0][0]).toBe(session);
        expect(delDataset.mock.calls[0][1]).toBe("HLQ.TEST.DELETE.NODE");
        expect(mockRemoveFavorite.mock.calls.length).toBe(1);
        expect(mockRemoveFavorite.mock.calls[0][0].label).toBe( "[sestest]: HLQ.TEST.DELETE.NODE" );
        expect(existsSync.mock.calls.length).toBe(1);
        expect(existsSync.mock.calls[0][0]).toBe(path.join(extension.DS_DIR,
            node.getSessionNode().label, "HLQ.TEST.DELETE.NODE" ));
        expect(unlinkSync.mock.calls.length).toBe(1);
        expect(unlinkSync.mock.calls[0][0]).toBe(path.join(extension.DS_DIR,
            node.getSessionNode().label, "HLQ.TEST.DELETE.NODE" ));
    });

    it("Testing that deleteDataset is executed successfully for pdsf", async () => {
        existsSync.mockReset();
        unlinkSync.mockReset();
        showQuickPick.mockReset();
        delDataset.mockReset();
        mockRemoveFavorite.mockReset();

        const node = new ZoweNode("[sestest]: HLQ.TEST.DELETE.PDS", vscode.TreeItemCollapsibleState.None, sessNode, null);
        const child = new ZoweNode("[sestest]: HLQ.TEST.DELETE.PDS(MEMBER)", vscode.TreeItemCollapsibleState.None, node, null);
        node.contextValue = extension.DS_PDS_CONTEXT + extension.FAV_SUFFIX;

        existsSync.mockReturnValueOnce(true);
        showQuickPick.mockResolvedValueOnce("Yes");
        await extension.deleteDataset(child, testTree);

        expect(delDataset.mock.calls.length).toBe(1);
        expect(delDataset.mock.calls[0][0]).toBe(session);
        expect(delDataset.mock.calls[0][1]).toBe("HLQ.TEST.DELETE.PDS([sestest]: HLQ.TEST.DELETE.PDS(MEMBER))");
        expect(mockRemoveFavorite.mock.calls.length).toBe(1);
        expect(mockRemoveFavorite.mock.calls[0][0].label).toBe( "[sestest]: HLQ.TEST.DELETE.PDS(MEMBER)" );
        expect(existsSync.mock.calls.length).toBe(1);
        expect(existsSync.mock.calls[0][0]).toBe(path.join(extension.DS_DIR,
            node.getSessionNode().label, "HLQ.TEST.DELETE.PDS([sestest]: HLQ.TEST.DELETE.PDS(MEMBER))" ));
        expect(unlinkSync.mock.calls.length).toBe(1);
        expect(unlinkSync.mock.calls[0][0]).toBe(path.join(extension.DS_DIR,
            node.getSessionNode().label, "HLQ.TEST.DELETE.PDS([sestest]: HLQ.TEST.DELETE.PDS(MEMBER))" ));
    });

    it("Testing that deleteDataset fails if junk passed", async () => {
        existsSync.mockReset();
        unlinkSync.mockReset();
        showQuickPick.mockReset();
        delDataset.mockReset();
        mockRemoveFavorite.mockReset();
        showErrorMessage.mockReset();

        const node = new ZoweNode("[sestest]: HLQ.TEST.DELETE.PARENT", vscode.TreeItemCollapsibleState.None, sessNode, null);
        const parent = new ZoweNode("sestest", vscode.TreeItemCollapsibleState.Collapsed, sessNode, null);
        const child = new ZoweNode("[sestest]: HLQ.TEST.DELETE.NODE", vscode.TreeItemCollapsibleState.None, node, null);
        node.contextValue = "junk";

        existsSync.mockReturnValueOnce(true);
        showQuickPick.mockResolvedValueOnce("Yes");
        await expect(extension.deleteDataset(child, testTree)).rejects.toEqual(Error("deleteDataSet() called from invalid node."));
        expect(showErrorMessage.mock.calls.length).toBe(1);
        expect(showErrorMessage.mock.calls[0][0].message).toEqual("deleteDataSet() called from invalid node.");
    });

    it("Testing that enterPattern is executed successfully", async () => {
        showInformationMessage.mockReset();
        showInputBox.mockReset();

        const node = new ZoweNode("node", vscode.TreeItemCollapsibleState.None, sessNode, null);
        node.pattern = "TEST";
        node.contextValue = extension.DS_SESSION_CONTEXT;

        showInputBox.mockReturnValueOnce("test");
        await extension.enterPattern(node, testTree);

        expect(showInputBox.mock.calls.length).toBe(1);
        expect(showInputBox.mock.calls[0][0]).toEqual({
            prompt: "Search data sets by entering patterns: use a comma to separate multiple patterns",
            value: node.pattern
        });
        expect(showInformationMessage.mock.calls.length).toBe(0);

        showInputBox.mockReturnValueOnce("");
        showInputBox.mockReset();
        showInformationMessage.mockReset();
        await extension.enterPattern(node, testTree);

        expect(showInformationMessage.mock.calls.length).toBe(1);
        expect(showInformationMessage.mock.calls[0][0]).toBe("You must enter a pattern.");
    });

    it("Testing that enterPattern is executed successfully for search favorite", async () => {
        mockAddZoweSession.mockReset();
        const favoriteSample = new ZoweNode("[sestest]: HLQ.TEST", vscode.TreeItemCollapsibleState.None, undefined, null);

        await extension.enterPattern(favoriteSample, testTree);

        expect(mockAddZoweSession.mock.calls.length).toBe(1);
        expect(mockAddZoweSession.mock.calls[0][0]).toEqual("sestest");
    });

    it("Testing that saveFile is executed successfully", async () => {
        const testDoc: vscode.TextDocument = {
            fileName: path.join(extension.DS_DIR, "/sestest/HLQ.TEST.AFILE"),
            uri: null,
            isUntitled: null,
            languageId: null,
            version: null,
            isDirty: null,
            isClosed: null,
            save: null,
            eol: null,
            lineCount: null,
            lineAt: null,
            offsetAt: null,
            positionAt: null,
            getText: null,
            getWordRangeAtPosition: null,
            validateRange: null,
            validatePosition: null
        };
        const testDoc0: vscode.TextDocument = {
            fileName: path.join(extension.DS_DIR, "HLQ.TEST.AFILE"),
            uri: null,
            isUntitled: null,
            languageId: null,
            version: null,
            isDirty: null,
            isClosed: null,
            save: null,
            eol: null,
            lineCount: null,
            lineAt: null,
            offsetAt: null,
            positionAt: null,
            getText: null,
            getWordRangeAtPosition: null,
            validateRange: null,
            validatePosition: null
        };

        const testResponse = {
            success: true,
            commandResponse: "",
            apiResponse: {
                items: []
            }
        };

        // If session node is not defined, it should take the session from Profile
        const sessionwocred = new brtimperative.Session({
            user: "",
            password: "",
            hostname: "fake",
            protocol: "https",
            type: "basic",
        });
        // testing if no session is defined (can happen while saving from favorites)
        const nodeWitoutSession = new ZoweNode("HLQ.TEST.AFILE", vscode.TreeItemCollapsibleState.None, null, null);
        testTree.getChildren.mockReturnValueOnce([nodeWitoutSession]);
        concatChildNodes.mockReturnValueOnce([nodeWitoutSession]);
        createBasicZosmfSession.mockReturnValueOnce(sessionwocred);
        await extension.saveFile(testDoc0, testTree);
        expect(createBasicZosmfSession.mock.calls.length).toBe(1);
        expect(createBasicZosmfSession.mock.results[0].value).toEqual(sessionwocred);

        // testing if no documentSession is found (no session + no profile)
        createBasicZosmfSession.mockReset();
        testTree.getChildren.mockReset();
        showErrorMessage.mockReset();
        testTree.getChildren.mockReturnValueOnce([nodeWitoutSession]);
        createBasicZosmfSession.mockReturnValueOnce(null);
        await extension.saveFile(testDoc0, testTree);
        expect(showErrorMessage.mock.calls.length).toBe(1);
        expect(showErrorMessage.mock.calls[0][0]).toBe("Couldn't locate session when saving data set!");

        testTree.getChildren.mockReset();
        createBasicZosmfSession.mockReset();

        testTree.getChildren.mockReturnValueOnce([new ZoweNode("node", vscode.TreeItemCollapsibleState.None, sessNode, null), sessNode]);
        dataSetList.mockReset();
        showErrorMessage.mockReset();
        dataSetList.mockResolvedValueOnce(testResponse);
        await extension.saveFile(testDoc, testTree);

        expect(dataSetList.mock.calls.length).toBe(1);
        expect(dataSetList.mock.calls[0][0]).toEqual(session);
        expect(dataSetList.mock.calls[0][1]).toBe("HLQ.TEST.AFILE");
        expect(showErrorMessage.mock.calls.length).toBe(1);
        expect(showErrorMessage.mock.calls[0][0]).toBe("Data set failed to save. Data set may have been deleted on mainframe.");

        const node = new ZoweNode("HLQ.TEST.AFILE", vscode.TreeItemCollapsibleState.None, sessNode, null);
        sessNode.children.push(node);
        testResponse.apiResponse.items = [{dsname: "HLQ.TEST.AFILE"}, {dsname: "HLQ.TEST.AFILE(mem)"}];
        dataSetList.mockReset();
        pathToDataSet.mockReset();
        showErrorMessage.mockReset();
        concatChildNodes.mockReset();
        const mockSetEtag = jest.spyOn(node, "setEtag").mockImplementation(() => null);
        mockSetEtag.mockReset();
        const uploadResponse: brightside.IZosFilesResponse = {
            success: true,
            commandResponse: "success",
            apiResponse: [{
                etag: "123"
            }]
        };
        concatChildNodes.mockReturnValueOnce([sessNode.children[0]]);
        testTree.getChildren.mockReturnValueOnce([sessNode]);
        dataSetList.mockResolvedValueOnce(testResponse);
        dataSetList.mockResolvedValueOnce(testResponse);
        withProgress.mockResolvedValueOnce(uploadResponse);
        testResponse.success = true;
        pathToDataSet.mockResolvedValueOnce(testResponse);

        await extension.saveFile(testDoc, testTree);

        expect(concatChildNodes.mock.calls.length).toBe(1);
        expect(showInformationMessage.mock.calls.length).toBe(1);
        expect(showInformationMessage.mock.calls[0][0]).toBe("success");
        expect(mockSetEtag).toHaveBeenCalledTimes(1);
        expect(mockSetEtag).toHaveBeenCalledWith("123");

        concatChildNodes.mockReturnValueOnce([sessNode.children[0]]);
        testTree.getChildren.mockReturnValueOnce([sessNode]);
        dataSetList.mockResolvedValueOnce(testResponse);
        testResponse.success = false;
        testResponse.commandResponse = "Save failed";
        pathToDataSet.mockResolvedValueOnce(testResponse);

        await extension.saveFile(testDoc, testTree);

        const testDoc2: vscode.TextDocument = {
            fileName: path.normalize("/sestest/HLQ.TEST.AFILE"),
            uri: null,
            isUntitled: null,
            languageId: null,
            version: null,
            isDirty: null,
            isClosed: null,
            save: null,
            eol: null,
            lineCount: null,
            lineAt: null,
            offsetAt: null,
            positionAt: null,
            getText: null,
            getWordRangeAtPosition: null,
            validateRange: null,
            validatePosition: null
        };

        testTree.getChildren.mockReturnValueOnce([sessNode]);
        dataSetList.mockReset();

        await extension.saveFile(testDoc2, testTree);

        expect(dataSetList.mock.calls.length).toBe(0);

        const testDoc3: vscode.TextDocument = {
            fileName: path.join(extension.DS_DIR, "/sestest/HLQ.TEST.AFILE(mem)"),
            uri: null,
            isUntitled: null,
            languageId: null,
            version: null,
            isDirty: null,
            isClosed: null,
            save: null,
            eol: null,
            lineCount: null,
            lineAt: null,
            offsetAt: null,
            positionAt: null,
            getText: null,
            getWordRangeAtPosition: null,
            validateRange: null,
            validatePosition: null
        };

        dataSetList.mockReset();
        showErrorMessage.mockReset();

        sessNode.children.push(new ZoweNode("HLQ.TEST.AFILE(mem)", vscode.TreeItemCollapsibleState.None, sessNode, null));
        testTree.getChildren.mockReturnValueOnce([sessNode]);
        dataSetList.mockResolvedValueOnce(testResponse);
        testResponse.success = true;
        concatChildNodes.mockReset();
        concatChildNodes.mockReturnValueOnce(sessNode.children);

        await extension.saveFile(testDoc3, testTree);
        expect(concatChildNodes.mock.calls.length).toBe(1);

        testTree.getChildren.mockReturnValueOnce([new ZoweNode("node", vscode.TreeItemCollapsibleState.None, sessNode, null), sessNode]);
        dataSetList.mockReset();
        showErrorMessage.mockReset();

        testTree.getChildren.mockReturnValueOnce([sessNode]);
        dataSetList.mockResolvedValueOnce(testResponse);
        concatChildNodes.mockReset();
        concatChildNodes.mockReturnValueOnce(sessNode.children);
        testResponse.success = false;
        testResponse.commandResponse = "Rest API failure with HTTP(S) status 412";
        withProgress.mockResolvedValueOnce(testResponse);
        dataSet.mockReset();
        const downloadResponse = {
            success: true,
            commandResponse: "",
            apiResponse: {
                etag: ""
            }
        };
        dataSet.mockResolvedValue(downloadResponse);

        await extension.saveFile(testDoc, testTree);
        expect(showWarningMessage.mock.calls[0][0]).toBe("Remote file has been modified in the meantime.\nSelect 'Compare' to resolve the conflict.");
        expect(concatChildNodes.mock.calls.length).toBe(1);
    });

    it("Testing that refreshAll is executed successfully", async () => {
        extension.refreshAll(testTree);
    });

    it("Testing that openPS is executed successfully", async () => {
        dataSet.mockReset();
        openTextDocument.mockReset();
        showTextDocument.mockReset();
        showErrorMessage.mockReset();
        existsSync.mockReset();
        withProgress.mockReset();

        const node = new ZoweNode("node", vscode.TreeItemCollapsibleState.None, sessNode, null);
        const parent = new ZoweNode("parent", vscode.TreeItemCollapsibleState.Collapsed, sessNode, null);
        const child = new ZoweNode("child", vscode.TreeItemCollapsibleState.None, parent, null);

        existsSync.mockReturnValue(null);
        const response: brightside.IZosFilesResponse = {
            success: true,
            commandResponse: null,
            apiResponse: {
                etag: "123"
            }
        };
        withProgress.mockReturnValue(response);
        openTextDocument.mockResolvedValueOnce("test doc");

        await extension.openPS(node, true);

        expect(existsSync.mock.calls.length).toBe(1);
        expect(existsSync.mock.calls[0][0]).toBe(path.join(extension.DS_DIR,
            node.getSessionNode().label.trim(), node.label));
        expect(withProgress).toBeCalledWith(
            {
                location: vscode.ProgressLocation.Notification,
                title: "Opening data set..."
            }, expect.any(Function)
        );
        withProgress(downloadDataset);
        expect(withProgress).toBeCalledWith(downloadDataset);
        // expect(dataSet.mock.calls.length).toBe(1);
        // expect(dataSet.mock.calls[0][0]).toBe(session);
        // expect(dataSet.mock.calls[0][1]).toBe(node.label);
        // expect(dataSet.mock.calls[0][2]).toEqual({file: extension.getDocumentFilePath(node.label, node)});
        expect(openTextDocument.mock.calls.length).toBe(1);
        expect(openTextDocument.mock.calls[0][0]).toBe(extension.getDocumentFilePath(node.label, node));
        expect(showTextDocument.mock.calls.length).toBe(1);
        expect(showTextDocument.mock.calls[0][0]).toBe("test doc");

        openTextDocument.mockResolvedValueOnce("test doc");
        const node2 = new ZoweNode("HLQ.TEST.NODE", vscode.TreeItemCollapsibleState.None, sessNode, null);

        await extension.openPS(node2, true);

        dataSet.mockReset();
        openTextDocument.mockReset();
        showTextDocument.mockReset();
        existsSync.mockReset();

        existsSync.mockReturnValue("exists");
        showTextDocument.mockRejectedValueOnce(Error("testError"));

        try {
            await extension.openPS(child, true);
        } catch (err) {
            // do nothing
        }

        expect(dataSet.mock.calls.length).toBe(0);
        expect(openTextDocument.mock.calls.length).toBe(1);
        expect(openTextDocument.mock.calls[0][0]).toBe(extension.getDocumentFilePath(parent.label + "(" + child.label + ")", node));
        expect(showTextDocument.mock.calls.length).toBe(1);
        expect(showErrorMessage.mock.calls.length).toBe(1);
        expect(showErrorMessage.mock.calls[0][0]).toBe("testError");

        const child2 = new ZoweNode("child", vscode.TreeItemCollapsibleState.None, node2, null);
        try {
            await extension.openPS(child2, true);
        } catch (err) {
            // do nothing
        }

        openTextDocument.mockReset();
        showTextDocument.mockReset();
        parent.contextValue = extension.DS_PDS_CONTEXT + extension.FAV_SUFFIX;
        await extension.openPS(child, true);
        expect(openTextDocument.mock.calls.length).toBe(1);
        expect(showTextDocument.mock.calls.length).toBe(1);

        showTextDocument.mockReset();
        openTextDocument.mockReset();

        parent.contextValue = extension.FAVORITE_CONTEXT;
        await extension.openPS(child, true);
        expect(openTextDocument.mock.calls.length).toBe(1);
        expect(showTextDocument.mock.calls.length).toBe(1);

        showErrorMessage.mockReset();
    });

    it("Testing that that openPS credentials prompt is executed successfully", async () => {
        showQuickPick.mockReset();
        showInputBox.mockReset();
        showTextDocument.mockReset();
        openTextDocument.mockReset();
        const sessionwocred = new imperative.Session({
            user: "",
            password: "",
            hostname: "fake",
            port: 443,
            protocol: "https",
            type: "basic",
        });
        const dsNode = new ZoweNode("testSess", vscode.TreeItemCollapsibleState.Expanded, sessNode, sessionwocred);
        dsNode.contextValue = extension.DS_SESSION_CONTEXT;
        Object.defineProperty(profileLoader.Profiles, "getInstance", {
            value: jest.fn(() => {
                return {
                    allProfiles: [{name: "firstName", profile: {user:undefined, password: undefined}}, {name: "secondName"}],
                    defaultProfile: {name: "firstName"},
                    promptCredentials: jest.fn(()=> {
                        return ["fake", "fake", "fake"];
                    }),
                };
            })
        });

        showInputBox.mockReturnValueOnce("fake");
        showInputBox.mockReturnValueOnce("fake");

        await extension.openPS(dsNode, true, testTree);
        expect(openTextDocument.mock.calls.length).toBe(1);
        expect(showTextDocument.mock.calls.length).toBe(1);
    });

    it("Testing that that openPS credentials prompt works with favorites", async () => {
        showTextDocument.mockReset();
        openTextDocument.mockReset();
        showQuickPick.mockReset();
        showInputBox.mockReset();
        const sessionwocred = new imperative.Session({
            user: "",
            password: "",
            hostname: "fake",
            port: 443,
            protocol: "https",
            type: "basic",
        });
        const dsNode = new ZoweNode("[test]: TEST.JCL", vscode.TreeItemCollapsibleState.Expanded, sessNode, sessionwocred);
        dsNode.contextValue = extension.DS_PDS_CONTEXT + extension.FAV_SUFFIX;
        Object.defineProperty(profileLoader.Profiles, "getInstance", {
            value: jest.fn(() => {
                return {
                    allProfiles: [{name: "firstName", profile: {user:undefined, password: undefined}}, {name: "secondName"}],
                    defaultProfile: {name: "firstName"},
                    promptCredentials: jest.fn(()=> {
                        return ["fake", "fake", "fake"];
                    }),
                };
            })
        });

        showInputBox.mockReturnValueOnce("fake");
        showInputBox.mockReturnValueOnce("fake");

        await extension.openPS(dsNode, true, testTree);
        expect(openTextDocument.mock.calls.length).toBe(1);
        expect(showTextDocument.mock.calls.length).toBe(1);
    });

    it("Testing that that openPS credentials prompt ends in error", async () => {
        showTextDocument.mockReset();
        openTextDocument.mockReset();
        showQuickPick.mockReset();
        showInputBox.mockReset();
        const sessionwocred = new imperative.Session({
            user: "",
            password: "",
            hostname: "fake",
            port: 443,
            protocol: "https",
            type: "basic",
        });
        const dsNode = new ZoweNode("testSess", vscode.TreeItemCollapsibleState.Expanded, sessNode, sessionwocred);
        dsNode.contextValue = extension.DS_SESSION_CONTEXT;
        Object.defineProperty(profileLoader.Profiles, "getInstance", {
            value: jest.fn(() => {
                return {
                    allProfiles: [{name: "firstName", profile: {user:undefined, password: undefined}}, {name: "secondName"}],
                    defaultProfile: {name: "firstName"}
                };
            })
        });

        await extension.openPS(dsNode, true, testTree);
        expect(showErrorMessage.mock.calls.length).toBe(1);
        showQuickPick.mockReset();
        showInputBox.mockReset();
        showInformationMessage.mockReset();
        showErrorMessage.mockReset();
    });

    it("Testing that that openPS credentials with favorites ends in error", async () => {
        showTextDocument.mockReset();
        openTextDocument.mockReset();
        showQuickPick.mockReset();
        showInputBox.mockReset();
        const sessionwocred = new brtimperative.Session({
            user: "",
            password: "",
            hostname: "fake",
            port: 443,
            protocol: "https",
            type: "basic",
        });
        const dsNode = new ZoweNode("[test]: TEST.JCL", vscode.TreeItemCollapsibleState.Expanded, sessNode, sessionwocred);
        dsNode.contextValue = extension.DS_PDS_CONTEXT + extension.FAV_SUFFIX;
        Object.defineProperty(profileLoader.Profiles, "getInstance", {
            value: jest.fn(() => {
                return {
                    allProfiles: [{name: "firstName", profile: {user:undefined, password: undefined}}, {name: "secondName"}],
                    defaultProfile: {name: "firstName"},
                    promptCredentials: jest.fn(()=> {
                        return [undefined, undefined, undefined];
                    }),
                };
            })
        });

        showInputBox.mockReturnValueOnce("fake");
        showInputBox.mockReturnValueOnce("fake");
        const spyopenPS = jest.spyOn(extension, "openPS");
        await extension.openPS(dsNode, true, testTree);
        expect(extension.openPS).toHaveBeenCalled();

    });

    it("Testing that refreshUSS correctly executes with and without error", async () => {
        const node = new ZoweUSSNode("test-node", vscode.TreeItemCollapsibleState.None, ussNode, null, "/");
        const parent = new ZoweUSSNode("parent", vscode.TreeItemCollapsibleState.Collapsed, node, null, "/");
        const child = new ZoweUSSNode("child", vscode.TreeItemCollapsibleState.None, parent, null, "/");

        node.contextValue = extension.USS_SESSION_CONTEXT;
        node.fullPath = "/u/myuser";

        showErrorMessage.mockReset();
        openTextDocument.mockReset();
        openTextDocument.mockResolvedValueOnce({isDirty: true});
        ussFile.mockReset();
        showTextDocument.mockReset();
        executeCommand.mockReset();
        const response: brightside.IZosFilesResponse = {
            success: true,
            commandResponse: null,
            apiResponse: {
                etag: "132"
            }
        };
        ussFile.mockReturnValueOnce(response);
        await extension.refreshUSS(node);

        expect(ussFile.mock.calls.length).toBe(1);
        expect(ussFile.mock.calls[0][0]).toBe(node.getSession());
        expect(ussFile.mock.calls[0][1]).toBe(node.fullPath);
        expect(ussFile.mock.calls[0][2]).toEqual({
            file: extension.getUSSDocumentFilePath(node),
            returnEtag: true,
        });
        expect(openTextDocument.mock.calls.length).toBe(1);
        expect(openTextDocument.mock.calls[0][0]).toBe(path.join(extension.getUSSDocumentFilePath(node)));
        expect(showTextDocument.mock.calls.length).toBe(2);
        expect(executeCommand.mock.calls.length).toBe(1);


        showInformationMessage.mockReset();
        openTextDocument.mockResolvedValueOnce({isDirty: false});
        executeCommand.mockReset();

        await extension.refreshUSS(node);

        expect(executeCommand.mock.calls.length).toBe(0);

        ussFile.mockRejectedValueOnce(Error("not found"));
        showInformationMessage.mockReset();

        await extension.refreshUSS(node);

        expect(showInformationMessage.mock.calls.length).toBe(1);
        expect(showInformationMessage.mock.calls[0][0]).toBe("Unable to find file: " + node.label + " was probably deleted.");

        showErrorMessage.mockReset();
        ussFile.mockReset();
        ussFile.mockRejectedValueOnce(Error(""));

        await extension.refreshUSS(child);

        expect(ussFile.mock.calls[0][1]).toBe(child.fullPath);
        expect(showErrorMessage.mock.calls.length).toBe(1);
        expect(showErrorMessage.mock.calls[0][0]).toEqual(Error(""));

        showErrorMessage.mockReset();
        openTextDocument.mockReset();
        openTextDocument.mockResolvedValueOnce({isDirty: true});
        openTextDocument.mockResolvedValueOnce({isDirty: true});
        ussFile.mockReset();
        showTextDocument.mockReset();

        ussFile.mockReset();
        node.contextValue = "file";
        await extension.refreshUSS(node);
        expect(ussFile.mock.calls[0][1]).toEqual("/u/myuser");

        ussFile.mockReset();
        node.contextValue = extension.USS_DIR_CONTEXT;
        await extension.refreshUSS(child);
        expect(ussFile.mock.calls[0][1]).toBe("/child");

        ussFile.mockReset();
        parent.contextValue = extension.USS_DIR_CONTEXT + extension.FAV_SUFFIX;
        await extension.refreshUSS(child);
        expect(ussFile.mock.calls[0][1]).toBe("/child");

        ussFile.mockReset();
        openTextDocument.mockReset();
        showTextDocument.mockReset();
        existsSync.mockReset();
        showErrorMessage.mockReset();

        const badparent = new ZoweUSSNode("parent", vscode.TreeItemCollapsibleState.Collapsed, ussNode, null, null);
        badparent.contextValue = "turnip";
        const brat = new ZoweUSSNode("brat", vscode.TreeItemCollapsibleState.None, badparent, null, null);
        try {
            await extension.refreshUSS(brat);
        } catch (err) {
            expect(err.message).toEqual("refreshPS() called from invalid node.");
        }
        expect(ussFile.mock.calls.length).toBe(0);
        expect(showErrorMessage.mock.calls.length).toBe(1);
        expect(showErrorMessage.mock.calls[0][0]).toBe("refreshUSS() called from invalid node.");
    });

    describe("Add USS Session Unit Test", () => {
        const qpItem: vscode.QuickPickItem = new utils.FilterDescriptor("\uFF0B " + "Create a new filter");

        beforeEach(() => {
            Object.defineProperty(profileLoader.Profiles, "getInstance", {
                value: jest.fn(() => {
                    return {
                        allProfiles: [{name: "firstName"}, {name: "secondName"}],
                        defaultProfile: {name: "firstName"},
                        createNewConnection: jest.fn(()=>{
                            return {newprofile: "fake"};
                        }),
                        listProfile: jest.fn(()=>{
                            return {};
                        }),
                    };
                })
            });
            const resolveQuickPickHelper = jest.spyOn(utils, "resolveQuickPickHelper").mockImplementation(
                () => Promise.resolve(qpItem)
            );
        });

        afterEach(() => {
            showQuickPick.mockReset();
            showInputBox.mockReset();
            showInformationMessage.mockReset();
        });

        it("Testing that addZoweSession will cancel if there is no profile name", async () => {
            showQuickPick.mockReset();
            showInputBox.mockReset();
            showInformationMessage.mockReset();
            const entered = undefined;
            // Assert edge condition user cancels the input path box
            createQuickPick.mockReturnValue({
                placeholder: "Choose \"Create new...\" to define a new profile or select an existing profile to Add to the Data Set Explorer",
                activeItems: [qpItem],
                ignoreFocusOut: true,
                items: [qpItem],
                value: entered,
                show: jest.fn(()=>{
                    return {};
                }),
                hide: jest.fn(()=>{
                    return {};
                }),
                onDidAccept: jest.fn(()=>{
                    return {};
                })
            });

            await extension.addZoweSession(testTree);
            expect(showInformationMessage.mock.calls[0][0]).toEqual("Profile Name was not supplied. Operation Cancelled");
        });

        it("Testing that addZoweSession with supplied profile name", async () => {
            const entered = undefined;
            const addZoweSession = jest.spyOn(extension, "addZoweSession");

            // Assert edge condition user cancels the input path box
            createQuickPick.mockReturnValue({
                placeholder: "Choose \"Create new...\" to define a new profile or select an existing profile to Add to the Data Set Explorer",
                activeItems: [qpItem],
                ignoreFocusOut: true,
                items: [qpItem],
                value: entered,
                show: jest.fn(()=>{
                    return {};
                }),
                hide: jest.fn(()=>{
                    return {};
                }),
                onDidAccept: jest.fn(()=>{
                    return {};
                })
            });

            showInputBox.mockReturnValueOnce("fake");
            await extension.addZoweSession(testUSSTree);
            expect(extension.addZoweSession).toHaveBeenCalled();

        });

        it("Testing that addZoweSession with existing profile", async () => {
            const entered = "";
            const addZoweSession = jest.spyOn(extension, "addZoweSession");

            // Assert edge condition user cancels the input path box
            createQuickPick.mockReturnValue({
                placeholder: "Choose \"Create new...\" to define a new profile or select an existing profile to Add to the Data Set Explorer",
                activeItems: [qpItem],
                ignoreFocusOut: true,
                items: [qpItem],
                value: entered,
                label: "firstName",
                show: jest.fn(()=>{
                    return {};
                }),
                hide: jest.fn(()=>{
                    return {};
                }),
                onDidAccept: jest.fn(()=>{
                    return {};
                })
            });

            const resolveQuickPickHelper = jest.spyOn(utils, "resolveQuickPickHelper").mockImplementation(
                () => Promise.resolve(createQuickPick())
            );

            await extension.addZoweSession(testUSSTree);
            expect(extension.addZoweSession).toHaveBeenCalled();
        });

        it("Testing that addZoweSession with supplied resolveQuickPickHelper", async () => {
            const entered = "fake";
            const addZoweSession = jest.spyOn(extension, "addZoweSession");

            // Assert edge condition user cancels the input path box
            createQuickPick.mockReturnValue({
                placeholder: "Choose \"Create new...\" to define a new profile or select an existing profile to Add to the Data Set Explorer",
                activeItems: [qpItem],
                ignoreFocusOut: true,
                items: [qpItem],
                value: entered,
                show: jest.fn(()=>{
                    return {};
                }),
                hide: jest.fn(()=>{
                    return {};
                }),
                onDidAccept: jest.fn(()=>{
                    return {};
                })
            });

            await extension.addZoweSession(testUSSTree);
            expect(extension.addZoweSession).toHaveBeenCalled();

        });

        it("Testing that addZoweSession with undefined profile", async () => {
            const entered = "";
            const addZoweSession = jest.spyOn(extension, "addZoweSession");

            // Assert edge condition user cancels the input path box
            createQuickPick.mockReturnValue({
                placeholder: "Choose \"Create new...\" to define a new profile or select an existing profile to Add to the Data Set Explorer",
                activeItems: [qpItem],
                ignoreFocusOut: true,
                items: [qpItem],
                value: entered,
                label: undefined,
                show: jest.fn(()=>{
                    return {};
                }),
                hide: jest.fn(()=>{
                    return {};
                }),
                onDidAccept: jest.fn(()=>{
                    return {};
                })
            });

            const resolveQuickPickHelper = jest.spyOn(utils, "resolveQuickPickHelper").mockImplementation(
                () => Promise.resolve(createQuickPick())
            );

            await extension.addZoweSession(testUSSTree);
            expect(extension.addZoweSession).toHaveBeenCalled();

        });


        it("Testing that addZoweSession if createNewConnection is invalid", async () => {
            const entered = "fake";
            const addZoweSession = jest.spyOn(extension, "addZoweSession");

            Object.defineProperty(profileLoader.Profiles, "getInstance", {
                value: jest.fn(() => {
                    return {
                        allProfiles: [{name: "firstName"}, {name: "secondName"}],
                        defaultProfile: {name: "firstName"},
                        listProfile: jest.fn(()=>{
                            return {};
                        }),
                    };
                })
            });

            // Assert edge condition user cancels the input path box
            createQuickPick.mockReturnValue({
                placeholder: "Choose \"Create new...\" to define a new profile or select an existing profile to Add to the Data Set Explorer",
                activeItems: [qpItem],
                ignoreFocusOut: true,
                items: [qpItem],
                value: entered,
                show: jest.fn(()=>{
                    return {};
                }),
                hide: jest.fn(()=>{
                    return {};
                }),
                onDidAccept: jest.fn(()=>{
                    return {};
                })
            });

            await extension.addZoweSession(testUSSTree);
            expect(extension.addZoweSession).toHaveBeenCalled();

        });

        it("Testing that addZoweSession if listProfile is invalid", async () => {
            const entered = "fake";
            const addZoweSession = jest.spyOn(extension, "addZoweSession");

            Object.defineProperty(profileLoader.Profiles, "getInstance", {
                value: jest.fn(() => {
                    return {
                        allProfiles: [{name: "firstName"}, {name: "secondName"}],
                        defaultProfile: {name: "firstName"},
                        createNewConnection: jest.fn(()=>{
                            return {};
                        }),
                    };
                })
            });

            // Assert edge condition user cancels the input path box
            createQuickPick.mockReturnValue({
                placeholder: "Choose \"Create new...\" to define a new profile or select an existing profile to Add to the Data Set Explorer",
                activeItems: [qpItem],
                ignoreFocusOut: true,
                items: [qpItem],
                value: entered,
                show: jest.fn(()=>{
                    return {};
                }),
                hide: jest.fn(()=>{
                    return {};
                }),
                onDidAccept: jest.fn(()=>{
                    return {};
                })
            });

            await extension.addZoweSession(testUSSTree);
            expect(extension.addZoweSession).toHaveBeenCalled();

        });
    });

    it("Testing that refreshAllUSS is executed successfully", async () => {
        const spy = jest.fn(testTree.refresh);
        ussNodeActions.refreshAllUSS(testTree);
        expect(testTree.refresh).toHaveBeenCalled();
    });

    it("Testing that open is executed successfully", async () => {
        ussFile.mockReset();
        openTextDocument.mockReset();
        showTextDocument.mockReset();
        showErrorMessage.mockReset();
        existsSync.mockReset();
        withProgress.mockReset();

        const node = new ZoweUSSNode("node", vscode.TreeItemCollapsibleState.None, ussNode, null, "/");
        const parent = new ZoweUSSNode("parent", vscode.TreeItemCollapsibleState.Collapsed, ussNode, null, "/");
        const child = new ZoweUSSNode("child", vscode.TreeItemCollapsibleState.None, parent, null, "/parent");

        isFileTagBinOrAscii.mockReturnValue(false);
        existsSync.mockReturnValue(null);
        openTextDocument.mockResolvedValueOnce("test.doc");

        const response: brightside.IZosFilesResponse = {
            success: true,
            commandResponse: null,
            apiResponse: {
                etag: "123"
            }
        };
        withProgress.mockReturnValue(response);

        await extension.openUSS(node, false, true, testUSSTree);

        expect(existsSync.mock.calls.length).toBe(1);
        expect(existsSync.mock.calls[0][0]).toBe(path.join(extension.USS_DIR, "/" + node.getSessionNode().mProfileName + "/", node.fullPath));
        expect(isFileTagBinOrAscii.mock.calls.length).toBe(1);
        expect(isFileTagBinOrAscii.mock.calls[0][0]).toBe(session);
        expect(isFileTagBinOrAscii.mock.calls[0][1]).toBe(node.fullPath);
        expect(withProgress).toBeCalledWith(
            {
                location: vscode.ProgressLocation.Notification,
                title: "Opening USS file..."
            }, expect.any(Function)
        );
        withProgress(downloadUSSFile);
        expect(withProgress).toBeCalledWith(downloadUSSFile);
        expect(openTextDocument.mock.calls.length).toBe(1);
        expect(openTextDocument.mock.calls[0][0]).toBe(extension.getUSSDocumentFilePath(node));
        expect(showTextDocument.mock.calls.length).toBe(1);
        expect(showTextDocument.mock.calls[0][0]).toBe("test.doc");

        openTextDocument.mockResolvedValueOnce("test.doc");
        const node2 = new ZoweUSSNode("usstest", vscode.TreeItemCollapsibleState.None, ussNode, null, null);

        await extension.openUSS(node2, false, true, testUSSTree);

        ussFile.mockReset();
        openTextDocument.mockReset();
        showTextDocument.mockReset();
        existsSync.mockReset();

        existsSync.mockReturnValue("exists");
        showTextDocument.mockRejectedValueOnce(Error("testError"));

        try {
            await extension.openUSS(child, false, true, testUSSTree);
        } catch (err) {
            // do nothing
        }

        expect(ussFile.mock.calls.length).toBe(0);
        expect(openTextDocument.mock.calls.length).toBe(1);
        expect(openTextDocument.mock.calls[0][0]).toBe(extension.getUSSDocumentFilePath(child));
        expect(showTextDocument.mock.calls.length).toBe(1);
        expect(showErrorMessage.mock.calls.length).toBe(1);
        expect(showErrorMessage.mock.calls[0][0]).toBe("testError");

        const child2 = new ZoweUSSNode("child", vscode.TreeItemCollapsibleState.None, node2, null, null);
        try {
            await extension.openUSS(child2, false, true, testUSSTree);
        } catch (err) {
            // do nothing
        }

        ussFile.mockReset();
        openTextDocument.mockReset();
        showTextDocument.mockReset();
        existsSync.mockReset();
        showErrorMessage.mockReset();

        const badparent = new ZoweUSSNode("parent", vscode.TreeItemCollapsibleState.Collapsed, ussNode, null, null);
        badparent.contextValue = "turnip";
        const brat = new ZoweUSSNode("brat", vscode.TreeItemCollapsibleState.None, badparent, null, null);
        try {
            await extension.openUSS(brat, false, true, testUSSTree);
// tslint:disable-next-line: no-empty
        } catch (err) {
        }
        expect(ussFile.mock.calls.length).toBe(0);
        expect(showErrorMessage.mock.calls.length).toBe(2);
        expect(showErrorMessage.mock.calls[0][0]).toBe("open() called from invalid node.");
        expect(showErrorMessage.mock.calls[1][0]).toBe("open() called from invalid node.");
    });

    it("Tests that openUSS executes successfully with favored files", async () => {
        ussFile.mockReset();
        openTextDocument.mockReset();
        showTextDocument.mockReset();

        openTextDocument.mockResolvedValueOnce("test.doc");

        // Set up mock favorite session
        const favoriteSession = new ZoweUSSNode("Favorites", vscode.TreeItemCollapsibleState.Collapsed, null, session, null);
        favoriteSession.contextValue = extension.FAVORITE_CONTEXT;

        // Set up favorited nodes (directly under Favorites)
        const favoriteFile = new ZoweUSSNode("favFile", vscode.TreeItemCollapsibleState.None, favoriteSession, null, "/");
        favoriteFile.contextValue = extension.DS_TEXT_FILE_CONTEXT + extension.FAV_SUFFIX;
        const favoriteParent = new ZoweUSSNode("favParent", vscode.TreeItemCollapsibleState.Collapsed, favoriteSession, null, "/");
        favoriteParent.contextValue = extension.USS_DIR_CONTEXT + extension.FAV_SUFFIX;
        // Set up child of favoriteDir - make sure we can open the child of a favored directory
        const child = new ZoweUSSNode("favChild", vscode.TreeItemCollapsibleState.Collapsed, favoriteParent, null, "/favDir");
        child.contextValue = extension.DS_TEXT_FILE_CONTEXT;

        // For each node, make sure that code below the log.debug statement is execute
        await extension.openUSS(favoriteFile, false, true, testUSSTree);
        expect(showTextDocument.mock.calls.length).toBe(1);
        showTextDocument.mockReset();

        await extension.openUSS(child, false, true, testUSSTree);
        expect(showTextDocument.mock.calls.length).toBe(1);
        showTextDocument.mockReset();
    });

    it("Testing that open is executed successfully when chtag says binary", async () => {
        ussFile.mockReset();
        openTextDocument.mockReset();
        showTextDocument.mockReset();
        showErrorMessage.mockReset();
        existsSync.mockReset();
        withProgress.mockReset();

        const node = new ZoweUSSNode("node", vscode.TreeItemCollapsibleState.None, ussNode, null, "/");
        const parent = new ZoweUSSNode("parent", vscode.TreeItemCollapsibleState.Collapsed, ussNode, null, "/");
        const child = new ZoweUSSNode("child", vscode.TreeItemCollapsibleState.None, parent, null, "/parent");

        isFileTagBinOrAscii.mockReturnValue(true);
        existsSync.mockReturnValue(null);
        openTextDocument.mockResolvedValueOnce("test.doc");

        const response: brightside.IZosFilesResponse = {
            success: true,
            commandResponse: null,
            apiResponse: {
                etag: "123"
            }
        };
        withProgress.mockReturnValue(response);

        await extension.openUSS(node, false, true, testUSSTree);

        expect(existsSync.mock.calls.length).toBe(1);
        expect(existsSync.mock.calls[0][0]).toBe(path.join(extension.USS_DIR, "/" + node.getSessionNode().mProfileName + "/", node.fullPath));
        expect(withProgress).toBeCalledWith(
            {
                location: vscode.ProgressLocation.Notification,
                title: "Opening USS file..."
            }, expect.any(Function)
        );
        withProgress(downloadUSSFile);
        expect(withProgress).toBeCalledWith(downloadUSSFile);
        expect(openTextDocument.mock.calls.length).toBe(1);
        expect(openTextDocument.mock.calls[0][0]).toBe(extension.getUSSDocumentFilePath(node));
        expect(showTextDocument.mock.calls.length).toBe(1);
        expect(showTextDocument.mock.calls[0][0]).toBe("test.doc");
    });

    it("Testing that that openUSS credentials prompt is executed successfully", async () => {
        showQuickPick.mockReset();
        showInputBox.mockReset();
        showTextDocument.mockReset();
        openTextDocument.mockReset();
        const sessionwocred = new imperative.Session({
            user: "",
            password: "",
            hostname: "fake",
            port: 443,
            protocol: "https",
            type: "basic",
        });
        const dsNode = new ZoweUSSNode("testSess", vscode.TreeItemCollapsibleState.Expanded, ussNode, sessionwocred, null);
        dsNode.contextValue = extension.USS_SESSION_CONTEXT;
        Object.defineProperty(profileLoader.Profiles, "getInstance", {
            value: jest.fn(() => {
                return {
                    allProfiles: [{name: "firstName", profile: {user:undefined, password: undefined}}, {name: "secondName"}],
                    defaultProfile: {name: "firstName"},
                    promptCredentials: jest.fn(()=> {
                        return ["fake", "fake", "fake"];
                    }),
                };
            })
        });

        showInputBox.mockReturnValueOnce("fake");
        showInputBox.mockReturnValueOnce("fake");

        await extension.openUSS(dsNode, false, true, testUSSTree);
        expect(openTextDocument.mock.calls.length).toBe(1);
        expect(showTextDocument.mock.calls.length).toBe(1);
    });

    it("Testing that that openUSS credentials prompt works with favorites", async () => {
        showTextDocument.mockReset();
        openTextDocument.mockReset();
        showQuickPick.mockReset();
        showInputBox.mockReset();
        const sessionwocred = new imperative.Session({
            user: "",
            password: "",
            hostname: "fake",
            port: 443,
            protocol: "https",
            type: "basic",
        });
        const dsNode = new ZoweUSSNode("testSess", vscode.TreeItemCollapsibleState.Expanded, ussNode, sessionwocred, null);
        dsNode.contextValue = extension.USS_DIR_CONTEXT + extension.FAV_SUFFIX;
        Object.defineProperty(profileLoader.Profiles, "getInstance", {
            value: jest.fn(() => {
                return {
                    allProfiles: [{name: "firstName", profile: {user:undefined, password: undefined}}, {name: "secondName"}],
                    defaultProfile: {name: "firstName"},
                    promptCredentials: jest.fn(()=> {
                        return ["fake", "fake", "fake"];
                    }),
                };
            })
        });

        showInputBox.mockReturnValueOnce("fake");
        showInputBox.mockReturnValueOnce("fake");

        await extension.openUSS(dsNode, false, true, testUSSTree);
        expect(openTextDocument.mock.calls.length).toBe(1);
        expect(showTextDocument.mock.calls.length).toBe(1);
    });

    it("Testing that that openUSS credentials prompt with favorites ends in error", async () => {
        showTextDocument.mockReset();
        openTextDocument.mockReset();
        showQuickPick.mockReset();
        showInputBox.mockReset();
        const sessionwocred = new brtimperative.Session({
            user: "",
            password: "",
            hostname: "fake",
            port: 443,
            protocol: "https",
            type: "basic",
        });
        const dsNode = new ZoweUSSNode("testSess", vscode.TreeItemCollapsibleState.Expanded, ussNode, sessionwocred, null);
        dsNode.contextValue = extension.USS_DIR_CONTEXT + extension.FAV_SUFFIX;
        Object.defineProperty(profileLoader.Profiles, "getInstance", {
            value: jest.fn(() => {
                return {
                    allProfiles: [{name: "firstName", profile: {user:undefined, password: undefined}}, {name: "secondName"}],
                    defaultProfile: {name: "firstName"},
                    promptCredentials: jest.fn(()=> {
                        return [undefined, undefined, undefined];
                    }),
                };
            })
        });

        showInputBox.mockReturnValueOnce("fake");
        showInputBox.mockReturnValueOnce("fake");
        const spyopenUSS = jest.spyOn(extension, "openUSS");
        await extension.openUSS(dsNode, false, true, testUSSTree);
        expect(extension.openUSS).toHaveBeenCalled();
    });

    it("Testing that that openUSS credentials prompt ends in error", async () => {
        showTextDocument.mockReset();
        openTextDocument.mockReset();
        showQuickPick.mockReset();
        showInputBox.mockReset();
        const sessionwocred = new imperative.Session({
            user: "",
            password: "",
            hostname: "fake",
            port: 443,
            protocol: "https",
            type: "basic",
        });
        const dsNode = new ZoweUSSNode("testSess", vscode.TreeItemCollapsibleState.Expanded, ussNode, sessionwocred, null);
        dsNode.contextValue = extension.USS_SESSION_CONTEXT;
        Object.defineProperty(profileLoader.Profiles, "getInstance", {
            value: jest.fn(() => {
                return {
                    allProfiles: [{name: "firstName", profile: {user:undefined, password: undefined}}, {name: "secondName"}],
                    defaultProfile: {name: "firstName"}
                };
            })
        });

        await extension.openUSS(dsNode, false, true, testUSSTree);
        expect(showErrorMessage.mock.calls.length).toBe(1);
        showQuickPick.mockReset();
        showInputBox.mockReset();
        showInformationMessage.mockReset();
        showErrorMessage.mockReset();
    });


    it("Testing that saveUSSFile is executed successfully", async () => {
        withProgress.mockReset();

        const testDoc: vscode.TextDocument = {
            fileName: path.join(extension.USS_DIR, "usstest", "/u/myuser/testFile"),
            uri: null,
            isUntitled: null,
            languageId: null,
            version: null,
            isDirty: null,
            isClosed: null,
            save: null,
            eol: null,
            lineCount: null,
            lineAt: null,
            offsetAt: null,
            positionAt: null,
            getText: null,
            getWordRangeAtPosition: null,
            validateRange: null,
            validatePosition: null
        };

        const testResponse = {
            success: true,
            commandResponse: "",
            apiResponse: {
                items: []
            }
        };

        fileList.mockResolvedValueOnce(testResponse);
        ussNode.mProfileName = "usstest";
        ussNode.dirty = true;
        const node = new ZoweUSSNode("u/myuser/testFile", vscode.TreeItemCollapsibleState.None, ussNode, null, "/");
        ussNode.children.push(node);
        testUSSTree.getChildren.mockReturnValueOnce([
            new ZoweUSSNode("testFile", vscode.TreeItemCollapsibleState.None, ussNode, null, "/"), sessNode]);
        testResponse.apiResponse.items = [{name: "testFile", mode: "-rwxrwx"}];
        fileToUSSFile.mockReset();
        showErrorMessage.mockReset();
        concatUSSChildNodes.mockReset();
        const mockGetEtag = jest.spyOn(node, "getEtag").mockImplementation(() => "123");
        testResponse.success = true;
        fileToUSSFile.mockResolvedValue(testResponse);
        withProgress.mockReturnValueOnce(testResponse);
        concatUSSChildNodes.mockReturnValueOnce([ussNode.children[0]]);
        await extension.saveUSSFile(testDoc, testUSSTree);

        expect(concatUSSChildNodes.mock.calls.length).toBe(1);
        expect(mockGetEtag).toBeCalledTimes(1);
        expect(mockGetEtag).toReturnWith("123");

        concatUSSChildNodes.mockReset();
        concatUSSChildNodes.mockReturnValueOnce([ussNode.children[0]]);
        testResponse.success = false;
        testResponse.commandResponse = "Save failed";
        fileToUSSFile.mockResolvedValueOnce(testResponse);
        withProgress.mockReturnValueOnce(testResponse);

        await extension.saveUSSFile(testDoc, testUSSTree);

        expect(showErrorMessage.mock.calls.length).toBe(1);
        expect(showErrorMessage.mock.calls[0][0]).toBe("Save failed");

        concatUSSChildNodes.mockReset();
        concatUSSChildNodes.mockReturnValueOnce([ussNode.children[0]]);
        showErrorMessage.mockReset();
        withProgress.mockRejectedValueOnce(Error("Test Error"));

        await extension.saveUSSFile(testDoc, testUSSTree);
        expect(showErrorMessage.mock.calls.length).toBe(1);
        expect(showErrorMessage.mock.calls[0][0]).toBe("Test Error");

        concatUSSChildNodes.mockReset();
        concatUSSChildNodes.mockReturnValueOnce([ussNode.children[0]]);
        showWarningMessage.mockReset();
        testResponse.success = false;
        testResponse.commandResponse = "Rest API failure with HTTP(S) status 412";
        testDoc.getText = jest.fn();
        ussFile.mockReset();
        withProgress.mockRejectedValueOnce(Error("Rest API failure with HTTP(S) status 412"));
        const downloadResponse = {
            success: true,
            commandResponse: "",
            apiResponse: {
                etag: ""
            }
        };
        ussFile.mockResolvedValueOnce(downloadResponse);
        try {
            await extension.saveUSSFile(testDoc, testUSSTree);
        } catch (e) {
            // this is OK. We are interested in the next expect (showWarninMessage) to fullfil
            expect(e.message).toBe("vscode.Position is not a constructor");
        }
        expect(showWarningMessage.mock.calls[0][0]).toBe("Remote file has been modified in the meantime.\nSelect 'Compare' to resolve the conflict.");
    });

    describe("Add Jobs Session Unit Test", () => {
        const qpItem: vscode.QuickPickItem = new utils.FilterDescriptor("\uFF0B " + "Create a new filter");

        beforeEach(() => {
            Object.defineProperty(profileLoader.Profiles, "getInstance", {
                value: jest.fn(() => {
                    return {
                        allProfiles: [{name: "firstName"}, {name: "secondName"}],
                        defaultProfile: {name: "firstName"},
                        createNewConnection: jest.fn(()=>{
                            return {newprofile: "fake"};
                        }),
                        listProfile: jest.fn(()=>{
                            return {};
                        }),
                    };
                })
            });
            const resolveQuickPickHelper = jest.spyOn(utils, "resolveQuickPickHelper").mockImplementation(
                () => Promise.resolve(qpItem)
            );
        });

        afterEach(() => {
            showQuickPick.mockReset();
            showInputBox.mockReset();
            showInformationMessage.mockReset();
        });

        it("tests the refresh Jobs Server for prompt credentials", async () => {
            showQuickPick.mockReset();
            showInputBox.mockReset();
            const addJobsSession = jest.spyOn(extension, "refreshJobsServer");
            Object.defineProperty(profileLoader.Profiles, "getInstance", {
                value: jest.fn(() => {
                    return {
                        allProfiles: [{name: "firstName", profile: {user:undefined, password: undefined}}, {name: "secondName"}],
                        defaultProfile: {name: "firstName"},
                        promptCredentials: jest.fn(()=> {
                            return ["fake", "fake", "fake"];
                        }),
                    };
                })
            });
            const sessionwocred = new imperative.Session({
                user: "",
                password: "",
                hostname: "fake",
                protocol: "https",
                type: "basic",
            });
            createBasicZosmfSession.mockReturnValue(sessionwocred);
            const newjobNode = new Job("jobtest", vscode.TreeItemCollapsibleState.Expanded, jobNode, sessionwocred, iJob);
            newjobNode.contextValue = "server";
            newjobNode.contextValue = "server";
            await extension.refreshJobsServer(newjobNode, testJobsTree);
            expect(extension.refreshJobsServer).toHaveBeenCalled();
        });

        it("tests the refresh Jobs Server for prompt credentials, favorites route", async () => {
            showQuickPick.mockReset();
            showInputBox.mockReset();
            const addJobsSession = jest.spyOn(extension, "refreshJobsServer");
            Object.defineProperty(profileLoader.Profiles, "getInstance", {
                value: jest.fn(() => {
                    return {
                        allProfiles: [{name: "firstName", profile: {user:undefined, password: undefined}}, {name: "secondName"}],
                        defaultProfile: {name: "firstName"},
                        promptCredentials: jest.fn(()=> {
                            return ["fake", "fake", "fake"];
                        }),
                    };
                })
            });
            const sessionwocred = new imperative.Session({
                user: "",
                password: "",
                hostname: "fake",
                protocol: "https",
                type: "basic",
            });
            createBasicZosmfSession.mockReturnValue(sessionwocred);
            const newjobNode = new Job("jobtest", vscode.TreeItemCollapsibleState.Expanded, jobNode, sessionwocred, iJob);
            newjobNode.contextValue = extension.JOBS_SESSION_CONTEXT + extension.FAV_SUFFIX;
            await extension.refreshJobsServer(newjobNode, testJobsTree);
            expect(extension.refreshJobsServer).toHaveBeenCalled();
        });

        it("tests the refresh Jobs Server for prompt credentials with favorites that ends in error", async () => {
            showQuickPick.mockReset();
            showInputBox.mockReset();
            const addJobsSession = jest.spyOn(extension, "refreshJobsServer");
            Object.defineProperty(profileLoader.Profiles, "getInstance", {
                value: jest.fn(() => {
                    return {
                        allProfiles: [{name: "firstName", profile: {user:undefined, password: undefined}}, {name: "secondName"}],
                        defaultProfile: {name: "firstName"},
                        promptCredentials: jest.fn(()=> {
                            return [undefined, undefined, undefined];
                        }),
                    };
                })
            });
            const sessionwocred = new brtimperative.Session({
                user: "",
                password: "",
                hostname: "fake",
                protocol: "https",
                type: "basic",
            });
            createBasicZosmfSession.mockReturnValue(sessionwocred);
            const newjobNode = new Job("jobtest", vscode.TreeItemCollapsibleState.Expanded, jobNode, sessionwocred, iJob);
            newjobNode.contextValue = extension.JOBS_SESSION_CONTEXT + extension.FAV_SUFFIX;
            const spyopenPS = jest.spyOn(extension, "refreshJobsServer");
            await extension.refreshJobsServer(newjobNode, testJobsTree);
            expect(extension.refreshJobsServer).toHaveBeenCalled();
        });

        it("tests the refresh Jobs Server", async () => {
            showQuickPick.mockReset();
            showInputBox.mockReset();
            const addJobsSession = jest.spyOn(extension, "refreshJobsServer");
            Object.defineProperty(profileLoader.Profiles, "getInstance", {
                value: jest.fn(() => {
                    return {
                        allProfiles: [{name: "firstName", profile: {user:undefined, password: undefined}}, {name: "secondName"}],
                        defaultProfile: {name: "firstName"},
                        promptCredentials: jest.fn(()=> {
                            return ["fake", "fake", "fake"];
                        }),
                    };
                })
            });

            createBasicZosmfSession.mockReturnValue(session);
            const newjobNode = new Job("jobtest", vscode.TreeItemCollapsibleState.Expanded, jobNode, session, iJob);
            newjobNode.contextValue = "server";
            newjobNode.contextValue = "server";
            await extension.refreshJobsServer(newjobNode, testJobsTree);
            expect(extension.refreshJobsServer).toHaveBeenCalled();
        });

        it("tests the refresh Jobs Server with invalid prompt credentials", async () => {
            showQuickPick.mockReset();
            showInputBox.mockReset();
            const addJobsSession = jest.spyOn(extension, "refreshJobsServer");
            Object.defineProperty(profileLoader.Profiles, "getInstance", {
                value: jest.fn(() => {
                    return {
                        allProfiles: [{name: "firstName", profile: {user:undefined, password: undefined}}, {name: "secondName"}],
                        defaultProfile: {name: "firstName"},
                    };
                })
            });

            const sessionwocred = new imperative.Session({
                user: "",
                password: "",
                hostname: "fake",
                protocol: "https",
                type: "basic",
            });
            createBasicZosmfSession.mockReturnValue(sessionwocred);
            const newjobNode = new Job("jobtest", vscode.TreeItemCollapsibleState.Expanded, jobNode, sessionwocred, iJob);
            newjobNode.contextValue = "server";
            newjobNode.contextValue = "server";
            await extension.refreshJobsServer(newjobNode, testJobsTree);
            expect(extension.refreshJobsServer).toHaveBeenCalled();
        });

        it("Testing that addJobsSession will cancel if there is no profile name", async () => {
            const entered = undefined;

            // Assert edge condition user cancels the input path box
            createQuickPick.mockReturnValue({
                placeholder: "Choose \"Create new...\" to define a new profile or select an existing profile to Add to the Data Set Explorer",
                activeItems: [qpItem],
                ignoreFocusOut: true,
                items: [qpItem],
                value: entered,
                show: jest.fn(()=>{
                    return {};
                }),
                hide: jest.fn(()=>{
                    return {};
                }),
                onDidAccept: jest.fn(()=>{
                    return {};
                })
            });

            await extension.addZoweSession(testJobsTree);
            expect(showInformationMessage.mock.calls[0][0]).toEqual("Profile Name was not supplied. Operation Cancelled");
        });

        it("Testing that addJobsSession with supplied profile name", async () => {
            const entered = undefined;
            const addJobsSession = jest.spyOn(extension, "addZoweSession");

            // Assert edge condition user cancels the input path box
            createQuickPick.mockReturnValue({
                placeholder: "Choose \"Create new...\" to define a new profile or select an existing profile to Add to the Data Set Explorer",
                activeItems: [qpItem],
                ignoreFocusOut: true,
                items: [qpItem],
                value: entered,
                show: jest.fn(()=>{
                    return {};
                }),
                hide: jest.fn(()=>{
                    return {};
                }),
                onDidAccept: jest.fn(()=>{
                    return {};
                })
            });

            showInputBox.mockReturnValueOnce("fake");
            await extension.addZoweSession(testJobsTree);
            expect(extension.addZoweSession).toHaveBeenCalled();

        });

        it("Testing that addJobsSession with existing profile", async () => {
            const entered = "";
            const addJobsSession = jest.spyOn(extension, "addZoweSession");

            // Assert edge condition user cancels the input path box
            createQuickPick.mockReturnValue({
                placeholder: "Choose \"Create new...\" to define a new profile or select an existing profile to Add to the Data Set Explorer",
                activeItems: [qpItem],
                ignoreFocusOut: true,
                items: [qpItem],
                value: entered,
                label: "firstName",
                show: jest.fn(()=>{
                    return {};
                }),
                hide: jest.fn(()=>{
                    return {};
                }),
                onDidAccept: jest.fn(()=>{
                    return {};
                })
            });

            const resolveQuickPickHelper = jest.spyOn(utils, "resolveQuickPickHelper").mockImplementation(
                () => Promise.resolve(createQuickPick())
            );

            await extension.addZoweSession(testJobsTree);
            expect(extension.addZoweSession).toHaveBeenCalled();
        });

        it("Testing that addJobsSession with supplied resolveQuickPickHelper", async () => {
            const entered = "fake";
            const addJobsSession = jest.spyOn(extension, "addZoweSession");

            // Assert edge condition user cancels the input path box
            createQuickPick.mockReturnValue({
                placeholder: "Choose \"Create new...\" to define a new profile or select an existing profile to Add to the Data Set Explorer",
                activeItems: [qpItem],
                ignoreFocusOut: true,
                items: [qpItem],
                value: entered,
                show: jest.fn(()=>{
                    return {};
                }),
                hide: jest.fn(()=>{
                    return {};
                }),
                onDidAccept: jest.fn(()=>{
                    return {};
                })
            });

            await extension.addZoweSession(testJobsTree);
            expect(extension.addZoweSession).toHaveBeenCalled();

        });

        it("Testing that addJobsSession with undefined profile", async () => {
            const entered = "";
            const addJobsSession = jest.spyOn(extension, "addZoweSession");

            // Assert edge condition user cancels the input path box
            createQuickPick.mockReturnValue({
                placeholder: "Choose \"Create new...\" to define a new profile or select an existing profile to Add to the Data Set Explorer",
                activeItems: [qpItem],
                ignoreFocusOut: true,
                items: [qpItem],
                value: entered,
                label: undefined,
                show: jest.fn(()=>{
                    return {};
                }),
                hide: jest.fn(()=>{
                    return {};
                }),
                onDidAccept: jest.fn(()=>{
                    return {};
                })
            });

            const resolveQuickPickHelper = jest.spyOn(utils, "resolveQuickPickHelper").mockImplementation(
                () => Promise.resolve(createQuickPick())
            );

            await extension.addZoweSession(testJobsTree);
            expect(extension.addZoweSession).toHaveBeenCalled();

        });


        it("Testing that addJobsSession if createNewConnection is invalid", async () => {
            const entered = "fake";
            const addJobsSession = jest.spyOn(extension, "addZoweSession");

            Object.defineProperty(profileLoader.Profiles, "getInstance", {
                value: jest.fn(() => {
                    return {
                        allProfiles: [{name: "firstName"}, {name: "secondName"}],
                        defaultProfile: {name: "firstName"},
                        listProfile: jest.fn(()=>{
                            return {};
                        }),
                    };
                })
            });

            // Assert edge condition user cancels the input path box
            createQuickPick.mockReturnValue({
                placeholder: "Choose \"Create new...\" to define a new profile or select an existing profile to Add to the Data Set Explorer",
                activeItems: [qpItem],
                ignoreFocusOut: true,
                items: [qpItem],
                value: entered,
                show: jest.fn(()=>{
                    return {};
                }),
                hide: jest.fn(()=>{
                    return {};
                }),
                onDidAccept: jest.fn(()=>{
                    return {};
                })
            });

            await extension.addZoweSession(testJobsTree);
            expect(extension.addZoweSession).toHaveBeenCalled();

        });

        it("Testing that addJobsSession if listProfile is invalid", async () => {
            const entered = "fake";
            const addJobsSession = jest.spyOn(extension, "addZoweSession");

            Object.defineProperty(profileLoader.Profiles, "getInstance", {
                value: jest.fn(() => {
                    return {
                        allProfiles: [{name: "firstName"}, {name: "secondName"}],
                        defaultProfile: {name: "firstName"},
                        createNewConnection: jest.fn(()=>{
                            return {};
                        }),
                    };
                })
            });

            // Assert edge condition user cancels the input path box
            createQuickPick.mockReturnValue({
                placeholder: "Choose \"Create new...\" to define a new profile or select an existing profile to Add to the Data Set Explorer",
                activeItems: [qpItem],
                ignoreFocusOut: true,
                items: [qpItem],
                value: entered,
                show: jest.fn(()=>{
                    return {};
                }),
                hide: jest.fn(()=>{
                    return {};
                }),
                onDidAccept: jest.fn(()=>{
                    return {};
                })
            });

            await extension.addZoweSession(testJobsTree);
            expect(extension.addZoweSession).toHaveBeenCalled();

        });
    });

    it("tests that the prefix is set correctly on the job", async () => {
        showInformationMessage.mockReset();
        showInputBox.mockReset();

        const node = new Job("job", vscode.TreeItemCollapsibleState.None, null, session, null);

        showInputBox.mockReturnValueOnce("*");
        await extension.setPrefix(node, testJobsTree);

        expect(showInputBox.mock.calls.length).toBe(1);
        expect(showInputBox.mock.calls[0][0]).toEqual({
            prompt: "Prefix"
        });
        expect(showInformationMessage.mock.calls.length).toBe(0);
    });

    it("tests that the owner is set correctly on the job", async () => {
        showInformationMessage.mockReset();
        showInputBox.mockReset();

        const node = new Job("job", vscode.TreeItemCollapsibleState.None, null, session, iJob);

        showInputBox.mockReturnValueOnce("OWNER");
        await extension.setOwner(node, testJobsTree);

        expect(showInputBox.mock.calls.length).toBe(1);
        expect(showInputBox.mock.calls[0][0]).toEqual({
            prompt: "Owner",
        });
        expect(showInformationMessage.mock.calls.length).toBe(0);
    });

    it("tests that the spool content is opened in a new document", async () => {
        showTextDocument.mockReset();
        openTextDocument.mockReset();
        await extension.getSpoolContent("sessionName", iJobFile);
        expect(showTextDocument.mock.calls.length).toBe(1);
    });

    it("tests that the spool content is not opened in a new document", async () => {
        Object.defineProperty(profileLoader.Profiles, "getInstance", {
            value: jest.fn(() => {
                return {
                    allProfiles: [{name: "firstName", profile: {user:undefined, password: undefined}}, {name: "secondName"}],
                    defaultProfile: {name: "firstName"},
                    loadNamedProfile: mockLoadNamedProfile,
                    promptCredentials: jest.fn(()=> {
                        return ["fake", "fake", "fake"];
                    }),
                };
            })
        });
        showErrorMessage.mockReset();
        showTextDocument.mockReset();
        openTextDocument.mockReset();
        await extension.getSpoolContent(undefined, undefined);
        expect(showErrorMessage.mock.calls.length).toBe(1);
    });

    it("tests that the spool content credentials prompt is executed successfully", async () => {
        showTextDocument.mockReset();
        openTextDocument.mockReset();
        const sessionwocred = new imperative.Session({
            user: "",
            password: "",
            hostname: "fake",
            port: 443,
            protocol: "https",
            type: "basic",
        });
        createBasicZosmfSession.mockReturnValue(sessionwocred);
        const newjobNode = new Job("jobtest", vscode.TreeItemCollapsibleState.Expanded, jobNode, sessionwocred, iJob);
        newjobNode.contextValue = extension.JOBS_SESSION_CONTEXT;
        Object.defineProperty(profileLoader.Profiles, "getInstance", {
            value: jest.fn(() => {
                return {
                    allProfiles: [{name: "firstName", profile: {user:undefined, password: undefined}}, {name: "secondName"}],
                    defaultProfile: {name: "firstName"},
                    loadNamedProfile: mockLoadNamedProfile,
                    promptCredentials: jest.fn(()=> {
                        return ["fake", "fake", "fake"];
                    }),
                };
            })
        });

        showInputBox.mockReturnValueOnce("fake");
        showInputBox.mockReturnValueOnce("fake");

        await extension.getSpoolContent(newjobNode.label, iJobFile);
        expect(showTextDocument.mock.calls.length).toBe(1);
    });

    it("tests that the spool content credentials prompt ends in error", async () => {
        showTextDocument.mockReset();
        openTextDocument.mockReset();
        const sessionwocred = new imperative.Session({
            user: "",
            password: "",
            hostname: "fake",
            port: 443,
            protocol: "https",
            type: "basic",
        });
        createBasicZosmfSession.mockReturnValue(sessionwocred);
        const newjobNode = new Job("jobtest", vscode.TreeItemCollapsibleState.Expanded, jobNode, sessionwocred, iJob);
        newjobNode.contextValue = extension.JOBS_SESSION_CONTEXT;
        Object.defineProperty(profileLoader.Profiles, "getInstance", {
            value: jest.fn(() => {
                return {
                    allProfiles: [{name: "firstName", profile: {user:undefined, password: undefined}}, {name: "secondName"}],
                    defaultProfile: {name: "firstName"},
                    loadNamedProfile: mockLoadNamedProfile
                };
            })
        });

        await extension.getSpoolContent(newjobNode.label, iJobFile);
        expect(showErrorMessage.mock.calls.length).toBe(1);
        showErrorMessage.mockReset();
    });

    it("tests that a stop command is issued", async () => {
        showInformationMessage.mockReset();
        issueSimple.mockReturnValueOnce({commandResponse: "fake response"});
        await extension.stopCommand(jobNode);
        expect(showInformationMessage.mock.calls.length).toBe(1);
        expect(showInformationMessage.mock.calls[0][0]).toEqual(
            "Command response: fake response"
        );
    });

    it("tests that a stop command is not issued", async () => {
        showInformationMessage.mockReset();
        issueSimple.mockReturnValueOnce({commandResponse: "fake response"});
        await extension.stopCommand(undefined);
        expect(showErrorMessage.mock.calls.length).toBe(1);
    });

    it("tests that a modify command is issued", async () => {
        showInformationMessage.mockReset();
        showInputBox.mockReset();
        showInputBox.mockReturnValue("modify");
        issueSimple.mockReturnValueOnce({commandResponse: "fake response"});
        await extension.modifyCommand(jobNode);
        expect(showInformationMessage.mock.calls.length).toBe(1);
        expect(showInformationMessage.mock.calls[0][0]).toEqual(
            "Command response: fake response"
        );
    });

    it("tests that a modify command is not issued", async () => {
        showInformationMessage.mockReset();
        showInputBox.mockReset();
        showInputBox.mockReturnValue("modify");
        issueSimple.mockReturnValueOnce({commandResponse: "fake response"});
        await extension.modifyCommand(undefined);
        expect(showErrorMessage.mock.calls.length).toBe(1);
    });

    it("tests that the spool is downloaded", async () => {
        const fileUri = {fsPath: "/tmp/foo"};
        showOpenDialog.mockReturnValue([fileUri]);
        await extension.downloadSpool(jobNode);
        expect(showOpenDialog).toBeCalled();
        expect(downloadAllSpoolContentCommon).toBeCalled();
        expect(downloadAllSpoolContentCommon.mock.calls[0][0]).toEqual(jobNode.session);
        expect(downloadAllSpoolContentCommon.mock.calls[0][1]).toEqual(
            {
                jobid: jobNode.job.jobid,
                jobname: jobNode.job.jobname,
                outDir: fileUri.fsPath
            }
        );
    });

    it("tests that the spool is not downloaded", async () => {
        const fileUri = {fsPath: "/tmp/foo"};
        showOpenDialog.mockReturnValue([fileUri]);
        await extension.downloadSpool(undefined);
        expect(showErrorMessage.mock.calls.length).toBe(1);
    });

    it("tests that the jcl is downloaded", async () => {
        getJclForJob.mockReset();
        openTextDocument.mockReset();
        showTextDocument.mockReset();
        await extension.downloadJcl(jobNode);
        expect(getJclForJob).toBeCalled();
        expect(openTextDocument).toBeCalled();
        expect(showTextDocument).toBeCalled();
    });

    it("tests that the jcl is not downloaded", async () => {
        getJclForJob.mockReset();
        openTextDocument.mockReset();
        showTextDocument.mockReset();
        await extension.downloadJcl(undefined);
        expect(showErrorMessage.mock.calls.length).toBe(1);
    });

    it("tests that the jcl is submitted", async () => {
        showInformationMessage.mockReset();
        createBasicZosmfSession.mockReturnValue(session);
        submitJcl.mockReturnValue(iJob);
        testTree.getChildren.mockReturnValueOnce([new ZoweNode("node", vscode.TreeItemCollapsibleState.None, sessNode, null), sessNode]);
        await extension.submitJcl(testTree);
        expect(submitJcl).toBeCalled();
        expect(showInformationMessage).toBeCalled();
        expect(showInformationMessage.mock.calls.length).toBe(1);
        expect(showInformationMessage.mock.calls[0][0]).toEqual("Job submitted [JOB1234](command:zowe.setJobSpool?%5Bnull%2C%22JOB1234%22%5D)");
    });

    it("tests that a pds member is submitted", async () => {
        showErrorMessage.mockReset();
        const rootNode = new ZoweNode("sessionRoot", vscode.TreeItemCollapsibleState.Collapsed, null, session);
        rootNode.contextValue = extension.DS_SESSION_CONTEXT;
        const file = new ZoweNode("file", vscode.TreeItemCollapsibleState.Collapsed, rootNode, null);
        file.contextValue = "file";
        const subNode = new ZoweNode(extension.DS_PDS_CONTEXT, vscode.TreeItemCollapsibleState.Collapsed, rootNode, null);
        const member = new ZoweNode(extension.DS_MEMBER_CONTEXT, vscode.TreeItemCollapsibleState.None, subNode, null);
        const favorite = new ZoweNode("Favorites", vscode.TreeItemCollapsibleState.Collapsed, rootNode, null);
        favorite.contextValue = extension.FAVORITE_CONTEXT;
        const favoriteSubNode = new ZoweNode("[test]: TEST.JCL", vscode.TreeItemCollapsibleState.Collapsed, favorite, null);
        favoriteSubNode.contextValue = extension.DS_PDS_CONTEXT + extension.FAV_SUFFIX;
        const favoritemember = new ZoweNode(extension.DS_PDS_CONTEXT, vscode.TreeItemCollapsibleState.Collapsed, favoriteSubNode, null);
        favoritemember.contextValue = extension.DS_MEMBER_CONTEXT;
        const gibberish = new ZoweNode("gibberish", vscode.TreeItemCollapsibleState.Collapsed, rootNode, null);
        gibberish.contextValue = "gibberish";
        const gibberishSubNode = new ZoweNode("gibberishmember", vscode.TreeItemCollapsibleState.Collapsed, gibberish, null);
        submitJob.mockReturnValue(iJob);

        // pds member
        showInformationMessage.mockReset();
        submitJob.mockReset();
        submitJob.mockReturnValue(iJob);
        await extension.submitMember(member);
        expect(submitJob.mock.calls.length).toBe(1);
        expect(submitJob.mock.calls[0][1]).toEqual("pds(member)");
        expect(showInformationMessage.mock.calls.length).toBe(1);
        expect(showInformationMessage.mock.calls[0][0]).toEqual(
            "Job submitted [JOB1234](command:zowe.setJobSpool?%5B%22sessionRoot%22%2C%22JOB1234%22%5D)");

        // file node
        showInformationMessage.mockReset();
        submitJob.mockReset();
        submitJob.mockReturnValue(iJob);
        await extension.submitMember(file);
        expect(submitJob.mock.calls.length).toBe(1);
        expect(submitJob.mock.calls[0][1]).toEqual("file");
        expect(showInformationMessage.mock.calls.length).toBe(1);
        expect(showInformationMessage.mock.calls[0][0]).toEqual(
            "Job submitted [JOB1234](command:zowe.setJobSpool?%5B%22sessionRoot%22%2C%22JOB1234%22%5D)");

        // favorite member
        showInformationMessage.mockReset();
        submitJob.mockReset();
        submitJob.mockReturnValue(iJob);
        favoriteSubNode.contextValue = extension.DS_PDS_CONTEXT + extension.FAV_SUFFIX;
        await extension.submitMember(favoritemember);
        expect(submitJob.mock.calls.length).toBe(1);
        expect(submitJob.mock.calls[0][1]).toEqual("TEST.JCL(pds)");
        expect(showInformationMessage.mock.calls.length).toBe(1);
        expect(showInformationMessage.mock.calls[0][0]).toEqual(
            "Job submitted [JOB1234](command:zowe.setJobSpool?%5B%22test%22%2C%22JOB1234%22%5D)");

        // favorite
        showInformationMessage.mockReset();
        submitJob.mockReset();
        submitJob.mockReturnValue(iJob);
        favoriteSubNode.contextValue = extension.DS_PDS_CONTEXT + extension.FAV_SUFFIX;
        await extension.submitMember(favoriteSubNode);
        expect(submitJob.mock.calls.length).toBe(1);
        expect(submitJob.mock.calls[0][1]).toEqual("TEST.JCL");
        expect(showInformationMessage.mock.calls.length).toBe(1);
        expect(showInformationMessage.mock.calls[0][0]).toEqual(
            "Job submitted [JOB1234](command:zowe.setJobSpool?%5B%22test%22%2C%22JOB1234%22%5D)");

        // gibberish
        showInformationMessage.mockReset();
        submitJob.mockReset();
        submitJob.mockReturnValue(iJob);
        try {
            await extension.submitMember(gibberishSubNode);
        } catch (e) {
            expect(e.message).toEqual("submitMember() called from invalid node.");
        }
        expect(showInformationMessage).not.toBeCalled();
        expect(showErrorMessage.mock.calls.length).toBe(1);
        expect(showErrorMessage.mock.calls[0][0]).toEqual("submitMember() called from invalid node.");
    });

    it("Tests that temp folder handles default preference", () => {
        mkdirSync.mockReset();
        moveSync.mockReset();
        // Possibly remove `existsSync` from here and subsequent tests, when implementing "multiple occurrences"
        existsSync.mockReset();
        existsSync.mockReturnValue(true);

        const originalPreferencePath = "";
        const updatedPreferencePath = "/testing";
        const defaultPreference = extension.ZOWETEMPFOLDER;

        extension.moveTempFolder(originalPreferencePath, updatedPreferencePath);
        // tslint:disable-next-line: no-magic-numbers
        expect(mkdirSync.mock.calls.length).toBe(3);
        expect(mkdirSync.mock.calls[0][0]).toBe(extension.ZOWETEMPFOLDER);
        expect(moveSync.mock.calls.length).toBe(1);
        expect(moveSync.mock.calls[0][0]).toBe(defaultPreference);
        expect(moveSync.mock.calls[0][1]).toBe(path.join(path.sep, "testing", "temp"));
    });

    it("Tests that temp folder is moved successfully", () => {
        mkdirSync.mockReset();
        moveSync.mockReset();
        existsSync.mockReset();
        existsSync.mockReturnValue(true);

        const originalPreferencePath = "/test/path";
        const updatedPreferencePath = "/new/test/path";

        extension.moveTempFolder(originalPreferencePath, updatedPreferencePath);
        // tslint:disable-next-line: no-magic-numbers
        expect(mkdirSync.mock.calls.length).toBe(3);
        expect(mkdirSync.mock.calls[0][0]).toBe(extension.ZOWETEMPFOLDER);
        expect(moveSync.mock.calls.length).toBe(1);
        expect(moveSync.mock.calls[0][0]).toBe(path.join(path.sep, "test", "path", "temp"));
        expect(moveSync.mock.calls[0][1]).toBe(path.join(path.sep, "new", "test", "path", "temp"));
    });

    it("Tests that temp folder does not update on duplicate preference", () => {
        mkdirSync.mockReset();
        moveSync.mockReset();

        const originalPreferencePath = "/test/path";
        const updatedPreferencePath = "/test/path";

        extension.moveTempFolder(originalPreferencePath, updatedPreferencePath);
        // tslint:disable-next-line: no-magic-numbers
        expect(mkdirSync.mock.calls.length).toBe(3);
        expect(mkdirSync.mock.calls[0][0]).toBe(extension.ZOWETEMPFOLDER);
        expect(moveSync.mock.calls.length).toBe(0);
    });

    // To Do: When supporting "multiple instances", possibly remove this test
    it("Tests that moving temp folder does not show error, if already moved by another Instance", () => {
        mkdirSync.mockReset();
        moveSync.mockReset();

        existsSync.mockReset();
        // Needs to mock once for each path
        existsSync.mockReturnValue(true);
        existsSync.mockReturnValue(true);
        existsSync.mockReturnValue(false);

        const originalPreferencePath = "/invalid/path";
        const updatedPreferencePath = "/test/path";

        extension.moveTempFolder(originalPreferencePath, updatedPreferencePath);
        // tslint:disable-next-line: no-magic-numbers
        expect(mkdirSync.mock.calls.length).toBe(3);
        expect(moveSync.mock.calls.length).toBe(0);

    });

    it("Testing that the add Suffix for datasets works", async () => {
        extension.defineGlobals("/test/path/");
        let node = new ZoweNode("AUSER.TEST.JCL(member)", vscode.TreeItemCollapsibleState.None, sessNode, null);
        expect(extension.getDocumentFilePath(node.label, node)).toBe(path.join(path.sep,
            "test", "path", "temp", "_D_", "sestest", "AUSER.TEST.JCL(member).jcl"));
        node = new ZoweNode("AUSER.TEST.ASM(member)", vscode.TreeItemCollapsibleState.None, sessNode, null);
        expect(extension.getDocumentFilePath(node.label, node)).toBe(path.join(path.sep,
            "test", "path", "temp", "_D_", "sestest", "AUSER.TEST.ASM(member).asm"));
        node = new ZoweNode("AUSER.COBOL.TEST(member)", vscode.TreeItemCollapsibleState.None, sessNode, null);
        expect(extension.getDocumentFilePath(node.label, node)).toBe(path.join(path.sep,
            "test", "path", "temp", "_D_", "sestest", "AUSER.COBOL.TEST(member).cbl"));
        node = new ZoweNode("AUSER.PROD.PLI(member)", vscode.TreeItemCollapsibleState.None, sessNode, null);
        expect(extension.getDocumentFilePath(node.label, node)).toBe(path.join(path.sep,
            "test", "path", "temp", "_D_", "sestest", "AUSER.PROD.PLI(member).pli"));
        node = new ZoweNode("AUSER.PROD.PLX(member)", vscode.TreeItemCollapsibleState.None, sessNode, null);
        expect(extension.getDocumentFilePath(node.label, node)).toBe(path.join(path.sep,
            "test", "path", "temp", "_D_", "sestest", "AUSER.PROD.PLX(member).pli"));
        node = new ZoweNode("AUSER.PROD.SH(member)", vscode.TreeItemCollapsibleState.None, sessNode, null);
        expect(extension.getDocumentFilePath(node.label, node)).toBe(path.join(path.sep,
            "test", "path", "temp", "_D_", "sestest", "AUSER.PROD.SH(member).sh"));
        node = new ZoweNode("AUSER.REXX.EXEC(member)", vscode.TreeItemCollapsibleState.None, sessNode, null);
        expect(extension.getDocumentFilePath(node.label, node)).toBe(path.join(path.sep,
            "test", "path", "temp", "_D_", "sestest", "AUSER.REXX.EXEC(member).rexx"));
        node = new ZoweNode("AUSER.TEST.XML(member)", vscode.TreeItemCollapsibleState.None, sessNode, null);
        expect(extension.getDocumentFilePath(node.label, node)).toBe(path.join(path.sep,
            "test", "path", "temp", "_D_", "sestest", "AUSER.TEST.XML(member).xml"));

        node = new ZoweNode("AUSER.TEST.XML", vscode.TreeItemCollapsibleState.None, sessNode, null);
        expect(extension.getDocumentFilePath(node.label, node)).toBe(path.join(path.sep,
            "test", "path", "temp", "_D_", "sestest", "AUSER.TEST.XML.xml"));
        node = new ZoweNode("AUSER.TEST.TXML", vscode.TreeItemCollapsibleState.None, sessNode, null);
        expect(extension.getDocumentFilePath(node.label, node)).toBe(path.join(path.sep,
            "test", "path", "temp", "_D_", "sestest", "AUSER.TEST.TXML"));
        node = new ZoweNode("AUSER.XML.TGML", vscode.TreeItemCollapsibleState.None, sessNode, null);
        expect(extension.getDocumentFilePath(node.label, node)).toBe(path.join(path.sep,
            "test", "path", "temp", "_D_", "sestest", "AUSER.XML.TGML.xml"));
        node = new ZoweNode("AUSER.XML.ASM", vscode.TreeItemCollapsibleState.None, sessNode, null);
        expect(extension.getDocumentFilePath(node.label, node)).toBe(path.join(path.sep,
            "test", "path", "temp", "_D_", "sestest", "AUSER.XML.ASM.asm"));
        node = new ZoweNode("AUSER", vscode.TreeItemCollapsibleState.None, sessNode, null);
        expect(extension.getDocumentFilePath(node.label, node)).toBe(path.join(path.sep,
            "test", "path", "temp", "_D_", "sestest", "AUSER"));
        node = new ZoweNode("AUSER.XML.TEST(member)", vscode.TreeItemCollapsibleState.None, sessNode, null);
        expect(extension.getDocumentFilePath(node.label, node)).toBe(path.join(path.sep,
            "test", "path", "temp", "_D_", "sestest", "AUSER.XML.TEST(member).xml"));
        node = new ZoweNode("XML.AUSER.TEST(member)", vscode.TreeItemCollapsibleState.None, sessNode, null);
        expect(extension.getDocumentFilePath(node.label, node)).toBe(path.join(path.sep,
            "test", "path", "temp", "_D_", "sestest", "XML.AUSER.TEST(member)"));
        node = new ZoweNode("AUSER.COBOL.PL1.XML.TEST(member)", vscode.TreeItemCollapsibleState.None, sessNode, null);
        expect(extension.getDocumentFilePath(node.label, node)).toBe(path.join(path.sep,
            "test", "path", "temp", "_D_", "sestest", "AUSER.COBOL.PL1.XML.TEST(member).xml"));
        node = new ZoweNode("AUSER.COBOL.PL1.XML.ASSEMBLER.TEST(member)", vscode.TreeItemCollapsibleState.None, sessNode, null);
        expect(extension.getDocumentFilePath(node.label, node)).toBe(
            path.join(path.sep, "test", "path", "temp", "_D_", "sestest", "AUSER.COBOL.PL1.XML.ASSEMBLER.TEST(member).asm"));
        node = new ZoweNode("AUSER.TEST.COPYBOOK", vscode.TreeItemCollapsibleState.None, sessNode, null);
        expect(extension.getDocumentFilePath(node.label, node)).toBe(path.join(path.sep,
            "test", "path", "temp", "_D_", "sestest", "AUSER.TEST.COPYBOOK.cpy"));
        node = new ZoweNode("AUSER.TEST.PLINC", vscode.TreeItemCollapsibleState.None, sessNode, null);
        expect(extension.getDocumentFilePath(node.label, node)).toBe(path.join(path.sep,
            "test", "path", "temp", "_D_", "sestest", "AUSER.TEST.PLINC.inc"));
        node = new ZoweNode("AUSER.TEST.SPFLOG1", vscode.TreeItemCollapsibleState.None, sessNode, null);
        expect(extension.getDocumentFilePath(node.label, node)).toEqual(path.join(path.sep,
            "test", "path", "temp", "_D_", "sestest", "AUSER.TEST.SPFLOG1.log"));
    });

    it("Tests the showDSAttributes function", async () => {
        dataSetList.mockReset();
        const node = new ZoweNode("AUSER.A1557332.A996850.TEST1", vscode.TreeItemCollapsibleState.None, sessNode, null);
        const testResponse = {
            success: true,
            commandResponse: "",
            apiResponse: {
                items: [{
                    blksz:"6160",
                    catnm:"ICFCAT.MV3B.CATALOGA",
                    cdate:"2019/05/08",
                    dev:"3390",
                    dsname:"AUSER.A1557332.A996850.TEST1",
                    dsntp:extension.DS_PDS_CONTEXT,
                    dsorg:"PO",
                    edate:"***None***",
                    extx:"1",
                    lrecl:"80",
                    migr:"NO",
                    mvol:"N",
                    ovf:"NO",
                    rdate:"2019/07/17",
                    recfm:"FB",
                    sizex:"15",
                    spacu:"CYLINDERS",
                    used:"6",
                    vol:"3BP001",
                    vols:"3BP001"}]
            }
        };
        const emptyResponse = {
            success: true,
            commandResponse: "",
            apiResponse: {
                items: []
            }
        };
        createWebviewPanel.mockReturnValue({
               webview: {
                    html: ""
                }
        });
        dataSetList.mockReturnValueOnce(testResponse);
        await extension.showDSAttributes(node, testTree);
        expect(dataSetList.mock.calls.length).toBe(1);
        expect(dataSetList.mock.calls[0][0]).toBe(node.getSession());
        expect(dataSetList.mock.calls[0][1]).toBe(node.label);
        expect(dataSetList.mock.calls[0][2]).toEqual({attributes: true } );

        // mock a partitioned data set favorite
        dataSetList.mockReset();
        dataSetList.mockReturnValueOnce(testResponse);
        const node1 = new ZoweNode("[session]: AUSER.A1557332.A996850.TEST1", vscode.TreeItemCollapsibleState.None, sessNode, null);
        node1.contextValue = extension.DS_PDS_CONTEXT + extension.FAV_SUFFIX;
        await extension.showDSAttributes(node1, testTree);
        expect(dataSetList.mock.calls.length).toBe(1);

        // mock a classic data set favorite
        dataSetList.mockReset();
        dataSetList.mockReturnValueOnce(testResponse);
        const node2 = new ZoweNode("[session]: AUSER.A1557332.A996850.TEST1", vscode.TreeItemCollapsibleState.None, sessNode, null);
        node2.contextValue = extension.DS_DS_CONTEXT + extension.FAV_SUFFIX;
        await extension.showDSAttributes(node2, testTree);
        expect(dataSetList.mock.calls.length).toBe(1);

        // mock a response and no attributes
        showErrorMessage.mockReset();
        dataSetList.mockReset();
        dataSetList.mockReturnValueOnce(emptyResponse);
        await expect(extension.showDSAttributes(node1, testTree)).rejects.toEqual(
            Error("No matching data set names found for query: AUSER.A1557332.A996850.TEST1"));
        expect(showErrorMessage.mock.calls.length).toBe(1);
        expect(showErrorMessage.mock.calls[0][0]).toEqual(
            "Unable to list attributes: No matching data set names found for query: AUSER.A1557332.A996850.TEST1");
     });

    describe("Renaming Data Sets", () => {
        it("Should rename the node", async () => {
            showInputBox.mockReset();
            renameDataSet.mockReset();

            const child = new ZoweNode("HLQ.TEST.RENAME.NODE", vscode.TreeItemCollapsibleState.None, sessNode, null);

            showInputBox.mockResolvedValueOnce("HLQ.TEST.RENAME.NODE.NEW");
            await extension.renameDataSet(child, testTree);

            expect(renameDataSet.mock.calls.length).toBe(1);
            expect(renameDataSet).toHaveBeenLastCalledWith(child.getSession(), "HLQ.TEST.RENAME.NODE", "HLQ.TEST.RENAME.NODE.NEW");
        });
        it("Should rename a favorited node", async () => {
            showInputBox.mockReset();
            renameDataSet.mockReset();

            const child = new ZoweNode("[sessNode]: HLQ.TEST.RENAME.NODE", vscode.TreeItemCollapsibleState.None, sessNode, null);
            child.contextValue = "ds_fav";
            showInputBox.mockResolvedValueOnce("HLQ.TEST.RENAME.NODE.NEW");
            await extension.renameDataSet(child, testTree);

            expect(renameDataSet.mock.calls.length).toBe(1);
            expect(renameDataSet).toHaveBeenLastCalledWith(child.getSession(), "HLQ.TEST.RENAME.NODE", "HLQ.TEST.RENAME.NODE.NEW");
        });
        it("Should throw an error if zowe.Rename.dataSet throws", async () => {
            let error;
            const defaultError = new Error("Default error message");

            showInputBox.mockReset();
            renameDataSet.mockReset();
            renameDataSet.mockImplementation(() => { throw defaultError; });

            const child = new ZoweNode("[sessNode]: HLQ.TEST.RENAME.NODE", vscode.TreeItemCollapsibleState.None, sessNode, null);
            child.contextValue = "ds_fav";
            showInputBox.mockResolvedValueOnce("HLQ.TEST.RENAME.NODE.NEW");
            try {
                await extension.renameDataSet(child, testTree);
            } catch (err) {
                error = err;
            }

            expect(renameDataSet.mock.calls.length).toBe(1);
            expect(renameDataSet).toHaveBeenLastCalledWith(child.getSession(), "HLQ.TEST.RENAME.NODE", "HLQ.TEST.RENAME.NODE.NEW");
            expect(error).toBe(defaultError);
        });
        it("Should rename the member", async () => {
            showInputBox.mockReset();
            renameDataSet.mockReset();

            const parent = new ZoweNode("HLQ.TEST.RENAME.NODE", vscode.TreeItemCollapsibleState.None, sessNode, null);
            const child = new ZoweNode("mem1", vscode.TreeItemCollapsibleState.None, parent, null);

            showInputBox.mockResolvedValueOnce("mem2");
            await extension.renameDataSetMember(child, testTree);

            expect(renameDataSetMember.mock.calls.length).toBe(1);
            expect(renameDataSetMember).toHaveBeenLastCalledWith(child.getSession(), "HLQ.TEST.RENAME.NODE", "mem1", "mem2");
        });
        it("Should rename a favorited member", async () => {
            showInputBox.mockReset();
            renameDataSet.mockReset();

            const parent = new ZoweNode("[sesstest]: HLQ.TEST.RENAME.NODE", vscode.TreeItemCollapsibleState.None, sessNode, null);
            const child = new ZoweNode("mem1", vscode.TreeItemCollapsibleState.None, parent, null);

            parent.contextValue = extension.DS_PDS_CONTEXT + extension.FAV_SUFFIX;
            child.contextValue = extension.DS_MEMBER_CONTEXT;

            showInputBox.mockResolvedValueOnce("mem2");
            await extension.renameDataSetMember(child, testTree);

            expect(renameDataSetMember.mock.calls.length).toBe(1);
            expect(renameDataSetMember).toHaveBeenLastCalledWith(child.getSession(), "HLQ.TEST.RENAME.NODE", "mem1", "mem2");
        });
        it("Should throw an error if zowe.Rename.dataSetMember throws", async () => {
            let error;
            const defaultError = new Error("Default error message");

            showInputBox.mockReset();
            renameDataSetMember.mockReset();
            renameDataSetMember.mockImplementation(() => { throw defaultError; });

            const parent = new ZoweNode("HLQ.TEST.RENAME.NODE", vscode.TreeItemCollapsibleState.None, sessNode, null);
            const child = new ZoweNode("mem1", vscode.TreeItemCollapsibleState.None, parent, null);

            child.contextValue = extension.DS_MEMBER_CONTEXT;

            showInputBox.mockResolvedValueOnce("mem2");
            try {
                await extension.renameDataSetMember(child, testTree);
            } catch (err) {
                error = err;
            }

            expect(renameDataSetMember.mock.calls.length).toBe(1);
            expect(renameDataSetMember).toHaveBeenLastCalledWith(child.getSession(), "HLQ.TEST.RENAME.NODE", "mem1", "mem2");
            expect(error).toBe(defaultError);
        });
    });
    describe("Copying Data Sets", () => {
        it("Should copy the label of a node to the clipboard", async () => {
            renameDataSet.mockReset();

            const node = new ZoweNode("HLQ.TEST.DELETE.NODE", vscode.TreeItemCollapsibleState.None, sessNode, null);
            node.contextValue = extension.DS_SESSION_CONTEXT;

            await extension.copyDataSet(node);
            expect(clipboard.readText()).toBe(JSON.stringify({ profileName: "sestest", dataSetName: "HLQ.TEST.DELETE.NODE" }));
        });
        it("Should copy the label of a favourited node to the clipboard", async () => {
            renameDataSet.mockReset();

            const node = new ZoweNode("[sestest]: HLQ.TEST.DELETE.NODE", vscode.TreeItemCollapsibleState.None, sessNode, null);
            node.contextValue = "ds_fav";

            await extension.copyDataSet(node);
            expect(clipboard.readText()).toBe(JSON.stringify({ profileName: "sestest", dataSetName: "HLQ.TEST.DELETE.NODE" }));
        });
        it("Should copy the label of a member to the clipboard", async () => {
            renameDataSet.mockReset();

            const parent = new ZoweNode("HLQ.TEST.PARENT.NODE", vscode.TreeItemCollapsibleState.None, sessNode, null);
            const child = new ZoweNode("child", vscode.TreeItemCollapsibleState.None, parent, null);
            parent.contextValue = extension.DS_PDS_CONTEXT;
            child.contextValue = extension.DS_MEMBER_CONTEXT;
            await extension.copyDataSet(child);
            expect(clipboard.readText()).toBe(JSON.stringify({ profileName: "sestest", dataSetName: "HLQ.TEST.PARENT.NODE", memberName: "child" }));
        });
        it("Should copy the label of a favourited member to the clipboard", async () => {
            renameDataSet.mockReset();

            const parent = new ZoweNode("[sestest]: HLQ.TEST.PARENT.NODE", vscode.TreeItemCollapsibleState.None, sessNode, null);
            const child = new ZoweNode("child", vscode.TreeItemCollapsibleState.None, parent, null);
            parent.contextValue = extension.DS_PDS_CONTEXT + extension.FAV_SUFFIX;
            child.contextValue = extension.DS_MEMBER_CONTEXT;
            await extension.copyDataSet(child);
            expect(clipboard.readText()).toBe(JSON.stringify({ profileName: "sestest", dataSetName: "HLQ.TEST.PARENT.NODE", memberName: "child" }));
        });
    });
    describe("Pasting Data Sets", () => {
        it("Should call zowe.Copy.dataSet when pasting to sequential data set", async () => {
            const node = new ZoweNode("HLQ.TEST.TO.NODE", vscode.TreeItemCollapsibleState.None, sessNode, null);
            node.contextValue = extension.DS_SESSION_CONTEXT;

            clipboard.writeText(JSON.stringify({ dataSetName: "HLQ.TEST.BEFORE.NODE", profileName: "sestest" }));
            await extension.pasteDataSet(node, testTree);

            expect(copyDataSet.mock.calls.length).toBe(1);
            expect(copyDataSet).toHaveBeenLastCalledWith(
                node.getSession(),
                { dataSetName: "HLQ.TEST.BEFORE.NODE" },
                { dataSetName: "HLQ.TEST.TO.NODE" },
            );
        });
        it("Should throw an error if invalid clipboard data is supplied when pasting to sequential data set", async () => {
            let error;
            const node = new ZoweNode("HLQ.TEST.TO.NODE", vscode.TreeItemCollapsibleState.None, sessNode, null);
            node.contextValue = extension.DS_SESSION_CONTEXT;
            clipboard.writeText("INVALID");
            try {
                await extension.pasteDataSet(node, testTree);
            } catch(err) {
                error = err;
            }

            expect(error).toBeTruthy();
            expect(error.message).toContain("Invalid clipboard. Copy from data set first");
            expect(copyDataSet.mock.calls.length).toBe(0);
        });
        it("Should not call zowe.Copy.dataSet when pasting to partitioned data set with no member name", async () => {
            dataSetGet.mockImplementation(() => {
                throw Error("Member not found");
            });
            const node = new ZoweNode("HLQ.TEST.TO.NODE", vscode.TreeItemCollapsibleState.None, sessNode, null);
            node.contextValue = extension.DS_PDS_CONTEXT;

            clipboard.writeText(JSON.stringify({ dataSetName: "HLQ.TEST.BEFORE.NODE", profileName: "sestest" }));
            await extension.pasteDataSet(node, testTree);

            expect(copyDataSet.mock.calls.length).toBe(0);
        });
        it("Should call zowe.Copy.dataSet when pasting to partitioned data set", async () => {
            dataSetGet.mockImplementation(() => {
                throw Error("Member not found");
            });
            const node = new ZoweNode("HLQ.TEST.TO.NODE", vscode.TreeItemCollapsibleState.None, sessNode, null);
            node.contextValue = extension.DS_PDS_CONTEXT;
            showInputBox.mockResolvedValueOnce("mem1");

            clipboard.writeText(JSON.stringify({ dataSetName: "HLQ.TEST.BEFORE.NODE", profileName: "sestest" }));
            await extension.pasteDataSet(node, testTree);

            expect(copyDataSet.mock.calls.length).toBe(1);
            expect(findFavoritedNode).toHaveBeenLastCalledWith(
                node,
            );
            expect(copyDataSet).toHaveBeenLastCalledWith(
                node.getSession(),
                { dataSetName: "HLQ.TEST.BEFORE.NODE" },
                { dataSetName: "HLQ.TEST.TO.NODE", memberName: "mem1" },
            );
        });
        it("Should throw an error when pasting to a member that already exists", async () => {
            let error;
            dataSetGet.mockImplementation(() => "DATA");
            const node = new ZoweNode("HLQ.TEST.TO.NODE", vscode.TreeItemCollapsibleState.None, sessNode, null);
            node.contextValue = extension.DS_PDS_CONTEXT;
            showInputBox.mockResolvedValueOnce("mem1");

            clipboard.writeText(JSON.stringify({ dataSetName: "HLQ.TEST.BEFORE.NODE", profileName: "sestest" }));

            try {
                await extension.pasteDataSet(node, testTree);
            } catch(err) {
                error = err;
            }

            expect(error).toBeTruthy();
            expect(error.message).toBe("HLQ.TEST.TO.NODE(mem1) already exists. You cannot replace a member");
            expect(copyDataSet.mock.calls.length).toBe(0);
            dataSetGet.mockReset();
        });
        it("Should call zowe.Copy.dataSet when pasting to a favorited partitioned data set", async () => {
            dataSetGet.mockImplementation(() => {
                throw Error("Member not found");
            });
            const favoritedNode = new ZoweNode("[sestest]: HLQ.TEST.TO.NODE", vscode.TreeItemCollapsibleState.None, sessNode, null);
            favoritedNode.contextValue = extension.DS_PDS_CONTEXT + extension.FAV_SUFFIX;
            const nonFavoritedNode = new ZoweNode("HLQ.TEST.TO.NODE", vscode.TreeItemCollapsibleState.None, sessNode, null);
            findNonFavoritedNode.mockImplementation(() => nonFavoritedNode);

            showInputBox.mockResolvedValueOnce("mem1");
            clipboard.writeText(JSON.stringify({ dataSetName: "HLQ.TEST.BEFORE.NODE", profileName: "sestest" }));
            await extension.pasteDataSet(favoritedNode, testTree);

            expect(copyDataSet.mock.calls.length).toBe(1);
            expect(findNonFavoritedNode).toHaveBeenLastCalledWith(
                favoritedNode,
            );
            expect(mockRefreshElement).toHaveBeenLastCalledWith(
                nonFavoritedNode,
            );
            expect(copyDataSet).toHaveBeenLastCalledWith(
                favoritedNode.getSession(),
                { dataSetName: "HLQ.TEST.BEFORE.NODE" },
                { dataSetName: "HLQ.TEST.TO.NODE", memberName: "mem1" },
            );
        });
    });
});<|MERGE_RESOLUTION|>--- conflicted
+++ resolved
@@ -340,12 +340,7 @@
     Object.defineProperty(vscode.window, "showOpenDialog", {value: showOpenDialog});
     Object.defineProperty(vscode.window, "showQuickPick", {value: showQuickPick});
     Object.defineProperty(vscode.window, "withProgress", {value: withProgress});
-<<<<<<< HEAD
-    Object.defineProperty(vscode.window, "createOutputChannel", {value: createOutputChannel});
     Object.defineProperty(zowe, "Download", {value: Download});
-=======
-    Object.defineProperty(brightside, "Download", {value: Download});
->>>>>>> 2bfffc87
     Object.defineProperty(Download, "dataSet", {value: dataSet});
     Object.defineProperty(treeMock, "DatasetTree", {value: DatasetTree});
     Object.defineProperty(treeUSSMock, "USSTree", {value: USSTree});
@@ -753,7 +748,7 @@
         dataSet.mockReset();
         showTextDocument.mockReset();
 
-        const response: brightside.IZosFilesResponse = {
+        const response: zowe.IZosFilesResponse = {
             success: true,
             commandResponse: null,
             apiResponse: {
@@ -1111,7 +1106,7 @@
         const childNode = new ZoweNode("NODE", vscode.TreeItemCollapsibleState.None, sessNode2, null);
         sessNode2.children.push(childNode);
 
-        const uploadResponse: brightside.IZosFilesResponse = {
+        const uploadResponse: zowe.IZosFilesResponse = {
             success: true,
             commandResponse: "success",
             apiResponse: {
@@ -1239,7 +1234,7 @@
             protocol: "https",
             type: "basic",
         });
-        const uploadResponse: brightside.IZosFilesResponse = {
+        const uploadResponse: zowe.IZosFilesResponse = {
             success: true,
             commandResponse: "success",
             apiResponse: {
@@ -1319,7 +1314,7 @@
             protocol: "https",
             type: "basic",
         });
-        const uploadResponse: brightside.IZosFilesResponse = {
+        const uploadResponse: zowe.IZosFilesResponse = {
             success: true,
             commandResponse: "success",
             apiResponse: {
@@ -1391,18 +1386,15 @@
                 };
             })
         });
-<<<<<<< HEAD
-        const sessionwocred = new imperative.Session({
-=======
-        const uploadResponse: brightside.IZosFilesResponse = {
+
+        const uploadResponse: zowe.IZosFilesResponse = {
             success: true,
             commandResponse: "success",
             apiResponse: {
                 items: []
             }
         };
-        const sessionwocred = new brtimperative.Session({
->>>>>>> 2bfffc87
+        const sessionwocred = new imperative.Session({
             user: "",
             password: "",
             hostname: "fake",
@@ -1663,7 +1655,7 @@
         };
 
         // If session node is not defined, it should take the session from Profile
-        const sessionwocred = new brtimperative.Session({
+        const sessionwocred = new imperative.Session({
             user: "",
             password: "",
             hostname: "fake",
@@ -1713,7 +1705,7 @@
         concatChildNodes.mockReset();
         const mockSetEtag = jest.spyOn(node, "setEtag").mockImplementation(() => null);
         mockSetEtag.mockReset();
-        const uploadResponse: brightside.IZosFilesResponse = {
+        const uploadResponse: zowe.IZosFilesResponse = {
             success: true,
             commandResponse: "success",
             apiResponse: [{
@@ -1848,7 +1840,7 @@
         const child = new ZoweNode("child", vscode.TreeItemCollapsibleState.None, parent, null);
 
         existsSync.mockReturnValue(null);
-        const response: brightside.IZosFilesResponse = {
+        const response: zowe.IZosFilesResponse = {
             success: true,
             commandResponse: null,
             apiResponse: {
@@ -2038,7 +2030,7 @@
         openTextDocument.mockReset();
         showQuickPick.mockReset();
         showInputBox.mockReset();
-        const sessionwocred = new brtimperative.Session({
+        const sessionwocred = new imperative.Session({
             user: "",
             password: "",
             hostname: "fake",
@@ -2082,7 +2074,7 @@
         ussFile.mockReset();
         showTextDocument.mockReset();
         executeCommand.mockReset();
-        const response: brightside.IZosFilesResponse = {
+        const response: zowe.IZosFilesResponse = {
             success: true,
             commandResponse: null,
             apiResponse: {
@@ -2448,7 +2440,7 @@
         existsSync.mockReturnValue(null);
         openTextDocument.mockResolvedValueOnce("test.doc");
 
-        const response: brightside.IZosFilesResponse = {
+        const response: zowe.IZosFilesResponse = {
             success: true,
             commandResponse: null,
             apiResponse: {
@@ -2576,7 +2568,7 @@
         existsSync.mockReturnValue(null);
         openTextDocument.mockResolvedValueOnce("test.doc");
 
-        const response: brightside.IZosFilesResponse = {
+        const response: zowe.IZosFilesResponse = {
             success: true,
             commandResponse: null,
             apiResponse: {
@@ -2678,7 +2670,7 @@
         openTextDocument.mockReset();
         showQuickPick.mockReset();
         showInputBox.mockReset();
-        const sessionwocred = new brtimperative.Session({
+        const sessionwocred = new imperative.Session({
             user: "",
             password: "",
             hostname: "fake",
@@ -2942,7 +2934,7 @@
                     };
                 })
             });
-            const sessionwocred = new brtimperative.Session({
+            const sessionwocred = new imperative.Session({
                 user: "",
                 password: "",
                 hostname: "fake",
