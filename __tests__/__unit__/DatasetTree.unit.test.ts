/*
* This program and the accompanying materials are made available under the terms of the *
* Eclipse Public License v2.0 which accompanies this distribution, and is available at *
* https://www.eclipse.org/legal/epl-v20.html                                      *
*                                                                                 *
* SPDX-License-Identifier: EPL-2.0                                                *
*                                                                                 *
* Copyright Contributors to the Zowe Project.                                     *
*                                                                                 *
*/

jest.mock("vscode");
jest.mock("fs");
jest.mock("util");
jest.mock("Session");
jest.mock("@brightside/core");
jest.mock("@brightside/imperative");
jest.mock("isbinaryfile");
jest.mock("../../src/Profiles");
import * as vscode from "vscode";
import { DatasetTree } from "../../src/DatasetTree";
<<<<<<< HEAD
import { ZoweDatasetNode } from "../../src/ZoweDatasetNode";
import { Session, Logger } from "@brightside/imperative";
=======
import { ZoweNode } from "../../src/ZoweNode";
import { Session, Logger, IProfileLoaded } from "@brightside/imperative";
>>>>>>> 59d9cfca
import * as zowe from "@brightside/core";
import * as utils from "../../src/utils";
import { Profiles } from "../../src/Profiles";
import * as extension from "../../src/extension";

describe("DatasetTree Unit Tests", () => {

    const session = new Session({
        user: "fake",
        password: "fake",
        hostname: "fake",
        port: 443,
        protocol: "https",
        type: "basic",
    });

    // Filter prompt
    const showInformationMessage = jest.fn();
    const showErrorMessage = jest.fn();
    const showInputBox = jest.fn();
    const showQuickPick = jest.fn();
    const filters = jest.fn();
    const getFilters = jest.fn();
    const createQuickPick = jest.fn();
    const createBasicZosmfSession = jest.fn();
    const ZosmfSession = jest.fn();
    Object.defineProperty(zowe, "ZosmfSession", { value: ZosmfSession });
    Object.defineProperty(ZosmfSession, "createBasicZosmfSession", {
        value: jest.fn(() => {
            return {
                ISession: {user: "fake", password: "fake", base64EncodedAuth: "fake"}
            };
        })
    });
    const ProgressLocation = jest.fn().mockImplementation(() => {
        return {
            Notification: 15
        };
    });

    const withProgress = jest.fn().mockImplementation((progLocation, callback) => {
        return callback();
    });

    Object.defineProperty(vscode, "ProgressLocation", {value: ProgressLocation});
    Object.defineProperty(vscode.window, "withProgress", {value: withProgress});
    Object.defineProperty(vscode.window, "showInformationMessage", {value: showInformationMessage});
    Object.defineProperty(vscode.window, "showErrorMessage", {value: showErrorMessage});
    Object.defineProperty(vscode.window, "showQuickPick", {value: showQuickPick});
    Object.defineProperty(vscode.window, "showInputBox", {value: showInputBox});
    Object.defineProperty(filters, "getFilters", { value: getFilters });
    Object.defineProperty(vscode.window, "createQuickPick", {value: createQuickPick});
    Object.defineProperty(vscode, "ProgressLocation", {value: ProgressLocation});
    Object.defineProperty(vscode.window, "withProgress", {value: withProgress});
    getFilters.mockReturnValue(["HLQ", "HLQ.PROD1"]);
    const getConfiguration = jest.fn();
    Object.defineProperty(vscode.workspace, "getConfiguration", { value: getConfiguration });
    getConfiguration.mockReturnValue({
        persistence: true,
        get: (setting: string) => [
            "[test]: brtvs99.public1.test{pds}",
            "[test]: brtvs99.test{ds}",
            "[test]: brtvs99.fail{fail}",
            "[test]: brtvs99.test.search{session}",
        ],
        update: jest.fn(()=>{
            return {};
        })
    });
    const enums = jest.fn().mockImplementation(() => {
        return {
            Global: 1,
            Workspace: 2,
            WorkspaceFolder: 3
        };
    });
    Object.defineProperty(vscode, "ConfigurationTarget", {value: enums});
    const mockLoadNamedProfile = jest.fn();
    const profileOne: IProfileLoaded = {
        name: "aProfile",
        profile: {},
        type: "zosmf",
        message: "",
        failNotFound: false
    };
    mockLoadNamedProfile.mockReturnValue(profileOne);
    Object.defineProperty(Profiles, "getInstance", {
        value: jest.fn(() => {
            return {
                allProfiles: [{name: "firstName"}, {name: "secondName"}],
                defaultProfile: {name: "firstName"},
                loadNamedProfile: mockLoadNamedProfile
            };
        })
    });
    const testTree = new DatasetTree();
<<<<<<< HEAD
    testTree.mSessionNodes.push(new ZoweDatasetNode("testSess", vscode.TreeItemCollapsibleState.Collapsed, null, session));
=======
    testTree.mSessionNodes.push(new ZoweNode("testSess", vscode.TreeItemCollapsibleState.Collapsed, null, session, undefined, undefined, profileOne));
>>>>>>> 59d9cfca
    testTree.mSessionNodes[1].contextValue = extension.DS_SESSION_CONTEXT;
    testTree.mSessionNodes[1].pattern = "test";
    testTree.mSessionNodes[1].iconPath = utils.applyIcons(testTree.mSessionNodes[1]);

    beforeEach(() => {
        withProgress.mockImplementation((progLocation, callback) => {
            return callback();
        });
    });

    afterAll(() => {
        jest.restoreAllMocks();
    });
    afterEach(async () => {
        getConfiguration.mockClear();
    });

    /*************************************************************************************************************
     * Creates a datasetTree and checks that its members are all initialized by the constructor
     *************************************************************************************************************/
    it("Testing that the dataset tree is defined", async () => {
        expect(testTree.mSessionNodes).toBeDefined();
    });

    /*************************************************************************************************************
     * Calls getTreeItem with sample element and checks the return is vscode.TreeItem
     *************************************************************************************************************/
    it("Testing the getTreeItem method", async () => {
        const sampleElement = new ZoweDatasetNode("BRTVS99", vscode.TreeItemCollapsibleState.None,
            null, null);
        expect(testTree.getTreeItem(sampleElement)).toBeInstanceOf(vscode.TreeItem);
    });

    /*************************************************************************************************************
     * Creates sample list of ZoweNodes and checks that datasetTree.getChildren() returns correct array of children
     *************************************************************************************************************/
    it("Tests that getChildren returns valid list of elements", async () => {
        // Waiting until we populate rootChildren with what getChildren return
        const rootChildren = await testTree.getChildren();

        // Creating a rootNode
        const sessNode = [
            new ZoweDatasetNode("Favorites", vscode.TreeItemCollapsibleState.Collapsed, null, null),
            new ZoweDatasetNode("testSess", vscode.TreeItemCollapsibleState.Collapsed, null, session),
        ];
        sessNode[0].contextValue = extension.FAVORITE_CONTEXT;
        sessNode[1].contextValue = extension.DS_SESSION_CONTEXT;
        sessNode[1].pattern = "test";
        sessNode[0].iconPath = utils.applyIcons(sessNode[0]);
        sessNode[1].iconPath = utils.applyIcons(sessNode[1]);

        // Checking that the rootChildren are what they are expected to be
        expect(sessNode[0]).toMatchObject(rootChildren[0]);
        expect(sessNode[1].children).toMatchObject(rootChildren[1].children);
    });

    /*************************************************************************************************************
     * Creates a rootNode and checks that a getParent() call returns null
     *************************************************************************************************************/
    it("Tests that getParent returns null when called on a rootNode", async () => {
        // Waiting until we populate rootChildren with what getChildren() returns
        const rootChildren = await testTree.getChildren();
        const parent = testTree.getParent(rootChildren[0]);
        // We expect parent to equal null because when we call getParent() on the rootNode
        // It should return null rather than itself
        expect(parent).toEqual(null);
    });

    /*************************************************************************************************************
     * Creates a child with a rootNode as parent and checks that a getParent() call returns null.
     * Also creates a child with a non-rootNode parent and checks that getParent() returns the correct ZoweDatasetNode
     *************************************************************************************************************/
    it("Tests that getParent returns the correct ZoweDatasetNode when called on a non-rootNode ZoweDatasetNode", async () => {
        // Creating fake datasets and dataset members to test
        const sampleChild1: ZoweDatasetNode = new ZoweDatasetNode("BRTVS99.DDIR", vscode.TreeItemCollapsibleState.None,
            testTree.mSessionNodes[0], session);
        const parent1 = testTree.getParent(sampleChild1);

        // Creating fake datasets and dataset members to test
        const sampleChild2: ZoweDatasetNode = new ZoweDatasetNode("BRTVS99.PUBLIC.TEST", vscode.TreeItemCollapsibleState.None,
            sampleChild1, null);
        const parent2 = testTree.getParent(sampleChild2);

        // The first expect expected that parent is null because when getParent() is called on a child
        // of the rootNode, it should return null
        expect(testTree.getParent(testTree.mSessionNodes[0])).toBe(null);
        expect(parent1).toBe(testTree.mSessionNodes[0]);
        expect(parent2).toBe(sampleChild1);

    });

    /*************************************************************************************************************
     * Tests that getChildren() method returns an array of all child nodes of passed ZoweDatasetNode
     *************************************************************************************************************/
    it("Testing that getChildren returns the correct ZoweNodes when called and passed an element of type ZoweDatasetNode<session>", async () => {

        testTree.mSessionNodes[1].dirty = true;
        // Waiting until we populate rootChildren with what getChildren return
        const sessChildren = await testTree.getChildren(testTree.mSessionNodes[1]);
        // Creating fake datasets and dataset members to test
<<<<<<< HEAD
        const sampleChildren: ZoweDatasetNode[] = [
            new ZoweDatasetNode("BRTVS99", vscode.TreeItemCollapsibleState.None, testTree.mSessionNodes[1], null),
            new ZoweDatasetNode("BRTVS99.CA10", vscode.TreeItemCollapsibleState.None,
                                testTree.mSessionNodes[1], null, extension.DS_MIGRATED_FILE_CONTEXT),
            new ZoweDatasetNode("BRTVS99.CA11.SPFTEMP0.CNTL", vscode.TreeItemCollapsibleState.Collapsed, testTree.mSessionNodes[1], null),
            new ZoweDatasetNode("BRTVS99.DDIR", vscode.TreeItemCollapsibleState.Collapsed, testTree.mSessionNodes[1], null),
=======
        const sampleChildren: ZoweNode[] = [
            new ZoweNode("BRTVS99", vscode.TreeItemCollapsibleState.None, testTree.mSessionNodes[1], null, undefined, undefined, profileOne),
            new ZoweNode("BRTVS99.CA10", vscode.TreeItemCollapsibleState.None, testTree.mSessionNodes[1],
                null, extension.DS_MIGRATED_FILE_CONTEXT, undefined, profileOne),
            new ZoweNode("BRTVS99.CA11.SPFTEMP0.CNTL", vscode.TreeItemCollapsibleState.Collapsed, testTree.mSessionNodes[1],
                null, undefined, undefined, profileOne),
            new ZoweNode("BRTVS99.DDIR", vscode.TreeItemCollapsibleState.Collapsed, testTree.mSessionNodes[1],
            null, undefined, undefined, profileOne),
>>>>>>> 59d9cfca
        ];

        sampleChildren[0].command = { command: "zowe.ZoweDatasetNode.openPS", title: "", arguments: [sampleChildren[0]] };

        // Checking that the rootChildren are what they are expected to be
        expect(sessChildren).toEqual(sampleChildren);
    });

    /*************************************************************************************************************
     * Tests that getChildren() method returns an array of all child nodes of passed ZoweDatasetNode
     *************************************************************************************************************/
    it("Testing that getChildren returns the correct ZoweNodes when called and passed an element of type ZoweDatasetNode<favorite>", async () => {

        // Waiting until we populate rootChildren with what getChildren return
        testTree.mFavorites.push(new ZoweDatasetNode("BRTVS99", vscode.TreeItemCollapsibleState.None, testTree.mSessionNodes[0], null));
        const favChildren = await testTree.getChildren(testTree.mSessionNodes[0]);
        // Creating fake datasets and dataset members to test
        const sampleChildren: ZoweDatasetNode[] = [
            new ZoweDatasetNode("BRTVS99", vscode.TreeItemCollapsibleState.None, testTree.mSessionNodes[0], null)
        ];

        // Checking that the rootChildren are what they are expected to be
        expect(favChildren).toEqual(sampleChildren);
    });

    /*************************************************************************************************************
     * Tests that getChildren() method returns an array of all child nodes of passed ZoweDatasetNode
     *************************************************************************************************************/
    it("Testing that getChildren returns the correct ZoweNodes when called and passed an element of type ZoweDatasetNode<pds>", async () => {
        const pds = new ZoweDatasetNode("BRTVS99.PUBLIC", vscode.TreeItemCollapsibleState.Collapsed, testTree.mSessionNodes[1], null);
        pds.dirty = true;
        // Waiting until we populate rootChildren with what getChildren return
        const pdsChildren = await testTree.getChildren(pds);
        // Creating fake datasets and dataset members to test
        const sampleChildren: ZoweDatasetNode[] = [
            new ZoweDatasetNode("BRTVS99", vscode.TreeItemCollapsibleState.None, pds, null),
            new ZoweDatasetNode("BRTVS99.DDIR", vscode.TreeItemCollapsibleState.None, pds, null),
        ];

        sampleChildren[0].command = { command: "zowe.ZoweDatasetNode.openPS", title: "", arguments: [sampleChildren[0]] };
        sampleChildren[1].command = { command: "zowe.ZoweDatasetNode.openPS", title: "", arguments: [sampleChildren[1]] };

        // Checking that the rootChildren are what they are expected to be
        expect(pdsChildren).toEqual(sampleChildren);
    });

    /*************************************************************************************************************
     * Test the getHistory command
     *************************************************************************************************************/
    it("Tests the getHistory command", async () => {
        testTree.addHistory("testHistory");
        const sampleElement = new ZoweDatasetNode("testValue", vscode.TreeItemCollapsibleState.None, null, null);
        expect(testTree.getHistory()[0]).toEqual("testHistory");
    });

    /*************************************************************************************************************
     * Tests that the DatasetTree refresh function exists and doesn't error
     *************************************************************************************************************/
    it("Calling the refresh button ", async () => {
        await testTree.refresh();
    });

    /*************************************************************************************************************
     * Test the addSession command
     *************************************************************************************************************/
    it("Test the addSession command ", async () => {
        const log = new Logger(undefined);

        testTree.addSession();

        testTree.addSession("fake");
    });

    /*************************************************************************************************************
     * Testing that addFavorite works properly
     *************************************************************************************************************/
    it("Testing that addFavorite works properly", async () => {
        testTree.mFavorites = [];
        const parent = new ZoweDatasetNode("Parent", vscode.TreeItemCollapsibleState.Collapsed,
            testTree.mSessionNodes[1], null);
        const member = new ZoweDatasetNode("Child", vscode.TreeItemCollapsibleState.None,
            parent, null);

        getConfiguration.mockReturnValue({
            persistence: true,
            get: (setting: string) => [
                "[test]: brtvs99.public.test{pds}",
                "[test]: brtvs99.test{ds}",
                "[test]: brtvs99.fail{fail}",
                "[test]: brtvs99.test.search{session}",
            ],
            update: jest.fn(()=>{
                return {};
            })
        });

        await testTree.addFavorite(member);

        // Check adding duplicates
        const pds = new ZoweDatasetNode("Parent", vscode.TreeItemCollapsibleState.Collapsed,
            testTree.mSessionNodes[1], null);

        await testTree.addFavorite(pds);

        // Check adding ps
        const ps = new ZoweDatasetNode("Dataset", vscode.TreeItemCollapsibleState.None,
            testTree.mSessionNodes[1], null);

        testTree.addFavorite(ps);

        expect(testTree.mFavorites.length).toEqual(2);

        // Check adding a session
        testTree.addFavorite(testTree.mSessionNodes[1]);

        // tslint:disable-next-line: no-magic-numbers
        expect(testTree.mFavorites.length).toEqual(3);

        // Test adding member already present
        parent.contextValue = extension.DS_PDS_CONTEXT + extension.FAV_SUFFIX;
        member.contextValue = extension.DS_MEMBER_CONTEXT;
        await testTree.addFavorite(member);
        expect(showInformationMessage.mock.calls.length).toBe(1);
        expect(showInformationMessage.mock.calls[0][0]).toBe("PDS already in favorites");

        // tslint:disable-next-line: no-magic-numbers
        expect(testTree.mFavorites.length).toEqual(3);

        testTree.mSessionNodes[1].pattern = "aHLQ";
        await testTree.addFavorite(testTree.mSessionNodes[1]);
        // tslint:disable-next-line: no-magic-numbers
        expect(testTree.mFavorites.length).toEqual(4);

        testTree.mSessionNodes[1].pattern = "zHLQ";
        await testTree.addFavorite(testTree.mSessionNodes[1]);
        // tslint:disable-next-line: no-magic-numbers
        expect(testTree.mFavorites.length).toEqual(5);

        testTree.mSessionNodes[1].pattern = "rHLQ";
        await testTree.addFavorite(testTree.mSessionNodes[1]);
        // tslint:disable-next-line: no-magic-numbers
        expect(testTree.mFavorites.length).toEqual(6);

        /*************************************************************************************************************
        * Testing that removeFavorite works properly
        *************************************************************************************************************/
        testTree.removeFavorite(testTree.mFavorites[0]);
        testTree.removeFavorite(testTree.mFavorites[0]);
        testTree.removeFavorite(testTree.mFavorites[0]);
        testTree.removeFavorite(testTree.mFavorites[0]);
        testTree.removeFavorite(testTree.mFavorites[0]);
        testTree.removeFavorite(testTree.mFavorites[0]);
        expect(testTree.mFavorites).toEqual([]);

    });

    /*************************************************************************************************************
     * Testing that deleteSession works properly
     *************************************************************************************************************/
    it("Testing that deleteSession works properly", async () => {
        const startLength = testTree.mSessionNodes.length;
        testTree.mSessionNodes.push(new ZoweDatasetNode("testSess2", vscode.TreeItemCollapsibleState.Collapsed, null, session));
        testTree.addSession("testSess2");
        testTree.mSessionNodes[startLength].contextValue = extension.DS_SESSION_CONTEXT;
        testTree.mSessionNodes[startLength].pattern = "test";
        testTree.mSessionNodes[startLength].iconPath = utils.applyIcons(testTree.mSessionNodes[1]);
        testTree.deleteSession(testTree.mSessionNodes[startLength]);
        expect(testTree.mSessionNodes.length).toEqual(startLength);
    });


    /*************************************************************************************************************
     * Testing that expand tree is executed successfully
     *************************************************************************************************************/
    it("Testing that expand tree is executed successfully", async () => {
        const refresh = jest.fn();
        createBasicZosmfSession.mockReturnValue(session);
        Object.defineProperty(testTree, "refresh", {value: refresh});
        refresh.mockReset();
        const pds = new ZoweDatasetNode("BRTVS99.PUBLIC", vscode.TreeItemCollapsibleState.Collapsed, testTree.mSessionNodes[1], session);
        await testTree.flipState(pds, true);
        expect(JSON.stringify(pds.iconPath)).toContain("folder-open.svg");
        await testTree.flipState(pds, false);
        expect(JSON.stringify(pds.iconPath)).toContain("folder-closed.svg");
        await testTree.flipState(pds, true);
        expect(JSON.stringify(pds.iconPath)).toContain("folder-open.svg");
    });

    it("Testing that expand tree is executed for favorites", async () => {
        const pds = new ZoweDatasetNode("Favorites", vscode.TreeItemCollapsibleState.Collapsed, testTree.mSessionNodes[1], session);
        await testTree.flipState(pds, true);
        expect(JSON.stringify(pds.iconPath)).toContain("folder-open.svg");
        await testTree.flipState(pds, false);
        expect(JSON.stringify(pds.iconPath)).toContain("folder-closed.svg");
        await testTree.flipState(pds, true);
        expect(JSON.stringify(pds.iconPath)).toContain("folder-open.svg");
    });

    it("Testing that expand tree with credential prompt is executed successfully", async () => {
        const sessionwocred = new Session({
            user: "",
            password: "",
            hostname: "fake",
            port: 443,
            protocol: "https",
            type: "basic",
        });
        Object.defineProperty(Profiles, "getInstance", {
            value: jest.fn(() => {
                return {
                    allProfiles: [{name: "firstName", profile: {user:undefined, password: undefined}}, {name: "secondName"}],
                    defaultProfile: {name: "firstName"},
                    loadNamedProfile: mockLoadNamedProfile,
                    promptCredentials: jest.fn(()=> {
                        return [{values: "fake"}, {values: "fake"}, {values: "fake"}];
                    }),
                };
            })
        });
        const pds = new ZoweDatasetNode("BRTVS99.PUBLIC", vscode.TreeItemCollapsibleState.Collapsed, testTree.mSessionNodes[1], sessionwocred);
        await testTree.flipState(pds, true);
        expect(JSON.stringify(pds.iconPath)).toContain("folder-open.svg");
        await testTree.flipState(pds, false);
        expect(JSON.stringify(pds.iconPath)).toContain("folder-closed.svg");
        await testTree.flipState(pds, true);
        expect(JSON.stringify(pds.iconPath)).toContain("folder-open.svg");
    });

    it("Testing that expand tree with credential prompt is executed successfully for favorites", async () => {
        const sessionwocred = new Session({
            user: "",
            password: "",
            hostname: "fake",
            port: 443,
            protocol: "https",
            type: "basic",
        });
        Object.defineProperty(Profiles, "getInstance", {
            value: jest.fn(() => {
                return {
                    allProfiles: [{name: "firstName", profile: {user:undefined, password: undefined}}, {name: "secondName"}],
                    defaultProfile: {name: "firstName"},
                    loadNamedProfile: mockLoadNamedProfile,
                    promptCredentials: jest.fn(()=> {
                        return [{values: "fake"}, {values: "fake"}, {values: "fake"}];
                    }),
                };
            })
        });
        const pds = new ZoweDatasetNode("[test]: BRTVS99.PUBLIC", vscode.TreeItemCollapsibleState.Collapsed,
                                        testTree.mSessionNodes[1], sessionwocred);
        pds.contextValue = extension.DS_SESSION_CONTEXT + extension.FAV_SUFFIX;
        await testTree.flipState(pds, true);
        expect(JSON.stringify(pds.iconPath)).toContain("pattern.svg");
    });

    it("Testing that expand tree with credential prompt ends in error", async () => {
        const sessionwocred = new Session({
            user: "",
            password: "",
            hostname: "fake",
            port: 443,
            protocol: "https",
            type: "basic",
        });
        Object.defineProperty(Profiles, "getInstance", {
            value: jest.fn(() => {
                return {
                    allProfiles: [{name: "firstName", profile: {user:undefined, password: undefined}}, {name: "secondName"}],
                    defaultProfile: {name: "firstName"},
                    loadNamedProfile: mockLoadNamedProfile
                };
            })
        });
        const pds = new ZoweDatasetNode("BRTVS99.PUBLIC", vscode.TreeItemCollapsibleState.Collapsed, testTree.mSessionNodes[1], sessionwocred);
        await testTree.flipState(pds, true);
        expect(JSON.stringify(pds.iconPath)).not.toEqual("folder-open.svg");
        await testTree.flipState(pds, false);
        expect(JSON.stringify(pds.iconPath)).not.toEqual("folder-closed.svg");
        await testTree.flipState(pds, true);
        expect(JSON.stringify(pds.iconPath)).not.toEqual("folder-open.svg");
    });

     /*************************************************************************************************************
     * Dataset Filter prompts
     *************************************************************************************************************/
    it("Testing that user filter prompts are executed successfully, theia route", async () => {
        let theia = true;
        Object.defineProperty(extension, "ISTHEIA", { get: () => theia });
        testTree.initialize(Logger.getAppLogger());
        showInformationMessage.mockReset();
        showQuickPick.mockReset();
        showQuickPick.mockReturnValueOnce("\uFF0B " + "Create a new filter");
        showInputBox.mockReset();
        showInputBox.mockReturnValueOnce("HLQ.PROD1.STUFF");

        // Assert choosing the new filter specification followed by a path
        await testTree.datasetFilterPrompt(testTree.mSessionNodes[1]);
        expect(testTree.mSessionNodes[1].contextValue).toEqual(extension.DS_SESSION_CONTEXT);
        expect(testTree.mSessionNodes[1].pattern).toEqual("HLQ.PROD1.STUFF");

        // Assert edge condition user cancels the input path box
        showInformationMessage.mockReset();
        showQuickPick.mockReset();
        showQuickPick.mockReturnValueOnce("\uFF0B " + "Create a new filter");
        showInputBox.mockReset();
        showInputBox.mockReturnValueOnce(undefined);
        await testTree.datasetFilterPrompt(testTree.mSessionNodes[1]);
        expect(showInformationMessage.mock.calls.length).toBe(1);
        expect(showInformationMessage.mock.calls[0][0]).toBe("You must enter a pattern.");

        showQuickPick.mockReset();
        showQuickPick.mockReturnValueOnce(new utils.FilterDescriptor("HLQ.PROD2.STUFF"));
        await testTree.datasetFilterPrompt(testTree.mSessionNodes[1]);
        expect(testTree.mSessionNodes[1].pattern).toEqual("HLQ.PROD2.STUFF");

        // Assert edge condition user cancels the quick pick
        showInformationMessage.mockReset();
        showQuickPick.mockReset();
        showQuickPick.mockReturnValueOnce(undefined);
        await testTree.datasetFilterPrompt(testTree.mSessionNodes[1]);
        expect(showInformationMessage.mock.calls.length).toBe(1);
        expect(showInformationMessage.mock.calls[0][0]).toBe("No selection made.");
        theia = false;
    });

    it("Testing that user filter prompts are executed successfully for favorites", async () => {
        // Executing from favorites
<<<<<<< HEAD
        const favoriteSearch = new ZoweDatasetNode("[aProfile]: HLQ.PROD1.STUFF",
        vscode.TreeItemCollapsibleState.None, testTree.mSessionNodes[1], session);
=======
        const favoriteSearch = new ZoweNode("[aProfile]: HLQ.PROD1.STUFF",
            vscode.TreeItemCollapsibleState.None, testTree.mSessionNodes[1], session, undefined, undefined, profileOne);
>>>>>>> 59d9cfca
        favoriteSearch.contextValue = extension.DS_SESSION_CONTEXT + extension.FAV_SUFFIX;
        const checkSession = jest.spyOn(testTree, "addSession");
        expect(checkSession).not.toHaveBeenCalled();
        await testTree.datasetFilterPrompt(favoriteSearch);
        expect(checkSession).toHaveBeenCalledTimes(1);
        expect(checkSession).toHaveBeenLastCalledWith("aProfile");
    });

    it("Testing that user filter prompts are executed successfully, VSCode route", async () => {
        testTree.initialize(Logger.getAppLogger());
        let qpItem: vscode.QuickPickItem = new utils.FilterDescriptor("\uFF0B " + "Create a new filter");
        const resolveQuickPickHelper = jest.spyOn(utils, "resolveQuickPickHelper").mockImplementation(
            () => Promise.resolve(qpItem)
        );
        let entered;

        // Assert edge condition user cancels the input path box
        createQuickPick.mockReturnValue({
            placeholder: "Select a filter",
            activeItems: [qpItem],
            ignoreFocusOut: true,
            items: [qpItem],
            value: entered,
            show: jest.fn(()=>{
                return {};
            }),
            hide: jest.fn(()=>{
                return {};
            }),
            onDidAccept: jest.fn(()=>{
                return {};
            })
        });

        // Normal route chooses create new then enters a value
        showInformationMessage.mockReset();
        showInputBox.mockReset();
        showInputBox.mockReturnValueOnce("HARRY.PROD");
        await testTree.datasetFilterPrompt(testTree.mSessionNodes[1]);
        expect(testTree.mSessionNodes[1].pattern).toEqual("HARRY.PROD");

        // User cancels out of input field
        showInformationMessage.mockReset();
        showInputBox.mockReset();
        showInputBox.mockReturnValueOnce(undefined);
        await testTree.datasetFilterPrompt(testTree.mSessionNodes[1]);
        expect(showInformationMessage.mock.calls.length).toBe(1);
        expect(showInformationMessage.mock.calls[0][0]).toBe("You must enter a pattern.");

        // User enters a value in the QuickPick and presses create new
        entered = "HLQ.PROD1.STUFF";
        createQuickPick.mockReturnValueOnce({
            placeholder: "Select a filter",
            activeItems: [qpItem],
            ignoreFocusOut: true,
            items: [qpItem],
            value: entered,
            show: jest.fn(()=>{
                return {};
            }),
            hide: jest.fn(()=>{
                return {};
            }),
            onDidAccept: jest.fn(()=>{
                return {};
            })
        });

        showInformationMessage.mockReset();
        // Assert choosing the new filter specification but fills in path in QuickPick
        await testTree.datasetFilterPrompt(testTree.mSessionNodes[1]);
        expect(testTree.mSessionNodes[1].contextValue).toEqual(extension.DS_SESSION_CONTEXT);
        expect(testTree.mSessionNodes[1].pattern).toEqual("HLQ.PROD1.STUFF");

        showQuickPick.mockReset();
        qpItem = new utils.FilterItem("HLQ.PROD2.STUFF");
        createQuickPick.mockReturnValueOnce({
            placeholder: "Select a filter",
            activeItems: [qpItem],
            ignoreFocusOut: true,
            items: [qpItem],
            value: entered,
            show: jest.fn(()=>{
                return {};
            }),
            hide: jest.fn(()=>{
                return {};
            }),
            onDidAccept: jest.fn(()=>{
                return {};
            })
        });
        await testTree.datasetFilterPrompt(testTree.mSessionNodes[1]);
        expect(testTree.mSessionNodes[1].pattern).toEqual("HLQ.PROD2.STUFF");

        // Assert edge condition user cancels from the quick pick
        showInformationMessage.mockReset();
        qpItem = undefined;
        await testTree.datasetFilterPrompt(testTree.mSessionNodes[1]);
        expect(showInformationMessage.mock.calls.length).toBe(1);
        expect(showInformationMessage.mock.calls[0][0]).toBe("No selection made.");
    });

    /*************************************************************************************************************
     * Testing the onDidConfiguration
     *************************************************************************************************************/
    it("Testing the onDidConfiguration", async () => {
        getConfiguration.mockReturnValue({
            get: (setting: string) => [
                "[test]: HLQ.PROD2{directory}",
                "[test]: HLQ.PROD2{textFile}",
            ],
            update: jest.fn(()=>{
                return {};
            })
        });
        const mockAffects = jest.fn();
        const Event = jest.fn().mockImplementation(() => {
            return {
                affectsConfiguration: mockAffects
            };
        });
        const e = new Event();
        mockAffects.mockReturnValue(true);
        await testTree.onDidChangeConfiguration(e);
        expect(getConfiguration.mock.calls.length).toBe(2);
    });

    it("Should rename a favorited node", async () => {
        const sessionNode = testTree.mSessionNodes[1];
        const newLabel = "USER.NEW.LABEL";
        testTree.mFavorites = [];
        const node = new ZoweDatasetNode("node", vscode.TreeItemCollapsibleState.Collapsed, sessionNode, null);

        testTree.addFavorite(node);
        node.label = `[${sessionNode.label.trim()}]: ${node.label}`;
        testTree.renameFavorite(node, newLabel);

        expect(testTree.mFavorites.length).toEqual(1);
        expect(testTree.mFavorites[0].label).toBe(`[${sessionNode.label.trim()}]: ${newLabel}`);
    });

    it("Should rename a node", async () => {
        const sessionNode = testTree.mSessionNodes[1];
        const newLabel = "USER.NEW.LABEL";
        const node = new ZoweDatasetNode("node", vscode.TreeItemCollapsibleState.Collapsed, sessionNode, null);
        sessionNode.children.push(node);
        testTree.renameNode(sessionNode.label.trim(), "node", newLabel);

        expect(sessionNode.children[sessionNode.children.length-1].label).toBe(newLabel);
        sessionNode.children.pop();
    });

    it("tests the dataset filter prompt credentials", async () => {
        showQuickPick.mockReset();
        showInputBox.mockReset();
        const sessionwocred = new Session({
            user: "",
            password: "",
            hostname: "fake",
            port: 443,
            protocol: "https",
            type: "basic",
        });
        const sessNode = new ZoweDatasetNode("sestest", vscode.TreeItemCollapsibleState.Expanded, null, session);
        sessNode.contextValue = extension.DS_SESSION_CONTEXT;
        const dsNode = new ZoweDatasetNode("testSess", vscode.TreeItemCollapsibleState.Expanded, sessNode, sessionwocred);
        dsNode.contextValue = extension.DS_SESSION_CONTEXT;
        Object.defineProperty(Profiles, "getInstance", {
            value: jest.fn(() => {
                return {
                    allProfiles: [{name: "firstName", profile: {user:undefined, password: undefined}}, {name: "secondName"}],
                    defaultProfile: {name: "firstName"},
                    promptCredentials: jest.fn(()=> {
                        return [{values: "fake"}, {values: "fake"}, {values: "fake"}];
                    }),
                };
            })
        });

        showInputBox.mockReturnValueOnce("fake");
        showInputBox.mockReturnValueOnce("fake");

        await testTree.datasetFilterPrompt(dsNode);

        expect(showInformationMessage.mock.calls[0][0]).toEqual("No selection made.");

    });

    it("tests the dataset filter prompt credentials, favorite route", async () => {
        showQuickPick.mockReset();
        showInputBox.mockReset();
        testTree.initialize(Logger.getAppLogger());
        const sessionwocred = new Session({
            user: "",
            password: "",
            hostname: "fake",
            port: 443,
            protocol: "https",
            type: "basic",
        });
        const sessNode = new ZoweDatasetNode("sestest", vscode.TreeItemCollapsibleState.Expanded, null, session);
        sessNode.contextValue = extension.DS_SESSION_CONTEXT + extension.FAV_SUFFIX;
        const dsNode = new ZoweDatasetNode("[testSess2]: node", vscode.TreeItemCollapsibleState.Expanded, sessNode, sessionwocred);
        dsNode.contextValue = extension.DS_SESSION_CONTEXT + extension.FAV_SUFFIX;
        testTree.mSessionNodes.push(dsNode);
        const dsNode2 = new ZoweDatasetNode("testSess2", vscode.TreeItemCollapsibleState.Expanded, sessNode, sessionwocred);
        dsNode2.contextValue = extension.DS_SESSION_CONTEXT + extension.FAV_SUFFIX;
        testTree.mSessionNodes.push(dsNode2);
        Object.defineProperty(Profiles, "getInstance", {
            value: jest.fn(() => {
                return {
                    allProfiles: [{name: "firstName", profile: {user:undefined, password: undefined}}, {name: "secondName"}],
                    defaultProfile: {name: "firstName"},
                    loadNamedProfile: mockLoadNamedProfile,
                    promptCredentials: jest.fn(()=> {
                        return ["", "", ""];
                    }),
                };
            })
        });

        const spyMe = new DatasetTree();
        Object.defineProperty(spyMe, "datasetFilterPrompt", {
            value: jest.fn(() => {
                return {
                    tempNode: dsNode2,
                    mSessionNodes: {Session: {ISession: {user: "", password: "", base64EncodedAuth: ""}}}
                };
            })
        });

        await testTree.datasetFilterPrompt(dsNode);

        expect(showInformationMessage.mock.calls[0][0]).toEqual("No selection made.");

    });

    it("tests the dataset filter prompt credentials, favorite route", async () => {
        showQuickPick.mockReset();
        showInputBox.mockReset();
        const sessionwocred = new Session({
            user: "",
            password: "",
            hostname: "fake",
            port: 443,
            protocol: "https",
            type: "basic",
        });
        const sessNode = new ZoweDatasetNode("sestest", vscode.TreeItemCollapsibleState.Expanded, null, session);
        sessNode.contextValue = extension.DS_SESSION_CONTEXT + extension.FAV_SUFFIX;
        const dsNode = new ZoweDatasetNode("[testSess2]: node", vscode.TreeItemCollapsibleState.Expanded, sessNode, sessionwocred);
        dsNode.contextValue = extension.DS_SESSION_CONTEXT + extension.FAV_SUFFIX;
        testTree.mSessionNodes.push(dsNode);
        const dsNode2 = new ZoweDatasetNode("testSess2", vscode.TreeItemCollapsibleState.Expanded, sessNode, sessionwocred);
        dsNode2.contextValue = extension.DS_SESSION_CONTEXT + extension.FAV_SUFFIX;
        testTree.mSessionNodes.push(dsNode2);
        getConfiguration.mockReturnValue({
            persistence: true,
            get: (setting: string) => [
                "[test]: brtvs99.public1.test{pds}",
                "[test]: brtvs99.test{ds}",
                "[test]: brtvs99.fail{fail}",
                "[test]: brtvs99.test.search{session}",
                "[test]: brtvs99.test.*{session}",
            ],
            update: jest.fn(()=>{
                return {};
            })
        });
        Object.defineProperty(Profiles, "getInstance", {
            value: jest.fn(() => {
                return {
                    allProfiles: [{name: "firstName", profile: {user:undefined, password: undefined}}, {name: "secondName"}],
                    defaultProfile: {name: "firstName"},
                    loadNamedProfile: jest.fn(()=> {
                        return null;
                    }),
                    promptCredentials: jest.fn(()=> {
                        return ["", "", ""];
                    }),
                };
            })
        });

        const spyMe = new DatasetTree();
        Object.defineProperty(spyMe, "datasetFilterPrompt", {
            value: jest.fn(() => {
                return {
                    tempNode: dsNode2,
                    mSessionNodes: {Session: {ISession: {user: "", password: "", base64EncodedAuth: ""}}}
                };
            })
        });

        testTree.initialize(Logger.getAppLogger());
        await testTree.datasetFilterPrompt(dsNode);

        expect(showInformationMessage.mock.calls[0][0]).toEqual("No selection made.");

    });

    it("tests the dataset filter prompt credentials error", async () => {
        showQuickPick.mockReset();
        showInputBox.mockReset();
        const sessionwocred = new Session({
            user: "",
            password: "",
            hostname: "fake",
            port: 443,
            protocol: "https",
            type: "basic",
        });
        const sessNode = new ZoweDatasetNode("sestest", vscode.TreeItemCollapsibleState.Expanded, null, session);
        sessNode.contextValue = extension.DS_SESSION_CONTEXT;
        const dsNode = new ZoweDatasetNode("testSess", vscode.TreeItemCollapsibleState.Expanded, sessNode, sessionwocred);
        dsNode.contextValue = extension.DS_SESSION_CONTEXT;
        Object.defineProperty(Profiles, "getInstance", {
            value: jest.fn(() => {
                return {
                    allProfiles: [{name: "firstName", profile: {user:undefined, password: undefined}}, {name: "secondName"}],
                    defaultProfile: {name: "firstName"}
                };
            })
        });

        await testTree.datasetFilterPrompt(dsNode);

        expect(showInformationMessage.mock.calls[0][0]).toEqual("No selection made.");

    });

    it("Should find a favorited node", async () => {
        testTree.mFavorites = [];
        const sessionNode = testTree.mSessionNodes[1];
        const nonFavoritedNode = new ZoweDatasetNode("node", vscode.TreeItemCollapsibleState.Collapsed, sessionNode, null);
        const favoritedNode = new ZoweDatasetNode("[testSess]: node", vscode.TreeItemCollapsibleState.Collapsed, sessionNode, null);
        favoritedNode.contextValue = extension.DS_PDS_CONTEXT + extension.FAV_SUFFIX;

        testTree.mFavorites.push(favoritedNode);
        const foundNode = testTree.findFavoritedNode(nonFavoritedNode);

        expect(foundNode).toBe(favoritedNode);
        testTree.mFavorites.pop();
    });

    it("Should find a non-favorited node", async () => {
        const sessionNode = testTree.mSessionNodes[1];
        const nonFavoritedNode = new ZoweDatasetNode("node", vscode.TreeItemCollapsibleState.Collapsed, sessionNode, null);
        const favoritedNode = new ZoweDatasetNode("[testSess]: node", vscode.TreeItemCollapsibleState.Collapsed, sessionNode, null);

        sessionNode.children.push(nonFavoritedNode);

        const foundNode = testTree.findNonFavoritedNode(favoritedNode);

        expect(foundNode).toBe(nonFavoritedNode);
        sessionNode.children.pop();
    });

    it("tests utils error handling", async () => {
        showQuickPick.mockReset();
        showInputBox.mockReset();
        showErrorMessage.mockReset();

        const label = "invalidCred";
        // tslint:disable-next-line: object-literal-key-quotes
        const error = {"mDetails": {"errorCode": 401}};
        await utils.errorHandling(error, label);

        expect(showErrorMessage.mock.calls.length).toEqual(1);
        expect(showErrorMessage.mock.calls[0][0]).toEqual("Invalid Credentials. Please ensure the username and password for " +
        `\n${label}\n` +
        " are valid or this may lead to a lock-out.");
    });
});<|MERGE_RESOLUTION|>--- conflicted
+++ resolved
@@ -19,13 +19,8 @@
 jest.mock("../../src/Profiles");
 import * as vscode from "vscode";
 import { DatasetTree } from "../../src/DatasetTree";
-<<<<<<< HEAD
 import { ZoweDatasetNode } from "../../src/ZoweDatasetNode";
-import { Session, Logger } from "@brightside/imperative";
-=======
-import { ZoweNode } from "../../src/ZoweNode";
 import { Session, Logger, IProfileLoaded } from "@brightside/imperative";
->>>>>>> 59d9cfca
 import * as zowe from "@brightside/core";
 import * as utils from "../../src/utils";
 import { Profiles } from "../../src/Profiles";
@@ -122,11 +117,8 @@
         })
     });
     const testTree = new DatasetTree();
-<<<<<<< HEAD
-    testTree.mSessionNodes.push(new ZoweDatasetNode("testSess", vscode.TreeItemCollapsibleState.Collapsed, null, session));
-=======
-    testTree.mSessionNodes.push(new ZoweNode("testSess", vscode.TreeItemCollapsibleState.Collapsed, null, session, undefined, undefined, profileOne));
->>>>>>> 59d9cfca
+    testTree.mSessionNodes.push(new ZoweDatasetNode("testSess", vscode.TreeItemCollapsibleState.Collapsed,
+                                null, session, undefined, undefined, profileOne));
     testTree.mSessionNodes[1].contextValue = extension.DS_SESSION_CONTEXT;
     testTree.mSessionNodes[1].pattern = "test";
     testTree.mSessionNodes[1].iconPath = utils.applyIcons(testTree.mSessionNodes[1]);
@@ -227,26 +219,17 @@
         // Waiting until we populate rootChildren with what getChildren return
         const sessChildren = await testTree.getChildren(testTree.mSessionNodes[1]);
         // Creating fake datasets and dataset members to test
-<<<<<<< HEAD
         const sampleChildren: ZoweDatasetNode[] = [
-            new ZoweDatasetNode("BRTVS99", vscode.TreeItemCollapsibleState.None, testTree.mSessionNodes[1], null),
-            new ZoweDatasetNode("BRTVS99.CA10", vscode.TreeItemCollapsibleState.None,
-                                testTree.mSessionNodes[1], null, extension.DS_MIGRATED_FILE_CONTEXT),
-            new ZoweDatasetNode("BRTVS99.CA11.SPFTEMP0.CNTL", vscode.TreeItemCollapsibleState.Collapsed, testTree.mSessionNodes[1], null),
-            new ZoweDatasetNode("BRTVS99.DDIR", vscode.TreeItemCollapsibleState.Collapsed, testTree.mSessionNodes[1], null),
-=======
-        const sampleChildren: ZoweNode[] = [
-            new ZoweNode("BRTVS99", vscode.TreeItemCollapsibleState.None, testTree.mSessionNodes[1], null, undefined, undefined, profileOne),
-            new ZoweNode("BRTVS99.CA10", vscode.TreeItemCollapsibleState.None, testTree.mSessionNodes[1],
+            new ZoweDatasetNode("BRTVS99", vscode.TreeItemCollapsibleState.None, testTree.mSessionNodes[1], null, undefined, undefined, profileOne),
+            new ZoweDatasetNode("BRTVS99.CA10", vscode.TreeItemCollapsibleState.None, testTree.mSessionNodes[1],
                 null, extension.DS_MIGRATED_FILE_CONTEXT, undefined, profileOne),
-            new ZoweNode("BRTVS99.CA11.SPFTEMP0.CNTL", vscode.TreeItemCollapsibleState.Collapsed, testTree.mSessionNodes[1],
+            new ZoweDatasetNode("BRTVS99.CA11.SPFTEMP0.CNTL", vscode.TreeItemCollapsibleState.Collapsed, testTree.mSessionNodes[1],
                 null, undefined, undefined, profileOne),
-            new ZoweNode("BRTVS99.DDIR", vscode.TreeItemCollapsibleState.Collapsed, testTree.mSessionNodes[1],
+            new ZoweDatasetNode("BRTVS99.DDIR", vscode.TreeItemCollapsibleState.Collapsed, testTree.mSessionNodes[1],
             null, undefined, undefined, profileOne),
->>>>>>> 59d9cfca
         ];
 
-        sampleChildren[0].command = { command: "zowe.ZoweDatasetNode.openPS", title: "", arguments: [sampleChildren[0]] };
+        sampleChildren[0].command = { command: "zowe.ZoweNode.openPS", title: "", arguments: [sampleChildren[0]] };
 
         // Checking that the rootChildren are what they are expected to be
         expect(sessChildren).toEqual(sampleChildren);
@@ -283,8 +266,8 @@
             new ZoweDatasetNode("BRTVS99.DDIR", vscode.TreeItemCollapsibleState.None, pds, null),
         ];
 
-        sampleChildren[0].command = { command: "zowe.ZoweDatasetNode.openPS", title: "", arguments: [sampleChildren[0]] };
-        sampleChildren[1].command = { command: "zowe.ZoweDatasetNode.openPS", title: "", arguments: [sampleChildren[1]] };
+        sampleChildren[0].command = { command: "zowe.ZoweNode.openPS", title: "", arguments: [sampleChildren[0]] };
+        sampleChildren[1].command = { command: "zowe.ZoweNode.openPS", title: "", arguments: [sampleChildren[1]] };
 
         // Checking that the rootChildren are what they are expected to be
         expect(pdsChildren).toEqual(sampleChildren);
@@ -572,13 +555,8 @@
 
     it("Testing that user filter prompts are executed successfully for favorites", async () => {
         // Executing from favorites
-<<<<<<< HEAD
         const favoriteSearch = new ZoweDatasetNode("[aProfile]: HLQ.PROD1.STUFF",
-        vscode.TreeItemCollapsibleState.None, testTree.mSessionNodes[1], session);
-=======
-        const favoriteSearch = new ZoweNode("[aProfile]: HLQ.PROD1.STUFF",
             vscode.TreeItemCollapsibleState.None, testTree.mSessionNodes[1], session, undefined, undefined, profileOne);
->>>>>>> 59d9cfca
         favoriteSearch.contextValue = extension.DS_SESSION_CONTEXT + extension.FAV_SUFFIX;
         const checkSession = jest.spyOn(testTree, "addSession");
         expect(checkSession).not.toHaveBeenCalled();
