/*
* This program and the accompanying materials are made available under the terms of the *
* Eclipse Public License v2.0 which accompanies this distribution, and is available at *
* https://www.eclipse.org/legal/epl-v20.html                                      *
*                                                                                 *
* SPDX-License-Identifier: EPL-2.0                                                *
*                                                                                 *
* Copyright Contributors to the Zowe Project.                                     *
*                                                                                 *
*/

import { getIconByNode } from "../../src/generators/icons";

jest.mock("vscode");
jest.mock("fs");
jest.mock("util");
jest.mock("Session");
jest.mock("@zowe/imperative");
jest.mock("isbinaryfile");
jest.mock("DatasetTree");
jest.mock("../../src/Profiles");

import * as vscode from "vscode";
import { DatasetTree } from "../../src/DatasetTree";
import { ZoweDatasetNode } from "../../src/ZoweDatasetNode";
import { Session, Logger, IProfileLoaded } from "@zowe/imperative";
import * as zowe from "@zowe/cli";
import * as utils from "../../src/utils";
import { Profiles } from "../../src/Profiles";
import * as extension from "../../src/extension";
import * as fs from "fs";

describe("DatasetTree Unit Tests", () => {

    const session = new Session({
        user: "fake",
        password: "fake",
        hostname: "fake",
        port: 443,
        protocol: "https",
        type: "basic",
    });

    const Rename = jest.fn();
    const renameDataSet = jest.fn();
    const renameDataSetMember = jest.fn();
    const showInformationMessage = jest.fn();
    const showErrorMessage = jest.fn();
    const showInputBox = jest.fn();
    const showQuickPick = jest.fn();
    const filters = jest.fn();
    const openTextDocument = jest.fn();
    const showTextDocument = jest.fn();
    const getFilters = jest.fn();
    const createQuickPick = jest.fn();
    const createTreeView = jest.fn();
    const createBasicZosmfSession = jest.fn();
    const ZosmfSession = jest.fn();
    const findFavoritedNode = jest.fn();
    const findNonFavoritedNode = jest.fn();
    const mockRenameFavorite = jest.fn();
    const mockUpdateFavorites = jest.fn();
    const mockRenameNode = jest.fn();
    const mockRemoveRecall = jest.fn();
    const mockInitialize = jest.fn();
    const mockPattern = jest.fn();
    const mockCreateFilterString = jest.fn();
    const mockRemoveFavorite = jest.fn();
    const mockGetChildren = jest.fn();
    const mockGetRecall = jest.fn();
    const mockAddZoweSession = jest.fn();
    const mockAddHistory = jest.fn();
    const mockAddRecall = jest.fn();
    const mockRefresh = jest.fn();
    const mockRefreshElement = jest.fn();
    Object.defineProperty(zowe, "ZosmfSession", { value: ZosmfSession });
    Object.defineProperty(ZosmfSession, "createBasicZosmfSession", {
        value: jest.fn(() => {
            return {
                ISession: {user: "fake", password: "fake", base64EncodedAuth: "fake"}
            };
        })
    });
    const ProgressLocation = jest.fn().mockImplementation(() => {
        return {
            Notification: 15
        };
    });

    const withProgress = jest.fn().mockImplementation((progLocation, callback) => {
        return callback();
    });

    Object.defineProperty(zowe, "Rename", {value: Rename});
    Object.defineProperty(Rename, "dataSet", { value: renameDataSet });
    Object.defineProperty(Rename, "dataSetMember", { value: renameDataSetMember });
    Object.defineProperty(vscode, "ProgressLocation", {value: ProgressLocation});
    Object.defineProperty(vscode.window, "withProgress", {value: withProgress});
    Object.defineProperty(vscode.window, "showInformationMessage", {value: showInformationMessage});
    Object.defineProperty(vscode.window, "showErrorMessage", {value: showErrorMessage});
    Object.defineProperty(vscode.window, "showQuickPick", {value: showQuickPick});
    Object.defineProperty(vscode.window, "showInputBox", {value: showInputBox});
    Object.defineProperty(vscode.window, "createTreeView", {value: createTreeView});
    Object.defineProperty(filters, "getFilters", { value: getFilters });
    Object.defineProperty(vscode.window, "createQuickPick", {value: createQuickPick});
    Object.defineProperty(vscode, "ProgressLocation", {value: ProgressLocation});
    Object.defineProperty(vscode.window, "withProgress", {value: withProgress});
    Object.defineProperty(vscode.window, "showTextDocument", {value: showTextDocument});
    Object.defineProperty(filters, "getFilters", { value: getFilters });
    Object.defineProperty(vscode, "ProgressLocation", {value: ProgressLocation});
    Object.defineProperty(vscode.workspace, "openTextDocument", {value: openTextDocument});
    getFilters.mockReturnValue(["HLQ", "HLQ.PROD1"]);
    createTreeView.mockReturnValue("testTreeView");
    const getConfiguration = jest.fn();
    Object.defineProperty(vscode.workspace, "getConfiguration", { value: getConfiguration });
    getConfiguration.mockReturnValue({
        persistence: true,
        get: (setting: string) => [
            "[test]: brtvs99.public1.test{pds}",
            "[test]: brtvs99.test{ds}",
            "[test]: brtvs99.fail{fail}",
            "[test]: brtvs99.test.search{session}",
        ],
        update: jest.fn(()=>{
            return {};
        })
    });
    const enums = jest.fn().mockImplementation(() => {
        return {
            Global: 1,
            Workspace: 2,
            WorkspaceFolder: 3
        };
    });
    Object.defineProperty(vscode, "ConfigurationTarget", {value: enums});
    const mockLoadNamedProfile = jest.fn();
    const profileOne: IProfileLoaded = {
        name: "aProfile",
        profile: {},
        type: "zosmf",
        message: "",
        failNotFound: false
    };
    mockLoadNamedProfile.mockReturnValue(profileOne);
    const testTree = new DatasetTree();
    testTree.mSessionNodes.push(new ZoweDatasetNode("testSess", vscode.TreeItemCollapsibleState.Collapsed,
                                null, session, undefined, undefined, profileOne));
    testTree.mSessionNodes[1].contextValue = extension.DS_SESSION_CONTEXT;
    testTree.mSessionNodes[1].pattern = "test";
    const icon = getIconByNode(testTree.mSessionNodes[1]);
    if (icon) {
        testTree.mSessionNodes[1].iconPath = icon.path;
    }

    beforeEach(() => {
        withProgress.mockImplementation((progLocation, callback) => {
            return callback();
        });
        Object.defineProperty(Profiles, "getInstance", {
            value: jest.fn(() => {
                return {
                    allProfiles: [{name: "firstName"}, {name: "secondName"}],
                    defaultProfile: {name: "firstName"},
                    loadNamedProfile: mockLoadNamedProfile,
                    promptCredentials: jest.fn(),
                    updateProfile: jest.fn()
                };
            })
        });
    });

    afterAll(() => {
        jest.restoreAllMocks();
    });
    afterEach(async () => {
        getConfiguration.mockClear();
    });

    /*************************************************************************************************************
     * Creates a datasetTree and checks that its members are all initialized by the constructor
     *************************************************************************************************************/
    it("Testing that the dataset tree is defined", async () => {
        expect(testTree.mSessionNodes).toBeDefined();
        expect(testTree.getTreeView()).toEqual("testTreeView");
    });

    /*************************************************************************************************************
     * Calls getTreeItem with sample element and checks the return is vscode.TreeItem
     *************************************************************************************************************/
    it("Testing the getTreeItem method", async () => {
        const sampleElement = new ZoweDatasetNode("BRTVS99", vscode.TreeItemCollapsibleState.None,
            null, null);
        expect(testTree.getTreeItem(sampleElement)).toBeInstanceOf(vscode.TreeItem);
    });

    /*************************************************************************************************************
     * Creates sample list of ZoweNodes and checks that datasetTree.getChildren() returns correct array of children
     *************************************************************************************************************/
    it("Tests that getChildren returns valid list of elements", async () => {
        // Waiting until we populate rootChildren with what getChildren return
        const rootChildren = await testTree.getChildren();

        // Creating a rootNode
        const sessNode = [
            new ZoweDatasetNode("Favorites", vscode.TreeItemCollapsibleState.Collapsed, null, null),
            new ZoweDatasetNode("testSess", vscode.TreeItemCollapsibleState.Collapsed, null, session),
        ];
        sessNode[0].contextValue = extension.FAVORITE_CONTEXT;
        sessNode[1].contextValue = extension.DS_SESSION_CONTEXT;
        sessNode[1].pattern = "test";
        let targetIcon = getIconByNode(sessNode[0]);
        if (targetIcon) {
            sessNode[0].iconPath = targetIcon.path;
        }
        targetIcon = getIconByNode(sessNode[1]);
        if (targetIcon) {
            sessNode[1].iconPath = targetIcon.path;
        }

        // Checking that the rootChildren are what they are expected to be
        expect(sessNode[0]).toMatchObject(rootChildren[0]);
        expect(sessNode[1].children).toMatchObject(rootChildren[1].children);
    });

    /*************************************************************************************************************
     * Creates a rootNode and checks that a getParent() call returns null
     *************************************************************************************************************/
    it("Tests that getParent returns null when called on a rootNode", async () => {
        // Waiting until we populate rootChildren with what getChildren() returns
        const rootChildren = await testTree.getChildren();
        const parent = testTree.getParent(rootChildren[0]);
        // We expect parent to equal null because when we call getParent() on the rootNode
        // It should return null rather than itself
        expect(parent).toEqual(null);
    });

    /*************************************************************************************************************
     * Creates a child with a rootNode as parent and checks that a getParent() call returns null.
     * Also creates a child with a non-rootNode parent and checks that getParent() returns the correct ZoweDatasetNode
     *************************************************************************************************************/
    it("Tests that getParent returns the correct ZoweDatasetNode when called on a non-rootNode ZoweDatasetNode", async () => {
        // Creating fake datasets and dataset members to test
        const sampleChild1: ZoweDatasetNode = new ZoweDatasetNode("BRTVS99.DDIR", vscode.TreeItemCollapsibleState.None,
            testTree.mSessionNodes[0], session);
        const parent1 = testTree.getParent(sampleChild1);

        // Creating fake datasets and dataset members to test
        const sampleChild2: ZoweDatasetNode = new ZoweDatasetNode("BRTVS99.PUBLIC.TEST", vscode.TreeItemCollapsibleState.None,
            sampleChild1, null);
        const parent2 = testTree.getParent(sampleChild2);

        // The first expect expected that parent is null because when getParent() is called on a child
        // of the rootNode, it should return null
        expect(testTree.getParent(testTree.mSessionNodes[0])).toBe(null);
        expect(parent1).toBe(testTree.mSessionNodes[0]);
        expect(parent2).toBe(sampleChild1);

    });

    /*************************************************************************************************************
     * Tests that getChildren() method returns an array of all child nodes of passed ZoweDatasetNode
     *************************************************************************************************************/
    it("Testing that getChildren returns the correct ZoweNodes when called and passed an element of type ZoweDatasetNode<session>", async () => {

        testTree.mSessionNodes[1].dirty = true;
        // Waiting until we populate rootChildren with what getChildren return
        const sessChildren = await testTree.getChildren(testTree.mSessionNodes[1]);
        // Creating fake datasets and dataset members to test
        const sampleChildren: ZoweDatasetNode[] = [
            new ZoweDatasetNode("BRTVS99", vscode.TreeItemCollapsibleState.None, testTree.mSessionNodes[1], null, undefined, undefined, profileOne),
            new ZoweDatasetNode("BRTVS99.CA10", vscode.TreeItemCollapsibleState.None, testTree.mSessionNodes[1],
                null, extension.DS_MIGRATED_FILE_CONTEXT, undefined, profileOne),
            new ZoweDatasetNode("BRTVS99.CA11.SPFTEMP0.CNTL", vscode.TreeItemCollapsibleState.Collapsed, testTree.mSessionNodes[1],
                null, undefined, undefined, profileOne),
            new ZoweDatasetNode("BRTVS99.DDIR", vscode.TreeItemCollapsibleState.Collapsed, testTree.mSessionNodes[1],
            null, undefined, undefined, profileOne),
        ];

        sampleChildren[0].command = { command: "zowe.ZoweNode.openPS", title: "", arguments: [sampleChildren[0]] };

        // Checking that the rootChildren are what they are expected to be
        expect(sessChildren).toEqual(sampleChildren);
    });

    /*************************************************************************************************************
     * Tests that getChildren() method returns an array of all child nodes of passed ZoweDatasetNode
     *************************************************************************************************************/
    it("Testing that getChildren returns the correct ZoweNodes when called and passed an element of type ZoweDatasetNode<favorite>", async () => {

        // Waiting until we populate rootChildren with what getChildren return
        testTree.mFavorites.push(new ZoweDatasetNode("BRTVS99", vscode.TreeItemCollapsibleState.None, testTree.mSessionNodes[0], null));
        const favChildren = await testTree.getChildren(testTree.mSessionNodes[0]);
        // Creating fake datasets and dataset members to test
        const sampleChildren: ZoweDatasetNode[] = [
            new ZoweDatasetNode("BRTVS99", vscode.TreeItemCollapsibleState.None, testTree.mSessionNodes[0], null)
        ];

        // Checking that the rootChildren are what they are expected to be
        expect(favChildren).toEqual(sampleChildren);
    });

    /*************************************************************************************************************
     * Tests that getChildren() method returns an array of all child nodes of passed ZoweDatasetNode
     *************************************************************************************************************/
    it("Testing that getChildren returns the correct ZoweNodes when called and passed an element of type ZoweDatasetNode<pds>", async () => {
        const pds = new ZoweDatasetNode("BRTVS99.PUBLIC", vscode.TreeItemCollapsibleState.Collapsed, testTree.mSessionNodes[1], null);
        pds.dirty = true;
        // Waiting until we populate rootChildren with what getChildren return
        const pdsChildren = await testTree.getChildren(pds);
        // Creating fake datasets and dataset members to test
        const sampleChildren: ZoweDatasetNode[] = [
            new ZoweDatasetNode("BRTVS99", vscode.TreeItemCollapsibleState.None, pds, null),
            new ZoweDatasetNode("BRTVS99.DDIR", vscode.TreeItemCollapsibleState.None, pds, null),
        ];

        sampleChildren[0].command = { command: "zowe.ZoweNode.openPS", title: "", arguments: [sampleChildren[0]] };
        sampleChildren[1].command = { command: "zowe.ZoweNode.openPS", title: "", arguments: [sampleChildren[1]] };

        // Checking that the rootChildren are what they are expected to be
        expect(pdsChildren).toEqual(sampleChildren);
    });

    /*************************************************************************************************************
     * Test the getHistory command
     *************************************************************************************************************/
    it("Tests the getHistory command", async () => {
        testTree.addHistory("testHistory");
        const sampleElement = new ZoweDatasetNode("testValue", vscode.TreeItemCollapsibleState.None, null, null);
        expect(testTree.getHistory()[0]).toEqual("testHistory");
    });

    /*************************************************************************************************************
     * Test the addRecall/getRecall commands
     *************************************************************************************************************/
    it("Tests the addRecall/getRecall commands", async () => {
        testTree.addRecall("testHistory");
        expect(testTree.getRecall()[0]).toEqual("testHistory");
    });

    /*************************************************************************************************************
     * Test the removeRecall commands
     *************************************************************************************************************/
    it("Tests the removeRecall command", async () => {
        testTree.removeRecall("testHistory");
        expect(testTree.getRecall().includes("testHistory")).toEqual(false);
    });

    /*************************************************************************************************************
     * Tests that the DatasetTree refresh function exists and doesn't error
     *************************************************************************************************************/
    it("Calling the refresh button ", async () => {
        await testTree.refresh();
    });

    /*************************************************************************************************************
     * Test the addSession command
     *************************************************************************************************************/
    it("Test the addSession command ", async () => {
        const log = new Logger(undefined);

        testTree.addSession();

        testTree.addSession("fake");
    });

    /*************************************************************************************************************
     * Testing that addFavorite works properly
     *************************************************************************************************************/
    it("Testing that addFavorite works properly", async () => {
        testTree.mFavorites = [];
        const parent = new ZoweDatasetNode("Parent", vscode.TreeItemCollapsibleState.Collapsed,
            testTree.mSessionNodes[1], null);
        const member = new ZoweDatasetNode("Child", vscode.TreeItemCollapsibleState.None,
            parent, null);

        getConfiguration.mockReturnValue({
            persistence: true,
            get: (setting: string) => [
                "[test]: brtvs99.public.test{pds}",
                "[test]: brtvs99.test{ds}",
                "[test]: brtvs99.fail{fail}",
                "[test]: brtvs99.test.search{session}",
            ],
            update: jest.fn(()=>{
                return {};
            })
        });

        await testTree.addFavorite(member);

        // Check adding duplicates
        const pds = new ZoweDatasetNode("Parent", vscode.TreeItemCollapsibleState.Collapsed,
            testTree.mSessionNodes[1], null);

        await testTree.addFavorite(pds);

        // Check adding ps
        const ps = new ZoweDatasetNode("Dataset", vscode.TreeItemCollapsibleState.None,
            testTree.mSessionNodes[1], null);

        testTree.addFavorite(ps);

        expect(testTree.mFavorites.length).toEqual(2);

        // Check adding a session
        testTree.addFavorite(testTree.mSessionNodes[1]);

        // tslint:disable-next-line: no-magic-numbers
        expect(testTree.mFavorites.length).toEqual(3);

        // Test adding member already present
        parent.contextValue = extension.DS_PDS_CONTEXT + extension.FAV_SUFFIX;
        member.contextValue = extension.DS_MEMBER_CONTEXT;
        await testTree.addFavorite(member);
        expect(showInformationMessage.mock.calls.length).toBe(1);
        expect(showInformationMessage.mock.calls[0][0]).toBe("PDS already in favorites");

        // tslint:disable-next-line: no-magic-numbers
        expect(testTree.mFavorites.length).toEqual(3);

        testTree.mSessionNodes[1].pattern = "aHLQ";
        await testTree.addFavorite(testTree.mSessionNodes[1]);
        // tslint:disable-next-line: no-magic-numbers
        expect(testTree.mFavorites.length).toEqual(4);

        testTree.mSessionNodes[1].pattern = "zHLQ";
        await testTree.addFavorite(testTree.mSessionNodes[1]);
        // tslint:disable-next-line: no-magic-numbers
        expect(testTree.mFavorites.length).toEqual(5);

        testTree.mSessionNodes[1].pattern = "rHLQ";
        await testTree.addFavorite(testTree.mSessionNodes[1]);
        // tslint:disable-next-line: no-magic-numbers
        expect(testTree.mFavorites.length).toEqual(6);

        /*************************************************************************************************************
        * Testing that removeFavorite works properly
        *************************************************************************************************************/
        testTree.removeFavorite(testTree.mFavorites[0]);
        testTree.removeFavorite(testTree.mFavorites[0]);
        testTree.removeFavorite(testTree.mFavorites[0]);
        testTree.removeFavorite(testTree.mFavorites[0]);
        testTree.removeFavorite(testTree.mFavorites[0]);
        testTree.removeFavorite(testTree.mFavorites[0]);
        expect(testTree.mFavorites).toEqual([]);

    });

    /*************************************************************************************************************
     * Testing that deleteSession works properly
     *************************************************************************************************************/
    it("Testing that deleteSession works properly", async () => {
        const startLength = testTree.mSessionNodes.length;
        testTree.mSessionNodes.push(new ZoweDatasetNode("testSess2", vscode.TreeItemCollapsibleState.Collapsed, null, session));
        testTree.addSession("testSess2");
        testTree.mSessionNodes[startLength].contextValue = extension.DS_SESSION_CONTEXT;
        testTree.mSessionNodes[startLength].pattern = "test";
        const targetIcon = getIconByNode(testTree.mSessionNodes[startLength]);
        if (targetIcon) {
            testTree.mSessionNodes[startLength].iconPath = targetIcon.path;
        }
        testTree.deleteSession(testTree.mSessionNodes[startLength]);
        expect(testTree.mSessionNodes.length).toEqual(startLength);
    });


    /*************************************************************************************************************
     * Testing that expand tree is executed successfully
     *************************************************************************************************************/
    it("Testing that expand tree is executed successfully", async () => {
        const refresh = jest.fn();
        createBasicZosmfSession.mockReturnValue(session);
        Object.defineProperty(testTree, "refresh", {value: refresh});
        refresh.mockReset();
        const pds = new ZoweDatasetNode("BRTVS99.PUBLIC", vscode.TreeItemCollapsibleState.Collapsed, testTree.mSessionNodes[1], session);
        await testTree.flipState(pds, true);
        expect(JSON.stringify(pds.iconPath)).toContain("folder-open.svg");
        await testTree.flipState(pds, false);
        expect(JSON.stringify(pds.iconPath)).toContain("folder-closed.svg");
        await testTree.flipState(pds, true);
        expect(JSON.stringify(pds.iconPath)).toContain("folder-open.svg");
    });

    it("Testing that expand tree is executed for favorites", async () => {
        const pds = new ZoweDatasetNode("Favorites", vscode.TreeItemCollapsibleState.Collapsed, testTree.mSessionNodes[1], session);
        await testTree.flipState(pds, true);
        expect(JSON.stringify(pds.iconPath)).toContain("folder-open.svg");
        await testTree.flipState(pds, false);
        expect(JSON.stringify(pds.iconPath)).toContain("folder-closed.svg");
        await testTree.flipState(pds, true);
        expect(JSON.stringify(pds.iconPath)).toContain("folder-open.svg");
    });

    it("Testing that expand tree with credential prompt is executed successfully", async () => {
        const sessionwocred = new Session({
            user: "",
            password: "",
            hostname: "fake",
            port: 443,
            protocol: "https",
            type: "basic",
        });
        Object.defineProperty(Profiles, "getInstance", {
            value: jest.fn(() => {
                return {
                    allProfiles: [{name: "firstName", profile: {user:undefined, password: undefined}}, {name: "secondName"}],
                    defaultProfile: {name: "firstName"},
                    loadNamedProfile: mockLoadNamedProfile,
                    promptCredentials: jest.fn(()=> {
                        return ["fake", "fake", "fake"];
                    }),
                };
            })
        });
        const pds = new ZoweDatasetNode("BRTVS99.PUBLIC", vscode.TreeItemCollapsibleState.Collapsed, testTree.mSessionNodes[1], sessionwocred);
        await testTree.flipState(pds, true);
        expect(JSON.stringify(pds.iconPath)).toContain("folder-open.svg");
        await testTree.flipState(pds, false);
        expect(JSON.stringify(pds.iconPath)).toContain("folder-closed.svg");
        await testTree.flipState(pds, true);
        expect(JSON.stringify(pds.iconPath)).toContain("folder-open.svg");
    });

    it("Testing that expand tree with credential prompt is executed successfully for favorites", async () => {
        const sessionwocred = new Session({
            user: "",
            password: "",
            hostname: "fake",
            port: 443,
            protocol: "https",
            type: "basic",
        });
        Object.defineProperty(Profiles, "getInstance", {
            value: jest.fn(() => {
                return {
                    allProfiles: [{name: "firstName", profile: {user:undefined, password: undefined}}, {name: "secondName"}],
                    defaultProfile: {name: "firstName"},
                    loadNamedProfile: mockLoadNamedProfile,
                    promptCredentials: jest.fn(()=> {
                        return ["fake", "fake", "fake"];
                    }),
                };
            })
        });
        const pds = new ZoweDatasetNode("[test]: BRTVS99.PUBLIC", vscode.TreeItemCollapsibleState.Collapsed,
                                        testTree.mSessionNodes[1], sessionwocred);
        pds.contextValue = extension.DS_SESSION_CONTEXT + extension.FAV_SUFFIX;
        await testTree.flipState(pds, true);
        expect(JSON.stringify(pds.iconPath)).toContain("pattern.svg");
    });

    it("Testing that expand tree with credential prompt ends in error", async () => {
        const sessionwocred = new Session({
            user: "",
            password: "",
            hostname: "fake",
            port: 443,
            protocol: "https",
            type: "basic",
        });
        Object.defineProperty(Profiles, "getInstance", {
            value: jest.fn(() => {
                return {
                    allProfiles: [{name: "firstName", profile: {user:undefined, password: undefined}}, {name: "secondName"}],
                    defaultProfile: {name: "firstName"},
                    loadNamedProfile: mockLoadNamedProfile
                };
            })
        });
        const pds = new ZoweDatasetNode("BRTVS99.PUBLIC", vscode.TreeItemCollapsibleState.Collapsed, testTree.mSessionNodes[1], sessionwocred);
        await testTree.flipState(pds, true);
        expect(JSON.stringify(pds.iconPath)).not.toEqual("folder-open.svg");
        await testTree.flipState(pds, false);
        expect(JSON.stringify(pds.iconPath)).not.toEqual("folder-closed.svg");
        await testTree.flipState(pds, true);
        expect(JSON.stringify(pds.iconPath)).not.toEqual("folder-open.svg");
    });

    /*************************************************************************************************************
     * Dataset Filter prompts
     *************************************************************************************************************/
    it("Testing that user filter prompts are executed successfully, theia route", async () => {
        let theia = true;
        Object.defineProperty(extension, "ISTHEIA", { get: () => theia });
        testTree.initialize(Logger.getAppLogger());
        showInformationMessage.mockReset();
        showQuickPick.mockReset();
        showQuickPick.mockReturnValueOnce("\uFF0B " + "Create a new filter");
        showInputBox.mockReset();
        showInputBox.mockReturnValueOnce("HLQ.PROD1.STUFF");

        // Assert choosing the new filter specification followed by a path
        await testTree.datasetFilterPrompt(testTree.mSessionNodes[1]);
        expect(testTree.mSessionNodes[1].contextValue).toEqual(extension.DS_SESSION_CONTEXT);
        expect(testTree.mSessionNodes[1].pattern).toEqual("HLQ.PROD1.STUFF");

        // Assert edge condition user cancels the input path box
        showInformationMessage.mockReset();
        showQuickPick.mockReset();
        showQuickPick.mockReturnValueOnce("\uFF0B " + "Create a new filter");
        showInputBox.mockReset();
        showInputBox.mockReturnValueOnce(undefined);
        await testTree.datasetFilterPrompt(testTree.mSessionNodes[1]);
        expect(showInformationMessage.mock.calls.length).toBe(1);
        expect(showInformationMessage.mock.calls[0][0]).toBe("You must enter a pattern.");

        showQuickPick.mockReset();
        showQuickPick.mockReturnValueOnce(new utils.FilterDescriptor("HLQ.PROD2.STUFF"));
        await testTree.datasetFilterPrompt(testTree.mSessionNodes[1]);
        expect(testTree.mSessionNodes[1].pattern).toEqual("HLQ.PROD2.STUFF");

        // Assert edge condition user cancels the quick pick
        showInformationMessage.mockReset();
        showQuickPick.mockReset();
        showQuickPick.mockReturnValueOnce(undefined);
        await testTree.datasetFilterPrompt(testTree.mSessionNodes[1]);
        expect(showInformationMessage.mock.calls.length).toBe(1);
        expect(showInformationMessage.mock.calls[0][0]).toBe("No selection made.");
        theia = false;
    });

    it("Testing that user filter prompts are executed successfully for favorites", async () => {
        // Executing from favorites
        const favoriteSearch = new ZoweDatasetNode("[aProfile]: HLQ.PROD1.STUFF",
            vscode.TreeItemCollapsibleState.None, testTree.mSessionNodes[1], session, undefined, undefined, profileOne);
        favoriteSearch.contextValue = extension.DS_SESSION_CONTEXT + extension.FAV_SUFFIX;
        const checkSession = jest.spyOn(testTree, "addSession");
        expect(checkSession).not.toHaveBeenCalled();
        await testTree.datasetFilterPrompt(favoriteSearch);
        expect(checkSession).toHaveBeenCalledTimes(1);
        expect(checkSession).toHaveBeenLastCalledWith("aProfile");
    });

    it("Testing that user filter prompts are executed successfully, VSCode route", async () => {
        testTree.initialize(Logger.getAppLogger());
        let qpItem: vscode.QuickPickItem = new utils.FilterDescriptor("\uFF0B " + "Create a new filter");
        const resolveQuickPickHelper = jest.spyOn(utils, "resolveQuickPickHelper").mockImplementation(
            () => Promise.resolve(qpItem)
        );
        let entered;

        // Assert edge condition user cancels the input path box
        createQuickPick.mockReturnValue({
            placeholder: "Select a filter",
            activeItems: [qpItem],
            ignoreFocusOut: true,
            items: [qpItem],
            value: entered,
            show: jest.fn(()=>{
                return {};
            }),
            hide: jest.fn(()=>{
                return {};
            }),
            onDidAccept: jest.fn(()=>{
                return {};
            })
        });

        // Normal route chooses create new then enters a value
        showInformationMessage.mockReset();
        showInputBox.mockReset();
        showInputBox.mockReturnValueOnce("HARRY.PROD");
        await testTree.datasetFilterPrompt(testTree.mSessionNodes[1]);
        expect(testTree.mSessionNodes[1].pattern).toEqual("HARRY.PROD");

        // User cancels out of input field
        showInformationMessage.mockReset();
        showInputBox.mockReset();
        showInputBox.mockReturnValueOnce(undefined);
        await testTree.datasetFilterPrompt(testTree.mSessionNodes[1]);
        expect(showInformationMessage.mock.calls.length).toBe(1);
        expect(showInformationMessage.mock.calls[0][0]).toBe("You must enter a pattern.");

        // User enters a value in the QuickPick and presses create new
        entered = "HLQ.PROD1.STUFF";
        createQuickPick.mockReturnValueOnce({
            placeholder: "Select a filter",
            activeItems: [qpItem],
            ignoreFocusOut: true,
            items: [qpItem],
            value: entered,
            show: jest.fn(()=>{
                return {};
            }),
            hide: jest.fn(()=>{
                return {};
            }),
            onDidAccept: jest.fn(()=>{
                return {};
            })
        });

        showInformationMessage.mockReset();
        // Assert choosing the new filter specification but fills in path in QuickPick
        await testTree.datasetFilterPrompt(testTree.mSessionNodes[1]);
        expect(testTree.mSessionNodes[1].contextValue).toEqual(extension.DS_SESSION_CONTEXT);
        expect(testTree.mSessionNodes[1].pattern).toEqual("HLQ.PROD1.STUFF");

        showQuickPick.mockReset();
        qpItem = new utils.FilterItem("HLQ.PROD2.STUFF");
        createQuickPick.mockReturnValueOnce({
            placeholder: "Select a filter",
            activeItems: [qpItem],
            ignoreFocusOut: true,
            items: [qpItem],
            value: entered,
            show: jest.fn(()=>{
                return {};
            }),
            hide: jest.fn(()=>{
                return {};
            }),
            onDidAccept: jest.fn(()=>{
                return {};
            })
        });
        await testTree.datasetFilterPrompt(testTree.mSessionNodes[1]);
        expect(testTree.mSessionNodes[1].pattern).toEqual("HLQ.PROD2.STUFF");

        // Assert edge condition user cancels from the quick pick
        showInformationMessage.mockReset();
        qpItem = undefined;
        await testTree.datasetFilterPrompt(testTree.mSessionNodes[1]);
        expect(showInformationMessage.mock.calls.length).toBe(1);
        expect(showInformationMessage.mock.calls[0][0]).toBe("No selection made.");
    });

    /*************************************************************************************************************
     * Testing searchInLoadedItems
     *************************************************************************************************************/
    it("Testing that searchInLoadedItems returns the correct array", async () => {
        const testNode = new ZoweDatasetNode("HLQ.PROD2.STUFF", null, testTree.mSessionNodes[1], session, extension.DS_DS_CONTEXT);
        testNode.collapsibleState = vscode.TreeItemCollapsibleState.Collapsed;
        testTree.mSessionNodes[1].children = [testNode];
        const treeGetChildren = jest.spyOn(testTree, "getChildren").mockImplementationOnce(
            () => Promise.resolve([testTree.mSessionNodes[1]])
        );
        const sessionGetChildren = jest.spyOn(testTree.mSessionNodes[1], "getChildren").mockImplementationOnce(
            () => Promise.resolve([testNode])
        );

        const loadedItems = await testTree.searchInLoadedItems();

        expect(loadedItems).toStrictEqual([testNode]);
    });

    /*************************************************************************************************************
     * Testing the onDidConfiguration
     *************************************************************************************************************/
    it("Testing the onDidConfiguration", async () => {
        getConfiguration.mockReturnValue({
            get: (setting: string) => [
                "[test]: HLQ.PROD2{directory}",
                "[test]: HLQ.PROD2{textFile}",
            ],
            update: jest.fn(()=>{
                return {};
            })
        });
        const mockAffects = jest.fn();
        const Event = jest.fn().mockImplementation(() => {
            return {
                affectsConfiguration: mockAffects
            };
        });
        const e = new Event();
        mockAffects.mockReturnValue(true);
        await testTree.onDidChangeConfiguration(e);
        expect(getConfiguration.mock.calls.length).toBe(2);
    });

    it("Should rename a favorited node", async () => {
        const sessionNode = testTree.mSessionNodes[1];
        const newLabel = "USER.NEW.LABEL";
        testTree.mFavorites = [];
        const node = new ZoweDatasetNode("node", vscode.TreeItemCollapsibleState.Collapsed, sessionNode, null);

        testTree.addFavorite(node);
        node.label = `[${sessionNode.label.trim()}]: ${node.label}`;
        testTree.renameFavorite(node, newLabel);

        expect(testTree.mFavorites.length).toEqual(1);
        expect(testTree.mFavorites[0].label).toBe(`[${sessionNode.label.trim()}]: ${newLabel}`);
    });

    it("Should rename a PDS dataset", async () => {
        const sessionNode = testTree.mSessionNodes[1];
        const newLabel = "USER.NEW.LABEL";
        testTree.mFavorites = [];
        const node = new ZoweDatasetNode("node", vscode.TreeItemCollapsibleState.Collapsed, sessionNode, null);
        const checkSession = jest.spyOn(testTree, "rename");
        node.label = `[${sessionNode.label.trim()}]: ${node.label}`;
        testTree.rename(node);
        expect(checkSession).toHaveBeenCalledTimes(1);
    });

    it("Should rename a DS and DS_FAV dataset", async () => {
        const sessionNode = testTree.mSessionNodes[1];
        const newLabel = "USER.NEW.LABEL";
        testTree.mFavorites = [];
        const node = new ZoweDatasetNode("node", vscode.TreeItemCollapsibleState.Collapsed, sessionNode, null);
        const checkSession = jest.spyOn(testTree, "rename");
        node.label = `[${sessionNode.label.trim()}]: ${node.label}`;
        node.contextValue = "ds";
        testTree.rename(node);
        expect(checkSession).toHaveBeenCalledTimes(2);

        node.contextValue = "ds_fav";
        testTree.rename(node);
        // tslint:disable-next-line: no-magic-numbers
        expect(checkSession).toHaveBeenCalledTimes(3);

    });

    it("Should rename a Member and Member_FAV dataset", async () => {
        const sessionNode = testTree.mSessionNodes[1];
        const newLabel = "USER.NEW.LABEL";
        testTree.mFavorites = [];
        const node = new ZoweDatasetNode("node", vscode.TreeItemCollapsibleState.Collapsed, sessionNode, null);
        const checkSession = jest.spyOn(testTree, "rename");
        node.label = `[${sessionNode.label.trim()}]: ${node.label}`;
        node.contextValue = "member";
        testTree.rename(node);
        // tslint:disable-next-line: no-magic-numbers
        expect(checkSession).toHaveBeenCalledTimes(4);

        node.contextValue = "member_fav";
        testTree.rename(node);
        // tslint:disable-next-line: no-magic-numbers
        expect(checkSession).toHaveBeenCalledTimes(5);
    });

    it("Should rename a node", async () => {
        const sessionNode = testTree.mSessionNodes[1];
        const newLabel = "USER.NEW.LABEL";
        const node = new ZoweDatasetNode("node", vscode.TreeItemCollapsibleState.Collapsed, sessionNode, null);
        sessionNode.children.push(node);
        testTree.renameNode(sessionNode.label.trim(), "node", newLabel);

        expect(sessionNode.children[sessionNode.children.length-1].label).toBe(newLabel);
        sessionNode.children.pop();
    });

    it("tests the dataset filter prompt credentials", async () => {
        showQuickPick.mockReset();
        showInputBox.mockReset();
        const sessionwocred = new Session({
            user: "",
            password: "",
            hostname: "fake",
            port: 443,
            protocol: "https",
            type: "basic",
        });
        const sessNode = new ZoweDatasetNode("sestest", vscode.TreeItemCollapsibleState.Expanded, null, session);
        sessNode.contextValue = extension.DS_SESSION_CONTEXT;
        const dsNode = new ZoweDatasetNode("testSess", vscode.TreeItemCollapsibleState.Expanded, sessNode, sessionwocred);
        dsNode.contextValue = extension.DS_SESSION_CONTEXT;
        Object.defineProperty(Profiles, "getInstance", {
            value: jest.fn(() => {
                return {
                    allProfiles: [{name: "firstName", profile: {user:undefined, password: undefined}}, {name: "secondName"}],
                    defaultProfile: {name: "firstName"},
                    promptCredentials: jest.fn(()=> {
                        return ["fake", "fake", "fake"];
                    }),
                };
            })
        });

        showInputBox.mockReturnValueOnce("fake");
        showInputBox.mockReturnValueOnce("fake");

        await testTree.datasetFilterPrompt(dsNode);

        expect(showInformationMessage.mock.calls[0][0]).toEqual("No selection made.");

    });

    it("tests the dataset filter prompt credentials, favorite route", async () => {
        showQuickPick.mockReset();
        showInputBox.mockReset();
        testTree.initialize(Logger.getAppLogger());
        const sessionwocred = new Session({
            user: "",
            password: "",
            hostname: "fake",
            port: 443,
            protocol: "https",
            type: "basic",
        });
        const sessNode = new ZoweDatasetNode("sestest", vscode.TreeItemCollapsibleState.Expanded, null, session);
        sessNode.contextValue = extension.DS_SESSION_CONTEXT + extension.FAV_SUFFIX;
        const dsNode = new ZoweDatasetNode("[testSess2]: node", vscode.TreeItemCollapsibleState.Expanded, sessNode, sessionwocred);
        dsNode.contextValue = extension.DS_SESSION_CONTEXT + extension.FAV_SUFFIX;
        testTree.mSessionNodes.push(dsNode);
        const dsNode2 = new ZoweDatasetNode("testSess2", vscode.TreeItemCollapsibleState.Expanded, sessNode, sessionwocred);
        dsNode2.contextValue = extension.DS_SESSION_CONTEXT + extension.FAV_SUFFIX;
        testTree.mSessionNodes.push(dsNode2);
        Object.defineProperty(Profiles, "getInstance", {
            value: jest.fn(() => {
                return {
                    allProfiles: [{name: "firstName", profile: {user:undefined, password: undefined}}, {name: "secondName"}],
                    defaultProfile: {name: "firstName"},
                    loadNamedProfile: mockLoadNamedProfile,
                    promptCredentials: jest.fn(()=> {
                        return ["", "", ""];
                    }),
                };
            })
        });

        const spyMe = new DatasetTree();
        Object.defineProperty(spyMe, "datasetFilterPrompt", {
            value: jest.fn(() => {
                return {
                    tempNode: dsNode2,
                    mSessionNodes: {Session: {ISession: {user: "", password: "", base64EncodedAuth: ""}}}
                };
            })
        });

        await testTree.datasetFilterPrompt(dsNode);

        expect(showInformationMessage.mock.calls[0][0]).toEqual("No selection made.");

    });

    it("tests the dataset filter prompt credentials, favorite route", async () => {
        showQuickPick.mockReset();
        showInputBox.mockReset();
        const sessionwocred = new Session({
            user: "",
            password: "",
            hostname: "fake",
            port: 443,
            protocol: "https",
            type: "basic",
        });
        const sessNode = new ZoweDatasetNode("sestest", vscode.TreeItemCollapsibleState.Expanded, null, session);
        sessNode.contextValue = extension.DS_SESSION_CONTEXT + extension.FAV_SUFFIX;
        const dsNode = new ZoweDatasetNode("[testSess2]: node", vscode.TreeItemCollapsibleState.Expanded, sessNode, sessionwocred);
        dsNode.contextValue = extension.DS_SESSION_CONTEXT + extension.FAV_SUFFIX;
        testTree.mSessionNodes.push(dsNode);
        const dsNode2 = new ZoweDatasetNode("testSess2", vscode.TreeItemCollapsibleState.Expanded, sessNode, sessionwocred);
        dsNode2.contextValue = extension.DS_SESSION_CONTEXT + extension.FAV_SUFFIX;
        testTree.mSessionNodes.push(dsNode2);
        getConfiguration.mockReturnValue({
            persistence: true,
            get: (setting: string) => [
                "[test]: brtvs99.public1.test{pds}",
                "[test]: brtvs99.test{ds}",
                "[test]: brtvs99.fail{fail}",
                "[test]: brtvs99.test.search{session}",
                "[test]: brtvs99.test.*{session}",
            ],
            update: jest.fn(()=>{
                return {};
            })
        });
        Object.defineProperty(Profiles, "getInstance", {
            value: jest.fn(() => {
                return {
                    allProfiles: [{name: "firstName", profile: {user:undefined, password: undefined}}, {name: "secondName"}],
                    defaultProfile: {name: "firstName"},
                    loadNamedProfile: jest.fn(()=> {
                        return null;
                    }),
                    promptCredentials: jest.fn(()=> {
                        return ["", "", ""];
                    }),
                };
            })
        });

        const spyMe = new DatasetTree();
        Object.defineProperty(spyMe, "datasetFilterPrompt", {
            value: jest.fn(() => {
                return {
                    tempNode: dsNode2,
                    mSessionNodes: {Session: {ISession: {user: "", password: "", base64EncodedAuth: ""}}}
                };
            })
        });

        testTree.initialize(Logger.getAppLogger());
        await testTree.datasetFilterPrompt(dsNode);

        expect(showInformationMessage.mock.calls[0][0]).toEqual("No selection made.");

    });

    it("tests the dataset filter prompt credentials error", async () => {
        showQuickPick.mockReset();
        showInputBox.mockReset();
        const sessionwocred = new Session({
            user: "",
            password: "",
            hostname: "fake",
            port: 443,
            protocol: "https",
            type: "basic",
        });
        const sessNode = new ZoweDatasetNode("sestest", vscode.TreeItemCollapsibleState.Expanded, null, session);
        sessNode.contextValue = extension.DS_SESSION_CONTEXT;
        const dsNode = new ZoweDatasetNode("testSess", vscode.TreeItemCollapsibleState.Expanded, sessNode, sessionwocred);
        dsNode.contextValue = extension.DS_SESSION_CONTEXT;
        Object.defineProperty(Profiles, "getInstance", {
            value: jest.fn(() => {
                return {
                    allProfiles: [{name: "firstName", profile: {user:undefined, password: undefined}}, {name: "secondName"}],
                    defaultProfile: {name: "firstName"}
                };
            })
        });

        await testTree.datasetFilterPrompt(dsNode);

        expect(showInformationMessage.mock.calls[0][0]).toEqual("No selection made.");

    });

    it("Should find a favorited node", async () => {
        testTree.mFavorites = [];
        const sessionNode = testTree.mSessionNodes[1];
        const nonFavoritedNode = new ZoweDatasetNode("node", vscode.TreeItemCollapsibleState.Collapsed, sessionNode, null);
        const favoritedNode = new ZoweDatasetNode("[testSess]: node", vscode.TreeItemCollapsibleState.Collapsed, sessionNode, null);
        favoritedNode.contextValue = extension.DS_PDS_CONTEXT + extension.FAV_SUFFIX;

        testTree.mFavorites.push(favoritedNode);
        const foundNode = testTree.findFavoritedNode(nonFavoritedNode);

        expect(foundNode).toBe(favoritedNode);
        testTree.mFavorites.pop();
    });

    it("Should find a non-favorited node", async () => {
        const sessionNode = testTree.mSessionNodes[1];
        const nonFavoritedNode = new ZoweDatasetNode("node", vscode.TreeItemCollapsibleState.Collapsed, sessionNode, null);
        const favoritedNode = new ZoweDatasetNode("[testSess]: node", vscode.TreeItemCollapsibleState.Collapsed, sessionNode, null);

        sessionNode.children.push(nonFavoritedNode);

        const foundNode = testTree.findNonFavoritedNode(favoritedNode);

        expect(foundNode).toBe(nonFavoritedNode);
        sessionNode.children.pop();
    });

    it("tests utils error handling", async () => {
        showQuickPick.mockReset();
        showInputBox.mockReset();
        showErrorMessage.mockReset();
        showErrorMessage.mockResolvedValueOnce("Check Credentials");

        const label = "invalidCred";
        // tslint:disable-next-line: object-literal-key-quotes
        const error = {"mDetails": {"errorCode": 401}};
        await utils.errorHandling(error, label);

        expect(showErrorMessage.mock.calls.length).toEqual(1);
        expect(showErrorMessage.mock.calls[0][0]).toEqual("Invalid Credentials. Please ensure the username and password for " +
        `\n${label}\n` +
        " are valid or this may lead to a lock-out.");
    });

    it("tests utils error handling USS", async () => {
        showQuickPick.mockReset();
        showInputBox.mockReset();
        showErrorMessage.mockReset();
        showErrorMessage.mockResolvedValueOnce("Check Credentials");

        const label = "invalidCred [/tmp]";
        // tslint:disable-next-line: object-literal-key-quotes
        const error = {"mDetails": {"errorCode": 401}};
        await utils.errorHandling(error, label);

        expect(showErrorMessage.mock.calls.length).toEqual(1);
        expect(showErrorMessage.mock.calls[0][0]).toEqual("Invalid Credentials. Please ensure the username and password for " +
        `\n${label}\n` +
        " are valid or this may lead to a lock-out.");
    });

    it("tests utils error handling: Theia", async () => {
        showQuickPick.mockReset();
        showInputBox.mockReset();
        showErrorMessage.mockReset();

        showErrorMessage.mockResolvedValueOnce("Check Credentials");

        const theia = true;
        Object.defineProperty(extension, "ISTHEIA", { get: () => theia });

        const label = "invalidCred";
        // tslint:disable-next-line: object-literal-key-quotes
        const error = {"mDetails": {"errorCode": 401}};
        await utils.errorHandling(error, label);

        expect(showErrorMessage.mock.calls.length).toEqual(1);
        expect(showErrorMessage.mock.calls[0][0]).toEqual("Invalid Credentials. Please ensure the username and password for " +
        `\n${label}\n` +
        " are valid or this may lead to a lock-out.");
    });
<<<<<<< HEAD
});


/*************************************************************************************************************
 * Testing openItemFromPath
 *************************************************************************************************************/
describe("openItemFromPath tests", () => {
    const session = new Session({
        user: "fake",
        password: "fake",
        hostname: "fake",
        port: 443,
        protocol: "https",
        type: "basic",
    });

    const profileOne: IProfileLoaded = {
        name: "aProfile",
        profile: {},
        type: "zosmf",
        message: "",
        failNotFound: false
    };

    const testTree = new DatasetTree();
    const sessionNode = new ZoweDatasetNode("testSess", vscode.TreeItemCollapsibleState.Collapsed,
                                            null, session, undefined, undefined, profileOne);
    sessionNode.contextValue = extension.DS_SESSION_CONTEXT;
    sessionNode.pattern = "test";
    const pdsNode = new ZoweDatasetNode("TEST.PDS", vscode.TreeItemCollapsibleState.Collapsed, sessionNode, null);
    const member = new ZoweDatasetNode("TESTMEMB", vscode.TreeItemCollapsibleState.None, pdsNode, null);
    const dsNode = new ZoweDatasetNode("TEST.DS", vscode.TreeItemCollapsibleState.Collapsed, sessionNode, null);
    dsNode.contextValue = extension.DS_DS_CONTEXT;

    beforeEach(async () => {
        pdsNode.children = [member];
        sessionNode.children = [pdsNode, dsNode];
        testTree.mSessionNodes = [sessionNode];
    });

    it("Should open a DS in the tree", async () => {
        spyOn(sessionNode, "getChildren").and.returnValue(Promise.resolve([dsNode]));

        await testTree.openItemFromPath("[testSess]: TEST.DS", sessionNode);

        expect(testTree.getHistory().includes("TEST.DS")).toBe(true);
    });

    it("Should open a member in the tree", async () => {
        spyOn(sessionNode, "getChildren").and.returnValue(Promise.resolve([pdsNode]));
        spyOn(pdsNode, "getChildren").and.returnValue(Promise.resolve([member]));

        await testTree.openItemFromPath("[testSess]: TEST.PDS(TESTMEMB)", sessionNode);

        expect(testTree.getHistory().includes("TEST.PDS(TESTMEMB)")).toBe(true);
=======

    describe("Renaming Data Sets", () => {
        const existsSync = jest.fn();
        Object.defineProperty(fs, "existsSync", {value: existsSync});
        extension.defineGlobals(undefined);
        const sessionRename = new Session({
            user: "fake",
            password: "fake",
            base64EncodedAuth: "fake",
        });
        createBasicZosmfSession.mockReturnValue(sessionRename);
        it("Should rename the node", async () => {
            showInputBox.mockReset();
            renameDataSet.mockReset();
            const child = new ZoweDatasetNode("HLQ.TEST.RENAME.NODE", vscode.TreeItemCollapsibleState.None, testTree.mSessionNodes[1], sessionRename);
            showInputBox.mockResolvedValueOnce("HLQ.TEST.RENAME.NODE.NEW");
            await testTree.rename(child);

            expect(renameDataSet.mock.calls.length).toBe(1);
            expect(renameDataSet).toHaveBeenLastCalledWith(child.getSession(), "HLQ.TEST.RENAME.NODE", "HLQ.TEST.RENAME.NODE.NEW");
        });
        it("Should rename a favorited node", async () => {
            showInputBox.mockReset();
            renameDataSet.mockReset();

            const child = new ZoweDatasetNode("[sessNode]: HLQ.TEST.RENAME.NODE",
                                vscode.TreeItemCollapsibleState.None, testTree.mSessionNodes[1], sessionRename);
            child.contextValue = "ds_fav";
            showInputBox.mockResolvedValueOnce("HLQ.TEST.RENAME.NODE.NEW");
            await testTree.rename(child);

            expect(renameDataSet.mock.calls.length).toBe(1);
            expect(renameDataSet).toHaveBeenLastCalledWith(child.getSession(), "HLQ.TEST.RENAME.NODE", "HLQ.TEST.RENAME.NODE.NEW");
        });
        it("Should throw an error if zowe.Rename.dataSet throws", async () => {
            let error;
            const defaultError = new Error("Default error message");

            showInputBox.mockReset();
            renameDataSet.mockReset();
            renameDataSet.mockImplementation(() => { throw defaultError; });

            const child = new ZoweDatasetNode("[sessNode]: HLQ.TEST.RENAME.NODE",
                                vscode.TreeItemCollapsibleState.None, testTree.mSessionNodes[1], sessionRename);
            child.contextValue = "ds_fav";
            showInputBox.mockResolvedValueOnce("HLQ.TEST.RENAME.NODE.NEW");
            try {
                await testTree.rename(child);
            } catch (err) {
                error = err;
            }

            expect(renameDataSet.mock.calls.length).toBe(1);
            expect(renameDataSet).toHaveBeenLastCalledWith(child.getSession(), "HLQ.TEST.RENAME.NODE", "HLQ.TEST.RENAME.NODE.NEW");
            expect(error).toBe(defaultError);
        });
        it("Should rename the member", async () => {
            showInputBox.mockReset();
            renameDataSetMember.mockReset();

            const parent = new ZoweDatasetNode("HLQ.TEST.RENAME.NODE",
                                vscode.TreeItemCollapsibleState.None, testTree.mSessionNodes[1], sessionRename);
            const child = new ZoweDatasetNode("mem1", vscode.TreeItemCollapsibleState.None, parent, sessionRename);

            showInputBox.mockResolvedValueOnce("mem2");
            await testTree.rename(child);

            expect(renameDataSetMember.mock.calls.length).toBe(1);
            expect(renameDataSetMember).toHaveBeenLastCalledWith(child.getSession(), "HLQ.TEST.RENAME.NODE", "mem1", "mem2");
        });
        it("Should rename a favorited member", async () => {
            showInputBox.mockReset();
            renameDataSetMember.mockReset();

            const parent = new ZoweDatasetNode("[testSess]: HLQ.TEST.RENAME.NODE",
                                vscode.TreeItemCollapsibleState.None, testTree.mSessionNodes[1], sessionRename);
            const child = new ZoweDatasetNode("mem1", vscode.TreeItemCollapsibleState.None, parent, sessionRename);

            parent.contextValue = extension.DS_PDS_CONTEXT + extension.FAV_SUFFIX;
            child.contextValue = extension.DS_MEMBER_CONTEXT;

            showInputBox.mockResolvedValueOnce("mem2");
            await testTree.rename(child);

            expect(renameDataSetMember.mock.calls.length).toBe(1);
            expect(renameDataSetMember).toHaveBeenLastCalledWith(child.getSession(), "HLQ.TEST.RENAME.NODE", "mem1", "mem2");
        });
        it("Should throw an error if zowe.Rename.dataSetMember throws", async () => {
            let error;
            const defaultError = new Error("Default error message");

            showInputBox.mockReset();
            renameDataSetMember.mockReset();
            renameDataSetMember.mockImplementation(() => { throw defaultError; });

            const parent = new ZoweDatasetNode("HLQ.TEST.RENAME.NODE",
                                vscode.TreeItemCollapsibleState.None, testTree.mSessionNodes[1], sessionRename);
            const child = new ZoweDatasetNode("mem1", vscode.TreeItemCollapsibleState.None, parent, sessionRename);

            child.contextValue = extension.DS_MEMBER_CONTEXT;

            showInputBox.mockResolvedValueOnce("mem2");
            try {
                await testTree.rename(child);
            } catch (err) {
                error = err;
            }

            expect(renameDataSetMember.mock.calls.length).toBe(1);
            expect(renameDataSetMember).toHaveBeenLastCalledWith(child.getSession(), "HLQ.TEST.RENAME.NODE", "mem1", "mem2");
            expect(error).toBe(defaultError);
        });
>>>>>>> e3e9c10a
    });
});<|MERGE_RESOLUTION|>--- conflicted
+++ resolved
@@ -1102,7 +1102,119 @@
         `\n${label}\n` +
         " are valid or this may lead to a lock-out.");
     });
-<<<<<<< HEAD
+
+    describe("Renaming Data Sets", () => {
+        const existsSync = jest.fn();
+        Object.defineProperty(fs, "existsSync", {value: existsSync});
+        extension.defineGlobals(undefined);
+        const sessionRename = new Session({
+            user: "fake",
+            password: "fake",
+            base64EncodedAuth: "fake",
+        });
+        createBasicZosmfSession.mockReturnValue(sessionRename);
+        it("Should rename the node", async () => {
+            showInputBox.mockReset();
+            renameDataSet.mockReset();
+            const child = new ZoweDatasetNode("HLQ.TEST.RENAME.NODE", vscode.TreeItemCollapsibleState.None, testTree.mSessionNodes[1], sessionRename);
+            showInputBox.mockResolvedValueOnce("HLQ.TEST.RENAME.NODE.NEW");
+            await testTree.rename(child);
+
+            expect(renameDataSet.mock.calls.length).toBe(1);
+            expect(renameDataSet).toHaveBeenLastCalledWith(child.getSession(), "HLQ.TEST.RENAME.NODE", "HLQ.TEST.RENAME.NODE.NEW");
+        });
+        it("Should rename a favorited node", async () => {
+            showInputBox.mockReset();
+            renameDataSet.mockReset();
+
+            const child = new ZoweDatasetNode("[sessNode]: HLQ.TEST.RENAME.NODE",
+                                vscode.TreeItemCollapsibleState.None, testTree.mSessionNodes[1], sessionRename);
+            child.contextValue = "ds_fav";
+            showInputBox.mockResolvedValueOnce("HLQ.TEST.RENAME.NODE.NEW");
+            await testTree.rename(child);
+
+            expect(renameDataSet.mock.calls.length).toBe(1);
+            expect(renameDataSet).toHaveBeenLastCalledWith(child.getSession(), "HLQ.TEST.RENAME.NODE", "HLQ.TEST.RENAME.NODE.NEW");
+        });
+        it("Should throw an error if zowe.Rename.dataSet throws", async () => {
+            let error;
+            const defaultError = new Error("Default error message");
+
+            showInputBox.mockReset();
+            renameDataSet.mockReset();
+            renameDataSet.mockImplementation(() => { throw defaultError; });
+
+            const child = new ZoweDatasetNode("[sessNode]: HLQ.TEST.RENAME.NODE",
+                                vscode.TreeItemCollapsibleState.None, testTree.mSessionNodes[1], sessionRename);
+            child.contextValue = "ds_fav";
+            showInputBox.mockResolvedValueOnce("HLQ.TEST.RENAME.NODE.NEW");
+            try {
+                await testTree.rename(child);
+            } catch (err) {
+                error = err;
+            }
+
+            expect(renameDataSet.mock.calls.length).toBe(1);
+            expect(renameDataSet).toHaveBeenLastCalledWith(child.getSession(), "HLQ.TEST.RENAME.NODE", "HLQ.TEST.RENAME.NODE.NEW");
+            expect(error).toBe(defaultError);
+        });
+        it("Should rename the member", async () => {
+            showInputBox.mockReset();
+            renameDataSetMember.mockReset();
+
+            const parent = new ZoweDatasetNode("HLQ.TEST.RENAME.NODE",
+                                vscode.TreeItemCollapsibleState.None, testTree.mSessionNodes[1], sessionRename);
+            const child = new ZoweDatasetNode("mem1", vscode.TreeItemCollapsibleState.None, parent, sessionRename);
+
+            showInputBox.mockResolvedValueOnce("mem2");
+            await testTree.rename(child);
+
+            expect(renameDataSetMember.mock.calls.length).toBe(1);
+            expect(renameDataSetMember).toHaveBeenLastCalledWith(child.getSession(), "HLQ.TEST.RENAME.NODE", "mem1", "mem2");
+        });
+        it("Should rename a favorited member", async () => {
+            showInputBox.mockReset();
+            renameDataSetMember.mockReset();
+
+            const parent = new ZoweDatasetNode("[testSess]: HLQ.TEST.RENAME.NODE",
+                                vscode.TreeItemCollapsibleState.None, testTree.mSessionNodes[1], sessionRename);
+            const child = new ZoweDatasetNode("mem1", vscode.TreeItemCollapsibleState.None, parent, sessionRename);
+
+            parent.contextValue = extension.DS_PDS_CONTEXT + extension.FAV_SUFFIX;
+            child.contextValue = extension.DS_MEMBER_CONTEXT;
+
+            showInputBox.mockResolvedValueOnce("mem2");
+            await testTree.rename(child);
+
+            expect(renameDataSetMember.mock.calls.length).toBe(1);
+            expect(renameDataSetMember).toHaveBeenLastCalledWith(child.getSession(), "HLQ.TEST.RENAME.NODE", "mem1", "mem2");
+        });
+        it("Should throw an error if zowe.Rename.dataSetMember throws", async () => {
+            let error;
+            const defaultError = new Error("Default error message");
+
+            showInputBox.mockReset();
+            renameDataSetMember.mockReset();
+            renameDataSetMember.mockImplementation(() => { throw defaultError; });
+
+            const parent = new ZoweDatasetNode("HLQ.TEST.RENAME.NODE",
+                                vscode.TreeItemCollapsibleState.None, testTree.mSessionNodes[1], sessionRename);
+            const child = new ZoweDatasetNode("mem1", vscode.TreeItemCollapsibleState.None, parent, sessionRename);
+
+            child.contextValue = extension.DS_MEMBER_CONTEXT;
+
+            showInputBox.mockResolvedValueOnce("mem2");
+            try {
+                await testTree.rename(child);
+            } catch (err) {
+                error = err;
+            }
+
+            expect(renameDataSetMember.mock.calls.length).toBe(1);
+            expect(renameDataSetMember).toHaveBeenLastCalledWith(child.getSession(), "HLQ.TEST.RENAME.NODE", "mem1", "mem2");
+            expect(error).toBe(defaultError);
+        });
+    });
 });
 
 
@@ -1158,119 +1270,5 @@
         await testTree.openItemFromPath("[testSess]: TEST.PDS(TESTMEMB)", sessionNode);
 
         expect(testTree.getHistory().includes("TEST.PDS(TESTMEMB)")).toBe(true);
-=======
-
-    describe("Renaming Data Sets", () => {
-        const existsSync = jest.fn();
-        Object.defineProperty(fs, "existsSync", {value: existsSync});
-        extension.defineGlobals(undefined);
-        const sessionRename = new Session({
-            user: "fake",
-            password: "fake",
-            base64EncodedAuth: "fake",
-        });
-        createBasicZosmfSession.mockReturnValue(sessionRename);
-        it("Should rename the node", async () => {
-            showInputBox.mockReset();
-            renameDataSet.mockReset();
-            const child = new ZoweDatasetNode("HLQ.TEST.RENAME.NODE", vscode.TreeItemCollapsibleState.None, testTree.mSessionNodes[1], sessionRename);
-            showInputBox.mockResolvedValueOnce("HLQ.TEST.RENAME.NODE.NEW");
-            await testTree.rename(child);
-
-            expect(renameDataSet.mock.calls.length).toBe(1);
-            expect(renameDataSet).toHaveBeenLastCalledWith(child.getSession(), "HLQ.TEST.RENAME.NODE", "HLQ.TEST.RENAME.NODE.NEW");
-        });
-        it("Should rename a favorited node", async () => {
-            showInputBox.mockReset();
-            renameDataSet.mockReset();
-
-            const child = new ZoweDatasetNode("[sessNode]: HLQ.TEST.RENAME.NODE",
-                                vscode.TreeItemCollapsibleState.None, testTree.mSessionNodes[1], sessionRename);
-            child.contextValue = "ds_fav";
-            showInputBox.mockResolvedValueOnce("HLQ.TEST.RENAME.NODE.NEW");
-            await testTree.rename(child);
-
-            expect(renameDataSet.mock.calls.length).toBe(1);
-            expect(renameDataSet).toHaveBeenLastCalledWith(child.getSession(), "HLQ.TEST.RENAME.NODE", "HLQ.TEST.RENAME.NODE.NEW");
-        });
-        it("Should throw an error if zowe.Rename.dataSet throws", async () => {
-            let error;
-            const defaultError = new Error("Default error message");
-
-            showInputBox.mockReset();
-            renameDataSet.mockReset();
-            renameDataSet.mockImplementation(() => { throw defaultError; });
-
-            const child = new ZoweDatasetNode("[sessNode]: HLQ.TEST.RENAME.NODE",
-                                vscode.TreeItemCollapsibleState.None, testTree.mSessionNodes[1], sessionRename);
-            child.contextValue = "ds_fav";
-            showInputBox.mockResolvedValueOnce("HLQ.TEST.RENAME.NODE.NEW");
-            try {
-                await testTree.rename(child);
-            } catch (err) {
-                error = err;
-            }
-
-            expect(renameDataSet.mock.calls.length).toBe(1);
-            expect(renameDataSet).toHaveBeenLastCalledWith(child.getSession(), "HLQ.TEST.RENAME.NODE", "HLQ.TEST.RENAME.NODE.NEW");
-            expect(error).toBe(defaultError);
-        });
-        it("Should rename the member", async () => {
-            showInputBox.mockReset();
-            renameDataSetMember.mockReset();
-
-            const parent = new ZoweDatasetNode("HLQ.TEST.RENAME.NODE",
-                                vscode.TreeItemCollapsibleState.None, testTree.mSessionNodes[1], sessionRename);
-            const child = new ZoweDatasetNode("mem1", vscode.TreeItemCollapsibleState.None, parent, sessionRename);
-
-            showInputBox.mockResolvedValueOnce("mem2");
-            await testTree.rename(child);
-
-            expect(renameDataSetMember.mock.calls.length).toBe(1);
-            expect(renameDataSetMember).toHaveBeenLastCalledWith(child.getSession(), "HLQ.TEST.RENAME.NODE", "mem1", "mem2");
-        });
-        it("Should rename a favorited member", async () => {
-            showInputBox.mockReset();
-            renameDataSetMember.mockReset();
-
-            const parent = new ZoweDatasetNode("[testSess]: HLQ.TEST.RENAME.NODE",
-                                vscode.TreeItemCollapsibleState.None, testTree.mSessionNodes[1], sessionRename);
-            const child = new ZoweDatasetNode("mem1", vscode.TreeItemCollapsibleState.None, parent, sessionRename);
-
-            parent.contextValue = extension.DS_PDS_CONTEXT + extension.FAV_SUFFIX;
-            child.contextValue = extension.DS_MEMBER_CONTEXT;
-
-            showInputBox.mockResolvedValueOnce("mem2");
-            await testTree.rename(child);
-
-            expect(renameDataSetMember.mock.calls.length).toBe(1);
-            expect(renameDataSetMember).toHaveBeenLastCalledWith(child.getSession(), "HLQ.TEST.RENAME.NODE", "mem1", "mem2");
-        });
-        it("Should throw an error if zowe.Rename.dataSetMember throws", async () => {
-            let error;
-            const defaultError = new Error("Default error message");
-
-            showInputBox.mockReset();
-            renameDataSetMember.mockReset();
-            renameDataSetMember.mockImplementation(() => { throw defaultError; });
-
-            const parent = new ZoweDatasetNode("HLQ.TEST.RENAME.NODE",
-                                vscode.TreeItemCollapsibleState.None, testTree.mSessionNodes[1], sessionRename);
-            const child = new ZoweDatasetNode("mem1", vscode.TreeItemCollapsibleState.None, parent, sessionRename);
-
-            child.contextValue = extension.DS_MEMBER_CONTEXT;
-
-            showInputBox.mockResolvedValueOnce("mem2");
-            try {
-                await testTree.rename(child);
-            } catch (err) {
-                error = err;
-            }
-
-            expect(renameDataSetMember.mock.calls.length).toBe(1);
-            expect(renameDataSetMember).toHaveBeenLastCalledWith(child.getSession(), "HLQ.TEST.RENAME.NODE", "mem1", "mem2");
-            expect(error).toBe(defaultError);
-        });
->>>>>>> e3e9c10a
     });
 });