/*
* This program and the accompanying materials are made available under the terms of the *
* Eclipse Public License v2.0 which accompanies this distribution, and is available at *
* https://www.eclipse.org/legal/epl-v20.html                                      *
*                                                                                 *
* SPDX-License-Identifier: EPL-2.0                                                *
*                                                                                 *
* Copyright Contributors to the Zowe Project.                                     *
*                                                                                 *
*/

jest.mock("vscode");
jest.mock("child_process");
import * as path from "path";
import * as os from "os";
import * as vscode from "vscode";
import * as child_process from "child_process";
<<<<<<< HEAD
import { Logger, ISession, CliProfileManager, IProfileLoaded } from "@zowe/imperative";
import { Profiles, ValidProfileEnum } from "../../src/Profiles";
import * as testConst from "../../resources/testProfileData";
import { ZosmfSession } from "@zowe/cli";
=======
import * as globals from "../../src/globals";
import { Logger, IProfileLoaded, Session } from "@zowe/imperative";
import { Profiles, ValidProfileEnum } from "../../src/Profiles";
import { ZosmfSession, IJob } from "@zowe/cli";
import { ZoweUSSNode } from "../../src/uss/ZoweUSSNode";
import { ZoweDatasetNode } from "../../src/dataset/ZoweDatasetNode";
import { Job } from "../../src/job/ZoweJobNode";
import { IZoweDatasetTreeNode, IZoweUSSTreeNode, IZoweJobTreeNode, IZoweNodeType } from "../../src/api/IZoweTreeNode";
import { IZoweTree } from "../../src/api/IZoweTree";
import { DatasetTree } from "../../src/dataset/DatasetTree";
import { USSTree } from "../../src/uss/USSTree";
import { ZosJobsProvider } from "../../src/job/ZosJobsProvider";
>>>>>>> 33d8e87f

describe("Profile class unit tests", () => {
    // Mocking log.debug
    const log = Logger.getAppLogger();

    const profileTypeThree = "banana";

    const profileOne = { name: "profile1", profile: {}, type: "zosmf" };
    const profileTwo = { name: "profile2", profile: {}, type: "zosmf" };
    const mockLoadNamedProfile = jest.fn();
    const profileThree: IProfileLoaded = {
        name: "profile3",
        profile: {
            user: undefined,
            password: undefined
        },
        type: "zosmf",
        message: "",
        failNotFound: false
    };
    mockLoadNamedProfile.mockReturnValue(profileThree);

    const session = new Session({
        user: "fake",
        password: "fake",
        hostname: "fake",
        protocol: "https",
        type: "basic",
    });

    const iJob: IJob = {
        "jobid": "JOB1234",
        "jobname": "TESTJOB",
        "files-url": "fake/files",
        "job-correlator": "correlator",
        "phase-name": "PHASE",
        "reason-not-running": "",
        "step-data": [{
            "proc-step-name": "",
            "program-name": "",
            "step-name": "",
            "step-number": 1,
            "active": "",
            "smfid": ""

        }],
        "class": "A",
        "owner": "USER",
        "phase": 0,
        "retcode": "",
        "status": "ACTIVE",
        "subsystem": "SYS",
        "type": "JOB",
        "url": "fake/url"
    };

    const inputBox: vscode.InputBox = {
        value: "input",
        title: null,
        enabled: true,
        busy: false,
        show: jest.fn(),
        hide: jest.fn(),
        step: null,
        dispose: jest.fn(),
        ignoreFocusOut: false,
        totalSteps: null,
        placeholder: undefined,
        password: false,
        onDidChangeValue: jest.fn(),
        onDidAccept: jest.fn(),
        onDidHide: jest.fn(),
        buttons: [],
        onDidTriggerButton: jest.fn(),
        prompt: undefined,
        validationMessage: undefined
    };
    const profileLoad: IProfileLoaded = {
        name: "fake",
        profile: {
            host: "fake",
            port: 999,
            user: "fake",
            password: "fake",
            rejectUnauthorized: false
        },
        type: "zosmf",
        failNotFound: true,
        message: "fake"
    };

    const homedir = path.join(os.homedir(), ".zowe");
    const mockJSONParse = jest.spyOn(JSON, "parse");
    const showInformationMessage = jest.fn();
    const showInputBox = jest.fn();
    const createInputBox = jest.fn();
    const showQuickPick = jest.fn();
    const showErrorMessage = jest.fn();
    const getConfigurationMock = jest.fn();
    const createTreeView = jest.fn();
    const createBasicZosmfSession = jest.fn();

    Object.defineProperty(vscode.window, "showInformationMessage", { value: showInformationMessage });
    Object.defineProperty(vscode.window, "showErrorMessage", { value: showErrorMessage });
    Object.defineProperty(vscode.window, "showInputBox", { value: showInputBox });
    Object.defineProperty(vscode.window, "createInputBox", { value: createInputBox });
    Object.defineProperty(vscode.window, "showQuickPick", { value: showQuickPick });
    Object.defineProperty(vscode.window, "createTreeView", {value: createTreeView});
    Object.defineProperty(vscode.workspace, "getConfiguration", { value: getConfigurationMock });
    Object.defineProperty(vscode, "ConfigurationTarget", { value: getConfigurationMock });
    Object.defineProperty(ZosmfSession, "createBasicZosmfSession", { value: createBasicZosmfSession });

    const sessTree: IZoweTree<IZoweDatasetTreeNode> = new DatasetTree();
    const ussTree: IZoweTree<IZoweUSSTreeNode> = new USSTree();
    const jobsTree: IZoweTree<IZoweJobTreeNode> = new ZosJobsProvider();

    beforeEach(() => {
        mockJSONParse.mockReturnValue({
            overrides: {
                CredentialManager: false
            }
        });
    });
    afterEach(() => {
        jest.resetAllMocks();
    });

    it("should create an instance", async () => {
        const profiles = await Profiles.createInstance(log);
        expect(Profiles.getInstance()).toBe(profiles);
    });

    it("should return all profiles ", async () => {
        const profiles = await Profiles.createInstance(log);
        const loadedProfiles = profiles.allProfiles;
        expect(loadedProfiles).toEqual([profileOne, profileTwo]);
    });

    it("should return a default profile", async () => {
        const profiles = await Profiles.createInstance(log);
        const loadedProfiles = profiles.getDefaultProfile();
        expect(loadedProfiles).toEqual(profileOne);
    });

    it("should load a named profile ", async () => {
        const profiles = await Profiles.createInstance(log);
        const loadedProfile = profiles.loadNamedProfile("profile2");
        expect(loadedProfile).toEqual(profileTwo);
    });

    it("should load a named profile ", async () => {
        const profiles = await Profiles.createInstance(log);
        const neededProfiles = [profileOne, profileTwo];
        const loadedProfile = profiles.getProfiles("zosmf");
        expect(loadedProfile).toEqual(neededProfiles);
    });


    it("should fail to load a non existing profile ", async () => {
        let success = false;
        const profiles = await Profiles.createInstance(log);
        try {
            profiles.loadNamedProfile("profile3");
        } catch (error) {
            expect(error.message).toEqual("Could not find profile named: profile3.");
            success = true;
        }
        expect(success).toBe(true);
    });

    describe("Creating a new connection", () => {
        let profiles: Profiles;
        beforeEach(async () => {
            profiles = await Profiles.createInstance(log);
            Object.defineProperty(Profiles, "getInstance", {
                value: jest.fn(() => {
                    return {
                        allProfiles: [{name: "profile1"}, {name: "profile2"}],
                        defaultProfile: {name: "profile1"},
                        loadNamedProfile: [{name: "profile1"}, {profile: {user: "fake", password: "1234"}}],
                        promptCredentials: jest.fn(()=> {
                            return {};
                        }),
                        checkCurrentProfile: jest.fn(()=> {
                            return {};
                        }),
                        createNewConnection: jest.fn(()=>{
                            return {};
                        }),
                        listProfile: jest.fn(()=>{
                            return {};
                        }),
                        saveProfile: jest.fn(()=>{
                            return {profile: {}};
                        }),
                        validateAndParseUrl: jest.fn(()=>{
                            return {};
                        }),
                        updateProfile: jest.fn(()=>{
                            return {};
                        }),
                        urlInfo: jest.fn(()=>{
                            return{};
                        }),
                        userInfo: jest.fn(()=>{
                            return{};
                        }),
                        passwordInfo: jest.fn(()=>{
                            return{};
                        }),
                        ruInfo: jest.fn(()=>{
                            return{};
                        }),
                    };
                })
            });
        });

        afterEach(() => {
            showInputBox.mockReset();
            showQuickPick.mockReset();
            createInputBox.mockReset();
            showInformationMessage.mockReset();
            showErrorMessage.mockReset();
        });

        it("should indicate missing property: zosmf url", async () => {
            // No valid zosmf value
            createInputBox.mockReturnValue(inputBox);
            profiles.getUrl = () => new Promise((resolve) => { resolve(undefined); });
            await profiles.createNewConnection(profileOne.name);
            expect(showInformationMessage.mock.calls[0][0]).toBe("No valid value for z/OSMF URL. Operation Cancelled");
        });

        it("should indicate missing property: username", async () => {
            // Enter z/OS password
            createInputBox.mockReturnValue(inputBox);
            profiles.getUrl = () => Promise.resolve("https://fake:143");
            showInputBox.mockResolvedValueOnce(undefined);
            await profiles.createNewConnection(profileOne.name);
            expect(showInformationMessage.mock.calls[0][0]).toBe("Operation Cancelled");
        });

        it("should indicate missing property: password", async () => {
            // Enter z/OS password
            createInputBox.mockReturnValue(inputBox);
            profiles.getUrl = () => Promise.resolve("https://fake:143");
            showInputBox.mockResolvedValueOnce("fake");
            showInputBox.mockResolvedValueOnce(undefined);
            await profiles.createNewConnection(profileOne.name);
            expect(showInformationMessage.mock.calls[0][0]).toBe("Operation Cancelled");
        });

        it("should indicate missing property: rejectUnauthorized", async () => {
            // Operation cancelled
            createInputBox.mockReturnValue(inputBox);
            profiles.getUrl = () => Promise.resolve("https://fake:143");
            showInputBox.mockResolvedValueOnce("fake");
            showInputBox.mockResolvedValueOnce("fake");
            showInputBox.mockResolvedValueOnce(undefined);
            await profiles.createNewConnection(profileOne.name);
            expect(showInformationMessage.mock.calls[0][0]).toBe("Operation Cancelled");
        });

        it("should validate that profile name already exists", async () => {
            createInputBox.mockReturnValue(inputBox);
            profiles.getUrl = () => Promise.resolve("https://fake:143");
            showInputBox.mockResolvedValueOnce("fake");
            showInputBox.mockResolvedValueOnce("fake");
            showQuickPick.mockReset();
            showQuickPick.mockResolvedValueOnce("False - Accept connections with self-signed certificates");
            await profiles.createNewConnection(profileOne.name);
            expect(showErrorMessage.mock.calls.length).toBe(1);
            expect(showErrorMessage.mock.calls[0][0]).toBe("Profile name already exists. Please create a profile using a different name");
        });

        it("should create new profile", async () => {
            createInputBox.mockReturnValue(inputBox);
            profiles.getUrl = () => Promise.resolve("https://fake:143");
            showInputBox.mockResolvedValueOnce("fake");
            showInputBox.mockResolvedValueOnce("fake");
            showQuickPick.mockReset();
            showQuickPick.mockResolvedValueOnce("False - Accept connections with self-signed certificates");
            await profiles.createNewConnection("fake");
            expect(showInformationMessage.mock.calls[0][0]).toBe("Profile fake was created.");
        });

        it("should create profile with optional credentials", async () => {
            createInputBox.mockReturnValue(inputBox);
            profiles.getUrl = () => Promise.resolve("https://fake:143");
            showInputBox.mockResolvedValueOnce("");
            showInputBox.mockResolvedValueOnce("");
            showQuickPick.mockReset();
            showQuickPick.mockResolvedValueOnce("False - Accept connections with self-signed certificates");
            await profiles.createNewConnection("fake");
            expect(showInformationMessage.mock.calls.length).toBe(1);
            expect(showInformationMessage.mock.calls[0][0]).toBe("Profile fake was created.");
        });

        it("should create profile https+443", async () => {
            createInputBox.mockReturnValue(inputBox);
            profiles.getUrl = () => Promise.resolve("https://fake:143");
            showInputBox.mockResolvedValueOnce("fake");
            showInputBox.mockResolvedValueOnce("fake");
            showQuickPick.mockReset();
            showQuickPick.mockResolvedValueOnce("False - Accept connections with self-signed certificates");
            await profiles.createNewConnection("fake");
            expect(showInformationMessage.mock.calls.length).toBe(1);
            expect(showInformationMessage.mock.calls[0][0]).toBe("Profile fake was created.");
        });

        it("should create 2 consecutive profiles", async () => {
            createInputBox.mockReturnValue(inputBox);
            profiles.getUrl = () => Promise.resolve("https://fake:143");
            showInputBox.mockResolvedValueOnce("fake1");
            showInputBox.mockResolvedValueOnce("fake1");
            showQuickPick.mockReset();
            showQuickPick.mockResolvedValueOnce("False - Accept connections with self-signed certificates");
            await profiles.createNewConnection("fake1");
            expect(showInformationMessage.mock.calls.length).toBe(1);
            expect(showInformationMessage.mock.calls[0][0]).toBe("Profile fake1 was created.");

            showInputBox.mockReset();
            showInformationMessage.mockReset();

            showInputBox.mockResolvedValueOnce("fake2");
            profiles.getUrl = () => Promise.resolve("https://fake:143");
            showInputBox.mockResolvedValueOnce("fake2");
            showInputBox.mockResolvedValueOnce("fake2");

            showQuickPick.mockReset();

            showQuickPick.mockResolvedValueOnce("True - Reject connections with self-signed certificates");
            await profiles.createNewConnection("fake2");
            expect(showInformationMessage.mock.calls.length).toBe(1);
            expect(showInformationMessage.mock.calls[0][0]).toBe("Profile fake2 was created.");
        });

        it("should prompt credentials", async () => {
            const promptProfile = {name: "profile1", profile: {user: undefined, password: undefined}};
            profiles.loadNamedProfile = jest.fn(() => {
                return promptProfile as any;
            });
            Object.defineProperty(ZosmfSession, "createBasicZosmfSession", {
                value: jest.fn(() => {
                    return { ISession: {user: "fake", password: "fake", base64EncodedAuth: "fake"} };
                })
            });
            showInputBox.mockResolvedValueOnce("fake");
            showInputBox.mockResolvedValueOnce("fake");
            const res = await profiles.promptCredentials(promptProfile.name);
            expect(res).toEqual(["fake", "fake", "fake"]);
            (profiles.loadNamedProfile as any).mockReset();
          });

        it("should rePrompt credentials", async () => {
        const promptProfile = {name: "profile1", profile: {user: "oldfake", password: "oldfake"}};
        profiles.loadNamedProfile = jest.fn(() => {
            return promptProfile as any;
        });

        Object.defineProperty(ZosmfSession, "createBasicZosmfSession", {
            value: jest.fn(() => {
                return { ISession: {user: "fake", password: "fake", base64EncodedAuth: "fake"} };
            })
        });

        showInputBox.mockResolvedValueOnce("fake");
        showInputBox.mockResolvedValueOnce("fake");
        const res = await profiles.promptCredentials(promptProfile.name, true);
        expect(res).toEqual(["fake", "fake", "fake"]);
        (profiles.loadNamedProfile as any).mockReset();
        });

        it("should prompt credentials: username invalid", async () => {
            const promptProfile = {name: "profile1", profile: {user: undefined, password: undefined}};
            profiles.loadNamedProfile = jest.fn(() => {
                return promptProfile as any;
            });
            showInputBox.mockResolvedValueOnce(undefined);
            const res = await profiles.promptCredentials(promptProfile.name);
            expect(res).toBeUndefined();
            (profiles.loadNamedProfile as any).mockReset();
        });

        it("should prompt credentials: password invalid", async () => {
            const promptProfile = {name: "profile1", profile: {user: undefined, password: undefined}};
            profiles.loadNamedProfile = jest.fn(() => {
                return promptProfile as any;
            });
            showInputBox.mockResolvedValueOnce("fake");
            showInputBox.mockResolvedValueOnce(undefined);
            const res = await profiles.promptCredentials(promptProfile.name);
            expect(res).toBeUndefined();
            (profiles.loadNamedProfile as any).mockReset();
        });

        it("should validate URL", async () => {
            const input = "fake/url";
            const res = await profiles.validateAndParseUrl(input);
            expect(res.valid).toBe(false);
        });

        it("should validate URL and port 143", async () => {
            const input = "https://fake:143";
            const res = await profiles.validateAndParseUrl(input);
            expect(res.valid).toBe(true);
            expect(res.host).toBe("fake");
            // tslint:disable-next-line: no-magic-numbers
            expect(res.port).toBe(143);

        });

        it("should validate https:<no_port> url", async () => {
            const res = await profiles.validateAndParseUrl("https://10.142.0.23/some/path");
            expect(res.valid).toBe(true);
            expect(res.host).toBe("10.142.0.23");
            // tslint:disable-next-line
            expect(res.port).toBe(443);
        });

        it("should validate https:443 url", async () => {
            const res = await profiles.validateAndParseUrl("https://10.142.0.23:443");
            expect(res.valid).toBe(true);
            expect(res.host).toBe("10.142.0.23");
            // tslint:disable-next-line
            expect(res.port).toBe(443);
        });

        it("should reject http:<no_port> url", async () => {
            const res = await profiles.validateAndParseUrl("http://10.142.0.23/some/path");
            expect(res.valid).toBe(false);
        });

        it("should reject out of range port url", async () => {
            const res = await profiles.validateAndParseUrl("http://10.142.0.23:9999999999/some/path");
            expect(res.valid).toBe(false);
        });

        it("should reject http:80 url", async () => {
            const res = await profiles.validateAndParseUrl("http://fake:80");
            expect(res.valid).toBe(false);
        });

        it("should reject ftp protocol url", async () => {
            const res = await profiles.validateAndParseUrl("ftp://fake:80");
            expect(res.valid).toBe(false);
        });

        it("should reject invalid url syntax", async () => {
            const res = await profiles.validateAndParseUrl("https://fake::80");
            expect(res.valid).toBe(false);
        });

        it("should edit a profile", async () => {
            createInputBox.mockReturnValue(inputBox);
            profiles.getUrl = () => Promise.resolve("https://fake:143");
            showInputBox.mockResolvedValueOnce("fake");
            showInputBox.mockResolvedValueOnce("fake");
            showQuickPick.mockReset();
            showQuickPick.mockResolvedValueOnce("False - Accept connections with self-signed certificates");
            Object.defineProperty(ZosmfSession, "createBasicZosmfSession", {
                value: jest.fn(() => {
                    return { ISession: {user: "fake", password: "fake", base64EncodedAuth: "fake"} };
                })
            });
            await profiles.editSession(profileLoad, profileLoad.name);
            expect(showInformationMessage.mock.calls[0][0]).toBe("Profile was successfully updated");
        });

        it("should edit a profile - with error", async () => {
            createInputBox.mockReturnValue(inputBox);
            profiles.getUrl = () => Promise.resolve("https://fake:143");
            showInputBox.mockResolvedValueOnce("fake");
            showInputBox.mockResolvedValueOnce("fake");
            showQuickPick.mockReset();
            showQuickPick.mockResolvedValueOnce("False - Accept connections with self-signed certificates");
            await profiles.editSession(profileLoad, profileLoad.name);
            expect(showErrorMessage.mock.calls.length).toEqual(1);
        });

        it("should indicate invalid property: zosmf url", async () => {
            // No valid zosmf value
            createInputBox.mockReturnValue(inputBox);
            profiles.getUrl = () => new Promise((resolve) => { resolve(undefined); });
            await profiles.editSession(profileLoad, profileLoad.name);
            expect(showInformationMessage.mock.calls[0][0]).toBe("No valid value for z/OSMF URL. Operation Cancelled");
        });

        it("should indicate invalid property: username", async () => {
            // Enter z/OS password
            createInputBox.mockReturnValue(inputBox);
            profiles.getUrl = () => Promise.resolve("https://fake:143");
            showInputBox.mockResolvedValueOnce(undefined);
            await profiles.editSession(profileLoad, profileLoad.name);
            expect(showInformationMessage.mock.calls[0][0]).toBe("Operation Cancelled");
        });

        it("should indicate invalid property: password", async () => {
            // Enter z/OS password
            createInputBox.mockReturnValue(inputBox);
            profiles.getUrl = () => Promise.resolve("https://fake:143");
            showInputBox.mockResolvedValueOnce("fake");
            showInputBox.mockResolvedValueOnce(undefined);
            await profiles.editSession(profileLoad, profileLoad.name);
            expect(showInformationMessage.mock.calls[0][0]).toBe("Operation Cancelled");
        });

        it("should indicate invalid property: rejectUnauthorized", async () => {
            // Operation cancelled
            createInputBox.mockReturnValue(inputBox);
            profiles.getUrl = () => Promise.resolve("https://fake:143");
            showInputBox.mockResolvedValueOnce("fake");
            showInputBox.mockResolvedValueOnce("fake");
            showInputBox.mockResolvedValueOnce(undefined);
            await profiles.editSession(profileLoad, profileLoad.name);
            expect(showInformationMessage.mock.calls[0][0]).toBe("Operation Cancelled");
        });

    });

    describe("Deleting Profiles", () => {
        let profiles: Profiles;
        const getRecallMockValue = jest.fn();
        const getRecallUSSMockValue = jest.fn();
        beforeEach(async () => {
            profiles = await Profiles.createInstance(log);
            Object.defineProperty(DatasetTree, "getRecall", { value:  getRecallMockValue });
            Object.defineProperty(USSTree, "getRecall", { value:  getRecallUSSMockValue });
            Object.defineProperty(Profiles, "getInstance", {
                value: jest.fn(() => {
                    return {
                        allProfiles: [{name: "profile1"}, {name: "profile2"}, {name: "profile3"}],
                        defaultProfile: {name: "profile1"},
                        loadNamedProfile: mockLoadNamedProfile,
                        promptCredentials: jest.fn(()=> {
                            return {};
                        }),
                        createNewConnection: jest.fn(()=>{
                            return {};
                        }),
                        listProfile: jest.fn(()=>{
                            return {};
                        }),
                        saveProfile: jest.fn(()=>{
                            return {profile: {}};
                        }),
                        validateAndParseUrl: jest.fn(()=>{
                            return {};
                        }),
                        updateProfile: jest.fn(()=>{
                            return {};
                        }),
                        getDeleteProfile: jest.fn(()=>{
                            return {};
                        }),
                        deletePrompt: jest.fn(()=>{
                            return {};
                        }),
                        deleteProf: jest.fn(()=>{
                            return {};
                        })
                    };
                })
            });
            getConfigurationMock.mockReturnValue({
                persistence: true,
                get: () => {
                    return {
                        sessions: ["profile1"],
                        favorites: ["[profile1]: /u/myFile.txt{textFile"]
                    };
                },
                update: jest.fn(()=>{
                    return {};
                })
            });
        });

        afterEach(() => {
            showInputBox.mockReset();
            showQuickPick.mockReset();
            createInputBox.mockReset();
            showInformationMessage.mockReset();
            showErrorMessage.mockReset();
            getConfigurationMock.mockClear();
        });

        it("should delete profile from command palette", async () => {
            showQuickPick.mockResolvedValueOnce("profile1");
            showQuickPick.mockResolvedValueOnce("Yes");
            await profiles.deleteProfile(sessTree, ussTree, jobsTree);
            expect(showInformationMessage.mock.calls.length).toBe(1);
            expect(showInformationMessage.mock.calls[0][0]).toBe("Profile profile1 was deleted.");
        });

        it("should handle missing selection: profile name", async () => {
            showQuickPick.mockResolvedValueOnce(undefined);
            await profiles.deleteProfile(sessTree, ussTree, jobsTree);
            expect(showInformationMessage.mock.calls.length).toBe(1);
            expect(showInformationMessage.mock.calls[0][0]).toBe("Operation Cancelled");
        });

        it("should handle case where user selects No", async () => {
            showQuickPick.mockResolvedValueOnce("profile1");
            showQuickPick.mockResolvedValueOnce("No");
            await profiles.deleteProfile(sessTree, ussTree, jobsTree);
            expect(showInformationMessage.mock.calls.length).toBe(1);
            expect(showInformationMessage.mock.calls[0][0]).toBe("Operation Cancelled");
        });

        it("should handle case where there are no profiles to delete", async () => {
            Object.defineProperty(Profiles, "getInstance", {
                value: jest.fn(() => {
                    return {
                        allProfiles: []
                    };
                })
            });
            profiles.refresh();
            await profiles.deleteProfile(sessTree, ussTree, jobsTree);
            expect(showInformationMessage.mock.calls.length).toBe(1);
            expect(showInformationMessage.mock.calls[0][0]).toBe("No profiles available");
        });

        it("should delete profile from context menu", async () => {
            const dsNode = new ZoweDatasetNode(
                "profile3", vscode.TreeItemCollapsibleState.Expanded, null, session, undefined, undefined, profileThree);
            dsNode.contextValue = globals.DS_SESSION_CONTEXT;
            showQuickPick.mockResolvedValueOnce("Yes");
            await profiles.deleteProfile(sessTree, ussTree, jobsTree, dsNode);
            expect(showInformationMessage.mock.calls.length).toBe(1);
            expect(showInformationMessage.mock.calls[0][0]).toBe("Profile profile3 was deleted.");
        });

        it("should delete session from Data Set tree", async () => {
            const startLength = sessTree.mSessionNodes.length;
            const favoriteLength = sessTree.mFavorites.length;
            const dsNode = new ZoweDatasetNode(
                "profile3", vscode.TreeItemCollapsibleState.Expanded, null, session, undefined, undefined, profileThree);
            dsNode.contextValue = globals.DS_SESSION_CONTEXT;
            sessTree.mSessionNodes.push(dsNode);
            sessTree.addFavorite(dsNode);
            showQuickPick.mockResolvedValueOnce("Yes");
            await profiles.deleteProfile(sessTree, ussTree, jobsTree, dsNode);
            expect(showInformationMessage.mock.calls.length).toBe(1);
            expect(showInformationMessage.mock.calls[0][0]).toBe("Profile profile3 was deleted.");
            expect(sessTree.mSessionNodes.length).toEqual(startLength);
            expect(sessTree.mFavorites.length).toEqual(favoriteLength);
        });

        it("should delete session from USS tree", async () => {
            const startLength = ussTree.mSessionNodes.length;
            const favoriteLength = ussTree.mFavorites.length;
            const ussNode = new ZoweUSSNode(
                "[profile3]: profile3", vscode.TreeItemCollapsibleState.Expanded,
                null, session, null, false, profileThree.name, null, profileThree);
            ussNode.contextValue = globals.USS_SESSION_CONTEXT;
            ussNode.profile = profileThree;
            ussTree.addSession("profile3");
            ussTree.mSessionNodes.push(ussNode);
            ussTree.mFavorites.push(ussNode);
            showQuickPick.mockResolvedValueOnce("Yes");
            await profiles.deleteProfile(sessTree, ussTree, jobsTree, ussNode);
            expect(showInformationMessage.mock.calls.length).toBe(1);
            expect(showInformationMessage.mock.calls[0][0]).toBe("Profile profile3 was deleted.");
            expect(ussTree.mSessionNodes.length).toEqual(startLength);
            expect(ussTree.mFavorites.length).toEqual(favoriteLength);
        });

        it("should delete session from Jobs tree", async () => {
            const startLength = jobsTree.mSessionNodes.length;
            const favoriteLength = jobsTree.mFavorites.length;
            const jobNode = new Job(
                "profile3", vscode.TreeItemCollapsibleState.Expanded, null, session, iJob, profileThree);
            jobNode.contextValue = globals.JOBS_SESSION_CONTEXT;
            jobsTree.mSessionNodes.push(jobNode);
            jobsTree.addFavorite(jobNode);
            showQuickPick.mockResolvedValueOnce("Yes");
            await profiles.deleteProfile(sessTree, ussTree, jobsTree, jobNode);
            expect(showInformationMessage.mock.calls.length).toBe(1);
            expect(showInformationMessage.mock.calls[0][0]).toBe("Profile profile3 was deleted.");
            expect(jobsTree.mSessionNodes.length).toEqual(startLength);
            expect(jobsTree.mFavorites.length).toEqual(favoriteLength);
        });

        it("should test deletion of recall for DS", async () => {
            sessTree.addRecall("[profile1]: TEST.DATA");
            showQuickPick.mockResolvedValueOnce("profile1");
            showQuickPick.mockResolvedValueOnce("Yes");
            await profiles.deleteProfile(sessTree, ussTree, jobsTree);
            expect(showInformationMessage.mock.calls.length).toBe(1);
            expect(showInformationMessage.mock.calls[0][0]).toBe("Profile profile1 was deleted.");
            expect(sessTree.getRecall()[0]).toBeUndefined();
        });

        it("should test deletion of recall for USS", async () => {
            ussTree.addRecall("[profile1]: /node1/node2/node3.txt");
            showQuickPick.mockResolvedValueOnce("profile1");
            showQuickPick.mockResolvedValueOnce("Yes");
            await profiles.deleteProfile(sessTree, ussTree, jobsTree);
            expect(showInformationMessage.mock.calls.length).toBe(1);
            expect(showInformationMessage.mock.calls[0][0]).toBe("Profile profile1 was deleted.");
            expect(ussTree.getRecall()[0]).toBeUndefined();
        });

    });

    it("should route through to spawn. Covers conditional test", async () => {
        Object.defineProperty(Profiles, "getInstance", {
            value: jest.fn(() => {
                return {
                    allProfiles: [{name: "profile1", profile: {}, type: "zosmf"}, {name: "profile2", profile: {}, type: "zosmf"}],
                    defaultProfile: {name: "profile1", profile: {}, type: "zosmf"},
                    createNewConnection: jest.fn(()=>{
                        return {newprofile: "fake"};
                    }),
                    listProfile: jest.fn(()=>{
                        return {};
                    }),
                };
            })
        });
        (child_process.spawnSync as any) = jest.fn((program: string, args: string[], options: any) => {
            const createFakeChildProcess = (status: number, stdout: string, stderr: string) => {
                return {
                    status: 0,
                    stdout,
                    stderr
                };
            };
            if (args[0].indexOf("getAllProfiles") >= 0) {
                return createFakeChildProcess(0, JSON.stringify([profileOne, profileTwo]), "");
            } else {
                // load default profile
                return createFakeChildProcess(0, JSON.stringify(profileOne), "");
            }
        });
        mockJSONParse.mockReturnValueOnce({
            overrides: {
                CredentialManager: "ANO"
            }
        });
        mockJSONParse.mockReturnValueOnce([profileOne, profileTwo]);
        mockJSONParse.mockReturnValueOnce(profileOne);
        await Profiles.createInstance(log);
        expect(Profiles.getInstance().allProfiles).toEqual([profileOne, profileTwo]);
    });

    it("should route through to spawn. Coverage of error handling", async () => {
        // tslint:disable-next-line: prefer-const
        Object.defineProperty(Profiles, "getInstance", {
            value: jest.fn(() => {
                return {
                    allProfiles: [{name: "profile1", profile: {}, type: "zosmf"}, {name: "profile2", profile: {}, type: "zosmf"}],
                    defaultProfile: {name: "profile1", profile: {}, type: "zosmf"},
                    createNewConnection: jest.fn(()=>{
                        return {};
                    }),
                    listProfile: jest.fn(()=>{
                        return {};
                    }),
                };
            })
        });
        (child_process.spawnSync as any) = jest.fn((program: string, args: string[], options: any) => {
            const createFakeChildProcess = (status: number, stdout: string, stderr: string) => {
                return {
                    status: 0,
                    stdout,
                    stderr
                };
            };
            if (args[0].indexOf("getAllProfiles") >= 0) {
                return createFakeChildProcess(0, JSON.stringify([profileOne, profileTwo]), "");
            } else {
                // load default profile
                return createFakeChildProcess(0, JSON.stringify(profileOne), "");
            }
        });
        mockJSONParse.mockReturnValueOnce({
            overrides: undefined
        });
        mockJSONParse.mockReturnValueOnce([profileOne, profileTwo]);
        mockJSONParse.mockReturnValueOnce(profileOne);
        await Profiles.createInstance(log);
        expect(Profiles.getInstance().allProfiles).toEqual([profileOne, profileTwo]);
    });

    it("Tests checkCurrentProfile() with valid profile", async () => {
        const theProfiles = await Profiles.createInstance(log);
        Object.defineProperty(Profiles, "getInstance", {
            value: jest.fn(() => {
                return {
                    promptCredentials: jest.fn(() => {
                        return ["testUser", "testPass", "fake"];
                    })
                };
            })
        });
        const testProfile = {
            type : "zosmf",
            host: null,
            port: 1443,
            user: null,
            password: null,
            rejectUnauthorized: false,
            name: "testName"
        };
        const testIProfile: IProfileLoaded = {
            name: "testProf",
            profile: testProfile,
            type: "zosmf",
            message: "",
            failNotFound: false
        };
        theProfiles.validProfile = -1;
        await theProfiles.checkCurrentProfile(testIProfile);
        expect(theProfiles.validProfile).toBe(ValidProfileEnum.VALID);
    });

    it("Tests checkCurrentProfile() with valid profile", async () => {
        const theProfiles = await Profiles.createInstance(log);
        const testProfile = {
            type : "zosmf",
            host: "fake",
            port: 1443,
            user: "fake",
            password: "fake",
            rejectUnauthorized: false,
        };
        const testIProfile: IProfileLoaded = {
            name: "testProf",
            profile: testProfile,
            type: "zosmf",
            message: "",
            failNotFound: false
        };
        theProfiles.validProfile = -1;
        await theProfiles.checkCurrentProfile(testIProfile);
        expect(theProfiles.validProfile).toBe(ValidProfileEnum.VALID);
    });

    it("Tests checkCurrentProfile() with invalid profile", async () => {
        const theProfiles = await Profiles.createInstance(log);
        Object.defineProperty(Profiles, "getInstance", {
            value: jest.fn(() => {
                return {
                    promptCredentials: jest.fn(() => {
                        return undefined;
                    })
                };
            })
        });
        const testProfile = {
            type : "zosmf",
            host: null,
            port: 1443,
            user: null,
            password: null,
            rejectUnauthorized: false,
            name: "testName"
        };
        const testIProfile: IProfileLoaded = {
            name: "testProf",
            profile: testProfile,
            type: "zosmf",
            message: "",
            failNotFound: false
        };
        await theProfiles.checkCurrentProfile(testIProfile);
        expect(theProfiles.validProfile).toBe(ValidProfileEnum.INVALID);
    });

<<<<<<< HEAD
    it("Tests checkCurrentProfile() with invalid profile", async () => {
        const theProfiles = await Profiles.createInstance(log);
        Object.defineProperty(Profiles, "getInstance", {
            value: jest.fn(() => {
                return {
                    promptCredentials: undefined
                };
            })
        });
        const testProfile = {
            type : "zosmf",
            host: null,
            port: 1443,
            user: null,
            password: null,
            rejectUnauthorized: false,
            name: "testName"
        };
        const testIProfile: IProfileLoaded = {
            name: "testProf",
            profile: testProfile,
            type: "zosmf",
            message: "",
            failNotFound: false
        };
        await theProfiles.checkCurrentProfile(testIProfile);
        expect(theProfiles.validProfile).toBe(ValidProfileEnum.INVALID);
=======
    it("Tests getAllTypes", async () => {
        const theProfiles = await Profiles.createInstance(log);
        const types = theProfiles.getAllTypes();
        expect(types).toEqual(["zosmf", "banana"]);
    });

    it("Tests getProfiles", async () => {
        const theProfiles = await Profiles.createInstance(log);
        const profiles = theProfiles.getProfiles();
        expect(profiles[1].name).toEqual("profile2");
    });

    it("Tests getNamesForType", async () => {
        const theProfiles = await Profiles.createInstance(log);
        const profiles = theProfiles.getProfiles();
        expect((await theProfiles.getNamesForType("zosmf"))[1]).toEqual("profile2");
    });

    it("Tests directLoad", async () => {
        const theProfiles = await Profiles.createInstance(log);
        const profile = await theProfiles.directLoad("zosmf","profile1");
        expect(profile.name).toEqual("profile1");
>>>>>>> 33d8e87f
    });
});<|MERGE_RESOLUTION|>--- conflicted
+++ resolved
@@ -15,14 +15,8 @@
 import * as os from "os";
 import * as vscode from "vscode";
 import * as child_process from "child_process";
-<<<<<<< HEAD
-import { Logger, ISession, CliProfileManager, IProfileLoaded } from "@zowe/imperative";
-import { Profiles, ValidProfileEnum } from "../../src/Profiles";
-import * as testConst from "../../resources/testProfileData";
-import { ZosmfSession } from "@zowe/cli";
-=======
+import { Logger, IProfileLoaded, Session } from "@zowe/imperative";
 import * as globals from "../../src/globals";
-import { Logger, IProfileLoaded, Session } from "@zowe/imperative";
 import { Profiles, ValidProfileEnum } from "../../src/Profiles";
 import { ZosmfSession, IJob } from "@zowe/cli";
 import { ZoweUSSNode } from "../../src/uss/ZoweUSSNode";
@@ -33,7 +27,6 @@
 import { DatasetTree } from "../../src/dataset/DatasetTree";
 import { USSTree } from "../../src/uss/USSTree";
 import { ZosJobsProvider } from "../../src/job/ZosJobsProvider";
->>>>>>> 33d8e87f
 
 describe("Profile class unit tests", () => {
     // Mocking log.debug
@@ -908,7 +901,6 @@
         expect(theProfiles.validProfile).toBe(ValidProfileEnum.INVALID);
     });
 
-<<<<<<< HEAD
     it("Tests checkCurrentProfile() with invalid profile", async () => {
         const theProfiles = await Profiles.createInstance(log);
         Object.defineProperty(Profiles, "getInstance", {
@@ -936,7 +928,8 @@
         };
         await theProfiles.checkCurrentProfile(testIProfile);
         expect(theProfiles.validProfile).toBe(ValidProfileEnum.INVALID);
-=======
+    });
+
     it("Tests getAllTypes", async () => {
         const theProfiles = await Profiles.createInstance(log);
         const types = theProfiles.getAllTypes();
@@ -959,6 +952,5 @@
         const theProfiles = await Profiles.createInstance(log);
         const profile = await theProfiles.directLoad("zosmf","profile1");
         expect(profile.name).toEqual("profile1");
->>>>>>> 33d8e87f
     });
 });