--- conflicted
+++ resolved
@@ -168,16 +168,30 @@
             }
         });
 
-<<<<<<< HEAD
         it("should create profile https+443", async () => {
             showInputBox.mockResolvedValueOnce("fake");
-            showInputBox.mockResolvedValueOnce("https://fake.url:443");
+            showInputBox.mockResolvedValueOnce("https://fake:443");
             showInputBox.mockResolvedValueOnce("fake");
             showInputBox.mockResolvedValueOnce("fake");
             showQuickPick.mockReset();
             showQuickPick.mockResolvedValueOnce("False - Accept connections with self-signed certificates");
             let success = true;
-=======
+            // Do more test
+            try {
+                await profiles.createNewConnection();
+            } catch (error) {
+                success = false;
+            }
+            expect(success).toBe(true);
+            if (success) {
+                expect(showInformationMessage.mock.calls.length).toBe(1);
+                expect(showInformationMessage.mock.calls[0][0]).toBe("Profile fake was created.");
+            } else {
+                expect(showInformationMessage.mock.calls.length).toBe(0);
+                // expect(showInformationMessage.mock.calls[0][0]).toBe("Operation Cancelled");
+            }
+        });
+
         it("should create 2 consecutive profiles", async () => {
             let success = true;
             showInputBox.mockResolvedValueOnce("fake1");
@@ -186,7 +200,6 @@
             showInputBox.mockResolvedValueOnce("fake1");
             showQuickPick.mockReset();
             showQuickPick.mockResolvedValueOnce("False - Accept connections with self-signed certificates");
->>>>>>> 694083e3
             // Do more test
             try {
                 await profiles.createNewConnection();
@@ -196,9 +209,6 @@
             expect(success).toBe(true);
             if (success) {
                 expect(showInformationMessage.mock.calls.length).toBe(1);
-<<<<<<< HEAD
-                expect(showInformationMessage.mock.calls[0][0]).toBe("Profile fake was created.");
-=======
                 expect(showInformationMessage.mock.calls[0][0]).toBe("Profile fake1 was created.");
             } else {
                 expect(showInformationMessage.mock.calls.length).toBe(0);
@@ -224,7 +234,6 @@
             if (success) {
                 expect(showInformationMessage.mock.calls.length).toBe(1);
                 expect(showInformationMessage.mock.calls[0][0]).toBe("Profile fake2 was created.");
->>>>>>> 694083e3
             } else {
                 expect(showInformationMessage.mock.calls.length).toBe(0);
                 // expect(showInformationMessage.mock.calls[0][0]).toBe("Operation Cancelled");
