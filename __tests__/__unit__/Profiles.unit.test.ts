--- conflicted
+++ resolved
@@ -15,10 +15,9 @@
 import * as os from "os";
 import * as vscode from "vscode";
 import * as child_process from "child_process";
-<<<<<<< HEAD
 import * as extension from "../../src/extension";
 import { Logger, ISession, CliProfileManager, IProfileLoaded, Session } from "@zowe/imperative";
-import { Profiles } from "../../src/Profiles";
+import { Profiles, ValidProfileEnum } from "../../src/Profiles";
 import { ZosmfSession, IJob } from "@zowe/cli";
 import { ZoweUSSNode } from "../../src/ZoweUSSNode";
 import { ZoweDatasetNode } from "../../src/ZoweDatasetNode";
@@ -28,12 +27,7 @@
 import { DatasetTree } from "../../src/DatasetTree";
 import { USSTree } from "../../src/USSTree";
 import { ZosJobsProvider } from "../../src/ZosJobsProvider";
-=======
-import { Logger, IProfileLoaded } from "@zowe/imperative";
 import * as testConst from "../../resources/testProfileData";
-import { Profiles, ValidProfileEnum } from "../../src/Profiles";
-import { ZosmfSession } from "@zowe/cli";
->>>>>>> ad73fc5f
 
 describe("Profile class unit tests", () => {
     // Mocking log.debug
@@ -117,30 +111,22 @@
     const createInputBox = jest.fn();
     const showQuickPick = jest.fn();
     const showErrorMessage = jest.fn();
-<<<<<<< HEAD
-    const createTreeView = jest.fn();
-=======
     const getConfiguration = jest.fn();
     const createTreeView = jest.fn();
     const createBasicZosmfSession = jest.fn();
->>>>>>> ad73fc5f
 
     Object.defineProperty(vscode.window, "showInformationMessage", { value: showInformationMessage });
     Object.defineProperty(vscode.window, "showErrorMessage", { value: showErrorMessage });
     Object.defineProperty(vscode.window, "showInputBox", { value: showInputBox });
     Object.defineProperty(vscode.window, "createInputBox", { value: createInputBox });
     Object.defineProperty(vscode.window, "showQuickPick", { value: showQuickPick });
-<<<<<<< HEAD
-    Object.defineProperty(vscode.window, "createTreeView", { value: createTreeView });
-
+    Object.defineProperty(vscode.window, "createTreeView", {value: createTreeView});
+    Object.defineProperty(vscode.workspace, "getConfiguration", { value: getConfiguration });
+    Object.defineProperty(ZosmfSession, "createBasicZosmfSession", { value: createBasicZosmfSession });
+  
     const sessTree: IZoweTree<IZoweDatasetTreeNode> = new DatasetTree();
     const ussTree: IZoweTree<IZoweUSSTreeNode> = new USSTree();
     const jobsTree: IZoweTree<IZoweJobTreeNode> = new ZosJobsProvider();
-=======
-    Object.defineProperty(vscode.window, "createTreeView", {value: createTreeView});
-    Object.defineProperty(vscode.workspace, "getConfiguration", { value: getConfiguration });
-    Object.defineProperty(ZosmfSession, "createBasicZosmfSession", { value: createBasicZosmfSession });
->>>>>>> ad73fc5f
 
     beforeEach(() => {
         mockJSONParse.mockReturnValue({
