--- conflicted
+++ resolved
@@ -395,7 +395,6 @@
                 }
         });
         expect(registerCommand.mock.calls.length).toBe(49);
-<<<<<<< HEAD
         registerCommand.mock.calls.forEach((call, i ) => {
             expect(registerCommand.mock.calls[i][1]).toBeInstanceOf(Function);
         });
@@ -455,102 +454,6 @@
             "zowe.setJobSpool"
         ];
         expect(actualCommands).toEqual(expectedCommands);
-=======
-        expect(registerCommand.mock.calls[0][0]).toBe("zowe.addSession");
-        expect(registerCommand.mock.calls[0][1]).toBeInstanceOf(Function);
-        expect(registerCommand.mock.calls[1][0]).toBe("zowe.addFavorite");
-        expect(registerCommand.mock.calls[1][1]).toBeInstanceOf(Function);
-        expect(registerCommand.mock.calls[2][0]).toBe("zowe.refreshAll");
-        expect(registerCommand.mock.calls[2][1]).toBeInstanceOf(Function);
-        expect(registerCommand.mock.calls[3][0]).toBe("zowe.refreshNode");
-        expect(registerCommand.mock.calls[3][1]).toBeInstanceOf(Function);
-        expect(registerCommand.mock.calls[4][0]).toBe("zowe.pattern");
-        expect(registerCommand.mock.calls[4][1]).toBeInstanceOf(Function);
-        expect(registerCommand.mock.calls[5][0]).toBe("zowe.ZoweNode.openPS");
-        expect(registerCommand.mock.calls[5][1]).toBeInstanceOf(Function);
-        expect(registerCommand.mock.calls[6][0]).toBe("zowe.createDataset");
-        expect(registerCommand.mock.calls[6][1]).toBeInstanceOf(Function);
-        expect(registerCommand.mock.calls[7][0]).toBe("zowe.createMember");
-        expect(registerCommand.mock.calls[7][1]).toBeInstanceOf(Function);
-        expect(registerCommand.mock.calls[8][0]).toBe("zowe.deleteDataset");
-        expect(registerCommand.mock.calls[8][1]).toBeInstanceOf(Function);
-        expect(registerCommand.mock.calls[9][0]).toBe("zowe.deletePDS");
-        expect(registerCommand.mock.calls[9][1]).toBeInstanceOf(Function);
-        expect(registerCommand.mock.calls[10][0]).toBe("zowe.uploadDialog");
-        expect(registerCommand.mock.calls[10][1]).toBeInstanceOf(Function);
-        expect(registerCommand.mock.calls[11][0]).toBe("zowe.deleteMember");
-        expect(registerCommand.mock.calls[11][1]).toBeInstanceOf(Function);
-        expect(registerCommand.mock.calls[12][0]).toBe("zowe.removeSession");
-        expect(registerCommand.mock.calls[12][1]).toBeInstanceOf(Function);
-        expect(registerCommand.mock.calls[13][0]).toBe("zowe.removeFavorite");
-        expect(registerCommand.mock.calls[13][1]).toBeInstanceOf(Function);
-        expect(registerCommand.mock.calls[14][0]).toBe("zowe.safeSave");
-        expect(registerCommand.mock.calls[14][1]).toBeInstanceOf(Function);
-        expect(registerCommand.mock.calls[15][0]).toBe("zowe.saveSearch");
-        expect(registerCommand.mock.calls[15][1]).toBeInstanceOf(Function);
-        expect(registerCommand.mock.calls[16][0]).toBe("zowe.removeSavedSearch");
-        expect(registerCommand.mock.calls[16][1]).toBeInstanceOf(Function);
-        expect(registerCommand.mock.calls[17][0]).toBe("zowe.submitJcl");
-        expect(registerCommand.mock.calls[17][1]).toBeInstanceOf(Function);
-        expect(registerCommand.mock.calls[18][0]).toBe("zowe.submitMember");
-        expect(registerCommand.mock.calls[18][1]).toBeInstanceOf(Function);
-        expect(registerCommand.mock.calls[19][0]).toBe("zowe.showDSAttributes");
-        expect(registerCommand.mock.calls[19][1]).toBeInstanceOf(Function);
-        expect(registerCommand.mock.calls[20][0]).toBe("zowe.uss.addFavorite");
-        expect(registerCommand.mock.calls[20][1]).toBeInstanceOf(Function);
-        expect(registerCommand.mock.calls[21][0]).toBe("zowe.uss.removeFavorite");
-        expect(registerCommand.mock.calls[21][1]).toBeInstanceOf(Function);
-        expect(registerCommand.mock.calls[22][0]).toBe("zowe.uss.addSession");
-        expect(registerCommand.mock.calls[22][1]).toBeInstanceOf(Function);
-        expect(registerCommand.mock.calls[23][0]).toBe("zowe.uss.refreshAll");
-        expect(registerCommand.mock.calls[23][1]).toBeInstanceOf(Function);
-        expect(registerCommand.mock.calls[24][0]).toBe("zowe.uss.refreshUSS");
-        expect(registerCommand.mock.calls[24][1]).toBeInstanceOf(Function);
-        expect(registerCommand.mock.calls[25][0]).toBe("zowe.uss.safeSaveUSS");
-        expect(registerCommand.mock.calls[25][1]).toBeInstanceOf(Function);
-        expect(registerCommand.mock.calls[26][0]).toBe("zowe.uss.fullPath");
-        expect(registerCommand.mock.calls[26][1]).toBeInstanceOf(Function);
-        expect(registerCommand.mock.calls[27][0]).toBe("zowe.uss.ZoweUSSNode.open");
-        expect(registerCommand.mock.calls[27][1]).toBeInstanceOf(Function);
-        expect(registerCommand.mock.calls[28][0]).toBe("zowe.uss.removeSession");
-        expect(registerCommand.mock.calls[28][1]).toBeInstanceOf(Function);
-        expect(registerCommand.mock.calls[29][0]).toBe("zowe.uss.createFile");
-        expect(registerCommand.mock.calls[29][1]).toBeInstanceOf(Function);
-        expect(registerCommand.mock.calls[30][0]).toBe("zowe.uss.createFolder");
-        expect(registerCommand.mock.calls[30][1]).toBeInstanceOf(Function);
-        expect(registerCommand.mock.calls[31][0]).toBe("zowe.uss.deleteNode");
-        expect(registerCommand.mock.calls[31][1]).toBeInstanceOf(Function);
-        expect(registerCommand.mock.calls[32][0]).toBe("zowe.uss.binary");
-        expect(registerCommand.mock.calls[32][1]).toBeInstanceOf(Function);
-        expect(registerCommand.mock.calls[35][0]).toBe("zowe.uss.createNode");
-        expect(registerCommand.mock.calls[35][1]).toBeInstanceOf(Function);
-        expect(registerCommand.mock.calls[36][0]).toBe("zowe.zosJobsOpenspool");
-        expect(registerCommand.mock.calls[36][1]).toBeInstanceOf(Function);
-        expect(registerCommand.mock.calls[37][0]).toBe("zowe.deleteJob");
-        expect(registerCommand.mock.calls[37][1]).toBeInstanceOf(Function);
-        expect(registerCommand.mock.calls[38][0]).toBe("zowe.runModifyCommand");
-        expect(registerCommand.mock.calls[38][1]).toBeInstanceOf(Function);
-        expect(registerCommand.mock.calls[39][0]).toBe("zowe.runStopCommand");
-        expect(registerCommand.mock.calls[39][1]).toBeInstanceOf(Function);
-        expect(registerCommand.mock.calls[40][0]).toBe("zowe.refreshJobsServer");
-        expect(registerCommand.mock.calls[40][1]).toBeInstanceOf(Function);
-        expect(registerCommand.mock.calls[41][0]).toBe("zowe.refreshAllJobs");
-        expect(registerCommand.mock.calls[41][1]).toBeInstanceOf(Function);
-        expect(registerCommand.mock.calls[42][0]).toBe("zowe.addJobsSession");
-        expect(registerCommand.mock.calls[42][1]).toBeInstanceOf(Function);
-        expect(registerCommand.mock.calls[43][0]).toBe("zowe.setOwner");
-        expect(registerCommand.mock.calls[43][1]).toBeInstanceOf(Function);
-        expect(registerCommand.mock.calls[44][0]).toBe("zowe.setPrefix");
-        expect(registerCommand.mock.calls[44][1]).toBeInstanceOf(Function);
-        expect(registerCommand.mock.calls[45][0]).toBe("zowe.removeJobsSession");
-        expect(registerCommand.mock.calls[45][1]).toBeInstanceOf(Function);
-        expect(registerCommand.mock.calls[46][0]).toBe("zowe.downloadSpool");
-        expect(registerCommand.mock.calls[46][1]).toBeInstanceOf(Function);
-        expect(registerCommand.mock.calls[47][0]).toBe("zowe.getJobJcl");
-        expect(registerCommand.mock.calls[47][1]).toBeInstanceOf(Function);
-        expect(registerCommand.mock.calls[48][0]).toBe("zowe.setJobSpool");
-        expect(registerCommand.mock.calls[48][1]).toBeInstanceOf(Function);
->>>>>>> bcab3575
         expect(onDidSaveTextDocument.mock.calls.length).toBe(1);
         expect(existsSync.mock.calls.length).toBe(3);
         expect(existsSync.mock.calls[0][0]).toBe(extension.BRIGHTTEMPFOLDER);
