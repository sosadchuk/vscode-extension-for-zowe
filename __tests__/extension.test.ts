/*
* This program and the accompanying materials are made available under the terms of the *
* Eclipse Public License v2.0 which accompanies this distribution, and is available at *
* https://www.eclipse.org/legal/epl-v20.html                                      *
*                                                                                 *
* SPDX-License-Identifier: EPL-2.0                                                *
*                                                                                 *
* Copyright Contributors to the Zowe Project.                                     *
*                                                                                 *
*/

// tslint:disable:no-magic-numbers
jest.mock("vscode");
jest.mock("Session");
jest.mock("@brightside/core");
jest.mock("@brightside/imperative");
jest.mock("fs");
jest.mock("fs-extra");
jest.mock("../src/DatasetTree");
jest.mock("../src/USSTree");
jest.mock("../src/ProfileLoader");

import * as vscode from "vscode";
import * as treeMock from "../src/DatasetTree";
import * as treeUSSMock from "../src/USSTree";
import { ZoweUSSNode } from "../src/ZoweUSSNode";
import { ZoweNode } from "../src/ZoweNode";
import * as brtimperative from "@brightside/imperative";
import * as extension from "../src/extension";
import * as path from "path";
import * as brightside from "@brightside/core";
import * as fs from "fs";
import * as fsextra from "fs-extra";
import * as profileLoader from "../src/ProfileLoader";
import * as ussNodeActions from "../src/uss/ussNodeActions";
import { Job } from "../src/zosjobs";

describe("Extension Unit Tests", () => {
    // Globals
    const session = new brtimperative.Session({
        user: "fake",
        password: "fake",
        hostname: "fake",
        protocol: "https",
        type: "basic",
    });

    const iJob: brightside.IJob = {
        "jobid": "JOB1234",
        "jobname": "TESTJOB",
        "files-url": "fake/files",
        "job-correlator": "correlator",
        "phase-name": "PHASE",
        "reason-not-running": "",
        "step-data": [{
            "proc-step-name": "",
            "program-name": "",
            "step-name": "",
            "step-number": 1,
            "active": "",
            "smfid": ""

        }],
        "class": "A",
        "owner": "USER",
        "phase": 0,
        "retcode": "",
        "status": "ACTIVE",
        "subsystem": "SYS",
        "type": "JOB",
        "url": "fake/url"
    };

    const iJobFile: brightside.IJobFile = {
        "byte-count": 128,
        "job-correlator": "",
        "record-count": 1,
        "records-url": "fake/records",
        "class": "A",
        "ddname": "STDOUT",
        "id": 100,
        "jobid": "100",
        "jobname": "TESTJOB",
        "lrecl": 80,
        "procstep": "",
        "recfm": "FB",
        "stepname": "",
        "subsystem": ""
    };

    const sessNode = new ZoweNode("sestest", vscode.TreeItemCollapsibleState.Expanded, null, session);
    sessNode.contextValue = "session";
    sessNode.pattern = "test hlq";

    const ussNode = new ZoweUSSNode("usstest", vscode.TreeItemCollapsibleState.Expanded, null, session, null);
    ussNode.contextValue = "uss_session";
    ussNode.fullPath = "/u/myuser";

    const jobNode = new Job("jobtest", vscode.TreeItemCollapsibleState.Expanded, null, session, iJob);

    const mkdirSync = jest.fn();
    const moveSync = jest.fn();
    const getAllProfileNames = jest.fn();
    const createTreeView = jest.fn();
    // const Uri = jest.fn();
    // const parse = jest.fn();
    const pathMock = jest.fn();
    const registerCommand = jest.fn();
    const onDidSaveTextDocument = jest.fn();
    const existsSync = jest.fn();
    const createReadStream = jest.fn();
    const readdirSync = jest.fn();
    const unlinkSync = jest.fn();
    const rmdirSync = jest.fn();
    const readFileSync = jest.fn();
    // const lstatSync = jest.fn();
    // const lstat = jest.fn();
    const showErrorMessage = jest.fn();
    const showInputBox = jest.fn();
    const showOpenDialog = jest.fn();
    const ZosmfSession = jest.fn();
    const createBasicZosmfSession = jest.fn();
    const Upload = jest.fn();
    const Delete = jest.fn();
    const bufferToDataSet = jest.fn();
    const pathToDataSet = jest.fn();
    const delDataset = jest.fn();
    const Create = jest.fn();
    const dataSetCreate = jest.fn();
    const Download = jest.fn();
    const Utilities = jest.fn();
    const isFileTagBinOrAscii = jest.fn();
    const dataSet = jest.fn();
    const ussFile = jest.fn();
    const List = jest.fn();
    const fileToUSSFile = jest.fn();
    const dataSetList = jest.fn();
    const fileList = jest.fn();
    const openTextDocument = jest.fn();
    const showTextDocument = jest.fn();
    const showInformationMessage = jest.fn();
    const showQuickPick = jest.fn();
    const mockAddSession = jest.fn();
    const mockAddUSSSession = jest.fn();
    const mockRefresh = jest.fn();
    const mockUSSRefresh = jest.fn();
    const mockGetChildren = jest.fn();
    const mockGetUSSChildren = jest.fn();
    const mockRemoveFavorite = jest.fn();
    const getConfiguration = jest.fn();
    const onDidChangeConfiguration = jest.fn();
    const executeCommand = jest.fn();
    const activeTextEditor = jest.fn();
    const document = jest.fn();
    const getText = jest.fn();
    const save = jest.fn();
    const isFile = jest.fn();
    const load = jest.fn();
    const DeleteJobs = jest.fn();
    const deleteJob = jest.fn();
    const GetJobs = jest.fn();
    const getSpoolContentById = jest.fn();
    const getJclForJob = jest.fn();
    const DownloadJobs = jest.fn();
    const downloadAllSpoolContentCommon = jest.fn();
    const SubmitJobs = jest.fn();
    const submitJcl = jest.fn();
    const IssueCommand = jest.fn();
    const issueSimple = jest.fn();
    const ProgressLocation = jest.fn().mockImplementation(() => {
        return {
            Notification: 15
        };
    });
    const CliProfileManager = jest.fn().mockImplementation(() => {
        return {getAllProfileNames, load};
    });
    const DatasetTree = jest.fn().mockImplementation(() => {
        return {
            mSessionNodes: [],
            mFavorites: [],
            addSession: mockAddSession,
            refresh: mockRefresh,
            getChildren: mockGetChildren,
            removeFavorite: mockRemoveFavorite
        };
    });
    const USSTree = jest.fn().mockImplementation(() => {
        return {
            mSessionNodes: [],
            addSession: mockAddUSSSession,
            refresh: mockUSSRefresh,
            getChildren: mockGetUSSChildren,
        };
    });
    const JobsTree = jest.fn().mockImplementation(() => {
        return {
            mSessionNodes: [],
            getChildren: jest.fn(),
            addSession: jest.fn(),
            refresh: jest.fn(),
        };
    });

    // const lstatSync = jest.fn().mockImplementation(() => {
    //     return { lstat };
    // });
    // const lstat = jest.fn().mockImplementation(() => {
    //     return {
    //         isFile(): true;
    //      };
    // });
    const withProgress = jest.fn().mockImplementation(() => {
        return {
            location: 15,
            title: "Saving file..."
        };
    });

    enum CreateDataSetTypeEnum {
        DATA_SET_BINARY = 0,
        DATA_SET_C = 1,
        DATA_SET_CLASSIC = 2,
        DATA_SET_PARTITIONED = 3,
        DATA_SET_SEQUENTIAL = 4,
    }

    const testTree = DatasetTree();
    testTree.mSessionNodes = [];
    testTree.mSessionNodes.push(sessNode);

    const testUSSTree = USSTree();
    testUSSTree.mSessionNodes = [];
    testUSSTree.mSessionNodes.push(ussNode);

    const testJobsTree = JobsTree();
    testJobsTree.mSessionNodes = [];
    testJobsTree.mSessionNodes.push(jobNode);

    Object.defineProperty(profileLoader, "loadNamedProfile", {value: jest.fn()});
    Object.defineProperty(profileLoader, "loadAllProfiles", {
        value: jest.fn(() => {
            return [{name: "firstName"}, {name: "secondName"}];
        })
    });
    Object.defineProperty(profileLoader, "loadDefaultProfile", {value: jest.fn()});

    Object.defineProperty(fs, "mkdirSync", {value: mkdirSync});
    Object.defineProperty(brtimperative, "CliProfileManager", {value: CliProfileManager});
    Object.defineProperty(vscode.window, "createTreeView", {value: createTreeView});
    // Object.defineProperty(vscode, "Uri", {value: Uri});
    Object.defineProperty(vscode, "ProgressLocation", {value: ProgressLocation});
    // Object.defineProperty(Uri, "parse", { value: parse });
    // Object.defineProperty(parse, "path", { value: pathMock });
    Object.defineProperty(vscode.commands, "registerCommand", {value: registerCommand});
    Object.defineProperty(vscode.workspace, "onDidSaveTextDocument", {value: onDidSaveTextDocument});
    Object.defineProperty(vscode.workspace, "getConfiguration", {value: getConfiguration});
    Object.defineProperty(vscode.workspace, "onDidChangeConfiguration", {value: onDidChangeConfiguration});
    Object.defineProperty(fs, "readdirSync", {value: readdirSync});
    Object.defineProperty(fs, "createReadStream", {value: createReadStream});
    Object.defineProperty(fs, "existsSync", {value: existsSync});
    Object.defineProperty(fs, "unlinkSync", {value: unlinkSync});
    Object.defineProperty(fs, "rmdirSync", {value: rmdirSync});
    Object.defineProperty(fs, "readFileSync", {value: readFileSync});
    Object.defineProperty(fsextra, "moveSync", {value: moveSync});
    Object.defineProperty(vscode.window, "showErrorMessage", {value: showErrorMessage});
    Object.defineProperty(vscode.window, "showInputBox", {value: showInputBox});
    Object.defineProperty(vscode.window, "activeTextEditor", {value: activeTextEditor});
    Object.defineProperty(activeTextEditor, "document", {value: document});
    Object.defineProperty(document, "save", {value: save});
    Object.defineProperty(document, "getText", {value: getText});
    Object.defineProperty(vscode.commands, "executeCommand", {value: executeCommand});
    Object.defineProperty(brightside, "ZosmfSession", {value: ZosmfSession});
    Object.defineProperty(ZosmfSession, "createBasicZosmfSession", {value: createBasicZosmfSession});
    Object.defineProperty(brightside, "Upload", {value: Upload});
    Object.defineProperty(Upload, "bufferToDataSet", {value: bufferToDataSet});
    Object.defineProperty(Upload, "pathToDataSet", {value: pathToDataSet});
    Object.defineProperty(Upload, "fileToUSSFile", {value: fileToUSSFile});
    Object.defineProperty(brightside, "Create", {value: Create});
    Object.defineProperty(Create, "dataSet", {value: dataSetCreate});
    Object.defineProperty(brightside, "List", {value: List});
    Object.defineProperty(List, "dataSet", {value: dataSetList});
    Object.defineProperty(List, "fileList", {value: fileList});
    Object.defineProperty(vscode.workspace, "openTextDocument", {value: openTextDocument});
    Object.defineProperty(vscode.window, "showInformationMessage", {value: showInformationMessage});
    Object.defineProperty(vscode.window, "showTextDocument", {value: showTextDocument});
    Object.defineProperty(vscode.window, "showErrorMessage", {value: showErrorMessage});
    Object.defineProperty(vscode.window, "showOpenDialog", {value: showOpenDialog});
    Object.defineProperty(vscode.window, "showQuickPick", {value: showQuickPick});
    Object.defineProperty(vscode.window, "withProgress", {value: withProgress});
    Object.defineProperty(brightside, "Download", {value: Download});
    Object.defineProperty(Download, "dataSet", {value: dataSet});
    Object.defineProperty(treeMock, "DatasetTree", {value: DatasetTree});
    Object.defineProperty(treeUSSMock, "USSTree", {value: USSTree});
    Object.defineProperty(brightside, "Delete", {value: Delete});
    Object.defineProperty(Delete, "dataSet", {value: delDataset});
    Object.defineProperty(brightside, "CreateDataSetTypeEnum", {value: CreateDataSetTypeEnum});
    // Object.defineProperty(fs, "lstatSync", { value: lstatSync });
    // Object.defineProperty(fs, "lstat", { value: lstat });
    Object.defineProperty(brightside, "Utilities", {value: Utilities});
    Object.defineProperty(Download, "ussFile", {value: ussFile});
    Object.defineProperty(Utilities, "isFileTagBinOrAscii", {value: isFileTagBinOrAscii});
    Object.defineProperty(brightside, "DeleteJobs", {value: DeleteJobs});
    Object.defineProperty(DeleteJobs, "deleteJob", {value: deleteJob});
    Object.defineProperty(brightside, "GetJobs", {value: GetJobs});
    Object.defineProperty(GetJobs, "getSpoolContentById", {value: getSpoolContentById});
    Object.defineProperty(GetJobs, "getJclForJob", {value: getJclForJob});
    Object.defineProperty(brightside, "DownloadJobs", {value: DownloadJobs});
    Object.defineProperty(DownloadJobs, "downloadAllSpoolContentCommon", {value: downloadAllSpoolContentCommon});
    Object.defineProperty(brightside, "SubmitJobs", {value: SubmitJobs});
    Object.defineProperty(SubmitJobs, "submitJcl", {value: submitJcl});
    Object.defineProperty(brightside, "IssueCommand", {value: IssueCommand});
    Object.defineProperty(IssueCommand, "issueSimple", {value: issueSimple});

    it("Testing that activate correctly executes", async () => {
        createTreeView.mockReturnValue("testDisposable");

        existsSync.mockReturnValueOnce(true);
        existsSync.mockReturnValueOnce(true);
        existsSync.mockReturnValueOnce(false);
        readdirSync.mockReturnValueOnce(["firstFile.txt", "secondFile.txt", "firstDir"]);
        isFile.mockReturnValueOnce(true);
        readdirSync.mockReturnValueOnce(["thirdFile.txt"]);
        readdirSync.mockReturnValue([]);
        // lstatSync.mockReturnValue(lstat);
        isFile.mockReturnValueOnce(false);
        // rmdirSync.mockImplementationOnce(() => {
        //     throw Error;
        // });
        // parse.mockReturnValue({path: "lame"});
        (profileLoader.loadNamedProfile as any).mockImplementation(() => {
            return {
                profile: "SampleProfile"
            };
        });
        (profileLoader.loadDefaultProfile as any).mockImplementation(() => {
            return {
                profile: "SampleProfile"
            };
        });

        getConfiguration.mockReturnValueOnce({
            get: () => ""
        });

        getConfiguration.mockReturnValueOnce({
            get: (setting: string) => [
                "[test]: brtvs99.public.test{pds}",
                "[test]: brtvs99.test{ds}",
                "[test]: brtvs99.fail{fail}",
                "[test]: brtvs99.test.search{session}",
            ]
        });
        spyOn(ussNodeActions, "initializeUSSFavorites").and.returnValue(undefined);
// tslint:disable-next-line: no-object-literal-type-assertion
        const extensionMock = jest.fn(() => ({
            subscriptions: [],
            extensionPath: path.join(__dirname, "..")
        } as vscode.ExtensionContext));
        const mock = new extensionMock();

        await extension.activate(mock);

        const sampleFavorites = [
            new ZoweNode("[test]: brtvs99.public.test", vscode.TreeItemCollapsibleState.Collapsed, undefined, undefined),
            new ZoweNode("[test]: brtvs99.test", vscode.TreeItemCollapsibleState.None, undefined, undefined),
            new ZoweNode("[test]: brtvs99.test.search", vscode.TreeItemCollapsibleState.None, undefined, null)
        ];
        sampleFavorites[0].contextValue = "pdsf";
        sampleFavorites[1].contextValue = "dsf";
        sampleFavorites[2].contextValue = "sessionf";
        sampleFavorites[1].command = {
            command: "zowe.ZoweNode.openPS",
            title: "",
            arguments: [sampleFavorites[1]]
        };
        sampleFavorites[2].command = {command: "zowe.pattern", title: "", arguments: [sampleFavorites[2]]};
        sampleFavorites[2].iconPath = {
            dark: path.join(__dirname, "..", "..", "resources", "dark", "pattern.svg"),
            light: path.join(__dirname, "..", "..", "resources", "light", "pattern.svg")
        };
        // expect(createBasicZosmfSession.mock.calls.length).toBe(2);
        expect(mkdirSync.mock.calls.length).toBe(3);
        expect(createTreeView.mock.calls.length).toBe(3);
        expect(createTreeView.mock.calls[0][0]).toBe("zowe.explorer");
        expect(createTreeView.mock.calls[1][0]).toBe("zowe.uss.explorer");
        expect(createTreeView.mock.calls[0][1]).toEqual({
            treeDataProvider:
                {
                    addSession: mockAddSession,
                    mSessionNodes: [],
                    mFavorites: sampleFavorites,
                    refresh: mockRefresh,
                    getChildren: mockGetChildren,
                    removeFavorite: mockRemoveFavorite
                }
        });
        expect(createTreeView.mock.calls[1][1]).toEqual({
            treeDataProvider:
                {
                    mSessionNodes: [],
                    addSession: mockAddUSSSession,
                    refresh: mockUSSRefresh,
                    getChildren: mockGetUSSChildren,
                }
        });
        expect(registerCommand.mock.calls.length).toBe(50);
        registerCommand.mock.calls.forEach((call, i ) => {
            expect(registerCommand.mock.calls[i][1]).toBeInstanceOf(Function);
        });
        const actualCommands = [];
        registerCommand.mock.calls.forEach((call) => {
            actualCommands.push(call[0]);
        });
        const expectedCommands = [
            "zowe.addSession",
            "zowe.addFavorite",
            "zowe.refreshAll",
            "zowe.refreshNode",
            "zowe.pattern",
            "zowe.ZoweNode.openPS",
            "zowe.createDataset",
            "zowe.createMember",
            "zowe.deleteDataset",
            "zowe.deletePDS",
            "zowe.uploadDialog",
            "zowe.deleteMember",
            "zowe.removeSession",
            "zowe.removeFavorite",
            "zowe.safeSave",
            "zowe.saveSearch",
            "zowe.removeSavedSearch",
            "zowe.submitJcl",
            "zowe.submitMember",
            "zowe.showDSAttributes",
            "zowe.uss.addFavorite",
            "zowe.uss.removeFavorite",
            "zowe.uss.addSession",
            "zowe.uss.refreshAll",
            "zowe.uss.refreshUSS",
            "zowe.uss.safeSaveUSS",
            "zowe.uss.fullPath",
            "zowe.uss.ZoweUSSNode.open",
            "zowe.uss.removeSession",
            "zowe.uss.createFile",
            "zowe.uss.createFolder",
            "zowe.uss.deleteNode",
            "zowe.uss.binary",
            "zowe.uss.text",
            "zowe.uss.renameNode",
            "zowe.uss.uploadDialog",
            "zowe.uss.createNode",
            "zowe.zosJobsOpenspool",
            "zowe.deleteJob",
            "zowe.runModifyCommand",
            "zowe.runStopCommand",
            "zowe.refreshJobsServer",
            "zowe.refreshAllJobs",
            "zowe.addJobsSession",
            "zowe.setOwner",
            "zowe.setPrefix",
            "zowe.removeJobsSession",
            "zowe.downloadSpool",
            "zowe.getJobJcl",
            "zowe.setJobSpool"
        ];
        expect(actualCommands).toEqual(expectedCommands);
        expect(onDidSaveTextDocument.mock.calls.length).toBe(1);
        expect(existsSync.mock.calls.length).toBe(3);
        expect(existsSync.mock.calls[0][0]).toBe(extension.BRIGHTTEMPFOLDER);
        expect(readdirSync.mock.calls.length).toBe(1);
        expect(readdirSync.mock.calls[0][0]).toBe(extension.BRIGHTTEMPFOLDER);
        expect(unlinkSync.mock.calls.length).toBe(2);
        expect(unlinkSync.mock.calls[0][0]).toBe(path.join(extension.BRIGHTTEMPFOLDER + "/firstFile.txt"));
        expect(unlinkSync.mock.calls[1][0]).toBe(path.join(extension.BRIGHTTEMPFOLDER + "/secondFile.txt"));
        expect(rmdirSync.mock.calls.length).toBe(1);
        expect(rmdirSync.mock.calls[0][0]).toBe(extension.BRIGHTTEMPFOLDER);
        expect(showErrorMessage.mock.calls.length).toBe(2);
        expect(showErrorMessage.mock.calls[0][0]).toBe("Favorites file corrupted: [test]: brtvs99.fail{fail}");

        existsSync.mockReset();
        readdirSync.mockReset();
        existsSync.mockReturnValueOnce(false);
        // tslint:disable-next-line: no-empty
        rmdirSync.mockImplementationOnce(() => {
        });
        showErrorMessage.mockReset();
        readFileSync.mockReturnValue("");

        getConfiguration.mockReturnValueOnce({
            get: () => ""
        });

        getConfiguration.mockReturnValueOnce({
            get: (setting: string) => [
                "[test]: brtvs99.public.test{pds}",
                "[test]: brtvs99.test{ds}",
                "[test]: brtvs99.fail{fail}",
                "[test]: brtvs99.test.search{session}",
            ]
        });

        getConfiguration.mockReturnValueOnce({
            get: (setting: string) => [
                "",
            ]
        });
        existsSync.mockReturnValueOnce(true);

        await extension.activate(mock);

        expect(existsSync.mock.calls.length).toBe(1);
        expect(readdirSync.mock.calls.length).toBe(0);

        existsSync.mockReset();
        readdirSync.mockReset();
        existsSync.mockReturnValueOnce(true);
        existsSync.mockReturnValueOnce(true);
        readdirSync.mockReturnValueOnce(["firstFile", "secondFile"]);
        getConfiguration.mockReturnValueOnce({
            get: () => {
                return [""];
            }
        });
        unlinkSync.mockImplementationOnce(() => {
            return;
        });
        unlinkSync.mockImplementationOnce(() => {
            return;
        });
        unlinkSync.mockImplementationOnce(() => {
            throw (Error("testError"));
        });

        await extension.activate(mock);
    });

    it("should not change the existing context menus", async () => {
        const packageJsonContent = require("../package.json");
        expect(packageJsonContent.contributes.menus["view/item/context"]).toMatchSnapshot();
    });

    it("Testing that createMember correctly executes", async () => {
        const parent = new ZoweNode("parent", vscode.TreeItemCollapsibleState.Collapsed, sessNode, null);

        showInputBox.mockResolvedValue("testMember");

        await extension.createMember(parent, testTree);

        expect(showInputBox.mock.calls.length).toBe(1);
        expect(showInputBox.mock.calls[0][0]).toEqual({placeHolder: "Name of Member"});
        expect(bufferToDataSet.mock.calls.length).toBe(1);
        expect(bufferToDataSet.mock.calls[0][0]).toBe(session);
        expect(bufferToDataSet.mock.calls[0][1]).toEqual(Buffer.from(""));
        expect(bufferToDataSet.mock.calls[0][2]).toBe(parent.mLabel + "(testMember)");

        bufferToDataSet.mockRejectedValueOnce(Error("test"));
        showErrorMessage.mockReset();
        try {
            await extension.createMember(parent, testTree);
            // tslint:disable-next-line:no-empty
        } catch (err) {
        }

        expect(showErrorMessage.mock.calls.length).toBe(1);
        expect(showErrorMessage.mock.calls[0][0]).toBe("Unable to create member: test");

        bufferToDataSet.mockReset();


        showInputBox.mockResolvedValue("");

        await extension.createMember(parent, testTree);

        expect(bufferToDataSet.mock.calls.length).toBe(0);

        parent.contextValue = "pdsf";
        await extension.createMember(parent, testTree);
    });

    it("Testing that refreshPS correctly executes with and without error", async () => {
        const node = new ZoweNode("node", vscode.TreeItemCollapsibleState.None, sessNode, null);
        const parent = new ZoweNode("parent", vscode.TreeItemCollapsibleState.Collapsed, sessNode, null);
        const child = new ZoweNode("child", vscode.TreeItemCollapsibleState.None, parent, null);

        showErrorMessage.mockReset();
        openTextDocument.mockReset();
        openTextDocument.mockResolvedValueOnce({isDirty: true});
        dataSet.mockReset();
        showTextDocument.mockReset();

        await extension.refreshPS(node);

        expect(dataSet.mock.calls.length).toBe(1);
        expect(dataSet.mock.calls[0][0]).toBe(node.getSession());
        expect(dataSet.mock.calls[0][1]).toBe(node.mLabel);
        expect(dataSet.mock.calls[0][2]).toEqual({
            file: path.join(extension.DS_DIR,
                node.getSessionNode().mLabel, node.mLabel )
        });
        expect(openTextDocument.mock.calls.length).toBe(1);
        expect(openTextDocument.mock.calls[0][0]).toBe(path.join(extension.DS_DIR,
            node.getSessionNode().mLabel, node.mLabel  ));
        expect(showTextDocument.mock.calls.length).toBe(2);
        expect(executeCommand.mock.calls.length).toBe(1);


        showInformationMessage.mockReset();
        openTextDocument.mockResolvedValueOnce({isDirty: false});
        executeCommand.mockReset();

        await extension.refreshPS(node);

        expect(executeCommand.mock.calls.length).toBe(0);

        dataSet.mockRejectedValueOnce(Error("not found"));
        showInformationMessage.mockReset();

        await extension.refreshPS(node);

        expect(showInformationMessage.mock.calls.length).toBe(1);
        expect(showInformationMessage.mock.calls[0][0]).toBe("Unable to find file: " + node.mLabel + " was probably deleted.");

        showErrorMessage.mockReset();
        dataSet.mockReset();
        dataSet.mockRejectedValueOnce(Error(""));

        await extension.refreshPS(child);

        expect(dataSet.mock.calls[0][1]).toBe(child.mParent.mLabel + "(" + child.mLabel + ")");
        expect(showErrorMessage.mock.calls.length).toBe(1);
        expect(showErrorMessage.mock.calls[0][0]).toEqual(Error(""));

        showErrorMessage.mockReset();
        openTextDocument.mockReset();
        openTextDocument.mockResolvedValueOnce({isDirty: true});
        openTextDocument.mockResolvedValueOnce({isDirty: true});
        dataSet.mockReset();
        showTextDocument.mockReset();

        node.contextValue = "dsf";
        await extension.refreshPS(node);
        expect(openTextDocument.mock.calls.length).toBe(1);
        expect(dataSet.mock.calls.length).toBe(1);

        dataSet.mockReset();
        openTextDocument.mockReset();

        parent.contextValue = "pdsf";
        await extension.refreshPS(child);
        expect(openTextDocument.mock.calls.length).toBe(1);
        expect(dataSet.mock.calls.length).toBe(1);

        dataSet.mockReset();
        openTextDocument.mockReset();

        parent.contextValue = "favorite";
        await extension.refreshPS(child);
        expect(openTextDocument.mock.calls.length).toBe(1);
        expect(dataSet.mock.calls.length).toBe(1);

        showErrorMessage.mockReset();
        dataSet.mockReset();
        openTextDocument.mockReset();
        parent.contextValue = "turnip";
        await extension.safeSave(child);
        expect(openTextDocument.mock.calls.length).toBe(0);
        expect(dataSet.mock.calls.length).toBe(0);
        expect(showErrorMessage.mock.calls.length).toBe(1);
        expect(showErrorMessage.mock.calls[0][0]).toEqual("safeSave() called from invalid node.");

    });

    it("Testing that addSession is executed successfully", async () => {
        showQuickPick.mockReset();

        (profileLoader.loadAllProfiles as any).mockReset();
        (profileLoader.loadAllProfiles as any).mockReturnValueOnce([{name: "firstName"}, {name: "secondName"}]);
        await extension.addSession(testTree);

        // expect(showQuickPick.mock.calls.length).toBe(1);
        expect(showQuickPick.mock.calls[0][0]).toEqual(["firstName", "secondName"]);
        // tslint:disable-next-line
        expect(showQuickPick.mock.calls[0][1]).toEqual({
            canPickMany: false,
            ignoreFocusOut: true,
            placeHolder: "Select a Profile to Add to the Data Set Explorer"
        });

        showInformationMessage.mockReset();
        (profileLoader.loadAllProfiles as any).mockReset();
        (profileLoader.loadAllProfiles as any).mockReturnValueOnce([]);

        await extension.addSession(testTree);

        expect(showInformationMessage.mock.calls.length).toBe(1);
        expect(showInformationMessage.mock.calls[0][0]).toEqual("No profiles detected");

        showInformationMessage.mockReset();
        (profileLoader.loadAllProfiles as any).mockReset();
        (profileLoader.loadAllProfiles as any).mockReturnValueOnce([]);
        await extension.addSession(testTree);

        expect(showInformationMessage.mock.calls.length).toBe(1);
        expect(showInformationMessage.mock.calls[0][0]).toEqual("No profiles detected");

        showErrorMessage.mockReset();
        (profileLoader.loadAllProfiles as any).mockImplementationOnce(() => {
            throw (Error("testError"));
        });

        try {
            await extension.addSession(testTree);
            // tslint:disable-next-line:no-empty
        } catch (err) {
        }

        expect(showErrorMessage.mock.calls.length).toBe(1);
        expect(showErrorMessage.mock.calls[0][0]).toEqual("Unable to load all profiles: testError");

    });

    it("Testing that addJobsSession is executed successfully", async () => {
        showQuickPick.mockReset();

        (profileLoader.loadAllProfiles as any).mockReset();
        (profileLoader.loadAllProfiles as any).mockReturnValueOnce([{ name: "firstName" }, { name: "secondName" }]);
        await extension.addJobsSession(testJobsTree);

        // expect(showQuickPick.mock.calls.length).toBe(1);
        expect(showQuickPick.mock.calls[0][0]).toEqual(["firstName", "secondName"]);
        // tslint:disable-next-line
        expect(showQuickPick.mock.calls[0][1]).toEqual({
            canPickMany: false,
            ignoreFocusOut: true,
            placeHolder: "Select a Profile to Add to the Jobs Explorer"
        });

        showInformationMessage.mockReset();
        (profileLoader.loadAllProfiles as any).mockReset();
        (profileLoader.loadAllProfiles as any).mockReturnValueOnce([]);

        await extension.addJobsSession(testJobsTree);

        expect(showInformationMessage.mock.calls.length).toBe(1);
        expect(showInformationMessage.mock.calls[0][0]).toEqual("No more profiles to add");

        showInformationMessage.mockReset();
        (profileLoader.loadAllProfiles as any).mockReset();
        (profileLoader.loadAllProfiles as any).mockReturnValueOnce([]);
        await extension.addJobsSession(testJobsTree);

        expect(showInformationMessage.mock.calls.length).toBe(1);
        expect(showInformationMessage.mock.calls[0][0]).toEqual("No more profiles to add");

        showErrorMessage.mockReset();
        (profileLoader.loadAllProfiles as any).mockImplementationOnce(() => {
            throw (Error("testError"));
        });

        try {
            await extension.addJobsSession(testJobsTree);
            // tslint:disable-next-line:no-empty
        } catch (err) {
        }

        expect(showErrorMessage.mock.calls.length).toBe(1);
        expect(showErrorMessage.mock.calls[0][0]).toEqual("Unable to load all profiles: testError");

    });

    it("Testing that createFile is executed successfully", async () => {
        showQuickPick.mockReset();
        getConfiguration.mockReset();
        showInputBox.mockReset();
        dataSetCreate.mockReset();

        getConfiguration.mockReturnValue("FakeConfig");
        showInputBox.mockReturnValueOnce("FakeName");


        showQuickPick.mockResolvedValueOnce("Data Set Binary");
        await extension.createFile(sessNode, testTree);
        showQuickPick.mockResolvedValueOnce("Data Set C");
        await extension.createFile(sessNode, testTree);
        showQuickPick.mockResolvedValueOnce("Data Set Classic");
        await extension.createFile(sessNode, testTree);
        showQuickPick.mockResolvedValueOnce("Data Set Partitioned");
        await extension.createFile(sessNode, testTree);
        showQuickPick.mockResolvedValueOnce("Data Set Sequential");
        await extension.createFile(sessNode, testTree);

        expect(showQuickPick.mock.calls.length).toBe(5);
        expect(getConfiguration.mock.calls.length).toBe(5);
        expect(getConfiguration.mock.calls[0][0]).toBe("Zowe-Default-Datasets-Binary");
        expect(getConfiguration.mock.calls[1][0]).toBe("Zowe-Default-Datasets-C");
        expect(getConfiguration.mock.calls[2][0]).toBe("Zowe-Default-Datasets-Classic");
        expect(getConfiguration.mock.calls[3][0]).toBe("Zowe-Default-Datasets-PDS");
        expect(getConfiguration.mock.calls[4][0]).toBe("Zowe-Default-Datasets-PS");
        expect(showInputBox.mock.calls.length).toBe(5);
        expect(dataSetCreate.mock.calls.length).toBe(5);
        expect(dataSetCreate.mock.calls[0][0]).toEqual(session);

        showQuickPick.mockReset();
        getConfiguration.mockReset();
        showInputBox.mockReset();
        dataSetCreate.mockReset();
        showInformationMessage.mockReset();
        showErrorMessage.mockReset();

        showQuickPick.mockResolvedValueOnce("Data Set Sequential");
        getConfiguration.mockReturnValue("FakeConfig");
        showInputBox.mockReturnValueOnce("FakeName");
        await extension.createFile(sessNode, testTree);

        showQuickPick.mockResolvedValueOnce("Data Set Sequential");
        getConfiguration.mockReturnValue("FakeConfig");
        showInputBox.mockReturnValueOnce("FakeName");
        dataSetCreate.mockRejectedValueOnce(Error("Generic Error"));
        try {
            await extension.createFile(sessNode, testTree);
        } catch (err) {
            // do nothing
        }

        expect(showErrorMessage.mock.calls.length).toBe(1);
        expect(showErrorMessage.mock.calls[0][0]).toBe("Generic Error");


        showQuickPick.mockReset();
        showErrorMessage.mockReset();

        showQuickPick.mockReturnValueOnce(undefined);
        try {
            await extension.createFile(sessNode, testTree);
            // tslint:disable-next-line:no-empty
        } catch (err) {
        }

        expect(showQuickPick.mock.calls.length).toBe(1);
        expect(showErrorMessage.mock.calls.length).toBe(0);
    });

    it("Testing that deleteDataset is executed successfully", async () => {
        existsSync.mockReset();
        unlinkSync.mockReset();
        showQuickPick.mockReset();

        let node = new ZoweNode("node", vscode.TreeItemCollapsibleState.None, sessNode, null);
        const parent = new ZoweNode("parent", vscode.TreeItemCollapsibleState.Collapsed, sessNode, null);
        let child = new ZoweNode("child", vscode.TreeItemCollapsibleState.None, parent, null);

        existsSync.mockReturnValueOnce(true);
        showQuickPick.mockResolvedValueOnce("Yes");
        await extension.deleteDataset(node, testTree);
        expect(delDataset.mock.calls.length).toBe(1);
        expect(delDataset.mock.calls[0][0]).toBe(session);
        expect(delDataset.mock.calls[0][1]).toBe(node.label);
        expect(existsSync.mock.calls.length).toBe(1);
        expect(existsSync.mock.calls[0][0]).toBe(path.join(extension.DS_DIR,
            node.getSessionNode().mLabel, node.mLabel ));
        expect(unlinkSync.mock.calls.length).toBe(1);
        expect(unlinkSync.mock.calls[0][0]).toBe(path.join(extension.DS_DIR,
            node.getSessionNode().mLabel, node.mLabel  ));

        unlinkSync.mockReset();
        delDataset.mockReset();
        existsSync.mockReturnValueOnce(false);
        showQuickPick.mockResolvedValueOnce("Yes");
        await extension.deleteDataset(child, testTree);

        expect(unlinkSync.mock.calls.length).toBe(0);
        expect(delDataset.mock.calls[0][1]).toBe(child.mParent.mLabel + "(" + child.label + ")");

        delDataset.mockReset();
        delDataset.mockRejectedValueOnce(Error("not found"));
        showQuickPick.mockResolvedValueOnce("Yes");

        await extension.deleteDataset(node, testTree);

        expect(showInformationMessage.mock.calls.length).toBe(1);
        expect(showInformationMessage.mock.calls[0][0]).toBe("Unable to find file: " + node.mLabel + " was probably already deleted.");

        delDataset.mockReset();
        showErrorMessage.mockReset();
        delDataset.mockRejectedValueOnce(Error(""));
        showQuickPick.mockResolvedValueOnce("Yes");

        await extension.deleteDataset(child, testTree);

        expect(showErrorMessage.mock.calls.length).toBe(1);
        expect(showErrorMessage.mock.calls[0][0]).toEqual(Error(""));

        showQuickPick.mockResolvedValueOnce("No");

        await extension.deleteDataset(child, testTree);

        existsSync.mockReturnValueOnce(true);
        node = new ZoweNode("node[sestest]", vscode.TreeItemCollapsibleState.None, sessNode, null);
        node.contextValue = "dsf";
        await extension.deleteDataset(node, testTree);

        existsSync.mockReturnValueOnce(true);
        node.contextValue = "pdsf";
        child = new ZoweNode("child", vscode.TreeItemCollapsibleState.None, node, null);
        await extension.deleteDataset(child, testTree);
    });

    it("Testing that enterPattern is executed successfully", async () => {
        showInformationMessage.mockReset();
        showInputBox.mockReset();

        const node = new ZoweNode("node", vscode.TreeItemCollapsibleState.None, sessNode, null);
        node.pattern = "TEST";
        node.contextValue = "session";

        showInputBox.mockReturnValueOnce("test");
        await extension.enterPattern(node, testTree);

        expect(showInputBox.mock.calls.length).toBe(1);
        expect(showInputBox.mock.calls[0][0]).toEqual({
            prompt: "Search data sets by entering patterns: use a comma to separate multiple patterns",
            value: node.pattern
        });
        expect(showInformationMessage.mock.calls.length).toBe(0);

        showInputBox.mockReturnValueOnce("");
        showInputBox.mockReset();
        showInformationMessage.mockReset();
        await extension.enterPattern(node, testTree);

        expect(showInformationMessage.mock.calls.length).toBe(1);
        expect(showInformationMessage.mock.calls[0][0]).toBe("You must enter a pattern.");
    });

    it("Testing that saveFile is executed successfully", async () => {
        const testDoc: vscode.TextDocument = {
            fileName: path.join(extension.DS_DIR, "/testFile[sestest]"),
            uri: null,
            isUntitled: null,
            languageId: null,
            version: null,
            isDirty: null,
            isClosed: null,
            save: null,
            eol: null,
            lineCount: null,
            lineAt: null,
            offsetAt: null,
            positionAt: null,
            getText: null,
            getWordRangeAtPosition: null,
            validateRange: null,
            validatePosition: null
        };

        const testResponse = {
            success: true,
            commandResponse: "",
            apiResponse: {
                items: []
            }
        };
        testTree.getChildren.mockReturnValueOnce([new ZoweNode("node", vscode.TreeItemCollapsibleState.None, sessNode, null), sessNode]);
        dataSetList.mockReset();
        showErrorMessage.mockReset();

        dataSetList.mockResolvedValueOnce(testResponse);

        await extension.saveFile(testDoc, testTree);

        expect(dataSetList.mock.calls.length).toBe(1);
        expect(dataSetList.mock.calls[0][0]).toEqual(session);
        expect(dataSetList.mock.calls[0][1]).toBe("testFile");
        expect(showErrorMessage.mock.calls.length).toBe(1);
        expect(showErrorMessage.mock.calls[0][0]).toBe("Data set failed to save. Data set may have been deleted on mainframe.");

        testResponse.apiResponse.items = ["Item1"];
        dataSetList.mockReset();
        pathToDataSet.mockReset();
        showErrorMessage.mockReset();

        testTree.getChildren.mockReturnValueOnce([sessNode]);
        dataSetList.mockResolvedValueOnce(testResponse);
        testResponse.success = true;
        pathToDataSet.mockResolvedValueOnce(testResponse);

        await extension.saveFile(testDoc, testTree);

        testTree.getChildren.mockReturnValueOnce([sessNode]);
        dataSetList.mockResolvedValueOnce(testResponse);
        testResponse.success = false;
        testResponse.commandResponse = "Save failed";
        pathToDataSet.mockResolvedValueOnce(testResponse);

        await extension.saveFile(testDoc, testTree);

        testTree.getChildren.mockReturnValueOnce([sessNode]);
        dataSetList.mockResolvedValueOnce(testResponse);
        pathToDataSet.mockRejectedValueOnce(Error("Test Error"));

        await extension.saveFile(testDoc, testTree);

        expect(dataSetList.mock.calls.length).toBe(3);
        expect(dataSetList.mock.calls[0][0]).toEqual(session);
        expect(dataSetList.mock.calls[0][1]).toBe("testFile");
        // expect(pathToDataSet.mock.calls.length).toBe(3);
        // expect(pathToDataSet.mock.calls[0][0]).toEqual(session);
        // expect(pathToDataSet.mock.calls[0][1]).toBe(testDoc.fileName);
        // expect(pathToDataSet.mock.calls[0][2]).toBe("testFile");
        // expect(showErrorMessage.mock.calls.length).toBe(3);
        // expect(showErrorMessage.mock.calls[0][0]).toBe("Save failed");
        // expect(showErrorMessage.mock.calls[1][0]).toBe("Test Error");

        const testDoc2: vscode.TextDocument = {
            fileName: path.normalize("testFile[sestest]"),
            uri: null,
            isUntitled: null,
            languageId: null,
            version: null,
            isDirty: null,
            isClosed: null,
            save: null,
            eol: null,
            lineCount: null,
            lineAt: null,
            offsetAt: null,
            positionAt: null,
            getText: null,
            getWordRangeAtPosition: null,
            validateRange: null,
            validatePosition: null
        };

        testTree.getChildren.mockReturnValueOnce([sessNode]);
        dataSetList.mockReset();

        await extension.saveFile(testDoc2, testTree);

        expect(dataSetList.mock.calls.length).toBe(0);

        const testDoc3: vscode.TextDocument = {
            fileName: path.join(extension.DS_DIR, "/testFile(mem)[sestest]"),
            uri: null,
            isUntitled: null,
            languageId: null,
            version: null,
            isDirty: null,
            isClosed: null,
            save: null,
            eol: null,
            lineCount: null,
            lineAt: null,
            offsetAt: null,
            positionAt: null,
            getText: null,
            getWordRangeAtPosition: null,
            validateRange: null,
            validatePosition: null
        };

        dataSetList.mockReset();
//        pathToDataSet.mockReset();
        showErrorMessage.mockReset();

        testTree.getChildren.mockReturnValueOnce([sessNode]);
        dataSetList.mockResolvedValueOnce(testResponse);
        testResponse.success = true;
//        pathToDataSet.mockResolvedValueOnce(testResponse);

        await extension.saveFile(testDoc3, testTree);

        // expect(pathToDataSet.mock.calls.length).toBe(1);
        // expect(pathToDataSet.mock.calls[0][0]).toEqual(session);
        // expect(pathToDataSet.mock.calls[0][1]).toBe(testDoc3.fileName);
        // expect(pathToDataSet.mock.calls[0][2]).toBe("testFile(mem)");

        testTree.getChildren.mockReturnValueOnce([new ZoweNode("node", vscode.TreeItemCollapsibleState.None, sessNode, null), sessNode]);
        dataSetList.mockReset();
        showErrorMessage.mockReset();

        dataSetList.mockImplementationOnce(() => {
            throw Error("Test Error");
        });

        await extension.saveFile(testDoc, testTree);

        expect(showErrorMessage.mock.calls.length).toBe(2);

    });

    it("Testing that refreshAll is executed successfully", async () => {
        extension.refreshAll(testTree);
    });

    it("Testing that openPS is executed successfully", async () => {
        dataSet.mockReset();
        openTextDocument.mockReset();
        showTextDocument.mockReset();
        showErrorMessage.mockReset();
        existsSync.mockReset();

        const node = new ZoweNode("node", vscode.TreeItemCollapsibleState.None, sessNode, null);
        const parent = new ZoweNode("parent", vscode.TreeItemCollapsibleState.Collapsed, sessNode, null);
        const child = new ZoweNode("child", vscode.TreeItemCollapsibleState.None, parent, null);

        existsSync.mockReturnValue(null);
        openTextDocument.mockResolvedValueOnce("test doc");

        await extension.openPS(node);

        expect(existsSync.mock.calls.length).toBe(1);
        expect(existsSync.mock.calls[0][0]).toBe(path.join(extension.DS_DIR,
            node.getSessionNode().mLabel, node.mLabel ));
        expect(dataSet.mock.calls.length).toBe(1);
        expect(dataSet.mock.calls[0][0]).toBe(session);
        expect(dataSet.mock.calls[0][1]).toBe(node.mLabel);
        expect(dataSet.mock.calls[0][2]).toEqual({file: extension.getDocumentFilePath(node.mLabel, node)});
        expect(openTextDocument.mock.calls.length).toBe(1);
        expect(openTextDocument.mock.calls[0][0]).toBe(extension.getDocumentFilePath(node.mLabel, node));
        expect(showTextDocument.mock.calls.length).toBe(1);
        expect(showTextDocument.mock.calls[0][0]).toBe("test doc");

        openTextDocument.mockResolvedValueOnce("test doc");
        const node2 = new ZoweNode("node[sestest]", vscode.TreeItemCollapsibleState.None, sessNode, null);

        await extension.openPS(node2);

        dataSet.mockReset();
        openTextDocument.mockReset();
        showTextDocument.mockReset();
        existsSync.mockReset();

        existsSync.mockReturnValue("exists");
        showTextDocument.mockRejectedValueOnce(Error("testError"));

        try {
            await extension.openPS(child);
        } catch (err) {
            // do nothing
        }

        expect(dataSet.mock.calls.length).toBe(0);
        expect(openTextDocument.mock.calls.length).toBe(1);
        expect(openTextDocument.mock.calls[0][0]).toBe(extension.getDocumentFilePath(parent.mLabel + "(" + child.mLabel + ")", node));
        expect(showTextDocument.mock.calls.length).toBe(1);
        expect(showErrorMessage.mock.calls.length).toBe(1);
        expect(showErrorMessage.mock.calls[0][0]).toBe("testError");

        const child2 = new ZoweNode("child", vscode.TreeItemCollapsibleState.None, node2, null);
        try {
            await extension.openPS(child2);
        } catch (err) {
            // do nothing
        }

        openTextDocument.mockReset();
        showTextDocument.mockReset();
        parent.contextValue = "pdsf";
        await extension.openPS(child);
        expect(openTextDocument.mock.calls.length).toBe(1);
        expect(showTextDocument.mock.calls.length).toBe(1);

        showTextDocument.mockReset();
        openTextDocument.mockReset();

        parent.contextValue = "favorite";
        await extension.openPS(child);
        expect(openTextDocument.mock.calls.length).toBe(1);
        expect(showTextDocument.mock.calls.length).toBe(1);

        showErrorMessage.mockReset();
    });

    it("Testing that safeSave is executed successfully", async () => {
        dataSet.mockReset();
        openTextDocument.mockReset();
        showTextDocument.mockReset();
        showInformationMessage.mockReset();

        const node = new ZoweNode("node", vscode.TreeItemCollapsibleState.None, sessNode, null);
        const parent = new ZoweNode("parent", vscode.TreeItemCollapsibleState.Collapsed, sessNode, null);
        const child = new ZoweNode("child", vscode.TreeItemCollapsibleState.None, parent, null);

        openTextDocument.mockResolvedValueOnce("test");

        await extension.safeSave(node);

        expect(dataSet.mock.calls.length).toBe(1);
        expect(dataSet.mock.calls[0][0]).toBe(session);
        expect(dataSet.mock.calls[0][1]).toBe(node.mLabel);
        expect(dataSet.mock.calls[0][2]).toEqual({file: extension.getDocumentFilePath(node.mLabel, node)});
        expect(openTextDocument.mock.calls.length).toBe(1);
        expect(openTextDocument.mock.calls[0][0]).toBe(path.join(extension.DS_DIR,
            node.getSessionNode().mLabel, node.mLabel ));
        expect(showTextDocument.mock.calls.length).toBe(1);
        expect(showTextDocument.mock.calls[0][0]).toBe("test");
        expect(save.mock.calls.length).toBe(1);

        dataSet.mockReset();
        dataSet.mockRejectedValueOnce(Error("not found"));

        await extension.safeSave(node);

        expect(showInformationMessage.mock.calls.length).toBe(1);
        expect(showInformationMessage.mock.calls[0][0]).toBe("Unable to find file: " + node.mLabel + " was probably deleted.");

        dataSet.mockReset();
        showErrorMessage.mockReset();
        dataSet.mockRejectedValueOnce(Error(""));

        await extension.safeSave(child);

        expect(showErrorMessage.mock.calls.length).toBe(1);
        expect(showErrorMessage.mock.calls[0][0]).toEqual("");

        openTextDocument.mockResolvedValueOnce("test");
        openTextDocument.mockResolvedValueOnce("test");

        dataSet.mockReset();
        openTextDocument.mockReset();
        node.contextValue = "dsf";
        await extension.safeSave(node);
        expect(openTextDocument.mock.calls.length).toBe(1);
        expect(dataSet.mock.calls.length).toBe(1);

        dataSet.mockReset();
        openTextDocument.mockReset();
        parent.contextValue = "pdsf";
        await extension.safeSave(child);
        expect(openTextDocument.mock.calls.length).toBe(1);
        expect(dataSet.mock.calls.length).toBe(1);

        dataSet.mockReset();
        openTextDocument.mockReset();
        parent.contextValue = "favorite";
        await extension.safeSave(child);
        expect(openTextDocument.mock.calls.length).toBe(1);
        expect(dataSet.mock.calls.length).toBe(1);

        showErrorMessage.mockReset();
        dataSet.mockReset();
        openTextDocument.mockReset();
        parent.contextValue = "turnip";
        await extension.safeSave(child);
        expect(openTextDocument.mock.calls.length).toBe(0);
        expect(dataSet.mock.calls.length).toBe(0);
        expect(showErrorMessage.mock.calls.length).toBe(1);
        expect(showErrorMessage.mock.calls[0][0]).toEqual("safeSave() called from invalid node.");
    });

    it("Testing that safeSaveUSS is executed successfully", async () => {
        ussFile.mockReset();
        openTextDocument.mockReset();
        showTextDocument.mockReset();
        showInformationMessage.mockReset();
        save.mockReset();

        const node = new ZoweUSSNode("node", vscode.TreeItemCollapsibleState.None, ussNode, null, null);
        const parent = new ZoweUSSNode("parent", vscode.TreeItemCollapsibleState.Collapsed, ussNode, null, null);
        const child = new ZoweUSSNode("child", vscode.TreeItemCollapsibleState.None, parent, null, null);

        openTextDocument.mockResolvedValueOnce("test");

        await extension.safeSaveUSS(node);

        expect(ussFile.mock.calls.length).toBe(1);
        expect(ussFile.mock.calls[0][0]).toBe(node.getSession());
        expect(ussFile.mock.calls[0][1]).toBe(node.fullPath);
        expect(ussFile.mock.calls[0][2]).toEqual({file: extension.getUSSDocumentFilePath(node)});
        expect(openTextDocument.mock.calls.length).toBe(1);
        expect(openTextDocument.mock.calls[0][0]).toBe(path.join(extension.getUSSDocumentFilePath(node)));
        expect(showTextDocument.mock.calls.length).toBe(1);
        expect(showTextDocument.mock.calls[0][0]).toBe("test");
        expect(save.mock.calls.length).toBe(1);

        ussFile.mockReset();
        ussFile.mockRejectedValueOnce(Error("not found"));

        await extension.safeSaveUSS(node);

        expect(showInformationMessage.mock.calls.length).toBe(1);
        expect(showInformationMessage.mock.calls[0][0]).toBe("Unable to find file: " + node.fullPath + " was probably deleted.");

        ussFile.mockReset();
        showErrorMessage.mockReset();
        ussFile.mockRejectedValueOnce(Error(""));

        await extension.safeSaveUSS(child);

        expect(showErrorMessage.mock.calls.length).toBe(1);
        expect(showErrorMessage.mock.calls[0][0]).toEqual("");
    });

    it("Testing that refreshUSS correctly executes with and without error", async () => {
        const node = new ZoweUSSNode("node", vscode.TreeItemCollapsibleState.None, ussNode, null, null);
        const parent = new ZoweUSSNode("parent", vscode.TreeItemCollapsibleState.Collapsed, ussNode, null, null);
        const child = new ZoweUSSNode("child", vscode.TreeItemCollapsibleState.None, parent, null, null);

        showErrorMessage.mockReset();
        openTextDocument.mockReset();
        openTextDocument.mockResolvedValueOnce({isDirty: true});
        ussFile.mockReset();
        showTextDocument.mockReset();
        executeCommand.mockReset();

        await extension.refreshUSS(node);

        expect(ussFile.mock.calls.length).toBe(1);
        expect(ussFile.mock.calls[0][0]).toBe(node.getSession());
        expect(ussFile.mock.calls[0][1]).toBe(node.fullPath);
        expect(ussFile.mock.calls[0][2]).toEqual({
            file: extension.getUSSDocumentFilePath(node)
        });
        expect(openTextDocument.mock.calls.length).toBe(1);
        expect(openTextDocument.mock.calls[0][0]).toBe(path.join(extension.getUSSDocumentFilePath(node)));
        expect(showTextDocument.mock.calls.length).toBe(2);
        expect(executeCommand.mock.calls.length).toBe(1);


        showInformationMessage.mockReset();
        openTextDocument.mockResolvedValueOnce({isDirty: false});
        executeCommand.mockReset();

        await extension.refreshUSS(node);

        expect(executeCommand.mock.calls.length).toBe(0);

        ussFile.mockRejectedValueOnce(Error("not found"));
        showInformationMessage.mockReset();

        await extension.refreshUSS(node);

        expect(showInformationMessage.mock.calls.length).toBe(1);
        expect(showInformationMessage.mock.calls[0][0]).toBe("Unable to find file: " + node.mLabel + " was probably deleted.");

        showErrorMessage.mockReset();
        ussFile.mockReset();
        ussFile.mockRejectedValueOnce(Error(""));

        await extension.refreshUSS(child);

        expect(ussFile.mock.calls[0][1]).toBe(child.fullPath);
        expect(showErrorMessage.mock.calls.length).toBe(1);
        expect(showErrorMessage.mock.calls[0][0]).toEqual(Error(""));

        showErrorMessage.mockReset();
        openTextDocument.mockReset();
        openTextDocument.mockResolvedValueOnce({isDirty: true});
        openTextDocument.mockResolvedValueOnce({isDirty: true});
        ussFile.mockReset();
        showTextDocument.mockReset();

        node.contextValue = "file";
        await extension.refreshUSS(node);

        node.contextValue = "directory";
        await extension.refreshUSS(child);

        ussFile.mockReset();
        openTextDocument.mockReset();
        showTextDocument.mockReset();
        existsSync.mockReset();
        showErrorMessage.mockReset();

        const badparent = new ZoweUSSNode("parent", vscode.TreeItemCollapsibleState.Collapsed, ussNode, null, null);
        badparent.contextValue = "turnip";
        const brat = new ZoweUSSNode("brat", vscode.TreeItemCollapsibleState.None, badparent, null, null);
        try {
            await extension.refreshUSS(brat);
// tslint:disable-next-line: no-empty
        } catch (err) {
        }
        expect(ussFile.mock.calls.length).toBe(0);
        expect(showErrorMessage.mock.calls.length).toBe(1);
        expect(showErrorMessage.mock.calls[0][0]).toBe("refreshUSS() called from invalid node.");
    });

    it("Testing that addSession is executed correctly for a USS explorer", async () => {
        showQuickPick.mockReset();
        (profileLoader.loadAllProfiles as any).mockReset();

        (profileLoader.loadAllProfiles as any).mockReturnValueOnce([{name: "firstName"}, {name: "secondName"}]);

        await extension.addUSSSession(testTree);

        expect((profileLoader.loadAllProfiles as any).mock.calls.length).toBe(1);
        expect(showQuickPick.mock.calls.length).toBe(1);
        expect(showQuickPick.mock.calls[0][0]).toEqual(["firstName","secondName"]);
        expect(showQuickPick.mock.calls[0][1]).toEqual({
            canPickMany: false,
            ignoreFocusOut: true,
            placeHolder: "Select a Profile to Add to the USS Explorer"
        });

        showInformationMessage.mockReset();
        (profileLoader.loadAllProfiles as any).mockReset();
        (profileLoader.loadAllProfiles as any).mockReturnValueOnce([]);

        await extension.addSession(testTree);

        expect((profileLoader.loadAllProfiles as any).mock.calls.length).toBe(1);
        expect(showInformationMessage.mock.calls.length).toBe(1);
        expect(showInformationMessage.mock.calls[0][0]).toEqual("No profiles detected");

        showInformationMessage.mockReset();
        (profileLoader.loadAllProfiles as any).mockReset();
        (profileLoader.loadAllProfiles as any).mockReturnValueOnce([{name: "sestest"}]);

        await extension.addSession(testTree);

        expect((profileLoader.loadAllProfiles as any).mock.calls.length).toBe(1);
        expect(showInformationMessage.mock.calls.length).toBe(1);
        expect(showInformationMessage.mock.calls[0][0]).toEqual("No more profiles to add");

        showErrorMessage.mockReset();
        (profileLoader.loadAllProfiles as any).mockImplementationOnce(() => {
            throw (Error("testError"));
        });

        try {
            await extension.addSession(testTree);
            // tslint:disable-next-line:no-empty
        } catch (err) {
        }

        expect(showErrorMessage.mock.calls.length).toBe(1);
        expect(showErrorMessage.mock.calls[0][0]).toEqual("Unable to load all profiles: testError");

    });

    it("Testing that enterPattern is executed successfully", async () => {
        showInformationMessage.mockReset();
        showInputBox.mockReset();

        const node = new ZoweUSSNode("node", vscode.TreeItemCollapsibleState.None, ussNode, null, null);
        node.fullPath = "/u/test";
        node.contextValue = "uss_session";

        showInputBox.mockReturnValueOnce("/u/test");
        await extension.enterUSSPattern(node, testTree);

        expect(showInputBox.mock.calls.length).toBe(1);
        expect(showInputBox.mock.calls[0][0]).toEqual({
            prompt: "Search Unix System Services (USS) by entering a path name starting with a /",
            value: node.fullPath
        });
        expect(showInformationMessage.mock.calls.length).toBe(0);

        showInputBox.mockReturnValueOnce("");
        showInputBox.mockReset();
        showInformationMessage.mockReset();
        await extension.enterUSSPattern(node, testTree);

        expect(showInformationMessage.mock.calls.length).toBe(1);
        expect(showInformationMessage.mock.calls[0][0]).toBe("You must enter a path.");
    });

    it("Testing that refreshAllUSS is executed successfully", async () => {
        const spy = jest.fn(testTree.refresh);
        ussNodeActions.refreshAllUSS(testTree);
        expect(testTree.refresh).toHaveBeenCalled();
    });

    it("Testing that open is executed successfully", async () => {
        ussFile.mockReset();
        openTextDocument.mockReset();
        showTextDocument.mockReset();
        showErrorMessage.mockReset();
        existsSync.mockReset();

        const node = new ZoweUSSNode("node", vscode.TreeItemCollapsibleState.None, ussNode, null, "/");
        const parent = new ZoweUSSNode("parent", vscode.TreeItemCollapsibleState.Collapsed, ussNode, null, "/");
        const child = new ZoweUSSNode("child", vscode.TreeItemCollapsibleState.None, parent, null, "/parent");

        isFileTagBinOrAscii.mockReturnValue(false);
        existsSync.mockReturnValue(null);
        openTextDocument.mockResolvedValueOnce("test.doc");

        await extension.openUSS(node);

        expect(existsSync.mock.calls.length).toBe(1);
        expect(existsSync.mock.calls[0][0]).toBe(path.join(extension.USS_DIR, "/" + node.getSessionNode().mProfileName + "/", node.fullPath));
        expect(isFileTagBinOrAscii.mock.calls.length).toBe(1);
        expect(isFileTagBinOrAscii.mock.calls[0][0]).toBe(session);
        expect(isFileTagBinOrAscii.mock.calls[0][1]).toBe(node.fullPath);
        expect(ussFile.mock.calls.length).toBe(1);
        expect(ussFile.mock.calls[0][0]).toBe(session);
        expect(ussFile.mock.calls[0][1]).toBe(node.fullPath);
        expect(ussFile.mock.calls[0][2]).toEqual({file: extension.getUSSDocumentFilePath(node), binary: false});
        expect(openTextDocument.mock.calls.length).toBe(1);
        expect(openTextDocument.mock.calls[0][0]).toBe(extension.getUSSDocumentFilePath(node));
        expect(showTextDocument.mock.calls.length).toBe(1);
        expect(showTextDocument.mock.calls[0][0]).toBe("test.doc");

        openTextDocument.mockResolvedValueOnce("test.doc");
        const node2 = new ZoweUSSNode("usstest", vscode.TreeItemCollapsibleState.None, ussNode, null, null);

        await extension.openUSS(node2);

        ussFile.mockReset();
        openTextDocument.mockReset();
        showTextDocument.mockReset();
        existsSync.mockReset();

        existsSync.mockReturnValue("exists");
        showTextDocument.mockRejectedValueOnce(Error("testError"));

        try {
            await extension.openUSS(child);
        } catch (err) {
            // do nothing
        }

        expect(ussFile.mock.calls.length).toBe(0);
        expect(openTextDocument.mock.calls.length).toBe(1);
        expect(openTextDocument.mock.calls[0][0]).toBe(extension.getUSSDocumentFilePath(child));
        expect(showTextDocument.mock.calls.length).toBe(1);
        expect(showErrorMessage.mock.calls.length).toBe(1);
        expect(showErrorMessage.mock.calls[0][0]).toBe("testError");

        const child2 = new ZoweUSSNode("child", vscode.TreeItemCollapsibleState.None, node2, null, null);
        try {
            await extension.openUSS(child2);
        } catch (err) {
            // do nothing
        }

        ussFile.mockReset();
        openTextDocument.mockReset();
        showTextDocument.mockReset();
        existsSync.mockReset();
        showErrorMessage.mockReset();

        const badparent = new ZoweUSSNode("parent", vscode.TreeItemCollapsibleState.Collapsed, ussNode, null, null);
        badparent.contextValue = "turnip";
        const brat = new ZoweUSSNode("brat", vscode.TreeItemCollapsibleState.None, badparent, null, null);
        try {
            await extension.openUSS(brat);
// tslint:disable-next-line: no-empty
        } catch (err) {
        }
        expect(ussFile.mock.calls.length).toBe(0);
        expect(showErrorMessage.mock.calls.length).toBe(2);
        expect(showErrorMessage.mock.calls[0][0]).toBe("open() called from invalid node.");
        expect(showErrorMessage.mock.calls[1][0]).toBe("open() called from invalid node.");
    });

    it("Tests that openUSS executes successfully with favorited files", async () => {
        ussFile.mockReset();
        openTextDocument.mockReset();
        showTextDocument.mockReset();

        openTextDocument.mockResolvedValueOnce("test.doc");

        // Set up mock favorite session
        const favoriteSession = new ZoweUSSNode("Favorites", vscode.TreeItemCollapsibleState.Collapsed, null, session, null);
        favoriteSession.contextValue = "favorite";

        // Set up favorited nodes (directly under Favorites)
        const favoriteFile = new ZoweUSSNode("favFile", vscode.TreeItemCollapsibleState.None, favoriteSession, null, "/");
        favoriteFile.contextValue = "textfilef";
        const favoriteParent = new ZoweUSSNode("favParent", vscode.TreeItemCollapsibleState.Collapsed, favoriteSession, null, "/");
        favoriteParent.contextValue = "directoryf";
        // Set up child of favoriteDir - make sure we can open the child of a favorited directory
        const child = new ZoweUSSNode("favChild", vscode.TreeItemCollapsibleState.Collapsed, favoriteParent, null, "/favDir");
        child.contextValue = "textfile";

        // For each node, make sure that code below the log.debug statement is execute
        await extension.openUSS(favoriteFile);
        expect(showTextDocument.mock.calls.length).toBe(1);
        showTextDocument.mockReset();

        await extension.openUSS(child);
        expect(showTextDocument.mock.calls.length).toBe(1);
        showTextDocument.mockReset();
    });

    it("Testing that open is executed successfully when chtag says binary", async () => {
        ussFile.mockReset();
        openTextDocument.mockReset();
        showTextDocument.mockReset();
        showErrorMessage.mockReset();
        existsSync.mockReset();

        const node = new ZoweUSSNode("node", vscode.TreeItemCollapsibleState.None, ussNode, null, "/");
        const parent = new ZoweUSSNode("parent", vscode.TreeItemCollapsibleState.Collapsed, ussNode, null, "/");
        const child = new ZoweUSSNode("child", vscode.TreeItemCollapsibleState.None, parent, null, "/parent");

        isFileTagBinOrAscii.mockReturnValue(true);
        existsSync.mockReturnValue(null);
        openTextDocument.mockResolvedValueOnce("test.doc");

        await extension.openUSS(node);

        expect(existsSync.mock.calls.length).toBe(1);
        expect(existsSync.mock.calls[0][0]).toBe(path.join(extension.USS_DIR, "/" + node.getSessionNode().mProfileName + "/", node.fullPath));
        expect(ussFile.mock.calls.length).toBe(1);
        expect(ussFile.mock.calls[0][0]).toBe(session);
        expect(ussFile.mock.calls[0][1]).toBe(node.fullPath);
        expect(ussFile.mock.calls[0][2]).toEqual({file: extension.getUSSDocumentFilePath(node), binary: true});
        expect(openTextDocument.mock.calls.length).toBe(1);
        expect(openTextDocument.mock.calls[0][0]).toBe(extension.getUSSDocumentFilePath(node));
        expect(showTextDocument.mock.calls.length).toBe(1);
        expect(showTextDocument.mock.calls[0][0]).toBe("test.doc");
    });

    it("Testing that saveUSSFile is executed successfully", async () => {
        const testDoc: vscode.TextDocument = {
            fileName: path.join(extension.USS_DIR, ussNode.mLabel, "testFile"),
            uri: null,
            isUntitled: null,
            languageId: null,
            version: null,
            isDirty: null,
            isClosed: null,
            save: null,
            eol: null,
            lineCount: null,
            lineAt: null,
            offsetAt: null,
            positionAt: null,
            getText: null,
            getWordRangeAtPosition: null,
            validateRange: null,
            validatePosition: null
        };

        const testResponse = {
            success: true,
            commandResponse: "",
            apiResponse: {
                items: []
            }
        };
        testUSSTree.getChildren.mockReturnValueOnce([
            new ZoweUSSNode("testFile", vscode.TreeItemCollapsibleState.None, ussNode, null, "/"), sessNode]);

        testResponse.apiResponse.items = ["Item1"];
        fileToUSSFile.mockReset();
        showErrorMessage.mockReset();

        testResponse.success = true;
        fileToUSSFile.mockResolvedValueOnce(testResponse);
        withProgress.mockReturnValueOnce(testResponse);

        await extension.saveUSSFile(testDoc, testUSSTree);

        testResponse.success = false;
        testResponse.commandResponse = "Save failed";
        fileToUSSFile.mockResolvedValueOnce(testResponse);
        withProgress.mockReturnValueOnce(testResponse);

        await extension.saveUSSFile(testDoc, testUSSTree);

        fileToUSSFile.mockRejectedValueOnce(Error("Test Error"));
        showErrorMessage.mockReset();
        withProgress.mockRejectedValueOnce(Error("Test Error"));

        await extension.saveUSSFile(testDoc, testUSSTree);
        expect(showErrorMessage.mock.calls.length).toBe(1);
        expect(showErrorMessage.mock.calls[0][0]).toBe("Test Error");

        const testDoc2: vscode.TextDocument = {
            fileName: path.normalize("testFile[sestest]"),
            uri: null,
            isUntitled: null,
            languageId: null,
            version: null,
            isDirty: null,
            isClosed: null,
            save: null,
            eol: null,
            lineCount: null,
            lineAt: null,
            offsetAt: null,
            positionAt: null,
            getText: null,
            getWordRangeAtPosition: null,
            validateRange: null,
            validatePosition: null
        };

        testUSSTree.getChildren.mockReturnValueOnce([sessNode]);

        await extension.saveUSSFile(testDoc2, testUSSTree);

        const testDoc3: vscode.TextDocument = {
            fileName: path.join(extension.DS_DIR, "/testFile(mem)[sestest]"),
            uri: null,
            isUntitled: null,
            languageId: null,
            version: null,
            isDirty: null,
            isClosed: null,
            save: null,
            eol: null,
            lineCount: null,
            lineAt: null,
            offsetAt: null,
            positionAt: null,
            getText: null,
            getWordRangeAtPosition: null,
            validateRange: null,
            validatePosition: null
        };

        fileToUSSFile.mockReset();
        showErrorMessage.mockReset();

        testUSSTree.getChildren.mockReturnValueOnce([sessNode]);
        testResponse.success = true;
        fileToUSSFile.mockResolvedValueOnce(testResponse);

        await extension.saveUSSFile(testDoc3, testUSSTree);
    });

    it("tests that the prefix is set correctly on the job", async () => {
        showInformationMessage.mockReset();
        showInputBox.mockReset();

        const node = new Job("job", vscode.TreeItemCollapsibleState.None, null, session, null);

        showInputBox.mockReturnValueOnce("*");
        await extension.setPrefix(node, testJobsTree);

        expect(showInputBox.mock.calls.length).toBe(1);
        expect(showInputBox.mock.calls[0][0]).toEqual({
            prompt: "Prefix"
        });
        expect(showInformationMessage.mock.calls.length).toBe(0);
    });

    it("tests that the owner is set correctly on the job", async () => {
        showInformationMessage.mockReset();
        showInputBox.mockReset();

        const node = new Job("job", vscode.TreeItemCollapsibleState.None, null, session, iJob);

        showInputBox.mockReturnValueOnce("OWNER");
        await extension.setOwner(node, testJobsTree);

        expect(showInputBox.mock.calls.length).toBe(1);
        expect(showInputBox.mock.calls[0][0]).toEqual({
            prompt: "Owner",
        });
        expect(showInformationMessage.mock.calls.length).toBe(0);
    });

    it("tests that the user is informed when a job is deleted", async () => {
        showInformationMessage.mockReset();
        await extension.deleteJob(jobNode);
        expect(showInformationMessage.mock.calls.length).toBe(1);
        expect(showInformationMessage.mock.calls[0][0]).toEqual(
            `Job ${jobNode.job.jobname}(${jobNode.job.jobid}) deleted`
        );
    });

    it("tests that the spool content is opened in a new document", async () => {
        showTextDocument.mockReset();
        await extension.getSpoolContent(session, iJobFile);
        expect(showTextDocument.mock.calls.length).toBe(1);
    });

    it("tests that a stop command is issued", async () => {
        showInformationMessage.mockReset();
        issueSimple.mockReturnValueOnce({commandResponse: "fake response"});
        await extension.stopCommand(jobNode);
        expect(showInformationMessage.mock.calls.length).toBe(1);
        expect(showInformationMessage.mock.calls[0][0]).toEqual(
            "Command response: fake response"
        );
    });

    it("tests that a modify command is issued", async () => {
        showInformationMessage.mockReset();
        showInputBox.mockReset();
        showInputBox.mockReturnValue("modify");
        issueSimple.mockReturnValueOnce({commandResponse: "fake response"});
        await extension.modifyCommand(jobNode);
        expect(showInformationMessage.mock.calls.length).toBe(1);
        expect(showInformationMessage.mock.calls[0][0]).toEqual(
            "Command response: fake response"
        );
    });

    it("tests that the spool is downloaded", async () => {
        const fileUri = {fsPath: "/tmp/foo"};
        showOpenDialog.mockReturnValue([fileUri]);
        await extension.downloadSpool(jobNode);
        expect(showOpenDialog).toBeCalled();
        expect(downloadAllSpoolContentCommon).toBeCalled();
        expect(downloadAllSpoolContentCommon.mock.calls[0][0]).toEqual(jobNode.session);
        expect(downloadAllSpoolContentCommon.mock.calls[0][1]).toEqual(
            {
                jobid: jobNode.job.jobid,
                jobname: jobNode.job.jobname,
                outDir: fileUri.fsPath
            }
        );
    });

    it("tests that the jcl is downloaded", async () => {
        getJclForJob.mockReset();
        openTextDocument.mockReset();
        showTextDocument.mockReset();
        await extension.downloadJcl(jobNode);
        expect(getJclForJob).toBeCalled();
        expect(openTextDocument).toBeCalled();
        expect(showTextDocument).toBeCalled();
    });

    it("tests that the jcl is submitted", async () => {
        (profileLoader.loadAllProfiles as any).mockReset();
        (profileLoader.loadAllProfiles as any).mockReturnValueOnce([{ name: "firstName" }, { name: "secondName" }]);
        createBasicZosmfSession.mockReturnValue(session);
        submitJcl.mockReturnValue(iJob);
        await extension.submitJcl(testTree);
        expect(submitJcl).toBeCalled();
        expect(showInformationMessage).toBeCalled();
    });

    it("Tests that temp folder handles default preference", () => {
        mkdirSync.mockReset();
        moveSync.mockReset();
        // Possibly remove `existsSync` from here and subsequent tests, when implementing "multiple occurrences"
        existsSync.mockReset();
        existsSync.mockReturnValue(true);

        const originalPreferencePath = "";
        const updatedPreferencePath = "/testing";
        const defaultPreference = extension.BRIGHTTEMPFOLDER;

        extension.moveTempFolder(originalPreferencePath, updatedPreferencePath);

        expect(mkdirSync.mock.calls.length).toBe(3);
        expect(mkdirSync.mock.calls[0][0]).toBe(extension.BRIGHTTEMPFOLDER);
        expect(moveSync.mock.calls.length).toBe(1);
        expect(moveSync.mock.calls[0][0]).toBe(defaultPreference);
        expect(moveSync.mock.calls[0][1]).toBe("/testing/temp");
    });

    it("Tests that temp folder is moved successfully", () => {
        mkdirSync.mockReset();
        moveSync.mockReset();
        existsSync.mockReset();
        existsSync.mockReturnValue(true);

        const originalPreferencePath = "/test/path";
        const updatedPreferencePath = "/new/test/path";

        extension.moveTempFolder(originalPreferencePath, updatedPreferencePath);

        expect(mkdirSync.mock.calls.length).toBe(3);
        expect(mkdirSync.mock.calls[0][0]).toBe(extension.BRIGHTTEMPFOLDER);
        expect(moveSync.mock.calls.length).toBe(1);
        expect(moveSync.mock.calls[0][0]).toBe("/test/path/temp");
        expect(moveSync.mock.calls[0][1]).toBe("/new/test/path/temp");
    });

    it("Tests that temp folder does not update on duplicate preference", () => {
        mkdirSync.mockReset();
        moveSync.mockReset();

        const originalPreferencePath = "/test/path";
        const updatedPreferencePath = "/test/path";

        extension.moveTempFolder(originalPreferencePath, updatedPreferencePath);

        expect(mkdirSync.mock.calls.length).toBe(3);
        expect(mkdirSync.mock.calls[0][0]).toBe(extension.BRIGHTTEMPFOLDER);
        expect(moveSync.mock.calls.length).toBe(0);
    });

<<<<<<< HEAD
    // To Do: When supporting "multiple instances", possibly remove this test
    it("Tests that moving temp folder does not show error, if already moved by another Instance", () => {
        mkdirSync.mockReset();
        moveSync.mockReset();

        existsSync.mockReset();
        // Needs to mock once for each path
        existsSync.mockReturnValue(true);
        existsSync.mockReturnValue(true);
        existsSync.mockReturnValue(false);

        const originalPreferencePath = "/invalid/path";
        const updatedPreferencePath = "/test/path";

        extension.moveTempFolder(originalPreferencePath, updatedPreferencePath);

        expect(mkdirSync.mock.calls.length).toBe(3);
        expect(moveSync.mock.calls.length).toBe(0);
=======
    it("Testing that the add Suffix for datasets works", async () => {
        extension.defineGlobals("/test/path/");
        let node = new ZoweNode("AUSER.TEST.JCL(member)", vscode.TreeItemCollapsibleState.None, sessNode, null);
        expect(extension.getDocumentFilePath(node.mLabel, node)).toEqual("/test/path/temp/_D_/sestest/AUSER.TEST.JCL(member).jcl");
        node = new ZoweNode("AUSER.TEST.ASM(member)", vscode.TreeItemCollapsibleState.None, sessNode, null);
        expect(extension.getDocumentFilePath(node.mLabel, node)).toEqual("/test/path/temp/_D_/sestest/AUSER.TEST.ASM(member).asm");
        node = new ZoweNode("AUSER.COBOL.TEST(member)", vscode.TreeItemCollapsibleState.None, sessNode, null);
        expect(extension.getDocumentFilePath(node.mLabel, node)).toEqual("/test/path/temp/_D_/sestest/AUSER.COBOL.TEST(member).cbl");
        node = new ZoweNode("AUSER.PROD.PLI(member)", vscode.TreeItemCollapsibleState.None, sessNode, null);
        expect(extension.getDocumentFilePath(node.mLabel, node)).toEqual("/test/path/temp/_D_/sestest/AUSER.PROD.PLI(member).pl1");
        node = new ZoweNode("AUSER.PROD.PLX(member)", vscode.TreeItemCollapsibleState.None, sessNode, null);
        expect(extension.getDocumentFilePath(node.mLabel, node)).toEqual("/test/path/temp/_D_/sestest/AUSER.PROD.PLX(member).pl1");
        node = new ZoweNode("AUSER.PROD.SH(member)", vscode.TreeItemCollapsibleState.None, sessNode, null);
        expect(extension.getDocumentFilePath(node.mLabel, node)).toEqual("/test/path/temp/_D_/sestest/AUSER.PROD.SH(member).sh");
        node = new ZoweNode("AUSER.REXX.EXEC(member)", vscode.TreeItemCollapsibleState.None, sessNode, null);
        expect(extension.getDocumentFilePath(node.mLabel, node)).toEqual("/test/path/temp/_D_/sestest/AUSER.REXX.EXEC(member).rexx");
        node = new ZoweNode("AUSER.TEST.XML(member)", vscode.TreeItemCollapsibleState.None, sessNode, null);
        expect(extension.getDocumentFilePath(node.mLabel, node)).toEqual("/test/path/temp/_D_/sestest/AUSER.TEST.XML(member).xml");

        node = new ZoweNode("AUSER.TEST.XML", vscode.TreeItemCollapsibleState.None, sessNode, null);
        expect(extension.getDocumentFilePath(node.mLabel, node)).toEqual("/test/path/temp/_D_/sestest/AUSER.TEST.XML.xml");
        node = new ZoweNode("AUSER.TEST.TXML", vscode.TreeItemCollapsibleState.None, sessNode, null);
        expect(extension.getDocumentFilePath(node.mLabel, node)).toEqual("/test/path/temp/_D_/sestest/AUSER.TEST.TXML");
        node = new ZoweNode("AUSER.XML.TGML", vscode.TreeItemCollapsibleState.None, sessNode, null);
        expect(extension.getDocumentFilePath(node.mLabel, node)).toEqual("/test/path/temp/_D_/sestest/AUSER.XML.TGML.xml");
        node = new ZoweNode("AUSER.XML.ASM", vscode.TreeItemCollapsibleState.None, sessNode, null);
        expect(extension.getDocumentFilePath(node.mLabel, node)).toEqual("/test/path/temp/_D_/sestest/AUSER.XML.ASM.asm");
        node = new ZoweNode("AUSER", vscode.TreeItemCollapsibleState.None, sessNode, null);
        expect(extension.getDocumentFilePath(node.mLabel, node)).toEqual("/test/path/temp/_D_/sestest/AUSER");

        node = new ZoweNode("AUSER.XML.TEST(member)", vscode.TreeItemCollapsibleState.None, sessNode, null);
        expect(extension.getDocumentFilePath(node.mLabel, node)).toEqual("/test/path/temp/_D_/sestest/AUSER.XML.TEST(member).xml");
        node = new ZoweNode("XML.AUSER.TEST(member)", vscode.TreeItemCollapsibleState.None, sessNode, null);
        expect(extension.getDocumentFilePath(node.mLabel, node)).toEqual("/test/path/temp/_D_/sestest/XML.AUSER.TEST(member).test");
        node = new ZoweNode("AUSER.COBOL.PL1.XML.TEST(member)", vscode.TreeItemCollapsibleState.None, sessNode, null);
        expect(extension.getDocumentFilePath(node.mLabel, node)).toEqual("/test/path/temp/_D_/sestest/AUSER.COBOL.PL1.XML.TEST(member).xml");
        node = new ZoweNode("AUSER.COBOL.PL1.XML.ASSEMBLER.TEST(member)", vscode.TreeItemCollapsibleState.None, sessNode, null);
        expect(extension.getDocumentFilePath(node.mLabel, node)).toEqual(
            "/test/path/temp/_D_/sestest/AUSER.COBOL.PL1.XML.ASSEMBLER.TEST(member).asm");

>>>>>>> a2bd5e24
    });
});<|MERGE_RESOLUTION|>--- conflicted
+++ resolved
@@ -1872,7 +1872,6 @@
         expect(moveSync.mock.calls.length).toBe(0);
     });
 
-<<<<<<< HEAD
     // To Do: When supporting "multiple instances", possibly remove this test
     it("Tests that moving temp folder does not show error, if already moved by another Instance", () => {
         mkdirSync.mockReset();
@@ -1891,7 +1890,9 @@
 
         expect(mkdirSync.mock.calls.length).toBe(3);
         expect(moveSync.mock.calls.length).toBe(0);
-=======
+
+    });
+
     it("Testing that the add Suffix for datasets works", async () => {
         extension.defineGlobals("/test/path/");
         let node = new ZoweNode("AUSER.TEST.JCL(member)", vscode.TreeItemCollapsibleState.None, sessNode, null);
@@ -1931,7 +1932,5 @@
         node = new ZoweNode("AUSER.COBOL.PL1.XML.ASSEMBLER.TEST(member)", vscode.TreeItemCollapsibleState.None, sessNode, null);
         expect(extension.getDocumentFilePath(node.mLabel, node)).toEqual(
             "/test/path/temp/_D_/sestest/AUSER.COBOL.PL1.XML.ASSEMBLER.TEST(member).asm");
-
->>>>>>> a2bd5e24
     });
 });