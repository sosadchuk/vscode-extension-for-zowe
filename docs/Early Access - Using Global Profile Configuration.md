--- conflicted
+++ resolved
@@ -21,11 +21,8 @@
    | v2.0.0-next.202112161700 | 7.0.0-next.202109281609 | required              |
    | v2.0.0-next.202202221200 | 7.0.0-next.202201261615 | optional              |
    | v2.0.0-next.202202281000 | 7.0.0-next.202202242016 | optional              |
-<<<<<<< HEAD
-=======
    | v2.0.0-next.202204041200 | 7.0.0-next.202203311904 | optional              |
    | v2.0.0-next.202204180940 | 7.0.0-next.202204142300 | optional              |
->>>>>>> e9f5f68e
 
 2. Initialize the Global Configuration file by using either [the Zowe CLI](https://github.com/zowe/zowe-cli/blob/next/docs/Early%20Access%20-%20Using%20Global%20Profile%20Configuration.md#initializing-global-configuration) or [Zowe Explorer](#create-a-team-configuration-file).
 
