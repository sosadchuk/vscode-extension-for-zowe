# VS Code extensions for Zowe Explorer (Draft)

Zowe Explorer provides extension APIs that assist third party extenders to create extensions that access Zowe Explorer resource entities to enrich the user experience. There are many ways Zowe Explorer can be extended to support many different use cases. We, the Zowe Explorer core contributors, have defined APIs, guidelines, as well as formal compliance criteria for three popular ways of extending it, but we encourage you to engage with us to discuss other ways for extensions that you envision that we did not yet consider.

## Kinds of extensions

The following kinds of extensions can be certified as compliant for Zowe Explorer. See the [README-Conformance.md](README-Conformance.md) file for
the specific criteria. This document will deep dive into several of these to give extenders more guidance and examples.

One extension offering needs to comply with at least one of these kinds, but it can also be in several or all of the kinds listed. In addition to fulfilling all the required criteria for at least one kind (1 to 3), the candidate extension also needs to fulfill the required criteria of the (0) General category.

0. **General** extension. A generic VS Code extension that utilizes Zowe Explorer resources in any way.
1. **Profiles access**: An extension that accesses the Zowe Explorer Zowe CLI profiles caches for read or write operations.
2. **Data Provider**: An extension that provides an alternative Zowe CLI profile type for a different z/OS communication protocol for one or more Zowe Explorer views. The [Zowe Explorer FTP Extension](../packages/zowe-explorer-ftp-extension) that is part of this repository is an example for a Data Provider.
3. **Menus**: An extension that injects new menus into the existing Zowe Explorer tree views accessing contextual information from the tree nodes.

## Getting Started with extending Zowe Explorer

Extender packages are created as new VS Code extensions. For general information about VS Code extensions, visit the following links:

- [Using extensions in Visual Studio Code](https://code.visualstudio.com/docs/introvideos/extend)
- [VS Code Extension API](https://code.visualstudio.com/api)
- [vscode-extension-samples](https://github.com/Microsoft/vscode-extension-samples)

It is also recommended to set-up a development environment for Zowe Explorer itself following the instructions in [README-Developer.md](README-Developer.md) to learn its codebase and study the extensibility API's implementations.

The Zowe Explorer API package provided in this GitHub repository is comprised of three sub-packages for different use cases. Modules from these sub-packages will be used in the description of the various extension cases below:

- [profiles](../packages/zowe-explorer-api/src/profiles): Contains the API declarations as well as an implementation for an in-memory Zowe CLI profiles cache. All modules in this folder have been written completely independent of VS Code and can therefore be reused also in other NPM packages such as Zowe CLI plugins.
- [tree](../packages/zowe-explorer-api/src/tree): Contains VS Code-specific APIs such as the interfaces used to overlay the VS Code tree views with additional Zowe Explorer data. These interfaces can be used to navigate the Zowe Explorer tree views for the implementation of extensions that implement additional menus and operations.
- [security](packages/zowe-explorer-api/src/security): Contains VS Code-specific APIs for initializing and accessing the secure credentials store used by Zowe.

## Zowe Explorer extension dependencies and activation

Although not required for all types of Zowe Explorer extensions, when creating an extension for Zowe Explorer it is in many cases necessary to specify a dependency in the package.json file of the Zowe Explorer extension:

```json
"extensionDependencies": [
    "zowe.vscode-extension-for-zowe"
],
```

This dependency has then two important effects:

1. It will enforce that Zowe Explorer is a pre-requisite package for the Zowe Explorer extension, which will automatically co-install Zowe Explorer if it is not yet present when the Zowe Explorer extension is installed.
1. It will enforce that Zowe Explorer is activated first at startup before the dependent Zowe Explorer extension. This ensures that important data structures related to the extensibility API have been properly initialized and can be called in the activation of the Zowe Explorer extensions own activation.

## About Zowe CLI profiles

Zowe Explorer's main capability is to provide access to z/OS resources in MVS, USS, JES as well as execution of various commands such as TSO commands. To realize these interactions it builds on Zowe CLI. One could say that Zowe Explorer provides a graphical user interface for most of the core Zowe CLI commands in form of tree view navigators, menus and pop-up dialogs. The core concept that defines a connection to z/OS in Zowe CLI is the profile. Profiles are created for different interaction protocols such as z/OSMF or FTP and stored for the current user in a location defined by Zowe CLI. Zowe Explorer accesses this same profile store.

A Zowe Explorer extension can also access this profiles store via Zowe Explorer APIs, as well as extend the profiles store with new types of profiles for supporting new or alternative interaction protocols.

In case a new profile type is provided it is a recommended practice, but not required, to also provide a Zowe CLI plugin for this new profile type that implements the capabilities provided by the new profile type, which then can be reused when writing the Zowe Explorer extension. A Zowe CLI plugin is just a normal npm package that can be imported into VS Code extensions for reuse to enable code sharing between CLI plugin and VS Code extension. However, when such a Zowe CLI Plugin is provided by the extender the Zowe Explorer VS Code extension must not make the assumption that this Plugin is actually installed on the user's machine. All the code for creating and using the profile needs to be included into the VS Code extension to allow using it on development machines that did not install Zowe CLI as well.

In other words the extension must be fully self-contained including all the code of the Zowe CLI Plugin that implements the new profile. This will not only simplify the end user experience, but also ensures that the extension can run in other VS Code compatible environments such as Cloud IDEs such as Eclipse Che that might or might not come with a sidecar that provide Zowe CLI. To test this requirement a user shall be able start the extension and use it without having Nodejs and Zowe CLI installed locally. Zowe Explorer provides APIs to call that ensure that the users can store and access new profile types in the Zowe home directory folders as well as the common secure credentials store, which should be utilized by the Zowe Explorer extensions as well.

## Accessing the Zowe Explorer Extender API

To create a VS Code extension that accesses the Zowe Explorer API you need to

1. define a VS Code extension dependency as [described above](#zowe-explorer-extension-dependencies-and-activation) to ensure Zowe Explorer API gets activated and initialized before your extension and
2. define an NPM dependency to the Zowe Explorer API in your VS Code extension's package.json file to get access to Typescript type definitions provided for the API:

```json
"dependencies": {
    "@zowe/zowe-explorer-api": "1.16.1"
}
```

Then you will be able to get access to initialized Zowe Explorer API objects provided by VS Code during or after activation. The following code snippet shows how to gain access:

```typescript
export function activate(context: vscode.ExtensionContext) {
  // this is the main operation to call to retrieve the ZoweExplorerApi.IApiRegisterClient object
  // use the optional parameter to constrain the version or newer of Zowe Explorer your extension is supporting
  const zoweExplorerApi = ZoweVsCodeExtension.getZoweExplorerApi("1.16.1");
  if (zoweExplorerApi) {
    // access the API such as registering new API implementations
    // <your code here>
    return true;
  }
  void vscode.window.showInformationMessage("Zowe Explorer was not found: Notify the user with a message.");
  return false;
}
```

Once you have access to the `ZoweExplorerApi.IApiRegisterClient` instance returned by the call shown above you have access to various methods. Check all the declarations in the [interface specification in the source code](../packages/zowe-explorer-api/src/profiles/ZoweExplorerApi.ts).

Most of the operations listed are needed for registering new implementations of a new data provider as described further below in the Section [Creating an extension that adds a data provider](#creating-an-extension-that-adds-a-data-provider).

The operation `IApiRegisterClient.getExplorerExtenderApi(): IApiExplorerExtender` will give you access to profiles as documented in the next section.

## Creating an extension that accesses Zowe Explorer profiles

A Zowe CLI profiles access extension is a Zowe Explorer extension that uses the Zowe Extensibility API to conveniently access Zowe CLI profiles loaded by Zowe Explorer itself. This allows the extension to consistently access profile instances of specific types, offer them for edit and updates as well as common refresh operations that apply to all extensions, add more profile types it is using itself for its own custom views (for example a CICS extension adding a CICS explorer view) and other similar use cases related to Zowe CLI profiles. These extensions do **not** have to be VS Code extension if it just wants to use ProfilesCache implementation of Zowe Explorer as all APIs are provided free of any VS Code dependencies. Such an extension could be used for another non-VS Code tool, a Zowe CLI plugin, a Web Server or another technology. However, to access the profiles cache of the actual running VS Code Zowe Explorer the extender needs to be a VS Code extension that has an extension dependency defined to be able to query the extender APIs. Therefore, some of the criteria that are listed here as required are only required if the extender is a VS Code extension.

When creating such an extension you need to follow the steps described above for accessing the Zowe Explorer API. Then by calling the `getExplorerExtenderApi()` operation on the returned object you have access to various operations on profiles. See the [ZoweExplorerExtender.ts](../packages/zowe-explorer/src/ZoweExplorerExtender.ts)] file in the main `zowe-explorer` package for details on the implementation of the various operations.

The currently provided operations initialize the user's profiles directory with any new profile types provided by the extender, trigger a reload from disk to pick up any newly registered profile types as well as pick up any external user changes, such as after the user adding/changing profiles via Zowe CLI, as well as full access to all currently loaded profiles available in Zowe Explorer.

- `initForZowe(profileType: string, profileTypeConfigurations: ICommandProfileTypeConfiguration[]): Promise<void>`
- `reloadProfiles(): Promise<void>`
- `getProfilesCache(): ProfilesCache`

Here is a simple example for loading and navigating the available profiles by type.

```typescript
<<<<<<< HEAD
// Retrieve the Zowe Explorer API object from the currently running instance.
// It must be at least Zowe Explorer 1.15.0 or newer or undefined will returned.
const zoweExplorerApi = ZoweVsCodeExtension.getZoweExplorerApi("1.15.0");
=======
const zoweExplorerApi = ZoweVsCodeExtension.getZoweExplorerApi("1.16.1");
>>>>>>> 4aad5072
if (zoweExplorerApi) {
  // Initialized the users ~/.zowe directory with the metadata for FTP profiles in case
  // the user does not have the FTP CLI Plugin installed and profiles created, yet.
  const meta = await CoreUtils.getProfileMeta();
  await zoweExplorerApi.getExplorerExtenderApi().initForZowe("zftp", meta);
  await zoweExplorerApi.getExplorerExtenderApi().reloadProfiles();

  // Get the IApiExplorerExtender instance from the API that extenders can used
  // to interact with Zowe Explorer such as accessing all the loaded profiles
  const profilesCache = zoweExplorerApi.getExplorerExtenderApi().getProfilesCache();

  // Example for iterating over the profiles loaded by Zowe Explorer by type
  const allProfileTypes = profilesCache.getAllTypes();
  let message = "Found the following available profiles: ";
  if (!allProfileTypes) {
      message += "none.";
  } else {
    for (const profileType of allProfileTypes) {
        const profileNames = await profilesCache.getNamesForType(profileType);
        message += `${profileType}: ${JSON.stringify(profileNames)} `;
    }
  }
  void vscode.window.showInformationMessage(message);
```

## Creating an extension that adds a data provider

A data provider Zowe Explorer extension is a VS Code extension that accesses Zowe Explorer profiles as well as provides an alternative protocol for Zowe Explorer to interact with z/OS. The default protocol Zowe Explorer uses is the z/OSMF REST APIs and data provider adds support for another API. For example, the Zowe Explorer extension for zFTP, which is maintained by the Zowe Explorer squad is an example for a Zowe Explorer data provider extension that uses FTP instead of z/OSMF for all of its USS and MVS interactions. To achieve such an extension it uses a Zowe CLI Plugin for FTP that implemented the core interactions and provided them as an SDK. The CLI also defined a new Zowe CLI profile type (zftp) that is used to identify and register the new data provider implementations.

To implement as data provider Zowe Explorer extension you need to

1. Implement at least one of the four available interfaces used by the API for data providers (`IUss`, `IMvs`, `IJes`, `ICommand`) as well as the `ICommon` interface as specified in [ZoweExplorerApi.ts](../packages/zowe-explorer-api/src/profiles/ZoweExplorerApi.ts). The new implementation must be using a new Zowe CLI profile type name for identification.
2. Register your API implementation with the `IApiRegisterClient` returned by Zowe Explorer during activation of your VS Code extension as shown below.
3. Initialize the user's .zowe directory with meta-data for the new profile type.

```typescript
const zoweExplorerApi = ZoweVsCodeExtension.getZoweExplorerApi("1.16.1");
if (zoweExplorerApi) {
  // Register new implementations of data provider using FTP for three Zowe Explorer views
  zoweExplorerApi.registerUssApi(new FtpUssApi());
  zoweExplorerApi.registerMvsApi(new FtpMvsApi());
  zoweExplorerApi.registerJesApi(new FtpJesApi());

  // Initialized the users ~/.zowe directory with the metadata for FTP profiles in case
  // the user does not have the FTP CLI Plugin installed and profiles created, yet.
  const meta = await CoreUtils.getProfileMeta();
  await zoweExplorerApi.getExplorerExtenderApi().initForZowe("zftp", meta);
  await zoweExplorerApi.getExplorerExtenderApi().reloadProfiles();
```

The FTP Zowe Explorer extension provides examples for providing a data provider for the FTP protocol. The extension provides data providers for USS, MVS, as well as JES. There are three modules in the source code that implement the required operations of the Zowe Explorer API for each view in the `packages/zowe-explorer-ftp-extension/src` folder:

- [ZoweExplorerFtpMvsApi.ts](../packages/zowe-explorer-ftp-extension/src/ZoweExplorerFtpMvsApi.ts)
- [ZoweExplorerFtpUssApi.ts](../packages/zowe-explorer-ftp-extension/src/ZoweExplorerFtpUssApi.ts)
- [ZoweExplorerFtpJesApi.ts](../packages/zowe-explorer-ftp-extension/src/ZoweExplorerFtpJesApi.ts)

These are parallel implementations of the same operations that are provided by Zowe Explorer itself using the z/OSMF interaction protocol. You can find that implementation for reference in the file [packages/zowe-explorer-api/src/profiles/ZoweExplorerZosmfApi.ts](../packages/zowe-explorer-api/src/profiles/ZoweExplorerZosmfApi.ts).

## Creating an extension that adds menu commands

A Zowe Explorer menu extension contributes additional commands to Zowe Explorer's existing menus in VS Code. Typically, these are contributions to the right-click context menus associated with items in one or more of Zowe Explorer's three tree views (Data Sets, USS, and Jobs). VS Code extensions can define and use commands in the `contributes` section of their `package.json` as described in VS Code's [command contribution documentation](https://code.visualstudio.com/api/references/contribution-points#contributes.commands). Extenders should ensure that `command` values they define here do not begin the prefix `zowe.`, which is reserved for Zowe Explorer commands.

### Contextual hooks

By setting the `when` property of a command to match the views and context values used by Zowe Explorer, a menu extension can hook into and add commands into Zowe Explorer's existing menus.

To specify which view a command contribution should appear in, Zowe Explorer menu extenders can use `view == <zowe.viewId>`, where `<zowe.viewId>` is one of the following view IDs used by Zowe Explorer:

- Data Sets view: `zowe.explorer`
- USS view: `zowe.uss.explorer`
- Jobs view: `zowe.jobs`

**Note:** For details on planned upcoming changes to the above view IDs, see the footnote<sup id="view-ids">[1](#view-ids-upcoming)</sup>.

To allow for more granular control over which type(s) of tree items a command should be associated with (for example, a USS textfile versus a USS directory), Zowe Explorer uses a strategy of adding and removing context components for an individual Tree Item's context value if that imparts additional information that could assist with menu triggers. Extenders can leverage this when defining a command's `when` property by specifying `viewItem =~ <contextValue>`, where `<contextValue>` is a regular expression that matches the context value of the target Tree Item type(s).

For more information on how to use a command's `when` property, see the VS Code [`when` clause contexts documentation](https://code.visualstudio.com/api/references/when-clause-contexts).

In the example below, we are referencing the Jobs view, and more specifically, a Job type tree item that has additional information indicated by the `_rc` context. This can be used by an extender to trigger a specific menu.

```json
  "menus": {
    "view/item/context": [
      {
        "when": "view == zowe.jobs.explorer && viewItem =~ /^job.*/ && viewItem =~ /^.*_rc=CC.*/",
        "command": "testmule.retcode",
        "group": "104_testmule_workspace"
      }
          ],
      ...
      ...
  }
```

Notice the syntax we use for the context value (or `viewItem`) above is a regular expression as denoted by the `=~` equal test. Using regular expressions to describe context allows more meaning to be embedded in the context.

### Grouping menu commands

Extenders can define command groups separated by dividers in VS Code's right-click context menus by using the `group` property for items in `contributes.menus.view/item/context` of their `package.json`. Zowe Explorer prefixes its menu command `group` values with `0##_zowe_`, where `0##` represents numbers 000 - 099. Thus, extenders should avoid using `0##_zowe_` at the beginning of any `group` values they assign for menu commands. Any command groups contributed by extenders should be located below Zowe Explorer's command groups whenever they appear together in the same context menu. This helps keep the core Zowe Explorer context menu commands in a uniform location for users. A recommended extender menu command `group` naming convention would be to prefix the extender's `group` values with `1##_extensionName_`.

## Footnotes

[<b id="view-ids-upcoming">[1]</b>](#view-ids) In a future version of Zowe Explorer (to be decided), Zowe Explorer's view IDs will be updated to improve the consistency of the formatting. The updated view IDs will be as follows:

- Data Sets view: `zowe.ds.explorer`
- USS view: `zowe.uss.explorer`
- Jobs view: `zowe.jobs.explorer`<|MERGE_RESOLUTION|>--- conflicted
+++ resolved
@@ -106,13 +106,9 @@
 Here is a simple example for loading and navigating the available profiles by type.
 
 ```typescript
-<<<<<<< HEAD
 // Retrieve the Zowe Explorer API object from the currently running instance.
 // It must be at least Zowe Explorer 1.15.0 or newer or undefined will returned.
 const zoweExplorerApi = ZoweVsCodeExtension.getZoweExplorerApi("1.15.0");
-=======
-const zoweExplorerApi = ZoweVsCodeExtension.getZoweExplorerApi("1.16.1");
->>>>>>> 4aad5072
 if (zoweExplorerApi) {
   // Initialized the users ~/.zowe directory with the metadata for FTP profiles in case
   // the user does not have the FTP CLI Plugin installed and profiles created, yet.
